name: Check other tools and scripts

on:
  push:
  pull_request:
    types: [opened, synchronize, reopened]
    branches:
      - master
      - QA_**

permissions:
  contents: read

jobs:
  build-documentation:
    runs-on: ubuntu-latest
    steps:
      - name: Checkout code
        uses: actions/checkout@v4

      - name: Set up Python
<<<<<<< HEAD
        uses: actions/setup-python@v4
=======
        uses: actions/setup-python@v5
>>>>>>> eee2349c
        with:
          python-version: '3.7'

      - name: Install Sphinx for the documentation build
        run: pip install 'Sphinx'

      - name: Build the documentation
        run: make -C docs html SPHINXOPTS='-n -W -a'

  build-release:
    runs-on: ubuntu-latest
    strategy:
      matrix:
        php-version: ["8.1"]
    steps:
      - name: Checkout code
        uses: actions/checkout@v4

      - name: Install gettext
        run: sudo apt-get install -y gettext

      - name: Set up PHP ${{ matrix.php-version }}
        uses: shivammathur/setup-php@v2
        with:
          php-version: ${{ matrix.php-version }}
          extensions: mbstring, iconv, mysqli, zip, gd
          tools: composer:v2

      - name: Install Composer dependencies
        uses: ramsey/composer-install@v2

      - name: Set up Node
        uses: actions/setup-node@v4
        with:
<<<<<<< HEAD
          node-version: '16'
          cache: 'yarn'

      - name: Set up Python
        uses: actions/setup-python@v4
=======
          node-version: 12

      - name: Get Yarn cache directory path
        id: yarn-cache-dir-path
        run: echo "dir=$(yarn cache dir)" >> $GITHUB_OUTPUT

      - name: Cache Yarn dependencies
        uses: actions/cache@v4
        with:
          path: ${{ steps.yarn-cache-dir-path.outputs.dir }}
          key: ${{ runner.os }}-yarn-${{ hashFiles('**/yarn.lock') }}
          restore-keys: |
            ${{ runner.os }}-yarn-

      - name: Set up Python
        uses: actions/setup-python@v5
>>>>>>> eee2349c
        with:
          python-version: '3.7'

      - name: Install Sphinx for the documentation build
        run: pip install 'Sphinx'

      - name: Build the release
        run: ./bin/internal/create-release.sh --ci<|MERGE_RESOLUTION|>--- conflicted
+++ resolved
@@ -19,11 +19,7 @@
         uses: actions/checkout@v4
 
       - name: Set up Python
-<<<<<<< HEAD
-        uses: actions/setup-python@v4
-=======
         uses: actions/setup-python@v5
->>>>>>> eee2349c
         with:
           python-version: '3.7'
 
@@ -58,30 +54,11 @@
       - name: Set up Node
         uses: actions/setup-node@v4
         with:
-<<<<<<< HEAD
           node-version: '16'
           cache: 'yarn'
 
       - name: Set up Python
-        uses: actions/setup-python@v4
-=======
-          node-version: 12
-
-      - name: Get Yarn cache directory path
-        id: yarn-cache-dir-path
-        run: echo "dir=$(yarn cache dir)" >> $GITHUB_OUTPUT
-
-      - name: Cache Yarn dependencies
-        uses: actions/cache@v4
-        with:
-          path: ${{ steps.yarn-cache-dir-path.outputs.dir }}
-          key: ${{ runner.os }}-yarn-${{ hashFiles('**/yarn.lock') }}
-          restore-keys: |
-            ${{ runner.os }}-yarn-
-
-      - name: Set up Python
         uses: actions/setup-python@v5
->>>>>>> eee2349c
         with:
           python-version: '3.7'
 
