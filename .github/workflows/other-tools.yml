name: Check other tools and scripts

on:
  push:
  pull_request:
    types: [opened, synchronize, reopened]
    branches:
      - master
      - QA_**

jobs:
<<<<<<< HEAD
  build-documentation:
    runs-on: ubuntu-latest
    if: "!contains(github.event.head_commit.message, '[ci skip]')"
    steps:
      - name: Checkout code
        uses: actions/checkout@v2

      - name: Set up Python
        uses: actions/setup-python@v2
        with:
          python-version: '3.6'

      - name: Install Sphinx for the documentation build
        run: pip install 'Sphinx'

      - name: Build the documentation
        run: make -C doc html SPHINXOPTS='-n -W -a'

  build-release:
    runs-on: ubuntu-latest
    if: "!contains(github.event.head_commit.message, '[ci skip]')"
    strategy:
      matrix:
        php-version: ["7.2"]
    steps:
      - name: Checkout code
        uses: actions/checkout@v2

      - name: Install gettext
        run: sudo apt-get install -y gettext

      - name: Set up PHP ${{ matrix.php-version }}
        uses: shivammathur/setup-php@v2
        with:
          php-version: ${{ matrix.php-version }}
          extensions: mbstring, iconv, mysqli, zip, gd
          tools: composer:v2

      - name: Install Composer dependencies
        uses: ramsey/composer-install@v1
        with:
          dependency-versions: highest

      - name: Set up Node
        uses: actions/setup-node@v1
        with:
          node-version: 12

      - name: Get Yarn cache directory path
        id: yarn-cache-dir-path
        run: echo "::set-output name=dir::$(yarn cache dir)"

      - name: Cache Yarn dependencies
        uses: actions/cache@v2
        with:
          path: ${{ steps.yarn-cache-dir-path.outputs.dir }}
          key: ${{ runner.os }}-yarn-${{ hashFiles('**/yarn.lock') }}
          restore-keys: |
            ${{ runner.os }}-yarn-

      - name: Install modules
        run: yarn install --non-interactive

      - name: Set up Python
        uses: actions/setup-python@v2
        with:
          python-version: '3.6'

      - name: Install Sphinx for the documentation build
        run: pip install 'Sphinx'

      - name: Build the release
        run: ./scripts/create-release.sh --ci
=======
    build-documentation:
        runs-on: ubuntu-latest
        steps:
            - uses: actions/checkout@v3
            - uses: actions/setup-python@v2
              with:
                python-version: '3.6'
            - name: Install Sphinx for the documentation build
              run: pip install 'Sphinx'
            - name: Build the documentation
              run: make -C doc html SPHINXOPTS='-n -W -a'

    build-release:
        runs-on: ubuntu-latest
        steps:
            - uses: actions/checkout@v3
            - name: Install gettext
              run: sudo apt-get install -y gettext
            - name: Use php 7.1
              uses: shivammathur/setup-php@v2
              with:
                  php-version: 7.1
                  extensions: mbstring, iconv, mysqli, zip, gd
                  tools: composer:v2
            - name: Get Composer Cache Directory
              id: composer-cache
              run: |
                echo "::set-output name=dir::$(composer config cache-files-dir)"
            - uses: actions/cache@v3
              with:
                path: ${{ steps.composer-cache.outputs.dir }}
                key: ${{ runner.os }}-composer-${{ hashFiles('**/composer.lock') }}
                restore-keys: |
                  ${{ runner.os }}-composer-
            - name: Install dependencies
              run: composer install
            - uses: actions/setup-node@v1
              with:
                  node-version: 12
            - name: Get yarn cache directory path
              id: yarn-cache-dir-path
              run: echo "::set-output name=dir::$(yarn cache dir)"
            - name: yarn cache
              uses: actions/cache@v3
              with:
                  path: ${{ steps.yarn-cache-dir-path.outputs.dir }}
                  key: ${{ runner.os }}-yarn-${{ hashFiles('**/yarn.lock') }}
                  restore-keys: |
                      ${{ runner.os }}-yarn-
            - name: Install modules
              run: yarn install --non-interactive
            - uses: actions/setup-python@v2
              with:
                python-version: '3.6'
            - name: Install Sphinx for the documentation build
              run: pip install 'Sphinx'
            - name: Build the release
              run: ./scripts/create-release.sh --ci
>>>>>>> d842c89d
<|MERGE_RESOLUTION|>--- conflicted
+++ resolved
@@ -9,13 +9,11 @@
       - QA_**
 
 jobs:
-<<<<<<< HEAD
   build-documentation:
     runs-on: ubuntu-latest
-    if: "!contains(github.event.head_commit.message, '[ci skip]')"
     steps:
       - name: Checkout code
-        uses: actions/checkout@v2
+        uses: actions/checkout@v3
 
       - name: Set up Python
         uses: actions/setup-python@v2
@@ -30,13 +28,12 @@
 
   build-release:
     runs-on: ubuntu-latest
-    if: "!contains(github.event.head_commit.message, '[ci skip]')"
     strategy:
       matrix:
         php-version: ["7.2"]
     steps:
       - name: Checkout code
-        uses: actions/checkout@v2
+        uses: actions/checkout@v3
 
       - name: Install gettext
         run: sudo apt-get install -y gettext
@@ -63,7 +60,7 @@
         run: echo "::set-output name=dir::$(yarn cache dir)"
 
       - name: Cache Yarn dependencies
-        uses: actions/cache@v2
+        uses: actions/cache@v3
         with:
           path: ${{ steps.yarn-cache-dir-path.outputs.dir }}
           key: ${{ runner.os }}-yarn-${{ hashFiles('**/yarn.lock') }}
@@ -82,64 +79,4 @@
         run: pip install 'Sphinx'
 
       - name: Build the release
-        run: ./scripts/create-release.sh --ci
-=======
-    build-documentation:
-        runs-on: ubuntu-latest
-        steps:
-            - uses: actions/checkout@v3
-            - uses: actions/setup-python@v2
-              with:
-                python-version: '3.6'
-            - name: Install Sphinx for the documentation build
-              run: pip install 'Sphinx'
-            - name: Build the documentation
-              run: make -C doc html SPHINXOPTS='-n -W -a'
-
-    build-release:
-        runs-on: ubuntu-latest
-        steps:
-            - uses: actions/checkout@v3
-            - name: Install gettext
-              run: sudo apt-get install -y gettext
-            - name: Use php 7.1
-              uses: shivammathur/setup-php@v2
-              with:
-                  php-version: 7.1
-                  extensions: mbstring, iconv, mysqli, zip, gd
-                  tools: composer:v2
-            - name: Get Composer Cache Directory
-              id: composer-cache
-              run: |
-                echo "::set-output name=dir::$(composer config cache-files-dir)"
-            - uses: actions/cache@v3
-              with:
-                path: ${{ steps.composer-cache.outputs.dir }}
-                key: ${{ runner.os }}-composer-${{ hashFiles('**/composer.lock') }}
-                restore-keys: |
-                  ${{ runner.os }}-composer-
-            - name: Install dependencies
-              run: composer install
-            - uses: actions/setup-node@v1
-              with:
-                  node-version: 12
-            - name: Get yarn cache directory path
-              id: yarn-cache-dir-path
-              run: echo "::set-output name=dir::$(yarn cache dir)"
-            - name: yarn cache
-              uses: actions/cache@v3
-              with:
-                  path: ${{ steps.yarn-cache-dir-path.outputs.dir }}
-                  key: ${{ runner.os }}-yarn-${{ hashFiles('**/yarn.lock') }}
-                  restore-keys: |
-                      ${{ runner.os }}-yarn-
-            - name: Install modules
-              run: yarn install --non-interactive
-            - uses: actions/setup-python@v2
-              with:
-                python-version: '3.6'
-            - name: Install Sphinx for the documentation build
-              run: pip install 'Sphinx'
-            - name: Build the release
-              run: ./scripts/create-release.sh --ci
->>>>>>> d842c89d
+        run: ./scripts/create-release.sh --ci