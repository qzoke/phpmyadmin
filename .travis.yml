dist: xenial

language: php

<<<<<<< HEAD
stages:
  - name: "Lint and analyse code"
  - name: "PHP Unit tests"
  - name: "Documentation"
  - name: "Other tests"
=======
services:
  - mysql

php:
  - "7.3"
  - "7.2"
  - "7.1"
  - "7.0"
  - "5.6"
  - "hhvm-3.12"
  - "hhvm-3.18"
  - "hhvm-3.21"
  - "hhvm-3.24"
  - "hhvm-3.27"

env:
  matrix:
    - CI_MODE=test
  global:
    - TESTSUITE_USER=root
    - TESTSUITE_URL=http://127.0.0.1:8000
>>>>>>> 774fc686

install:
  - composer install --no-interaction
  - yarn install --non-interactive

before_script:
  - export TESTSUITE_PASSWORD=`openssl rand -base64 30`
  - export TESTSUITE_BROWSERSTACK_KEY=`echo cHlDcHJTNmZwZjVlaUR2RmV6VkU= | base64 --decode`
  - mysql -uroot -e "CREATE DATABASE IF NOT EXISTS test"
  - mysql -uroot < sql/create_tables.sql
  - mysql -uroot -e "SET PASSWORD = PASSWORD('$TESTSUITE_PASSWORD')"
  - ./test/start-local-server

script:
  - ./scripts/generate-mo --quiet
  - ./vendor/bin/phpunit --configuration phpunit.xml.dist --exclude-group selenium

after_script:
  - if [ -f vendor/bin/codacycoverage ] ; then php vendor/bin/codacycoverage clover || true ; fi
  - if [ -f php.log ] ; then cat php.log ; fi
  - if [ -f nginx-error.log ] ; then cat nginx-error.log ; fi
  - if [ -f build/logs/phpunit.json ] ; then ./scripts/phpunit-top-tests build/logs/phpunit.json ; fi
  - if [ -f config.inc.php ] ; then rm -rf config.inc.php; fi
  - if [ "$CI_MODE" = "selenium" ] ; then ~/browserstack/BrowserStackLocal --daemon stop; fi

after_success: bash <(curl -s https://codecov.io/bash)

services:
  - mysql

cache:
  pip: true
  yarn: true
  directories:
    - $HOME/.composer/cache/
    - $HOME/browserstack
    - node_modules

jobs:
  allow_failures:
    - php: nightly
    - os: osx
<<<<<<< HEAD
    - name: "PHP 7.1 with dbase extension"

  include:
    - stage: "Lint and analyse code"
      name: "Lint files"
      before_script: skip
      after_script: skip
      after_success: skip
      script:
        - ./test/ci-phplint
        - composer phpcs
        - yarn run js-lint --quiet
        - yarn run css-lint

    - stage: "Lint and analyse code"
      name: "Run phpstan"
      before_script: skip
      after_script: skip
      after_success: skip
      script: composer phpstan

    - stage: "PHP Unit tests"
      php: 7.1
      name: "PHP 7.1"
      env: CI_MODE=test

    - stage: "PHP Unit tests"
      php: 7.2
      name: "PHP 7.2"
      env: CI_MODE=test

    - stage: "PHP Unit tests"
      php: 7.3
      name: "PHP 7.3"
      env: CI_MODE=test

    - stage: "PHP Unit tests"
      php: 7.4
      name: "PHP 7.4"
      env: CI_MODE=test

    - stage: "PHP Unit tests"
      php: nightly
      name: "PHP nightly"
      env: CI_MODE=test
      install:
        - composer install --no-interaction --ignore-platform-reqs
        - yarn install --non-interactive

    - stage: "PHP Unit tests"
      name: "OSX"
      os: osx
      env: CI_MODE=test
=======
      name: "PHP 7.4"
>>>>>>> 774fc686
      language: node_js
      node_js: 10
      before_install:
        - brew link --force gettext
        - echo "memory_limit=-1" > /usr/local/etc/php/7.4/conf.d/50-travis.ini
        - echo "pcre.jit=0" >> /usr/local/etc/php/7.4/conf.d/50-travis.ini
        - mysql.server start
        - sleep 5
        # Enable password access
        - mysql -e "SET PASSWORD FOR 'root'@'localhost' = PASSWORD('');"
      install:
        - composer require --no-interaction php>=7.1
        - composer remove phpunit/phpunit-selenium --dev --no-interaction
        - composer remove phpunit/phpunit --dev --no-interaction
        - composer require --dev --no-interaction phpunit/phpunit ^8
        - rm -rf test/selenium
        - "find test/ -type f -iname '*.php' -print0 | xargs -0 sed -i.bak~ 's/function setUpBeforeClass()/function setUpBeforeClass(): void/g'"
        - "find test/ -type f -iname '*.php' -print0 | xargs -0 sed -i.bak~ 's/function setUp()/function setUp(): void/g'"
        - "find test/ -type f -iname '*.php' -print0 | xargs -0 sed -i.bak~ 's/function tearDown()/function tearDown(): void/g'"
      addons:
        homebrew:
          packages:
            - php
            - composer
            - mariadb
          update: true

    - stage: "PHP Unit tests"
      name: "Windows"
      os: windows
      language: node_js
      node_js: 10
      env:
        - CI_MODE=test
        - YARN_GPG=no
      before_install:
        - choco install php composer mariadb
        - export PATH=/c/tools/php73:/c/ProgramData/ComposerSetup/bin:/c/"Program Files"/"MariaDB 10.4"/bin:$PATH
        - PHP_EXTENSIONS="mysqli curl bz2 gd2 pdo_mysql"
        - for php_ext in $PHP_EXTENSIONS ; do sed -i -e "s/^;extension=${php_ext}/extension=${php_ext}/" /c/tools/php73/php.ini ; done
        - sed -i -e 's/^memory_limit = .*/memory_limit = -1/' /c/tools/php73/php.ini
        - find . -type f -name "*.php" -print0 | xargs -0 sed -i ':a;N;$!ba;s/\r//g'

    - stage: "PHP Unit tests"
      php: 7.1
      name: "PHP 7.1 with dbase extension"
      env: CI_MODE=test
<<<<<<< HEAD
=======
      name: "Run tests using phpunit 8"
      install:
       - composer require --no-interaction php>=7.1
       - composer remove phpunit/phpunit-selenium --dev --no-interaction
       - composer remove phpunit/phpunit --dev --no-interaction
       - composer require --dev --no-interaction phpunit/phpunit ^8
       - rm -rf test/selenium
       - "find test/ -type f -iname '*.php' -print0 | xargs -0 sed -i 's/function setUpBeforeClass()/function setUpBeforeClass(): void/g'"
       - "find test/ -type f -iname '*.php' -print0 | xargs -0 sed -i 's/function setUp()/function setUp(): void/g'"
       - "find test/ -type f -iname '*.php' -print0 | xargs -0 sed -i 's/function tearDown()/function tearDown(): void/g'"
    - php: "7.4"
      env: CI_MODE=test
      name: "PHP: 7.4"
      install:
       - composer require --no-interaction php>=7.1
       - composer remove phpunit/phpunit-selenium --dev --no-interaction
       - composer remove phpunit/phpunit --dev --no-interaction
       - composer require --dev --no-interaction phpunit/phpunit ^8
       - rm -rf test/selenium
       - "find test/ -type f -iname '*.php' -print0 | xargs -0 sed -i 's/function setUpBeforeClass()/function setUpBeforeClass(): void/g'"
       - "find test/ -type f -iname '*.php' -print0 | xargs -0 sed -i 's/function setUp()/function setUp(): void/g'"
       - "find test/ -type f -iname '*.php' -print0 | xargs -0 sed -i 's/function tearDown()/function tearDown(): void/g'"
       - phpenv config-rm xdebug.ini
    - php: "7.1"
      env: CI_MODE=test DBASE=true
>>>>>>> 774fc686
      install:
        - pecl channel-update pecl.php.net
        - pecl install dbase
        - composer install --no-interaction
        - yarn install --non-interactive

    - stage: "Documentation"
      name: "Build docs"
      before_script: skip
      after_script: skip
      after_success: skip
      install:
        - source ~/virtualenv/python3.6/bin/activate
        - pip install 'Sphinx'
      script: ./test/ci-docs

    - stage: "Documentation"
      name: "Build API docs"
      before_script: skip
      after_script: skip
      after_success: skip
      install: composer global require "sami/sami:^4.0"
      script: $HOME/.composer/vendor/bin/sami.php --no-interaction update ./test/sami-config.php

    - stage: "Other tests"
      name: "Build release"
      before_script: skip
      after_script: skip
      after_success: skip
      install:
        - source ~/virtualenv/python3.6/bin/activate
        - pip install 'Sphinx'
      script: ./scripts/create-release.sh --ci

    - stage: "Other tests"
      name: "Run selenium tests on Google Chrome"
      env:
        - CI_MODE=selenium
        - TESTSUITE_SELENIUM_BROWSER=chrome
        - TESTSUITE_USER=root
        - TESTSUITE_URL=http://127.0.0.1:8000
      install:
        - ./test/install-browserstack
        - composer install --no-interaction
        - yarn install --non-interactive
        - echo -e "<?php\n\$cfg['UploadDir'] = './test/test_data/';" > config.inc.php
      script: ./vendor/bin/phpunit --configuration phpunit.xml.nocoverage --group selenium --verbose --debug
      addons:
        apt:
          packages:
            - nginx<|MERGE_RESOLUTION|>--- conflicted
+++ resolved
@@ -2,35 +2,11 @@
 
 language: php
 
-<<<<<<< HEAD
 stages:
   - name: "Lint and analyse code"
   - name: "PHP Unit tests"
   - name: "Documentation"
   - name: "Other tests"
-=======
-services:
-  - mysql
-
-php:
-  - "7.3"
-  - "7.2"
-  - "7.1"
-  - "7.0"
-  - "5.6"
-  - "hhvm-3.12"
-  - "hhvm-3.18"
-  - "hhvm-3.21"
-  - "hhvm-3.24"
-  - "hhvm-3.27"
-
-env:
-  matrix:
-    - CI_MODE=test
-  global:
-    - TESTSUITE_USER=root
-    - TESTSUITE_URL=http://127.0.0.1:8000
->>>>>>> 774fc686
 
 install:
   - composer install --no-interaction
@@ -73,7 +49,6 @@
   allow_failures:
     - php: nightly
     - os: osx
-<<<<<<< HEAD
     - name: "PHP 7.1 with dbase extension"
 
   include:
@@ -127,9 +102,6 @@
       name: "OSX"
       os: osx
       env: CI_MODE=test
-=======
-      name: "PHP 7.4"
->>>>>>> 774fc686
       language: node_js
       node_js: 10
       before_install:
@@ -140,15 +112,6 @@
         - sleep 5
         # Enable password access
         - mysql -e "SET PASSWORD FOR 'root'@'localhost' = PASSWORD('');"
-      install:
-        - composer require --no-interaction php>=7.1
-        - composer remove phpunit/phpunit-selenium --dev --no-interaction
-        - composer remove phpunit/phpunit --dev --no-interaction
-        - composer require --dev --no-interaction phpunit/phpunit ^8
-        - rm -rf test/selenium
-        - "find test/ -type f -iname '*.php' -print0 | xargs -0 sed -i.bak~ 's/function setUpBeforeClass()/function setUpBeforeClass(): void/g'"
-        - "find test/ -type f -iname '*.php' -print0 | xargs -0 sed -i.bak~ 's/function setUp()/function setUp(): void/g'"
-        - "find test/ -type f -iname '*.php' -print0 | xargs -0 sed -i.bak~ 's/function tearDown()/function tearDown(): void/g'"
       addons:
         homebrew:
           packages:
@@ -167,44 +130,16 @@
         - YARN_GPG=no
       before_install:
         - choco install php composer mariadb
-        - export PATH=/c/tools/php73:/c/ProgramData/ComposerSetup/bin:/c/"Program Files"/"MariaDB 10.4"/bin:$PATH
+        - export PATH=/c/tools/php74:/c/ProgramData/ComposerSetup/bin:/c/"Program Files"/"MariaDB 10.4"/bin:$PATH
         - PHP_EXTENSIONS="mysqli curl bz2 gd2 pdo_mysql"
-        - for php_ext in $PHP_EXTENSIONS ; do sed -i -e "s/^;extension=${php_ext}/extension=${php_ext}/" /c/tools/php73/php.ini ; done
-        - sed -i -e 's/^memory_limit = .*/memory_limit = -1/' /c/tools/php73/php.ini
+        - for php_ext in $PHP_EXTENSIONS ; do sed -i -e "s/^;extension=${php_ext}/extension=${php_ext}/" /c/tools/php74/php.ini ; done
+        - sed -i -e 's/^memory_limit = .*/memory_limit = -1/' /c/tools/php74/php.ini
         - find . -type f -name "*.php" -print0 | xargs -0 sed -i ':a;N;$!ba;s/\r//g'
 
     - stage: "PHP Unit tests"
       php: 7.1
       name: "PHP 7.1 with dbase extension"
       env: CI_MODE=test
-<<<<<<< HEAD
-=======
-      name: "Run tests using phpunit 8"
-      install:
-       - composer require --no-interaction php>=7.1
-       - composer remove phpunit/phpunit-selenium --dev --no-interaction
-       - composer remove phpunit/phpunit --dev --no-interaction
-       - composer require --dev --no-interaction phpunit/phpunit ^8
-       - rm -rf test/selenium
-       - "find test/ -type f -iname '*.php' -print0 | xargs -0 sed -i 's/function setUpBeforeClass()/function setUpBeforeClass(): void/g'"
-       - "find test/ -type f -iname '*.php' -print0 | xargs -0 sed -i 's/function setUp()/function setUp(): void/g'"
-       - "find test/ -type f -iname '*.php' -print0 | xargs -0 sed -i 's/function tearDown()/function tearDown(): void/g'"
-    - php: "7.4"
-      env: CI_MODE=test
-      name: "PHP: 7.4"
-      install:
-       - composer require --no-interaction php>=7.1
-       - composer remove phpunit/phpunit-selenium --dev --no-interaction
-       - composer remove phpunit/phpunit --dev --no-interaction
-       - composer require --dev --no-interaction phpunit/phpunit ^8
-       - rm -rf test/selenium
-       - "find test/ -type f -iname '*.php' -print0 | xargs -0 sed -i 's/function setUpBeforeClass()/function setUpBeforeClass(): void/g'"
-       - "find test/ -type f -iname '*.php' -print0 | xargs -0 sed -i 's/function setUp()/function setUp(): void/g'"
-       - "find test/ -type f -iname '*.php' -print0 | xargs -0 sed -i 's/function tearDown()/function tearDown(): void/g'"
-       - phpenv config-rm xdebug.ini
-    - php: "7.1"
-      env: CI_MODE=test DBASE=true
->>>>>>> 774fc686
       install:
         - pecl channel-update pecl.php.net
         - pecl install dbase
