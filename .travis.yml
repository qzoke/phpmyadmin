language: php
dist: trusty

<<<<<<< HEAD
stages:
  - name: "Lint and analyse code"
  - name: "PHP Unit tests"
  - name: "Documentation"
  - name: "Other tests"
=======
services:
  - mysql

php:
  - "7.4snapshot"
  - "7.3"
  - "7.2"
  - "7.1"
  - "7.0"
  - "5.6"
  - "5.5"
  - "hhvm-3.12"
  - "hhvm-3.18"
  - "hhvm-3.21"
  - "hhvm-3.24"
  - "hhvm-3.27"
  - "nightly"

sudo: required

env:
  matrix:
    - CI_MODE=test
  global:
    - TESTSUITE_USER=root
    - TESTSUITE_URL=http://127.0.0.1:8000
>>>>>>> 61954624

install:
  - composer install --no-interaction
  - yarn install --non-interactive

before_script:
  - export TESTSUITE_PASSWORD=`openssl rand -base64 30`
  - export TESTSUITE_BROWSERSTACK_KEY=`echo cHlDcHJTNmZwZjVlaUR2RmV6VkU= | base64 --decode`
  - mysql -uroot -e "CREATE DATABASE IF NOT EXISTS test"
  - mysql -uroot < sql/create_tables.sql
  - mysql -uroot -e "SET PASSWORD = PASSWORD('$TESTSUITE_PASSWORD')"
  - ./test/start-local-server

script:
  - ./scripts/generate-mo --quiet
  - ./vendor/bin/phpunit --configuration phpunit.xml.dist --exclude-group selenium

after_script:
  - if [ -f vendor/bin/codacycoverage ] ; then php vendor/bin/codacycoverage clover || true ; fi
  - if [ -f php.log ] ; then cat php.log ; fi
  - if [ -f nginx-error.log ] ; then cat nginx-error.log ; fi
  - if [ -f build/logs/phpunit.json ] ; then ./scripts/phpunit-top-tests build/logs/phpunit.json ; fi
  - if [ -f config.inc.php ] ; then rm -rf config.inc.php; fi
  - if [ "$CI_MODE" = "selenium" ] ; then ~/browserstack/BrowserStackLocal --daemon stop; fi

after_success: bash <(curl -s https://codecov.io/bash)

jobs:
  allow_failures:
    - php: nightly
    - os: windows
    - name: "PHP 7.1 with dbase extension"

  include:
    - stage: "Lint and analyse code"
      name: "Lint files"
      php: 7.1
      before_script: skip
      after_script: skip
      after_success: skip
      script:
        - ./test/ci-phplint
        - composer phpcs
        - yarn run js-lint --quiet
        - yarn run css-lint

    - stage: "Lint and analyse code"
      name: "Run phpstan"
      php: 7.1
      before_script: skip
      after_script: skip
      after_success: skip
      script: composer phpstan

    - stage: "PHP Unit tests"
      php: 7.1
      name: "PHP 7.1"
      env: CI_MODE=test

    - stage: "PHP Unit tests"
      php: 7.2
      name: "PHP 7.2"
      env: CI_MODE=test

    - stage: "PHP Unit tests"
      php: 7.3
      name: "PHP 7.3"
      env: CI_MODE=test

    - stage: "PHP Unit tests"
      php: nightly
      name: "PHP nightly"
      env: CI_MODE=test

    - stage: "PHP Unit tests"
      name: "PHP 7.3"
      os: osx
      env: CI_MODE=test
      language: node_js
      node_js: 10
      before_install:
        - brew link --force gettext
        - sed -i -e 's/^memory_limit = .*/memory_limit = -1/' /usr/local/etc/php/7.2/php.ini
        - mysql.server start
      addons:
        homebrew:
          packages:
            - php
            - composer
            - mariadb

    - stage: "PHP Unit tests"
      name: "PHP 7.2"
      os: windows
      language: node_js
      node_js: 10
      env: CI_MODE=test
      before_install:
        - choco install php composer mariadb
        - export PATH=/c/tools/php73:/c/ProgramData/ComposerSetup/bin:/c/"Program Files"/"MariaDB 10.3"/bin:$PATH
        - PHP_EXTENSIONS="mysqli curl bz2 gd2 pdo_mysql"
        - for php_ext in $PHP_EXTENSIONS ; do sed -i -e "s/^;extension=${php_ext}/extension=${php_ext}/" /c/tools/php73/php.ini ; done
        - sed -i -e 's/^memory_limit = .*/memory_limit = -1/' /c/tools/php73/php.ini
        - find . -type f -name "*.php" -print0 | xargs -0 sed -i ':a;N;$!ba;s/\r//g'

    - stage: "PHP Unit tests"
      name: "PHP 7.1 with dbase extension"
      php: 7.1
      env: CI_MODE=test
      install:
        - pecl channel-update pecl.php.net
        - pecl install dbase-7.0.0beta1
        - composer install --no-interaction
        - yarn install --non-interactive

    - stage: "Documentation"
      name: "Build docs"
      before_script: skip
      after_script: skip
      after_success: skip
      install:
        - source ~/virtualenv/python3.6/bin/activate
        - pip install 'Sphinx'
      script: ./test/ci-docs

<<<<<<< HEAD
    - stage: "Documentation"
      name: "Build API docs"
      php: 7.1
      before_script: skip
      after_script: skip
      after_success: skip
      install: composer global require "sami/sami:^4.0"
      script: $HOME/.composer/vendor/bin/sami.php --no-interaction update ./test/sami-config.php

    - stage: "Other tests"
      name: "Build release"
      php: 7.1
      before_script: skip
      after_script: skip
      after_success: skip
      install:
        - source ~/virtualenv/python3.6/bin/activate
        - pip install 'Sphinx'
      script: ./scripts/create-release.sh --ci

    - stage: "Other tests"
      name: "Run selenium tests on Google Chrome"
      php: 7.1
      env:
        - CI_MODE=selenium
        - TESTSUITE_SELENIUM_BROWSER=chrome
        - TESTSUITE_USER=root
        - TESTSUITE_URL=http://127.0.0.1:8000
      install:
        - ./test/install-browserstack
        - composer install --no-interaction
        - yarn install --non-interactive
        - echo -e "<?php\n\$cfg['UploadDir'] = './test/test_data/';" > config.inc.php
      script: ./vendor/bin/phpunit --configuration phpunit.xml.nocoverage --group selenium --verbose --debug
      addons:
        apt:
          packages:
            - nginx
=======
  allow_failures:
    - php: "7.4snapshot"
    - php: "nightly"
    - os: osx
    - env: CI_MODE=test DBASE=true
>>>>>>> 61954624

cache:
  pip: true
  yarn: true
  directories:
    - $HOME/.composer/cache/
    - $HOME/browserstack
    - node_modules<|MERGE_RESOLUTION|>--- conflicted
+++ resolved
@@ -1,40 +1,11 @@
 language: php
 dist: trusty
 
-<<<<<<< HEAD
 stages:
   - name: "Lint and analyse code"
   - name: "PHP Unit tests"
   - name: "Documentation"
   - name: "Other tests"
-=======
-services:
-  - mysql
-
-php:
-  - "7.4snapshot"
-  - "7.3"
-  - "7.2"
-  - "7.1"
-  - "7.0"
-  - "5.6"
-  - "5.5"
-  - "hhvm-3.12"
-  - "hhvm-3.18"
-  - "hhvm-3.21"
-  - "hhvm-3.24"
-  - "hhvm-3.27"
-  - "nightly"
-
-sudo: required
-
-env:
-  matrix:
-    - CI_MODE=test
-  global:
-    - TESTSUITE_USER=root
-    - TESTSUITE_URL=http://127.0.0.1:8000
->>>>>>> 61954624
 
 install:
   - composer install --no-interaction
@@ -67,6 +38,7 @@
     - php: nightly
     - os: windows
     - name: "PHP 7.1 with dbase extension"
+    - name: "PHP 7.4"
 
   include:
     - stage: "Lint and analyse code"
@@ -102,6 +74,11 @@
     - stage: "PHP Unit tests"
       php: 7.3
       name: "PHP 7.3"
+      env: CI_MODE=test
+
+    - stage: "PHP Unit tests"
+      php: 7.4snapshot
+      name: "PHP 7.4"
       env: CI_MODE=test
 
     - stage: "PHP Unit tests"
@@ -160,7 +137,6 @@
         - pip install 'Sphinx'
       script: ./test/ci-docs
 
-<<<<<<< HEAD
     - stage: "Documentation"
       name: "Build API docs"
       php: 7.1
@@ -199,13 +175,6 @@
         apt:
           packages:
             - nginx
-=======
-  allow_failures:
-    - php: "7.4snapshot"
-    - php: "nightly"
-    - os: osx
-    - env: CI_MODE=test DBASE=true
->>>>>>> 61954624
 
 cache:
   pip: true
