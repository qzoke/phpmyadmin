# The Travis setup:
# - run testsuite for every PHP version
# - run lint for every PHP version
# - run Selenium for single PHP version

language: php

php:
  - "7.0"
  - "5.6"
  - "5.5"
  - hhvm

sudo: false

env:
  matrix:
    - PHPUNIT_ARGS="--exclude-group selenium"
  global:
    - TESTSUITE_USER=root
    - TESTSUITE_PASSWORD=root
    - TESTSUITE_URL=http://127.0.0.1:8000

install:
  - pip install --user codecov
  - ./test/install-runkit
  - ./test/install-browserstack
  - composer install --dev --no-interaction

before_script:
  - phpenv config-add test/php-noprofile.ini
  - export PATH=~/.composer/vendor/bin/:$PATH
  - mysql -uroot -e "CREATE DATABASE test"
  - mysql -uroot < sql/create_tables.sql
  - mysql -uroot -e "SET PASSWORD = PASSWORD('$TESTSUITE_PASSWORD')"
<<<<<<< HEAD
  - composer install --dev --no-interaction
  - pip install --user codecov
  - if [ $TRAVIS_PHP_VERSION != "hhvm" ] ; then ./test/install-runkit ; fi
  - if [ -n "$SELENIUM" ] ; then ./test/install-browserstack ; fi
  - if [ -n "$SELENIUM" ] ; then php --server 127.0.0.1:8000 > php.log & fi
  - if [ -n "$SELENIUM" ] ; then ~/browserstack/BrowserStackLocal -localIdentifier "travis-$TRAVIS_JOB_NUMBER" -onlyAutomate "$TESTSUITE_BROWSERSTACK_KEY" 127.0.0.1,8000,0 & fi
=======
  - ./test/start-local-server
>>>>>>> ee4d21ee

script:
  - ant clean
  - ant locales
  - ant lint
  - set -e;
    if [ $TRAVIS_PHP_VERSION == "hhvm" ] ; then
    ant phpunit-hhvm ;
    else
    if [ ! -z "$SELENIUM" ] ; then
    ant phpunit-nocoverage ;
    else
    ant phpunit ;
    fi ;
    fi

after_script:
  - if [ -f vendor/bin/coveralls ] ; then php vendor/bin/coveralls -v || true ; fi
  - if [ -f vendor/bin/codacycoverage ] ; then php vendor/bin/codacycoverage clover || true ; fi
  - codecov
  - if [ -f php.log ] ; then cat php.log ; fi

matrix:
  allow_failures:
    - php: 5.6
      env: PHPUNIT_ARGS="--group selenium" SELENIUM="yes"
  fast_finish: true
  include:
    - php: 5.6
      env: PHPUNIT_ARGS="--group selenium" SELENIUM="yes"
cache:
  directories:
    - $HOME/.composer/cache/
    - $HOME/browserstack
    - $HOME/runkit
# trigger Buildtime Trend Service to parse Travis CI log
notifications:
  webhooks:
    - https://buildtimetrend.herokuapp.com/travis<|MERGE_RESOLUTION|>--- conflicted
+++ resolved
@@ -33,21 +33,11 @@
   - mysql -uroot -e "CREATE DATABASE test"
   - mysql -uroot < sql/create_tables.sql
   - mysql -uroot -e "SET PASSWORD = PASSWORD('$TESTSUITE_PASSWORD')"
-<<<<<<< HEAD
-  - composer install --dev --no-interaction
-  - pip install --user codecov
-  - if [ $TRAVIS_PHP_VERSION != "hhvm" ] ; then ./test/install-runkit ; fi
-  - if [ -n "$SELENIUM" ] ; then ./test/install-browserstack ; fi
-  - if [ -n "$SELENIUM" ] ; then php --server 127.0.0.1:8000 > php.log & fi
-  - if [ -n "$SELENIUM" ] ; then ~/browserstack/BrowserStackLocal -localIdentifier "travis-$TRAVIS_JOB_NUMBER" -onlyAutomate "$TESTSUITE_BROWSERSTACK_KEY" 127.0.0.1,8000,0 & fi
-=======
   - ./test/start-local-server
->>>>>>> ee4d21ee
 
 script:
   - ant clean
   - ant locales
-  - ant lint
   - set -e;
     if [ $TRAVIS_PHP_VERSION == "hhvm" ] ; then
     ant phpunit-hhvm ;
@@ -55,6 +45,7 @@
     if [ ! -z "$SELENIUM" ] ; then
     ant phpunit-nocoverage ;
     else
+    ant lint ;
     ant phpunit ;
     fi ;
     fi
