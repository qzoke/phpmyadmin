﻿----------------------
phpMyAdmin - ChangeLog
----------------------

$Id$
$HeadURL: https://phpmyadmin.svn.sourceforge.net/svnroot/phpmyadmin/trunk/phpMyAdmin/ChangeLog $

<<<<<<< HEAD
3.3.11.0 (not yet released)
=======
3.3.10.1 (2011-05-20)
- [security] XSS on Tracking page
>>>>>>> 0c2a2a62

3.3.10.0 (2011-03-19)
- patch #3147400 [structure] Aria table size printed as unknown,
  thanks to erickoh75 - erickoh75
- patch #3150164 [structure] Ordering by size gives incorrect results,
  thanks to Madhura Jayaratne - madhuracj 
- bug #3153409 [core] 0 row(s) affected 
- bug #3155842 [core] Edit relational page and page number
- [security] Minor security fixes, see PMASA-2010-9 and PMASA-2010-10
- [lang] German update, thanks to to jannicars@users.sourceforge.net.

3.3.9.2 (2011-02-11)
- [security] SQL injection, see PMASA-2011-2

3.3.9.1 (2011-02-08)
- [security] Path disclosure, see PMASA-2011-1

3.3.9.0 (2011-01-03)
- bug [doc] Fix references to MySQL doc
- patch #3101490 Default function for TIMESTAMP, thanks to jirand - jirand
- bug #3103853 [js] Double quotes were not escaped in generated js
- bug #3077463 [core] Events were not copied when copying/renaming database
- bug #1762306 [core] Copy database with view of a view
- patch #3117535 [replication] Add quotes to database in initial statement,
  thanks to Craig Duncan - duncan3dc
- bug #3112614 [pdf schema] Scratchboard for PDF pages not working
- bug #3125606 [parser] Query for table "level" causes strange display
- bug #3127904 [parser] Close all opened round brackets indents

3.3.8.1 (2010-11-29)
- bug #3115519 (private) [security] XSS on db search, see PMASA-2010-8

3.3.8.0 (2010-10-25)
- bug #3059311 [import] BIGINT field type added to table analysis
- [core] Update library PHPExcel to version 1.7.4
- bug #3062455 [core] copy procedures and routines before tables
- bug #3062455 [export] with SQL, export procedures and routines before tables
- bug #3056023 [import] USE query not working
- bug #3038193 [display] Error when editing row with GEOMETRY column
- bug #3062454 [interface] Display routines/events also when no tables are defined
- support ARIA storage engine as well as its previous name MARIA

3.3.7.0 (2010-09-07)
- patch #3050492 [PDF scratchboard] Cannot drag table box to the edge after
  a page size increase, thanks to Martin Schönberger - mad05

3.3.6.0 (2010-08-28)
- bug #3033063 [core] Navi gets wrong db name
- bug #3031705 [core] Fix generating condition for real numbers by comparing
  them to string.
- bug #3034026 [confirmation] TRUNCATE queries get no confirmation request
- bug #3036132 [core] Triggers not fetched if dbname has an hyphen
- patch #3039269 [dbi] Wrong variable checked for nopassword option,
  thanks to Will Palmer - wpalmer
- bug #3040226 [XHTML] LockFromUpdate checkbox not checked by default
- bug [doc] Withdraw or edit FAQ entries related to older MySQL or PHP 
- bug #3042706 [pmadb] Relations, bookmarks, etc deleted after table drop
- bug #3044189 [doc] Cleared documentation for hide_db.
- bug #3042495 [core] Move PMA_sendHeaderLocation to core.lib.php.

3.3.5.1 (2010-08-20)
- [core] Fixed various XSS issues, see PMASA-2010-5 for more details.

3.3.5.0 (2010-07-26)
- patch #2932113 [information_schema] Slow export when having lots of
  databases, thanks to Stéphane Pontier - shadow_walker
- bug #3022705 [import] Import button does not work in Catalan when there
  is no progress bar possible
- bug [replication] Do not offer information_schema in the list of databases
- bug [js] Avoid loading twice a js file
- bug #3024344 [setup] Setup forces numeric MemoryLimit
- bug #3025975 [auth] Odd LoginCookieValidity default value
- bug #3026400 [PHP] ereg functions are deprecated
- bug #3027557 [PHP] split() deprecated in PHP 5.3 (backport fixes from master)
- bug #3023507 [core] No result set display from stored procedure SELECT
- bug [export] CSV for MS Excel (Windows) should have semi-colon as separator
- [core] Update library PHPExcel to version 1.7.3c
- bug #2994885, bug #3029168 [import] Convert Excel column name correctly
- bug [scripts] MySQL 5.5.5 does not accept TIMESTAMP(14) in create_tables.sql

3.3.4.0 (2010-06-28)
- bug #2996161 [import] properly escape import value
- bug #2998889 [import] Import button does not work in Catalan
- [browse] Fix handling of sort order if only column is specified.
+ [lang] Greek update, thanks to Panagiotis Papazoglou - panos78
+ [lang] Updated lot of translation based on work done in master branch.
- bug #3008411 [databases] Last dropped database remains active in navi
- bug #2986383 [parser] Not all data being shown / counted
- bug [synchronize] Rows were deleted in target table regardless of the
  "Would you like to delete..." option
- bug [privileges] List of tables not shown when the db name has a wildcard
- bug #3011126 [display] Edit link missing after long query
- patch #3013264 [doc] FAQ 1.40 uses a comma instead of a period,
  thanks to Isaac Bennetch - ibennetch
- [engines] Fix getting InnoDB status.
- bug #2986422 [import] Results for query are not displayed

3.3.3.0 (2010-05-10)
- patch #2982480 [navi] Do not group if there would be one table in group,
  thanks to Lorikeet Lee.
- patch #2983492 [sync] When asking to synchronize Structure and Data,
  only Structure is done, thanks to Ankit Gupta - ankitgupta3
- patch #2984893 [engines] InnoDB storage page emits a warning,
  thanks to Madhura Jayaratne - madhuracj
- bug #2974687, bug #2974692 [compatibility] PHPExcel : IBM AIX iconv() does not work,
  thanks to Björn Wiberg - bwiberg
- bug #2983066 [interface] Flush table on table operations shows the query twice, 
  thanks to Martynas Mickevičius - BlinK_
- bug #2983060, patch #2987900 [interface] Fix initial state of tables in
  designer, thanks to Sutharshan Balachandren.
- bug #2983062, patch #2989408 [engines] Fix warnings when changing table
  engine to Maria, thanks to Madhura Jayaratne.
- bug #2974067 [display] non-binary fields shown as hex
- bug #2983065 [operations] Error when changing from Maria to MyISAM engine
- bug #2975408 [tracking] Data too long for column data_sql
- bug [tracking] Tracking report should obey MaxCharactersInDisplayedSQL 
- bug [edit] Avoid selecting UNHEX function by default for a BLOB column for
  which editing is protected
- bug #2994168 [structure] Show auto_increment in uppercase 
- bug #2993970 [pdf schema] Page numbering in Table of Contents 

3.3.2.0 (2010-04-13)
- patch #2969449 [core] Name for MERGE engine varies depending on the
  MySQL version, thanks to Dieter Adriaenssens - ruleant
- bug #2966078 [browse] Incorrect LIMIT is saved and sticks while browsing
- bug #2967366 [Structure] Some results of Propose table structure are
  shown in hex
- bug #2967565 [insert] UNHEX not selected by default when inserting BINARY
- [navi] Changed link to git repository on main page
- bug #2972232 [menu] Import menu tab not present on main page
- patch #2976790 [menu] Go to the upper level after table DROP,
  thanks to Kaarel Nummert - kaarelnu
- patch #2978815 [pdf] Fix generating PDF with table dimensions, thanks to BlinK_
- patch #2977725 [export] XML wrongly encoded, thanks to Victor Volkov - hanut
- patch #2979234 [import] Create tables with current charset and collation.
- patch #2979234, bug #2960105 [import] Properly import unicode text from ODS.
- bug #2973280 [export] Proper handling of temporary directory in XLS export.
- bug #2980582 [interface] Properly format server status parameter.
- bug #2973949 [session] SQL History broken (revert patch #2899969),
  thanks to Dieter Adriaenssens - ruleant
- [doc] Be more specific about problems with Suhosin.

3.3.1.0 (2010-03-16)
- bug #2941037 [core] Database structure not sorted by table correctly 
- bug #2948492 [interface] Slide effect masks some fields on search page
- bug #2959746 [interface] Unknown table status: TABLE_TYPE 
- bug #2953050 [export] export VIEW as SQL includes INSERT statement 
- bug #2942032 [core] Cannot detect PmaAbsoluteUri correctly on Windows 
- bug #2961609 [auth] Potential information disclosure at login page
- patch #2961540 [export] Do not export data of MERGE table,
  thanks to Dieter Adriaenssens - ruleant
- bug #2961198 [parser] Querying a table named "data"
- bug #2931429 [structure] Editing long triggers
- bug #2970769 [structure] Incorrect reference to mootools-more.js 

3.3.0.0 (2010-03-07)
+ rfe #2308632 [edit] Use hex for (var)binary fields,
  thanks to Maarten Dieleman - maartendieleman
+ patch #2794819 [navi] Filter for displayed table names,
  thanks to Michael Valushko - dylfin
- bug #2794840 [core] Cannot redeclare pma_tableheader() 
- rfe #2726479 [core] configurable maximal length of URL
+ patch #2724755 [display] Full/partial text links (big T) are back,
  thanks to nullbarriere - nullbarriere 
- bug [display] handle NavigationBarIconic as documented for navi buttons
+ rfe #2726479 [export] Export tables preselect
+ patch #2805828 [export] PHP array export plugin, 
  thanks to Geoffray Warnants - amnsk
+ patch #2798592 [import] Progress bar, 
  thanks to Tomas Srnka - tomassrnka
- bug [gui] Generate Password not working for 'Change Login Information', only for 'Change password'
+ [lang] Arabic update, thanks to Meno25 - meno25 
+ rfe #2822190 [structure] BOOLEAN is standard SQL 
+ [lang] German update, thanks to knittl
+ [lang] German update, thanks to virsacer
+ rfe #2813867 [structure] Default sorting order in list of tables
+ [import] Added MySQL type-detection functionality to import library,
  thanks to Derek Schaefer
+ [import] Added ODS, Excel XLS, Excel XLSX, and XML import modules,
  thanks to Derek Schaefer
+ [export] Added Excel XLSX export module,
  thanks to Derek Schaefer
+ [core] Added ability for tracking changes made through phpMyAdmin
+ rfe #2839504 [engines] Support InnoDB plugin's new row formats 
+ [core] Added ability for synchronizing databases among servers.
+ [lang] #2843101 Dutch update, thanks to scavenger2008
+ [lang] Galician update, thanks to Xosé Calvo - xosecalvo
+ [export] Added MediaWiki export module,
  thanks to Derek Schaefer - drummingds1
+ [lang] Turkish update, thanks to Burak Yavuz
+ [auth] Add custom port configuration in signon, thanks to Gary Smith
- [core] Removed context from the error handler 
- bug #2883633 [export] Export of InnoDB table is incomplete 
+ rfe #2862575 [status] Order query statistics by % desc, skip rows with 0 
+ rfe #2823686 [interface] Increase default height of query window 
+ rfe #2129902 [structure] Don't hide indexes 
+ patch #2812070 [interface] Allow selecting a range of rows by holding shift, thanks to Joolee
+ [lang] Russian update, thanks to Victor Volkov
+ [lang] Greek update, thanks to Panagiotis Papazoglou
+ [lang] Norwegian update, thanks to Sven-Erik Andersen 
- bug #2929958 [import] Cannot import (French interface) 
- [security] Use X-Frame-Options header to protect against ClickJacking.
+ [lang] Finnish update, thanks to Jouni Kahkonen
+ [lang] Lithuanian update, thanks to Rytis Slatkevicius - rytis_s 
- bug #2931939 [status] Seeing "m" as unit is confusing 
- bug #2926613 [edit] Copy database shows errors when DB has foreign key
+ [lang] Catalan update, thanks to Xavier Navarro

3.2.6.0 (not released)
- bug #2938492 [display] information_schema sorting order 
- bug #2941101 [import] import timeout when table already created and
  several data lines
- bug #2944069 [config] Extraneus dot from dirname() when installed in root, thanks to ayanamist

3.2.5.0 (2010-01-10)
- patch #2903400 [bookmarks] Status of bookmark table, 
  thanks to Virsacer - virsacer 
- bug [history] QueryHistoryDB is not respected
- bug #2905629 [auth] Blowfish secret is not hashed
- bug #2910000 [gui] ShowServerInfo should hide all server info from main page
- bug #2910568 [structure] Table size for ARCHIVE tables is not displayed 
- patch #2899969 [core] Session lock blocks working from a second window,
  thanks to Greg Roach - fisharebest
- patch #2915168 [import] Incorrect parsing of DELIMITER keyword,
  thanks to Greg Roach - fisharebest
- patch #2918831 [export] Missing backquotes on reserved words, 
  thanks to Virsacer - virsacer 
- [core] Fix broken cleanup of $_GET
- bug #2924357 [operations] Cannot rename a database that has foreign key
  constraints
- bug #869006 [structure] Ignore number of records for MRG_MyISAM tables
- bug [browse] "Show BLOB contents" should display HTML code that is present
  in a BLOB, thanks to Vincent van der Tuin
- [privileges] Improve escaping of hostname

         --- Older ChangeLogs can be found on our project website ---
                     http://www.phpmyadmin.net/old-stuff/ChangeLogs/

# vim: et ts=4 sw=4 sts=4
# vim: ft=changelog fenc=utf-8 encoding=utf-8
# vim: fde=getline(v\:lnum-1)=~'^\\s*$'&&getline(v\:lnum)=~'\\S'?'>1'\:1&&v\:lnum>8&&getline(v\:lnum)!~'^#'
# vim: fdn=1 fdm=expr<|MERGE_RESOLUTION|>--- conflicted
+++ resolved
@@ -5,12 +5,10 @@
 $Id$
 $HeadURL: https://phpmyadmin.svn.sourceforge.net/svnroot/phpmyadmin/trunk/phpMyAdmin/ChangeLog $
 
-<<<<<<< HEAD
 3.3.11.0 (not yet released)
-=======
+
 3.3.10.1 (2011-05-20)
 - [security] XSS on Tracking page
->>>>>>> 0c2a2a62
 
 3.3.10.0 (2011-03-19)
 - patch #3147400 [structure] Aria table size printed as unknown,
