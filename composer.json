{
    "name": "phpmyadmin/phpmyadmin",
    "type": "project",
    "description": "A web interface for MySQL and MariaDB",
    "keywords": ["phpmyadmin","mysql","web"],
    "homepage": "https://www.phpmyadmin.net/",
    "support": {
        "forum": "https://www.phpmyadmin.net/support/",
        "issues": "https://github.com/phpmyadmin/phpmyadmin/issues",
        "wiki": "https://wiki.phpmyadmin.net/",
        "docs": "https://docs.phpmyadmin.net/",
        "source": "https://github.com/phpmyadmin/phpmyadmin"
    },
    "license": "GPL-2.0-only",
    "authors": [
        {
            "name": "The phpMyAdmin Team",
            "email": "developers@phpmyadmin.net",
            "homepage": "https://www.phpmyadmin.net/team/"
        }
    ],
    "non-feature-branches": ["RELEASE_.*"],
    "autoload": {
        "psr-4": {
            "PhpMyAdmin\\": "libraries/classes"
        }
    },
    "autoload-dev": {
        "psr-4": {
            "PhpMyAdmin\\Tests\\": "test/classes",
            "PhpMyAdmin\\Tests\\Selenium\\": "test/selenium/"
        }
    },
    "repositories": [
        {
            "type": "composer",
            "url": "https://www.phpmyadmin.net"
        }
    ],
    "require": {
        "php": "^7.1.3",
        "ext-hash": "*",
        "ext-iconv": "*",
        "ext-json": "*",
        "ext-mysqli": "*",
        "ext-pcre": "*",
        "ext-xml": "*",
        "google/recaptcha": "^1.1",
        "nikic/fast-route": "^1.3",
        "phpmyadmin/motranslator": "^5.0",
        "phpmyadmin/shapefile": "^2.0",
        "phpmyadmin/sql-parser": "^5.0",
<<<<<<< HEAD
        "phpmyadmin/twig-i18n-extension": "^3.0",
        "phpseclib/phpseclib": "^2.0",
        "symfony/config": "^4.4.9",
        "symfony/dependency-injection": "^4.4.9",
        "symfony/expression-language": "^4.4.9",
        "symfony/polyfill-ctype": "^1.17.0",
        "symfony/polyfill-mbstring": "^1.17.0",
        "twig/twig": "^2.9",
=======
        "phpmyadmin/twig-i18n-extension": "^2.0 || ^3.0",
        "phpseclib/phpseclib": "^2.0",
        "symfony/config": "^4.2.8",
        "symfony/dependency-injection": "^4.2.8",
        "symfony/expression-language": "^4.2",
        "symfony/polyfill-ctype": "^1.8",
        "symfony/polyfill-mbstring": "^1.3",
        "symfony/yaml": "^4.2.8",
        "twig/twig": "^2.9 || ^3",
>>>>>>> 41601a5c
        "williamdes/mariadb-mysql-kbs": "^1.2"
    },
    "conflict": {
        "phpseclib/phpseclib": "2.0.8",
        "tecnickcom/tcpdf": "<6.2",
        "pragmarx/google2fa": ">=6.1",
        "pragmarx/google2fa-qrcode": "<1.0.1",
        "samyoul/u2f-php-server": "<1.1"
    },
    "suggest": {
        "ext-openssl": "Cookie encryption",
        "ext-curl": "Updates checking",
        "ext-opcache": "Better performance",
        "ext-zlib": "For gz import and export",
        "ext-bz2": "For bzip2 import and export",
        "ext-zip": "For zip import and export",
        "ext-gd2": "For image transformations",
        "ext-mbstring": "For best performance",
        "tecnickcom/tcpdf": "For PDF support",
        "pragmarx/google2fa-qrcode": "For 2FA authentication",
        "samyoul/u2f-php-server": "For FIDO U2F authentication"
    },
    "require-dev": {
<<<<<<< HEAD
        "php-webdriver/webdriver": "^1.8",
        "phpmyadmin/coding-standard": "^2.0",
        "phpstan/extension-installer": "^1.0",
        "phpstan/phpstan": "^0.12.27",
        "phpstan/phpstan-phpunit": "^0.12.11",
=======
        "php-webdriver/webdriver": "^1.7.1",
        "phpmyadmin/coding-standard": "^1.0",
        "phpstan/phpstan": "^0.11.5",
>>>>>>> 41601a5c
        "phpunit/phpunit": "^7.5 || ^8.0 || ^9.0",
        "pragmarx/google2fa-qrcode": "^1.0.1",
        "samyoul/u2f-php-server": "^1.1",
        "symfony/console": "^4.3",
        "tecnickcom/tcpdf": "^6.3",
        "vimeo/psalm": "^3.11"
    },
    "extra": {
        "branch-alias": {
            "dev-master": "5.1.x-dev"
        }
    },
    "scripts": {
        "phpcbf": "phpcbf",
        "phpcs": "phpcs",
        "phpstan": "phpstan analyse",
        "psalm": "psalm",
        "phpunit": "phpunit --color=always",
        "test": [
            "@phpcs",
            "@phpstan",
            "@psalm",
            "@phpunit"
        ],
        "update:baselines": "phpstan analyse --generate-baseline && psalm --set-baseline=psalm-baseline.xml"
    },
    "config":{
        "sort-packages": true
    }
}<|MERGE_RESOLUTION|>--- conflicted
+++ resolved
@@ -50,7 +50,6 @@
         "phpmyadmin/motranslator": "^5.0",
         "phpmyadmin/shapefile": "^2.0",
         "phpmyadmin/sql-parser": "^5.0",
-<<<<<<< HEAD
         "phpmyadmin/twig-i18n-extension": "^3.0",
         "phpseclib/phpseclib": "^2.0",
         "symfony/config": "^4.4.9",
@@ -58,18 +57,7 @@
         "symfony/expression-language": "^4.4.9",
         "symfony/polyfill-ctype": "^1.17.0",
         "symfony/polyfill-mbstring": "^1.17.0",
-        "twig/twig": "^2.9",
-=======
-        "phpmyadmin/twig-i18n-extension": "^2.0 || ^3.0",
-        "phpseclib/phpseclib": "^2.0",
-        "symfony/config": "^4.2.8",
-        "symfony/dependency-injection": "^4.2.8",
-        "symfony/expression-language": "^4.2",
-        "symfony/polyfill-ctype": "^1.8",
-        "symfony/polyfill-mbstring": "^1.3",
-        "symfony/yaml": "^4.2.8",
         "twig/twig": "^2.9 || ^3",
->>>>>>> 41601a5c
         "williamdes/mariadb-mysql-kbs": "^1.2"
     },
     "conflict": {
@@ -93,17 +81,11 @@
         "samyoul/u2f-php-server": "For FIDO U2F authentication"
     },
     "require-dev": {
-<<<<<<< HEAD
         "php-webdriver/webdriver": "^1.8",
         "phpmyadmin/coding-standard": "^2.0",
         "phpstan/extension-installer": "^1.0",
         "phpstan/phpstan": "^0.12.27",
         "phpstan/phpstan-phpunit": "^0.12.11",
-=======
-        "php-webdriver/webdriver": "^1.7.1",
-        "phpmyadmin/coding-standard": "^1.0",
-        "phpstan/phpstan": "^0.11.5",
->>>>>>> 41601a5c
         "phpunit/phpunit": "^7.5 || ^8.0 || ^9.0",
         "pragmarx/google2fa-qrcode": "^1.0.1",
         "samyoul/u2f-php-server": "^1.1",
