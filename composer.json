{
    "name": "phpmyadmin/phpmyadmin",
    "type": "application",
    "description": "MySQL web administration tool",
    "keywords": ["phpmyadmin","mysql","web"],
    "homepage": "https://www.phpmyadmin.net/",
    "license": "GPL-2.0+",
    "authors": [
        {
            "name": "The phpMyAdmin Team",
            "email": "developers@phpmyadmin.net",
            "homepage": "https://www.phpmyadmin.net/team/"
        }
    ],
    "support": {
        "forum": "https://www.phpmyadmin.net/support/",
        "issues": "https://github.com/phpmyadmin/phpmyadmin/issues",
        "wiki": "https://wiki.phpmyadmin.net/",
        "docs": "https://docs.phpmyadmin.net/",
        "source": "https://github.com/phpmyadmin/phpmyadmin"
    },
    "non-feature-branches": ["RELEASE_.*"],
    "autoload": {
        "psr-4": {
            "PMA\\": "./"
        }
    },
    "require": {
        "php": ">=5.5.0",
        "ext-mbstring": "*",
        "ext-mysqli": "*",
        "ext-xml": "*",
        "ext-pcre": "*",
        "ext-json": "*",
        "phpmyadmin/sql-parser": "^4.1.2",
        "phpmyadmin/motranslator": "^3.0",
        "phpmyadmin/shapefile": "^2.0",
        "phpseclib/phpseclib": "^2.0",
        "google/recaptcha": "^1.1",
<<<<<<< HEAD
        "twig/twig": "^1.32",
        "twig/extensions": "^1.4"
=======
        "psr/container": "^1.0"
>>>>>>> da77177a
    },
    "conflict": {
        "tecnickcom/tcpdf": "<6.2"
    },
    "suggest": {
        "ext-openssl": "Cookie encryption",
        "ext-curl": "Updates checking",
        "ext-opcache": "Better performance",
        "ext-zlib": "For gz import and export",
        "ext-bz2": "For bzip2 import and export",
        "ext-zip": "For zip import and export",
        "ext-gd2": "For image transformations",
        "tecnickcom/tcpdf": "For PDF support"
    },
    "require-dev": {
        "satooshi/php-coveralls": "^1.0",
        "phpunit/phpunit": "~4.1",
        "codacy/coverage": "dev-master",
        "phpunit/phpunit-selenium": "~1.2",
        "squizlabs/php_codesniffer": "2.*",
        "tecnickcom/tcpdf": "^6.2",
        "phpmyadmin/coding-standard": ">=0.1.0"
    },
    "repositories": [
        {
            "type": "composer",
            "url": "https://www.phpmyadmin.net"
        }
    ]
}<|MERGE_RESOLUTION|>--- conflicted
+++ resolved
@@ -37,12 +37,9 @@
         "phpmyadmin/shapefile": "^2.0",
         "phpseclib/phpseclib": "^2.0",
         "google/recaptcha": "^1.1",
-<<<<<<< HEAD
+        "psr/container": "^1.0",
         "twig/twig": "^1.32",
         "twig/extensions": "^1.4"
-=======
-        "psr/container": "^1.0"
->>>>>>> da77177a
     },
     "conflict": {
         "tecnickcom/tcpdf": "<6.2"
