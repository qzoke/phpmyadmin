{
    "name": "phpmyadmin/phpmyadmin",
    "type": "project",
    "description": "A web interface for MySQL and MariaDB",
    "keywords": ["phpmyadmin","mysql","web"],
    "homepage": "https://www.phpmyadmin.net/",
    "support": {
        "forum": "https://www.phpmyadmin.net/support/",
        "issues": "https://github.com/phpmyadmin/phpmyadmin/issues",
        "wiki": "https://wiki.phpmyadmin.net/",
        "docs": "https://docs.phpmyadmin.net/",
        "source": "https://github.com/phpmyadmin/phpmyadmin"
    },
    "license": "GPL-2.0-only",
    "authors": [
        {
            "name": "The phpMyAdmin Team",
            "email": "developers@phpmyadmin.net",
            "homepage": "https://www.phpmyadmin.net/team/"
        }
    ],
    "non-feature-branches": ["RELEASE_.*"],
    "autoload": {
        "psr-4": {
            "PhpMyAdmin\\": "libraries/classes"
        },
        "files": ["vendor/phpmyadmin/motranslator/src/functions.php"]
    },
    "autoload-dev": {
        "psr-4": {
            "PhpMyAdmin\\Tests\\": "test/classes",
            "PhpMyAdmin\\Tests\\Selenium\\": "test/selenium/"
        }
    },
    "repositories": [
        {
            "type": "composer",
            "url": "https://www.phpmyadmin.net"
        }
    ],
    "require": {
        "php": "^7.2.5 || ^8.0",
        "ext-hash": "*",
        "ext-iconv": "*",
        "ext-json": "*",
        "ext-mysqli": "*",
        "ext-pcre": "*",
        "ext-xml": "*",
        "google/recaptcha": "^1.1",
        "nikic/fast-route": "^1.3",
        "phpmyadmin/motranslator": "^5.0",
        "phpmyadmin/shapefile": "^3.0.1",
        "phpmyadmin/sql-parser": "^5.0",
        "phpmyadmin/twig-i18n-extension": "^4.0",
        "phpseclib/phpseclib": "^3.0",
        "psr/http-factory": "^1.0",
        "psr/http-message": "^1.0",
        "slim/psr7": "^1.4",
        "symfony/config": "^5.2.3",
        "symfony/dependency-injection": "^5.2.3",
        "symfony/expression-language": "^5.2.3",
        "symfony/polyfill-ctype": "^1.17.0",
        "symfony/polyfill-mbstring": "^1.17.0",
        "symfony/polyfill-php80": "^1.16",
        "twig/twig": "^3.0.1",
        "webmozart/assert": "^1.10",
        "williamdes/mariadb-mysql-kbs": "^1.2"
    },
    "conflict": {
        "bacon/bacon-qr-code": "<2.0",
        "pragmarx/google2fa-qrcode": "<2.1",
        "samyoul/u2f-php-server": "<1.1",
        "tecnickcom/tcpdf": "<6.2"
    },
    "suggest": {
        "ext-openssl": "Cookie encryption",
        "ext-curl": "Updates checking",
        "ext-opcache": "Better performance",
        "ext-zlib": "For gz import and export",
        "ext-bz2": "For bzip2 import and export",
        "ext-zip": "For zip import and export",
        "ext-gd2": "For image transformations",
        "ext-mbstring": "For best performance",
        "tecnickcom/tcpdf": "For PDF support",
        "pragmarx/google2fa-qrcode": "^2.1 - For 2FA authentication",
        "bacon/bacon-qr-code": "^2.0 - For 2FA authentication",
        "samyoul/u2f-php-server": "For FIDO U2F authentication"
    },
    "require-dev": {
        "bacon/bacon-qr-code": "^2.0",
        "php-webdriver/webdriver": "^1.11",
        "phpmyadmin/coding-standard": "^3.0.0",
        "phpstan/extension-installer": "^1.1",
        "phpstan/phpstan": "^0.12.93",
        "phpstan/phpstan-phpunit": "^0.12.17",
        "phpstan/phpstan-webmozart-assert": "^0.12.12",
        "phpunit/phpunit": "^8.5 || ^9.5",
        "pragmarx/google2fa-qrcode": "^2.1",
        "psalm/plugin-phpunit": "^0.16.0",
        "roave/security-advisories": "dev-latest",
        "samyoul/u2f-php-server": "^1.1",
<<<<<<< HEAD
        "symfony/console": "^5.2.3",
        "tecnickcom/tcpdf": "^6.4.1",
        "vimeo/psalm": "^4.8.1"
=======
        "symfony/console": "^4.4",
        "symfony/finder": "^4.4",
        "symfony/twig-bridge": "^4.4",
        "tecnickcom/tcpdf": "^6.4.2",
        "vimeo/psalm": "^4.8.0"
>>>>>>> 5e3aaac9
    },
    "extra": {
        "branch-alias": {
            "dev-master": "5.2.x-dev"
        }
    },
    "scripts": {
        "phpcbf": "phpcbf",
        "phpcs": "phpcs",
        "phpstan": "phpstan analyse",
        "psalm": "psalm",
        "phpunit": "phpunit --color=always",
        "test": [
            "@phpcs",
            "@phpstan",
            "@psalm",
            "@phpunit"
        ],
        "update:baselines": "phpstan analyse --generate-baseline && psalm --set-baseline=psalm-baseline.xml",
        "twig-lint": "php scripts/console lint:twig --ansi --show-deprecations"
    },
    "config":{
        "sort-packages": true,
        "discard-changes": true
    }
}<|MERGE_RESOLUTION|>--- conflicted
+++ resolved
@@ -99,17 +99,9 @@
         "psalm/plugin-phpunit": "^0.16.0",
         "roave/security-advisories": "dev-latest",
         "samyoul/u2f-php-server": "^1.1",
-<<<<<<< HEAD
         "symfony/console": "^5.2.3",
-        "tecnickcom/tcpdf": "^6.4.1",
+        "tecnickcom/tcpdf": "^6.4.2",
         "vimeo/psalm": "^4.8.1"
-=======
-        "symfony/console": "^4.4",
-        "symfony/finder": "^4.4",
-        "symfony/twig-bridge": "^4.4",
-        "tecnickcom/tcpdf": "^6.4.2",
-        "vimeo/psalm": "^4.8.0"
->>>>>>> 5e3aaac9
     },
     "extra": {
         "branch-alias": {
