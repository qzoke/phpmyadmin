<?php
/* vim: set expandtab sw=4 ts=4 sts=4: */
/**
 * phpMyAdmin designer general code
 *
 * @package PhpMyAdmin-Designer
 */
declare(strict_types=1);

use PhpMyAdmin\Database\Designer;
use PhpMyAdmin\Database\Designer\Common;
use PhpMyAdmin\DatabaseInterface;
use PhpMyAdmin\Response;

if (! defined('ROOT_PATH')) {
    define('ROOT_PATH', __DIR__ . DIRECTORY_SEPARATOR);
}

global $db;

require_once ROOT_PATH . 'libraries/common.inc.php';

/** @var Response $response */
$response = $containerBuilder->get(Response::class);

/** @var DatabaseInterface $dbi */
$dbi = $containerBuilder->get(DatabaseInterface::class);

/** @var Designer $databaseDesigner */
$databaseDesigner = $containerBuilder->get('designer');

/** @var Common $designerCommon */
$designerCommon = $containerBuilder->get('designer_common');

if (isset($_POST['dialog'])) {
    if ($_POST['dialog'] == 'edit') {
        $html = $databaseDesigner->getHtmlForEditOrDeletePages($_POST['db'], 'editPage');
    } elseif ($_POST['dialog'] == 'delete') {
        $html = $databaseDesigner->getHtmlForEditOrDeletePages($_POST['db'], 'deletePage');
    } elseif ($_POST['dialog'] == 'save_as') {
        $html = $databaseDesigner->getHtmlForPageSaveAs($_POST['db']);
    } elseif ($_POST['dialog'] == 'export') {
        $html = $databaseDesigner->getHtmlForSchemaExport(
            $_POST['db'],
            $_POST['selected_page']
        );
    } elseif ($_POST['dialog'] == 'add_table') {
        // Pass the db and table to the getTablesInfo so we only have the table we asked for
        $script_display_field = $designerCommon->getTablesInfo($_POST['db'], $_POST['table']);
        $tab_column = $designerCommon->getColumnsInfo($script_display_field);
        $tables_all_keys = $designerCommon->getAllKeys($script_display_field);
        $tables_pk_or_unique_keys = $designerCommon->getPkOrUniqueKeys($script_display_field);

        $html = $databaseDesigner->getDatabaseTables(
            $_POST['db'],
            $script_display_field,
            [],
            -1,
            $tab_column,
            $tables_all_keys,
            $tables_pk_or_unique_keys
        );
    }

    if (! empty($html)) {
        $response->addHTML($html);
    }
    return;
}

if (isset($_POST['operation'])) {
    if ($_POST['operation'] == 'deletePage') {
        $success = $designerCommon->deletePage($_POST['selected_page']);
        $response->setRequestStatus($success);
    } elseif ($_POST['operation'] == 'savePage') {
        if ($_POST['save_page'] == 'same') {
            $page = $_POST['selected_page'];
        } else { // new
            $page = $designerCommon->createNewPage($_POST['selected_value'], $_POST['db']);
            $response->addJSON('id', $page);
        }
        $success = $designerCommon->saveTablePositions($page);
        $response->setRequestStatus($success);
    } elseif ($_POST['operation'] == 'setDisplayField') {
<<<<<<< HEAD
        $designerCommon->saveDisplayField(
=======
        [
            $success,
            $message,
        ] = $designerCommon->saveDisplayField(
>>>>>>> 97ccafa0
            $_POST['db'],
            $_POST['table'],
            $_POST['field']
        );
        $response->setRequestStatus($success);
        $response->addJSON('message', $message);
    } elseif ($_POST['operation'] == 'addNewRelation') {
        list($success, $message) = $designerCommon->addNewRelation(
            $_POST['db'],
            $_POST['T1'],
            $_POST['F1'],
            $_POST['T2'],
            $_POST['F2'],
            $_POST['on_delete'],
            $_POST['on_update'],
            $_POST['DB1'],
            $_POST['DB2']
        );
        $response->setRequestStatus($success);
        $response->addJSON('message', $message);
    } elseif ($_POST['operation'] == 'removeRelation') {
        list($success, $message) = $designerCommon->removeRelation(
            $_POST['T1'],
            $_POST['F1'],
            $_POST['T2'],
            $_POST['F2']
        );
        $response->setRequestStatus($success);
        $response->addJSON('message', $message);
    } elseif ($_POST['operation'] == 'save_setting_value') {
        $success = $designerCommon->saveSetting($_POST['index'], $_POST['value']);
        $response->setRequestStatus($success);
    }

    return;
}

require ROOT_PATH . 'libraries/db_common.inc.php';

$script_display_field = $designerCommon->getTablesInfo();

$display_page = -1;
$selected_page = null;

if (isset($_GET['query'])) {
    $display_page = $designerCommon->getDefaultPage($_GET['db']);
} elseif (! empty($_GET['page'])) {
    $display_page = $_GET['page'];
} else {
    $display_page = $designerCommon->getLoadingPage($_GET['db']);
}
if ($display_page != -1) {
    $selected_page = $designerCommon->getPageName($display_page);
}
$tab_pos = $designerCommon->getTablePositions($display_page);

$fullTableNames = [];

foreach ($script_display_field as $designerTable) {
    $fullTableNames[] = $designerTable->getDbTableString();
}

foreach ($tab_pos as $position) {
    if (! in_array($position['dbName'] . '.' . $position['tableName'], $fullTableNames)) {
        foreach ($designerCommon->getTablesInfo($position['dbName'], $position['tableName']) as $designerTable) {
            $script_display_field[] = $designerTable;
        }
    }
}


$tab_column = $designerCommon->getColumnsInfo($script_display_field);
$script_tables = $designerCommon->getScriptTabs($script_display_field);
$tables_pk_or_unique_keys = $designerCommon->getPkOrUniqueKeys($script_display_field);
$tables_all_keys = $designerCommon->getAllKeys($script_display_field);
$classes_side_menu = $databaseDesigner->returnClassNamesFromMenuButtons();


$script_contr = $designerCommon->getScriptContr($script_display_field);

$params = ['lang' => $GLOBALS['lang']];
if (isset($_GET['db'])) {
    $params['db'] = $_GET['db'];
}

$response = Response::getInstance();
$response->getFooter()->setMinimal();
$header   = $response->getHeader();
$header->setBodyId('designer_body');

$scripts  = $header->getScripts();
$scripts->addFile('vendor/jquery/jquery.fullscreen.js');
$scripts->addFile('designer/database.js');
$scripts->addFile('designer/objects.js');
$scripts->addFile('designer/page.js');
$scripts->addFile('designer/history.js');
$scripts->addFile('designer/move.js');
$scripts->addFile('designer/init.js');

list(
    $tables,
    $num_tables,
    $total_num_tables,
    $sub_part,
    $is_show_stats,
    $db_is_system_schema,
    $tooltip_truename,
    $tooltip_aliasname,
    $pos
) = PhpMyAdmin\Util::getDbInfo($db, isset($sub_part) ? $sub_part : '');

// Embed some data into HTML, later it will be read
// by designer/init.js and converted to JS variables.
$response->addHTML(
    $databaseDesigner->getHtmlForMain(
        $db,
        $_GET['db'],
        $script_display_field,
        $script_tables,
        $script_contr,
        $script_display_field,
        $display_page,
        isset($_GET['query']),
        $selected_page,
        $classes_side_menu,
        $tab_pos,
        $tab_column,
        $tables_all_keys,
        $tables_pk_or_unique_keys
    )
);

$response->addHTML('<div id="PMA_disable_floating_menubar"></div>');<|MERGE_RESOLUTION|>--- conflicted
+++ resolved
@@ -82,14 +82,10 @@
         $success = $designerCommon->saveTablePositions($page);
         $response->setRequestStatus($success);
     } elseif ($_POST['operation'] == 'setDisplayField') {
-<<<<<<< HEAD
-        $designerCommon->saveDisplayField(
-=======
         [
             $success,
             $message,
         ] = $designerCommon->saveDisplayField(
->>>>>>> 97ccafa0
             $_POST['db'],
             $_POST['table'],
             $_POST['field']
