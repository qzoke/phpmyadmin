/* vim: set expandtab sw=4 ts=4 sts=4: */
/**
 * Functions used in configuration forms and on user preferences pages
 */

/**
 * checks whether browser supports web storage
 *
 * @param type the type of storage i.e. localStorage or sessionStorage
 *
 * @returns bool
 */
function isStorageSupported (type, warn) {
    try {
        window[type].setItem('PMATest', 'test');
        // Check whether key-value pair was set successfully
        if (window[type].getItem('PMATest') === 'test') {
            // Supported, remove test variable from storage
            window[type].removeItem('PMATest');
            return true;
        }
    } catch (error) {
        // Not supported
        if (warn) {
            PMA_ajaxShowMessage(PMA_messages.strNoLocalStorage, false);
        }
    }
    return false;
}

/**
 * Unbind all event handlers before tearing down a page
 */
AJAX.registerTeardown('config.js', function () {
    $('.optbox input[id], .optbox select[id], .optbox textarea[id]').off('change').off('keyup');
    $('.optbox input[type=button][name=submit_reset]').off('click');
    $('div.tabs_contents').off();
    $('#import_local_storage, #export_local_storage').off('click');
    $('form.prefs-form').off('change').off('submit');
    $(document).off('click', 'div.click-hide-message');
    $('#prefs_autoload').find('a').off('click');
});

AJAX.registerOnload('config.js', function () {
    var $topmenu_upt = $('#topmenu2.user_prefs_tabs');
    $topmenu_upt.find('li.active a').attr('rel', 'samepage');
    $topmenu_upt.find('li:not(.active) a').attr('rel', 'newpage');
});

// default values for fields
var defaultValues = {};

/**
 * Returns field type
 *
 * @param {Element} field
 */
function getFieldType (field) {
    var $field = $(field);
    var tagName = $field.prop('tagName');
    if (tagName === 'INPUT') {
        return $field.attr('type');
    } else if (tagName === 'SELECT') {
        return 'select';
    } else if (tagName === 'TEXTAREA') {
        return 'text';
    }
    return '';
}

/**
 * Enables or disables the "restore default value" button
 *
 * @param {Element} field
 * @param {boolean} display
 */
function setRestoreDefaultBtn (field, display) {
    var $el = $(field).closest('td').find('.restore-default img');
    $el[display ? 'show' : 'hide']();
}

/**
 * Marks field depending on its value (system default or custom)
 *
 * @param {Element} field
 */
function markField (field) {
    var $field = $(field);
    var type = getFieldType($field);
    var isDefault = checkFieldDefault($field, type);

    // checkboxes uses parent <span> for marking
    var $fieldMarker = (type === 'checkbox') ? $field.parent() : $field;
    setRestoreDefaultBtn($field, !isDefault);
    $fieldMarker[isDefault ? 'removeClass' : 'addClass']('custom');
}

/**
 * Sets field value
 *
 * value must be of type:
 * o undefined (omitted) - restore default value (form default, not PMA default)
 * o String - if field_type is 'text'
 * o boolean - if field_type is 'checkbox'
 * o Array of values - if field_type is 'select'
 *
 * @param {Element} field
 * @param {String}  field_type  see {@link #getFieldType}
 * @param {String|Boolean}  value
 */
function setFieldValue (field, field_type, value) {
    var $field = $(field);
    switch (field_type) {
    case 'text':
    case 'number':
        $field.val(value);
        break;
    case 'checkbox':
        $field.prop('checked', value);
        break;
    case 'select':
        var options = $field.prop('options');
<<<<<<< HEAD
        var i;
        var imax = options.length;
        if (value === undefined) {
            for (i = 0; i < imax; i++) {
                options[i].selected = options[i].defaultSelected;
            }
        } else {
            for (i = 0; i < imax; i++) {
                options[i].selected = (value.indexOf(options[i].value) !== -1);
            }
=======
        var i, imax = options.length;
        for (i = 0; i < imax; i++) {
            options[i].selected = (value.indexOf(options[i].value) != -1);
>>>>>>> 62ba273b
        }
        break;
    }
    markField($field);
}

/**
 * Gets field value
 *
 * Will return one of:
 * o String - if type is 'text'
 * o boolean - if type is 'checkbox'
 * o Array of values - if type is 'select'
 *
 * @param {Element} field
 * @param {String}  field_type returned by {@link #getFieldType}
 * @type Boolean|String|String[]
 */
function getFieldValue (field, field_type) {
    var $field = $(field);
    switch (field_type) {
    case 'text':
    case 'number':
        return $field.prop('value');
    case 'checkbox':
        return $field.prop('checked');
    case 'select':
        var options = $field.prop('options');
        var i;
        var imax = options.length;
        var items = [];
        for (i = 0; i < imax; i++) {
            if (options[i].selected) {
                items.push(options[i].value);
            }
        }
        return items;
    }
    return null;
}

/**
 * Returns values for all fields in fieldsets
 */
function getAllValues () {
    var $elements = $('fieldset input, fieldset select, fieldset textarea');
    var values = {};
    var type;
    var value;
    for (var i = 0; i < $elements.length; i++) {
        type = getFieldType($elements[i]);
        value = getFieldValue($elements[i], type);
        if (typeof value !== 'undefined') {
            // we only have single selects, fatten array
            if (type === 'select') {
                value = value[0];
            }
            values[$elements[i].name] = value;
        }
    }
    return values;
}

/**
 * Checks whether field has its default value
 *
 * @param {Element} field
 * @param {String}  type
 * @return boolean
 */
function checkFieldDefault (field, type) {
    var $field = $(field);
    var field_id = $field.attr('id');
    if (typeof defaultValues[field_id] === 'undefined') {
        return true;
    }
    var isDefault = true;
    var currentValue = getFieldValue($field, type);
    if (type !== 'select') {
        isDefault = currentValue === defaultValues[field_id];
    } else {
        // compare arrays, will work for our representation of select values
        if (currentValue.length !== defaultValues[field_id].length) {
            isDefault = false;
        } else {
            for (var i = 0; i < currentValue.length; i++) {
                if (currentValue[i] !== defaultValues[field_id][i]) {
                    isDefault = false;
                    break;
                }
            }
        }
    }
    return isDefault;
}

/**
 * Returns element's id prefix
 * @param {Element} element
 */
function getIdPrefix (element) {
    return $(element).attr('id').replace(/[^-]+$/, '');
}

// ------------------------------------------------------------------
// Form validation and field operations
//

// form validator assignments
var validate = {};

// form validator list
var validators = {
    // regexp: numeric value
    _regexp_numeric: /^[0-9]+$/,
    // regexp: extract parts from PCRE expression
    _regexp_pcre_extract: /(.)(.*)\1(.*)?/,
    /**
     * Validates positive number
     *
     * @param {boolean} isKeyUp
     */
    PMA_validatePositiveNumber: function (isKeyUp) {
        if (isKeyUp && this.value === '') {
            return true;
        }
        var result = this.value !== '0' && validators._regexp_numeric.test(this.value);
        return result ? true : PMA_messages.error_nan_p;
    },
    /**
     * Validates non-negative number
     *
     * @param {boolean} isKeyUp
     */
    PMA_validateNonNegativeNumber: function (isKeyUp) {
        if (isKeyUp && this.value === '') {
            return true;
        }
        var result = validators._regexp_numeric.test(this.value);
        return result ? true : PMA_messages.error_nan_nneg;
    },
    /**
     * Validates port number
     *
     * @param {boolean} isKeyUp
     */
    PMA_validatePortNumber: function (isKeyUp) {
        if (this.value === '') {
            return true;
        }
        var result = validators._regexp_numeric.test(this.value) && this.value !== '0';
        return result && this.value <= 65535 ? true : PMA_messages.error_incorrect_port;
    },
    /**
     * Validates value according to given regular expression
     *
     * @param {boolean} isKeyUp
     * @param {string}  regexp
     */
    PMA_validateByRegex: function (isKeyUp, regexp) {
        if (isKeyUp && this.value === '') {
            return true;
        }
        // convert PCRE regexp
        var parts = regexp.match(validators._regexp_pcre_extract);
        var valid = this.value.match(new RegExp(parts[2], parts[3])) !== null;
        return valid ? true : PMA_messages.error_invalid_value;
    },
    /**
     * Validates upper bound for numeric inputs
     *
     * @param {boolean} isKeyUp
     * @param {int} max_value
     */
    PMA_validateUpperBound: function (isKeyUp, max_value) {
        var val = parseInt(this.value, 10);
        if (isNaN(val)) {
            return true;
        }
        return val <= max_value ? true : PMA_sprintf(PMA_messages.error_value_lte, max_value);
    },
    // field validators
    _field: {
    },
    // fieldset validators
    _fieldset: {
    }
};

/**
 * Registers validator for given field
 *
 * @param {String}  id       field id
 * @param {String}  type     validator (key in validators object)
 * @param {boolean} onKeyUp  whether fire on key up
 * @param {Array}   params   validation function parameters
 */
function validateField (id, type, onKeyUp, params) {
    if (typeof validators[type] === 'undefined') {
        return;
    }
    if (typeof validate[id] === 'undefined') {
        validate[id] = [];
    }
    validate[id].push([type, params, onKeyUp]);
}

/**
 * Returns validation functions associated with form field
 *
 * @param {String}  field_id     form field id
 * @param {boolean} onKeyUpOnly  see validateField
 * @type Array
 * @return array of [function, parameters to be passed to function]
 */
function getFieldValidators (field_id, onKeyUpOnly) {
    // look for field bound validator
    var name = field_id && field_id.match(/[^-]+$/)[0];
    if (typeof validators._field[name] !== 'undefined') {
        return [[validators._field[name], null]];
    }

    // look for registered validators
    var functions = [];
    if (typeof validate[field_id] !== 'undefined') {
        // validate[field_id]: array of [type, params, onKeyUp]
        for (var i = 0, imax = validate[field_id].length; i < imax; i++) {
            if (onKeyUpOnly && !validate[field_id][i][2]) {
                continue;
            }
            functions.push([validators[validate[field_id][i][0]], validate[field_id][i][1]]);
        }
    }

    return functions;
}

/**
 * Displays errors for given form fields
 *
 * WARNING: created DOM elements must be identical with the ones made by
 * PhpMyAdmin\Config\FormDisplayTemplate::displayInput()!
 *
 * @param {Object} error_list list of errors in the form {field id: error array}
 */
function displayErrors (error_list) {
    var tempIsEmpty = function (item) {
        return item !== '';
    };

    for (var field_id in error_list) {
        var errors = error_list[field_id];
        var $field = $('#' + field_id);
        var isFieldset = $field.attr('tagName') === 'FIELDSET';
        var $errorCnt;
        if (isFieldset) {
            $errorCnt = $field.find('dl.errors');
        } else {
            $errorCnt = $field.siblings('.inline_errors');
        }

        // remove empty errors (used to clear error list)
        errors = $.grep(errors, tempIsEmpty);

        // CSS error class
        if (!isFieldset) {
            // checkboxes uses parent <span> for marking
            var $fieldMarker = ($field.attr('type') === 'checkbox') ? $field.parent() : $field;
            $fieldMarker[errors.length ? 'addClass' : 'removeClass']('field-error');
        }

        if (errors.length) {
            // if error container doesn't exist, create it
            if ($errorCnt.length === 0) {
                if (isFieldset) {
                    $errorCnt = $('<dl class="errors" />');
                    $field.find('table').before($errorCnt);
                } else {
                    $errorCnt = $('<dl class="inline_errors" />');
                    $field.closest('td').append($errorCnt);
                }
            }

            var html = '';
            for (var i = 0, imax = errors.length; i < imax; i++) {
                html += '<dd>' + errors[i] + '</dd>';
            }
            $errorCnt.html(html);
        } else if ($errorCnt !== null) {
            // remove useless error container
            $errorCnt.remove();
        }
    }
}

/**
 * Validates fieldset and puts errors in 'errors' object
 *
 * @param {Element} fieldset
 * @param {boolean} isKeyUp
 * @param {Object}  errors
 */
function validate_fieldset (fieldset, isKeyUp, errors) {
    var $fieldset = $(fieldset);
    if ($fieldset.length && typeof validators._fieldset[$fieldset.attr('id')] !== 'undefined') {
        var fieldset_errors = validators._fieldset[$fieldset.attr('id')].apply($fieldset[0], [isKeyUp]);
        for (var field_id in fieldset_errors) {
            if (typeof errors[field_id] === 'undefined') {
                errors[field_id] = [];
            }
            if (typeof fieldset_errors[field_id] === 'string') {
                fieldset_errors[field_id] = [fieldset_errors[field_id]];
            }
            $.merge(errors[field_id], fieldset_errors[field_id]);
        }
    }
}

/**
 * Validates form field and puts errors in 'errors' object
 *
 * @param {Element} field
 * @param {boolean} isKeyUp
 * @param {Object}  errors
 */
function validate_field (field, isKeyUp, errors) {
    var args;
    var result;
    var $field = $(field);
    var field_id = $field.attr('id');
    errors[field_id] = [];
    var functions = getFieldValidators(field_id, isKeyUp);
    for (var i = 0; i < functions.length; i++) {
        if (typeof functions[i][1] !== 'undefined' && functions[i][1] !== null) {
            args = functions[i][1].slice(0);
        } else {
            args = [];
        }
        args.unshift(isKeyUp);
        result = functions[i][0].apply($field[0], args);
        if (result !== true) {
            if (typeof result === 'string') {
                result = [result];
            }
            $.merge(errors[field_id], result);
        }
    }
}

/**
 * Validates form field and parent fieldset
 *
 * @param {Element} field
 * @param {boolean} isKeyUp
 */
function validate_field_and_fieldset (field, isKeyUp) {
    var $field = $(field);
    var errors = {};
    validate_field($field, isKeyUp, errors);
    validate_fieldset($field.closest('fieldset.optbox'), isKeyUp, errors);
    displayErrors(errors);
}

function loadInlineConfig () {
    if (!Array.isArray(configInlineParams)) {
        return;
    }
    for (var i = 0; i < configInlineParams.length; ++i) {
        if (typeof configInlineParams[i] === 'function') {
            configInlineParams[i]();
        }
    }
}

function setupValidation () {
    validate = {};
    configScriptLoaded = true;
    if (configScriptLoaded && typeof configInlineParams !== 'undefined') {
        loadInlineConfig();
    }
    // register validators and mark custom values
    var $elements = $('.optbox input[id], .optbox select[id], .optbox textarea[id]');
    $elements.each(function () {
        markField(this);
        var $el = $(this);
        $el.on('change', function () {
            validate_field_and_fieldset(this, false);
            markField(this);
        });
        var tagName = $el.attr('tagName');
        // text fields can be validated after each change
        if (tagName === 'INPUT' && $el.attr('type') === 'text') {
            $el.keyup(function () {
                validate_field_and_fieldset($el, true);
                markField($el);
            });
        }
        // disable textarea spellcheck
        if (tagName === 'TEXTAREA') {
            $el.attr('spellcheck', false);
        }
    });

    // check whether we've refreshed a page and browser remembered modified
    // form values
    var $check_page_refresh = $('#check_page_refresh');
    if ($check_page_refresh.length === 0 || $check_page_refresh.val() === '1') {
        // run all field validators
        var errors = {};
        for (var i = 0; i < $elements.length; i++) {
            validate_field($elements[i], false, errors);
        }
        // run all fieldset validators
        $('fieldset.optbox').each(function () {
            validate_fieldset(this, false, errors);
        });

        displayErrors(errors);
    } else if ($check_page_refresh) {
        $check_page_refresh.val('1');
    }
}

AJAX.registerOnload('config.js', function () {
    setupValidation();
});

//
// END: Form validation and field operations
// ------------------------------------------------------------------

// ------------------------------------------------------------------
// Tabbed forms
//

/**
 * Sets active tab
 *
 * @param {String} tab_id
 */
function setTab (tab_id) {
    $('ul.tabs').each(function () {
        var $this = $(this);
        if (!$this.find('li a[href="#' + tab_id + '"]').length) {
            return;
        }
        $this.find('li').removeClass('active').find('a[href="#' + tab_id + '"]').parent().addClass('active');
        $this.parent().find('div.tabs_contents fieldset').hide().filter('#' + tab_id).show();
        var hashValue = 'tab_' + tab_id;
        location.hash = hashValue;
        $this.parent().find('input[name=tab_hash]').val(hashValue);
    });
}

function setupConfigTabs () {
    var forms = $('form.config-form');
    forms.each(function () {
        var $this = $(this);
        var $tabs = $this.find('ul.tabs');
        if (!$tabs.length) {
            return;
        }
        // add tabs events and activate one tab (the first one or indicated by location hash)
        $tabs.find('li').removeClass('active');
        $tabs.find('a')
            .click(function (e) {
                e.preventDefault();
                setTab($(this).attr('href').substr(1));
            })
            .filter(':first')
            .parent()
            .addClass('active');
        $this.find('div.tabs_contents fieldset').hide().filter(':first').show();
    });
}

function adjustPrefsNotification () {
    var $prefsAutoLoad = $('#prefs_autoload');
    var $tableNameControl = $('#table_name_col_no');
    var $prefsAutoShowing = ($prefsAutoLoad.css('display') !== 'none');

    if ($prefsAutoShowing && $tableNameControl.length) {
        $tableNameControl.css('top', '55px');
    }
}

AJAX.registerOnload('config.js', function () {
    setupConfigTabs();
    adjustPrefsNotification();

    // tab links handling, check each 200ms
    // (works with history in FF, further browser support here would be an overkill)
    var prev_hash;
    var tab_check_fnc = function () {
        if (location.hash !== prev_hash) {
            prev_hash = location.hash;
            if (prev_hash.match(/^#tab_[a-zA-Z0-9_]+$/)) {
                // session ID is sometimes appended here
                var hash = prev_hash.substr(5).split('&')[0];
                if ($('#' + hash).length) {
                    setTab(hash);
                }
            }
        }
    };
    tab_check_fnc();
    setInterval(tab_check_fnc, 200);
});

//
// END: Tabbed forms
// ------------------------------------------------------------------

// ------------------------------------------------------------------
// Form reset buttons
//

AJAX.registerOnload('config.js', function () {
    $('.optbox input[type=button][name=submit_reset]').on('click', function () {
        var fields = $(this).closest('fieldset').find('input, select, textarea');
        for (var i = 0, imax = fields.length; i < imax; i++) {
            setFieldValue(fields[i], getFieldType(fields[i]), defaultValues[fields[i].id]);
        }
    });
});

//
// END: Form reset buttons
// ------------------------------------------------------------------

// ------------------------------------------------------------------
// "Restore default" and "set value" buttons
//

/**
 * Restores field's default value
 *
 * @param {String} field_id
 */
function restoreField (field_id) {
    var $field = $('#' + field_id);
    if ($field.length === 0 || defaultValues[field_id] === undefined) {
        return;
    }
    setFieldValue($field, getFieldType($field), defaultValues[field_id]);
}

function setupRestoreField () {
    $('div.tabs_contents')
        .on('mouseenter', '.restore-default, .set-value', function () {
            $(this).css('opacity', 1);
        })
        .on('mouseleave', '.restore-default, .set-value', function () {
            $(this).css('opacity', 0.25);
        })
        .on('click', '.restore-default, .set-value', function (e) {
            e.preventDefault();
            var href = $(this).attr('href');
            var field_sel;
            if ($(this).hasClass('restore-default')) {
                field_sel = href;
                restoreField(field_sel.substr(1));
            } else {
                field_sel = href.match(/^[^=]+/)[0];
                var value = href.match(/\=(.+)$/)[1];
                setFieldValue($(field_sel), 'text', value);
            }
            $(field_sel).trigger('change');
        })
        .find('.restore-default, .set-value')
        // inline-block for IE so opacity inheritance works
        .css({ display: 'inline-block', opacity: 0.25 });
}

AJAX.registerOnload('config.js', function () {
    setupRestoreField();
});

//
// END: "Restore default" and "set value" buttons
// ------------------------------------------------------------------

// ------------------------------------------------------------------
// User preferences import/export
//

AJAX.registerOnload('config.js', function () {
    offerPrefsAutoimport();
    var $radios = $('#import_local_storage, #export_local_storage');
    if (!$radios.length) {
        return;
    }

    // enable JavaScript dependent fields
    $radios
        .prop('disabled', false)
        .add('#export_text_file, #import_text_file')
        .click(function () {
            var enable_id = $(this).attr('id');
            var disable_id;
            if (enable_id.match(/local_storage$/)) {
                disable_id = enable_id.replace(/local_storage$/, 'text_file');
            } else {
                disable_id = enable_id.replace(/text_file$/, 'local_storage');
            }
            $('#opts_' + disable_id).addClass('disabled').find('input').prop('disabled', true);
            $('#opts_' + enable_id).removeClass('disabled').find('input').prop('disabled', false);
        });

    // detect localStorage state
    var ls_supported = isStorageSupported('localStorage', true);
    var ls_exists = ls_supported ? (window.localStorage.config || false) : false;
    $('div.localStorage-' + (ls_supported ? 'un' : '') + 'supported').hide();
    $('div.localStorage-' + (ls_exists ? 'empty' : 'exists')).hide();
    if (ls_exists) {
        updatePrefsDate();
    }
    $('form.prefs-form').change(function () {
        var $form = $(this);
        var disabled = false;
        if (!ls_supported) {
            disabled = $form.find('input[type=radio][value$=local_storage]').prop('checked');
        } else if (!ls_exists && $form.attr('name') === 'prefs_import' &&
            $('#import_local_storage')[0].checked
        ) {
            disabled = true;
        }
        $form.find('input[type=submit]').prop('disabled', disabled);
    }).submit(function (e) {
        var $form = $(this);
        if ($form.attr('name') === 'prefs_export' && $('#export_local_storage')[0].checked) {
            e.preventDefault();
            // use AJAX to read JSON settings and save them
            savePrefsToLocalStorage($form);
        } else if ($form.attr('name') === 'prefs_import' && $('#import_local_storage')[0].checked) {
            // set 'json' input and submit form
            $form.find('input[name=json]').val(window.localStorage.config);
        }
    });

    $(document).on('click', 'div.click-hide-message', function () {
        $(this)
            .hide()
            .parent('.group')
            .css('height', '')
            .next('form')
            .show();
    });
});

/**
 * Saves user preferences to localStorage
 *
 * @param {Element} form
 */
function savePrefsToLocalStorage (form) {
    $form = $(form);
    var submit = $form.find('input[type=submit]');
    submit.prop('disabled', true);
    $.ajax({
        url: 'prefs_manage.php',
        cache: false,
        type: 'POST',
        data: {
            ajax_request: true,
            server: PMA_commonParams.get('server'),
            submit_get_json: true
        },
        success: function (data) {
            if (typeof data !== 'undefined' && data.success === true) {
                window.localStorage.config = data.prefs;
                window.localStorage.config_mtime = data.mtime;
                window.localStorage.config_mtime_local = (new Date()).toUTCString();
                updatePrefsDate();
                $('div.localStorage-empty').hide();
                $('div.localStorage-exists').show();
                var group = $form.parent('.group');
                group.css('height', group.height() + 'px');
                $form.hide('fast');
                $form.prev('.click-hide-message').show('fast');
            } else {
                PMA_ajaxShowMessage(data.error);
            }
        },
        complete: function () {
            submit.prop('disabled', false);
        }
    });
}

/**
 * Updates preferences timestamp in Import form
 */
function updatePrefsDate () {
    var d = new Date(window.localStorage.config_mtime_local);
    var msg = PMA_messages.strSavedOn.replace(
        '@DATE@',
        PMA_formatDateTime(d)
    );
    $('#opts_import_local_storage').find('div.localStorage-exists').html(msg);
}

/**
 * Prepares message which informs that localStorage preferences are available and can be imported or deleted
 */
function offerPrefsAutoimport () {
    var has_config = (isStorageSupported('localStorage')) && (window.localStorage.config || false);
    var $cnt = $('#prefs_autoload');
    if (!$cnt.length || !has_config) {
        return;
    }
    $cnt.find('a').click(function (e) {
        e.preventDefault();
        var $a = $(this);
        if ($a.attr('href') === '#no') {
            $cnt.remove();
            $.post('index.php', {
                server: PMA_commonParams.get('server'),
                prefs_autoload: 'hide'
            }, null, 'html');
            return;
        } else if ($a.attr('href') === '#delete') {
            $cnt.remove();
            localStorage.clear();
            $.post('index.php', {
                server: PMA_commonParams.get('server'),
                prefs_autoload: 'hide'
            }, null, 'html');
            return;
        }
        $cnt.find('input[name=json]').val(window.localStorage.config);
        $cnt.find('form').submit();
    });
    $cnt.show();
}

//
// END: User preferences import/export
// ------------------------------------------------------------------<|MERGE_RESOLUTION|>--- conflicted
+++ resolved
@@ -120,22 +120,11 @@
         break;
     case 'select':
         var options = $field.prop('options');
-<<<<<<< HEAD
         var i;
         var imax = options.length;
-        if (value === undefined) {
-            for (i = 0; i < imax; i++) {
-                options[i].selected = options[i].defaultSelected;
-            }
-        } else {
-            for (i = 0; i < imax; i++) {
-                options[i].selected = (value.indexOf(options[i].value) !== -1);
-            }
-=======
         var i, imax = options.length;
         for (i = 0; i < imax; i++) {
             options[i].selected = (value.indexOf(options[i].value) != -1);
->>>>>>> 62ba273b
         }
         break;
     }
