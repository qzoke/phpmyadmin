--- conflicted
+++ resolved
@@ -64,12 +64,8 @@
             PMA_ajaxShowMessage(PMA_messages.strRadioUnchecked);
             return false;
         }
-<<<<<<< HEAD
-        var editColumnData = editColumnList + '&edit_central_columns_page=true&ajax_request=true&ajax_page_request=true&db=' + PMA_commonParams.get('db');
-=======
         var argsep = PMA_commonParams.get('arg_separator');
-        var editColumnData = editColumnList+ argsep + 'edit_central_columns_page=true' + argsep + 'ajax_request=true' + argsep + 'ajax_page_request=true' + argsep + 'token='+PMA_commonParams.get('token') + argsep + 'db='+PMA_commonParams.get('db');
->>>>>>> c9153ed2
+        var editColumnData = editColumnList + '' + argsep + 'edit_central_columns_page=true' + argsep + 'ajax_request=true' + argsep + 'ajax_page_request=true' + argsep + 'db=' + PMA_commonParams.get('db');
         PMA_ajaxShowMessage();
         AJAX.source = $(this);
         $.get('db_central_columns.php', editColumnData, AJAX.responseHandler);
@@ -77,12 +73,8 @@
     $('#multi_edit_central_columns').submit(function (event) {
         event.preventDefault();
         event.stopPropagation();
-<<<<<<< HEAD
-        var multi_column_edit_data = $('#multi_edit_central_columns').serialize() + '&multi_edit_central_column_save=true&ajax_request=true&ajax_page_request=true&db=' + encodeURIComponent(PMA_commonParams.get('db'));
-=======
         var argsep = PMA_commonParams.get('arg_separator');
-        var multi_column_edit_data = $("#multi_edit_central_columns").serialize()+argsep+'multi_edit_central_column_save=true'+argsep+'ajax_request=true' + argsep + 'ajax_page_request=true' + argsep + 'token='+PMA_commonParams.get('token')+argsep+'db='+PMA_commonParams.get('db');
->>>>>>> c9153ed2
+        var multi_column_edit_data = $('#multi_edit_central_columns').serialize() + argsep + 'multi_edit_central_column_save=true' + argsep + 'ajax_request=true' + argsep + 'ajax_page_request=true' + argsep + 'db=' + encodeURIComponent(PMA_commonParams.get('db'));
         PMA_ajaxShowMessage();
         AJAX.source = $(this);
         $.post('db_central_columns.php', multi_column_edit_data, AJAX.responseHandler);
@@ -160,19 +152,11 @@
 
         var datastring = $('#f_' + rownum + ' :input').serialize();
         $.ajax({
-<<<<<<< HEAD
             type: 'POST',
             url: 'db_central_columns.php',
-            data: datastring + '&ajax_request=true',
+            data: datastring + PMA_commonParams.get('arg_separator') + 'ajax_request=true',
             dataType: 'json',
             success: function (data) {
-=======
-            type: "POST",
-            url: "db_central_columns.php",
-            data: datastring+PMA_commonParams.get('arg_separator')+'ajax_request=true',
-            dataType: "json",
-            success: function(data) {
->>>>>>> c9153ed2
                 if (data.message !== '1') {
                     PMA_ajaxShowMessage(
                         '<div class="error">' +
