--- conflicted
+++ resolved
@@ -764,21 +764,12 @@
         };
 
         var $form = $('<form action="db_designer.php" method="post" name="save_page" id="save_page" class="ajax"></form>')
-<<<<<<< HEAD
             .append('<input type="hidden" name="server" value="' + server + '">')
-            .append('<input type="hidden" name="db" value="' + db + '">')
+            .append($('<input type="hidden" name="db" />').val(db))
             .append('<input type="hidden" name="operation" value="savePage">')
             .append('<input type="hidden" name="save_page" value="new">')
             .append('<label for="selected_value">' + Messages.strPageName +
                 '</label>:<input type="text" name="selected_value">');
-=======
-            .append('<input type="hidden" name="server" value="' + server + '" />')
-            .append($('<input type="hidden" name="db" />').val(db))
-            .append('<input type="hidden" name="operation" value="savePage" />')
-            .append('<input type="hidden" name="save_page" value="new" />')
-            .append('<label for="selected_value">' + PMA_messages.strPageName +
-                '</label>:<input type="text" name="selected_value" />');
->>>>>>> e7b73831
         $form.on('submit', function (e) {
             e.preventDefault();
             DesignerMove.submitSaveDialogAndClose(callback);
