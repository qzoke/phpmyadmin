/* vim: set expandtab sw=4 ts=4 sts=4: */
/**
 * @package PhpMyAdmin-Designer
 */

/* global DesignerObjects */ // js/designer/objects.js
/* global DesignerHistory, historyArray, selectField */ // js/designer/history.js
/* global contr, db, designerTablesEnabled, displayField, hTabs, jTabs, selectedPage:writable, server */ // js/designer/init.js
/* global DesignerPage */ // js/designer/page.js
/* global pmaThemeImage */ // js/messages.php

var DesignerMove = {};

var change = 0; // variable to track any change in designer layout.
var showRelationLines = true;
var alwaysShowText = false;

var colName;
var tabName;

AJAX.registerTeardown('designer/move.js', function () {
    $(document).off('fullscreenchange');
    $('#selflink').show();
});

AJAX.registerOnload('designer/move.js', function () {
    $('#page_content').css({ 'margin-left': '3px' });
    $(document).on('fullscreenchange', function () {
        if (! $.fn.fullScreen()) {
            $('#page_content').removeClass('content_fullscreen')
                .css({ 'width': 'auto', 'height': 'auto' });
            var $img = $('#toggleFullscreen').find('img');
            var $span = $img.siblings('span');
            $span.text($span.data('enter'));
            $img.attr('src', $img.data('enter'))
                .attr('title', $span.data('enter'));
        }
    });

    $('#selflink').hide();
});

DesignerMove.markSaved = function () {
    change = 0;
    $('#saved_state').text('');
};

DesignerMove.markUnsaved = function () {
    change = 1;
    $('#saved_state').text('*');
};

var curClick = null;
var smS           = 0;
var smAdd         = 10;
var sLeft         = 0;
var sRight        = 0;
var onRelation    = 0;
var onGrid        = 0;
var onDisplayField = 0;
// relation_style: 0 - angular 1 - direct
var onAngularDirect = 1;
var clickField    = 0;
var linkRelation  = '';
var canvasWidth   = 0;
var canvasHeight  = 0;
var osnTabWidth  = 0;
var osnTabHeight = 0;
var heightField   = 7;
var globX;
var globY;
var timeoutId;
var layerMenuCurClick = 0;
var fromArray = [];
var downer;
var menuMoved = false;
var gridSize = 10;

// ------------------------------------------------------------------------------

var isIe = document.all && !window.opera;

if (isIe) {
    window.onscroll = DesignerMove.generalScroll;
    document.onselectstart = function () {
        return false;
    };
}

DesignerMove.mouseDown = function (e) {
    globX = isIe ? e.clientX + document.body.scrollLeft : e.pageX;
    globY = isIe ? e.clientY + document.body.scrollTop : e.pageY;

    if (e.target.tagName === 'SPAN') {
        curClick = e.target.parentNode.parentNode.parentNode.parentNode;
    } else if (e.target.className === 'tab_zag_2') {
        curClick = e.target.parentNode.parentNode.parentNode;
    } else if (e.target.className === 'icon') {
        layerMenuCurClick = 1;
    } else if (e.target.className === 'M_butt') {
        return false;
    }

    if (curClick !== null) {
        document.getElementById('canvas').style.display = 'none';
        curClick.style.zIndex = 2;
    }
};

DesignerMove.mouseMove = function (e) {
    if (e.preventDefault) {
        e.preventDefault();
    }

    var newDx = isIe ? e.clientX + document.body.scrollLeft : e.pageX;
    var newDy = isIe ? e.clientY + document.body.scrollTop : e.pageY;

    var deltaX = globX - newDx;
    var deltaY = globY - newDy;

    globX = newDx;
    globY = newDy;

    if (curClick !== null) {
        DesignerMove.markUnsaved();

        var $curClick = $(curClick);

        var curX = parseFloat($curClick.attr('data-left') || $curClick.css('left'));
        var curY = parseFloat($curClick.attr('data-top') || $curClick.css('top'));

        var newX = curX - deltaX;
        var newY = curY - deltaY;

        $curClick.attr('data-left', newX);
        $curClick.attr('data-top', newY);

        if (onGrid) {
            newX = parseInt(newX / gridSize) * gridSize;
            newY = parseInt(newY / gridSize) * gridSize;
        }

        if (newX < 0) {
            newX = 0;
        } else if (newY < 0) {
            newY = 0;
        }
        $curClick.css('left', newX + 'px');
        $curClick.css('top', newY + 'px');
    } else if (layerMenuCurClick) {
        if (menuMoved) {
            deltaX = -deltaX;
        }
        var $layerMenu = $('#layer_menu');
        var newWidth = $layerMenu.width() + deltaX;
        if (newWidth < 150) {
            newWidth = 150;
        }
        $layerMenu.width(newWidth);
    }

    if (onRelation || onDisplayField) {
        document.getElementById('designer_hint').style.left = (globX + 20) + 'px';
        document.getElementById('designer_hint').style.top  = (globY + 20) + 'px';
    }
};

DesignerMove.mouseUp = function () {
    if (curClick !== null) {
        document.getElementById('canvas').style.display = 'inline-block';
        DesignerMove.reload();
        curClick.style.zIndex = 1;
        curClick = null;
    }
    layerMenuCurClick = 0;
};

// ------------------------------------------------------------------------------

DesignerMove.canvasPos = function () {
    canvasWidth  = document.getElementById('canvas').width  = osnTabWidth  - 3;
    canvasHeight = document.getElementById('canvas').height = osnTabHeight - 3;

    if (isIe) {
        document.getElementById('canvas').style.width  = ((osnTabWidth  - 3) ? (osnTabWidth  - 3) : 0) + 'px';
        document.getElementById('canvas').style.height = ((osnTabHeight - 3) ? (osnTabHeight - 3) : 0) + 'px';
    }
};

DesignerMove.osnTabPos = function () {
    osnTabWidth  = parseInt(document.getElementById('osn_tab').style.width, 10);
    osnTabHeight = parseInt(document.getElementById('osn_tab').style.height, 10);
};

DesignerMove.setDefaultValuesFromSavedState = function () {
    if ($('#angular_direct_button').attr('class') === 'M_butt') {
        onAngularDirect = 0;
    } else {
        onAngularDirect = 1;
    }
    DesignerMove.angularDirect();

    if ($('#grid_button').attr('class') === 'M_butt') {
        onGrid = 1;
    } else {
        onGrid = 0;
    }
    DesignerMove.grid();

    var $relLineInvert = $('#relLineInvert');
    if ($relLineInvert.attr('class') === 'M_butt') {
        showRelationLines = false;
        $relLineInvert.attr('class', 'M_butt');
    } else {
        showRelationLines = true;
        $relLineInvert.attr('class', 'M_butt_Selected_down');
    }
    DesignerMove.relationLinesInvert();

    if ($('#pin_Text').attr('class') === 'M_butt_Selected_down') {
        alwaysShowText = true;
        DesignerMove.showText();
    } else {
        alwaysShowText = false;
    }

    var $keySbAll = $('#key_SB_all');
    if ($keySbAll.attr('class') === 'M_butt_Selected_down') {
        $keySbAll.trigger('click');
        $keySbAll.toggleClass('M_butt_Selected_down');
        $keySbAll.toggleClass('M_butt');
    }

    var $keyLeftRight = $('#key_Left_Right');
    if ($keyLeftRight.attr('class') === 'M_butt_Selected_down') {
        $keyLeftRight.trigger('click');
    }
};

DesignerMove.main = function () {
    // ---CROSS

    document.getElementById('layer_menu').style.top = -1000 + 'px'; // fast scroll
    DesignerMove.osnTabPos();
    DesignerMove.canvasPos();
    DesignerMove.smallTabRefresh();
    DesignerMove.reload();
    DesignerMove.setDefaultValuesFromSavedState();
    if (isIe) {
        DesignerMove.generalScroll();
    }
};

DesignerMove.resizeOsnTab = function () {
    var maxX = 0;
    var maxY = 0;
    for (var key in jTabs) {
        var kX = parseInt(document.getElementById(key).style.left, 10) + document.getElementById(key).offsetWidth;
        var kY = parseInt(document.getElementById(key).style.top, 10) + document.getElementById(key).offsetHeight;
        maxX = maxX < kX ? kX : maxX;
        maxY = maxY < kY ? kY : maxY;
    }

    osnTabWidth  = maxX + 50;
    osnTabHeight = maxY + 50;
    DesignerMove.canvasPos();
    document.getElementById('osn_tab').style.width = osnTabWidth + 'px';
    document.getElementById('osn_tab').style.height = osnTabHeight + 'px';
};

/**
 * refreshes display, must be called after state changes
 */
DesignerMove.reload = function () {
    DesignerMove.resizeOsnTab();
    var n;
    var x1;
    var x2;
    var a = [];
    var K;
    var key;
    var key2;
    var key3;
    DesignerMove.clear();
    for (K in contr) {
        for (key in contr[K]) {
            // contr name
            for (key2 in contr[K][key]) {
                // table name
                for (key3 in contr[K][key][key2]) {
                    // field name
                    if (!document.getElementById('check_vis_' + key2).checked ||
                        !document.getElementById('check_vis_' + contr[K][key][key2][key3][0]).checked) {
                        // if hide
                        continue;
                    }
                    var x1Left  = document.getElementById(key2).offsetLeft + 1;
                    var x1Right = x1Left + document.getElementById(key2).offsetWidth;
                    var x2Left  = document.getElementById(contr[K][key][key2][key3][0]).offsetLeft;
                    var x2Right = x2Left + document.getElementById(contr[K][key][key2][key3][0]).offsetWidth;
                    a[0] = Math.abs(x1Left - x2Left);
                    a[1] = Math.abs(x1Left - x2Right);
                    a[2] = Math.abs(x1Right - x2Left);
                    a[3] = Math.abs(x1Right - x2Right);
                    n = sLeft = sRight = 0;
                    for (var i = 1; i < 4; i++) {
                        if (a[n] > a[i]) {
                            n = i;
                        }
                    }
                    if (n === 1) {
                        x1 = x1Left - smS;
                        x2 = x2Right + smS;
                        if (x1 < x2) {
                            n = 0;
                        }
                    }
                    if (n === 2) {
                        x1 = x1Right + smS;
                        x2 = x2Left - smS;
                        if (x1 > x2) {
                            n = 0;
                        }
                    }
                    if (n === 3) {
                        x1 = x1Right + smS;
                        x2 = x2Right + smS;
                        sRight = 1;
                    }
                    if (n === 0) {
                        x1 = x1Left - smS;
                        x2 = x2Left - smS;
                        sLeft = 1;
                    }

                    var rowOffsetTop = 0;
                    var tabHideButton = document.getElementById('id_hide_tbody_' + key2);

                    if (tabHideButton.innerHTML === 'v') {
                        var fromColumn = document.getElementById(key2 + '.' + key3);
                        if (fromColumn) {
                            rowOffsetTop = fromColumn.offsetTop;
                        } else {
                            continue;
                        }
                    }

                    var y1 = document.getElementById(key2).offsetTop +
                        rowOffsetTop +
                        heightField;


                    rowOffsetTop = 0;
                    tabHideButton = document.getElementById('id_hide_tbody_' + contr[K][key][key2][key3][0]);
                    if (tabHideButton.innerHTML === 'v') {
                        var toColumn = document.getElementById(contr[K][key][key2][key3][0] +
                            '.' + contr[K][key][key2][key3][1]);
                        if (toColumn) {
                            rowOffsetTop = toColumn.offsetTop;
                        } else {
                            continue;
                        }
                    }

                    var y2 =
                        document.getElementById(contr[K][key][key2][key3][0]).offsetTop +
                        rowOffsetTop +
                        heightField;

                    var osnTab = document.getElementById('osn_tab');

                    DesignerMove.line0(
                        x1 + osnTab.offsetLeft,
                        y1 - osnTab.offsetTop,
                        x2 + osnTab.offsetLeft,
                        y2 - osnTab.offsetTop,
                        DesignerMove.getColorByTarget(contr[K][key][key2][key3][0] + '.' + contr[K][key][key2][key3][1])
                    );
                }
            }
        }
    }
};

/**
 * draws a line from x1:y1 to x2:y2 with color
 */
DesignerMove.line = function (x1, y1, x2, y2, colorLine) {
    var canvas = document.getElementById('canvas');
    var ctx    = canvas.getContext('2d');
    ctx.strokeStyle = colorLine;
    ctx.lineWidth = 1;
    ctx.beginPath();
    ctx.moveTo(x1, y1);
    ctx.lineTo(x2, y2);
    ctx.stroke();
};

/**
 * draws a relation/constraint line, whether angular or not
 */
DesignerMove.line0 = function (x1, y1, x2, y2, colorLine) {
    if (! showRelationLines) {
        return;
    }
    DesignerMove.circle(x1, y1, 3, 3, colorLine);
    DesignerMove.rect(x2 - 1, y2 - 2, 4, 4, colorLine);

    if (onAngularDirect) {
        DesignerMove.line2(x1, y1, x2, y2, colorLine);
    } else {
        DesignerMove.line3(x1, y1, x2, y2, colorLine);
    }
};

/**
 * draws a angular relation/constraint line
 */
DesignerMove.line2 = function (x1, y1, x2, y2, colorLine) {
    var x1Local = x1;
    var x2Local = x2;

    if (sRight) {
        x1Local += smAdd;
        x2Local += smAdd;
    } else if (sLeft) {
        x1Local -= smAdd;
        x2Local -= smAdd;
    } else if (x1 < x2) {
        x1Local += smAdd;
        x2Local -= smAdd;
    } else {
        x1Local -= smAdd;
        x2Local += smAdd;
    }

    DesignerMove.line(x1, y1, x1Local, y1, colorLine);
    DesignerMove.line(x2, y2, x2Local, y2, colorLine);
    DesignerMove.line(x1Local, y1, x2Local, y2, colorLine);
};

/**
 * draws a relation/constraint line
 */
DesignerMove.line3 = function (x1, y1, x2, y2, colorLine) {
    var x1Local = x1;
    var x2Local = x2;

    if (sRight) {
        if (x1 < x2) {
            x1Local += x2 - x1 + smAdd;
            x2Local += smAdd;
        } else {
            x2Local += x1 - x2 + smAdd;
            x1Local += smAdd;
        }

        DesignerMove.line(x1, y1, x1Local, y1, colorLine);
        DesignerMove.line(x2, y2, x2Local, y2, colorLine);
        DesignerMove.line(x1Local, y1, x2Local, y2, colorLine);
        return;
    }
    if (sLeft) {
        if (x1 < x2) {
            x2Local -= x2 - x1 + smAdd;
            x1Local -= smAdd;
        } else {
            x1Local -= x1 - x2 + smAdd;
            x2Local -= smAdd;
        }

        DesignerMove.line(x1, y1, x1Local, y1, colorLine);
        DesignerMove.line(x2, y2, x2Local, y2, colorLine);
        DesignerMove.line(x1Local, y1, x2Local, y2, colorLine);
        return;
    }

    var xS = (x1 + x2) / 2;
    DesignerMove.line(x1, y1, xS, y1, colorLine);
    DesignerMove.line(xS, y2, x2, y2, colorLine);
    DesignerMove.line(xS, y1, xS, y2, colorLine);
};

DesignerMove.circle = function (x, y, r, w, color) {
    var ctx = document.getElementById('canvas').getContext('2d');
    ctx.beginPath();
    ctx.moveTo(x, y);
    ctx.lineWidth = w;
    ctx.strokeStyle = color;
    ctx.arc(x, y, r, 0, 2 * Math.PI, true);
    ctx.stroke();
};

DesignerMove.clear = function () {
    var canvas = document.getElementById('canvas');
    var ctx    = canvas.getContext('2d');
    ctx.clearRect(0, 0, canvasWidth, canvasHeight);
};

DesignerMove.rect = function (x1, y1, w, h, color) {
    var ctx = document.getElementById('canvas').getContext('2d');
    ctx.fillStyle = color;
    ctx.fillRect(x1, y1, w, h);
};

// --------------------------- FULLSCREEN -------------------------------------
DesignerMove.toggleFullscreen = function () {
    var valueSent = '';
    var $img = $('#toggleFullscreen').find('img');
    var $span = $img.siblings('span');
    var $content = $('#page_content');
    if (! $content.fullScreen()) {
        $img.attr('src', $img.data('exit'))
            .attr('title', $span.data('exit'));
        $span.text($span.data('exit'));
        $content
            .addClass('content_fullscreen')
            .css({ 'width': screen.width - 5, 'height': screen.height - 5 });
        valueSent = 'on';
        $content.fullScreen(true);
    } else {
        $content.fullScreen(false);
        valueSent = 'off';
    }
    DesignerMove.saveValueInConfig('full_screen', valueSent);
};

DesignerMove.addTableToTablesList = function (index, tableDom) {
    var db = $(tableDom).find('.small_tab_pref').attr('db');
    var table = $(tableDom).find('.small_tab_pref').attr('table_name');
    var dbEncoded = $(tableDom).find('.small_tab_pref').attr('db_url');
    var tableEncoded = $(tableDom).find('.small_tab_pref').attr('table_name_url');
    var $newTableLine = $('<tr>' +
        '    <td title="' + Messages.strStructure + '"' +
        '        width="1px"' +
        '        class="L_butt2_1">' +
        '        <img alt=""' +
        '            db="' + dbEncoded + '"' +
        '            table_name="' + tableEncoded + '"' +
        '            class="scroll_tab_struct"' +
        '            src="' + pmaThemeImage + 'designer/exec.png"/>' +
        '    </td>' +
        '    <td width="1px">' +
        '        <input class="scroll_tab_checkbox"' +
        '            title="' + Messages.strHide + '"' +
        '            id="check_vis_' + dbEncoded + '.' + tableEncoded + '"' +
        '            style="margin:0;"' +
        '            type="checkbox"' +
        '            value="' + dbEncoded + '.' + tableEncoded + '"' +
        '            checked="checked"' +
        '            />' +
        '    </td>' +
        '    <td class="designer_Tabs"' +
        '        designer_url_table_name="' + dbEncoded + '.' + tableEncoded + '">' + db + '.' + table + '</td>' +
        '</tr>');
    $('#id_scroll_tab table').first().append($newTableLine);
    $($newTableLine).find('.scroll_tab_struct').click(function () {
        DesignerMove.startTabUpd(db, table);
    });
    $($newTableLine).on('click', '.designer_Tabs2,.designer_Tabs', function () {
        DesignerMove.selectTab($(this).attr('designer_url_table_name'));
    });
    $($newTableLine).find('.scroll_tab_checkbox').click(function () {
        DesignerMove.visibleTab(this,$(this).val());
    });
    var $tablesCounter = $('#tables_counter');
    $tablesCounter.text(parseInt($tablesCounter.text(), 10) + 1);
};

DesignerMove.addOtherDbTables = function () {
    var buttonOptions = {};
    buttonOptions[Messages.strGo] = function () {
        var db = $('#add_table_from').val();
        var table = $('#add_table').val();
<<<<<<< HEAD
        $.post('index.php?route=/database/designer', {
=======

        // Check if table already imported or not.
        var $table = $('[id="' + encodeURIComponent(db) + '.' + encodeURIComponent(table) + '"]');
        if ($table.length !== 0) {
            Functions.ajaxShowMessage(
                Functions.sprintf(Messages.strTableAlreadyExists, db + '.' + table),
                undefined,
                'error'
            );
            return;
        }

        $.post('db_designer.php', {
>>>>>>> b8527d90
            'ajax_request' : true,
            'dialog' : 'add_table',
            'db' : db,
            'table' : table,
            'server': CommonParams.get('server')
        }, function (data) {
            var $newTableDom = $(data.message);
            $newTableDom.find('a').first().remove();
            $('#container-form').append($newTableDom);
            DesignerMove.enableTableEvents(null, $newTableDom);
            DesignerMove.addTableToTablesList(null, $newTableDom);
            var dbEncoded = $($newTableDom).find('.small_tab_pref').attr('db_url');
            var tableEncoded = $($newTableDom).find('.small_tab_pref').attr('table_name_url');
            jTabs[dbEncoded + '.' + tableEncoded] = 1;
        });
        $(this).dialog('close');
    };
    buttonOptions[Messages.strCancel] = function () {
        $(this).dialog('close');
    };

    var $selectDb = $('<select id="add_table_from"></select>');
    $selectDb.append('<option value="">' + Messages.strNone + '</option>');

    var $selectTable = $('<select id="add_table"></select>');
    $selectTable.append('<option value="">' + Messages.strNone + '</option>');

    $.post('index.php?route=/sql', {
        'ajax_request' : true,
        'sql_query' : 'SHOW databases;',
        'server': CommonParams.get('server')
    }, function (data) {
        $(data.message).find('table.table_results.data.ajax').find('td.data').each(function () {
            var val = $(this)[0].innerHTML;
            $selectDb.append('<option value="' + val + '">' + val + '</option>');
        });
    });

    var $form = $('<form action="" class="ajax"></form>')
        .append($selectDb).append($selectTable);
    $('<div id="page_add_tables_dialog"></div>')
        .append($form)
        .dialog({
            appendTo: '#page_content',
            title: Messages.strAddTables,
            width: 500,
            modal: true,
            buttons: buttonOptions,
            close: function () {
                $(this).remove();
            }
        });

    $('#add_table_from').on('change', function () {
        if ($(this).val()) {
            var dbName = $(this).val();
            var sqlQuery = 'SHOW tables;';
            $.post('index.php?route=/sql', {
                'ajax_request' : true,
                'sql_query': sqlQuery,
                'db' : dbName,
                'server': CommonParams.get('server')
            }, function (data) {
                $selectTable.html('');
                var rows = $(data.message).find('table.table_results.data.ajax').find('td.data');
                if (rows.length === 0) {
                    $selectTable.append('<option value="">' + Messages.strNone + '</option>');
                }
                rows.each(function () {
                    var val = $(this)[0].innerHTML;
                    $selectTable.append('<option value="' + val + '">' + val + '</option>');
                });
            });
        }
    });
};

// ------------------------------ NEW ------------------------------------------
DesignerMove.new = function () {
    DesignerMove.promptToSaveCurrentPage(function () {
        DesignerMove.loadPage(-1);
    });
};

// ------------------------------ SAVE ------------------------------------------
// (del?) no for pdf
DesignerMove.save = function (url) {
    for (var key in jTabs) {
        document.getElementById('t_x_' + key + '_').value = parseInt(document.getElementById(key).style.left, 10);
        document.getElementById('t_y_' + key + '_').value = parseInt(document.getElementById(key).style.top, 10);
        document.getElementById('t_v_' + key + '_').value = document.getElementById('id_tbody_' + key).style.display === 'none' ? 0 : 1;
        document.getElementById('t_h_' + key + '_').value = document.getElementById('check_vis_' + key).checked ? 1 : 0;
    }
    document.form1.action = url;
    $(document.form1).trigger('submit');
};

DesignerMove.getUrlPos = function (forceString) {
    var key;
    if (designerTablesEnabled || forceString) {
        var poststr = '';
        var argsep = CommonParams.get('arg_separator');
        var i = 1;
        for (key in jTabs) {
            poststr += argsep + 't_x[' + i + ']=' + parseInt(document.getElementById(key).style.left, 10);
            poststr += argsep + 't_y[' + i + ']=' + parseInt(document.getElementById(key).style.top, 10);
            poststr += argsep + 't_v[' + i + ']=' + (document.getElementById('id_tbody_' + key).style.display === 'none' ? 0 : 1);
            poststr += argsep + 't_h[' + i + ']=' + (document.getElementById('check_vis_' + key).checked ? 1 : 0);
            poststr += argsep + 't_db[' + i + ']=' + $(document.getElementById(key)).attr('db_url');
            poststr += argsep + 't_tbl[' + i + ']=' + $(document.getElementById(key)).attr('table_name_url');
            i++;
        }
        return poststr;
    } else {
        var coords = [];
        for (key in jTabs) {
            if (document.getElementById('check_vis_' + key).checked) {
                var x = parseInt(document.getElementById(key).style.left, 10);
                var y = parseInt(document.getElementById(key).style.top, 10);
                var tbCoords = new DesignerObjects.TableCoordinate(
                    $(document.getElementById(key)).attr('db_url'),
                    $(document.getElementById(key)).attr('table_name_url'),
                    -1, x, y);
                coords.push(tbCoords);
            }
        }
        return coords;
    }
};

DesignerMove.save2 = function (callback) {
    if (designerTablesEnabled) {
        var argsep = CommonParams.get('arg_separator');
        var poststr = 'operation=savePage' + argsep + 'save_page=same' + argsep + 'ajax_request=true';
        poststr += argsep + 'server=' + server + argsep + 'db=' + encodeURIComponent(db) + argsep + 'selected_page=' + selectedPage;
        poststr += DesignerMove.getUrlPos();

        var $msgbox = Functions.ajaxShowMessage(Messages.strProcessingRequest);
        $.post('index.php?route=/database/designer', poststr, function (data) {
            if (data.success === false) {
                Functions.ajaxShowMessage(data.error, false);
            } else {
                Functions.ajaxRemoveMessage($msgbox);
                Functions.ajaxShowMessage(Messages.strModificationSaved);
                DesignerMove.markSaved();
                if (typeof callback !== 'undefined') {
                    callback();
                }
            }
        });
    } else {
        var name = $('#page_name').html().trim();
        DesignerPage.saveToSelectedPage(db, selectedPage, name, DesignerMove.getUrlPos(), function () {
            DesignerMove.markSaved();
            if (typeof callback !== 'undefined') {
                callback();
            }
        });
    }
};

DesignerMove.submitSaveDialogAndClose = function (callback) {
    var $form = $('#save_page');
    var name = $form.find('input[name="selected_value"]').val().trim();
    if (name === '') {
        Functions.ajaxShowMessage(Messages.strEnterValidPageName, false);
        return;
    }
    $('#page_save_dialog').dialog('close');

    if (designerTablesEnabled) {
        var $msgbox = Functions.ajaxShowMessage(Messages.strProcessingRequest);
        Functions.prepareForAjaxRequest($form);
        $.post($form.attr('action'), $form.serialize() + DesignerMove.getUrlPos(), function (data) {
            if (data.success === false) {
                Functions.ajaxShowMessage(data.error, false);
            } else {
                Functions.ajaxRemoveMessage($msgbox);
                DesignerMove.markSaved();
                if (data.id) {
                    selectedPage = data.id;
                }
                $('#page_name').text(name);
                if (typeof callback !== 'undefined') {
                    callback();
                }
            }
        });
    } else {
        DesignerPage.saveToNewPage(db, name, DesignerMove.getUrlPos(), function (page) {
            DesignerMove.markSaved();
            if (page.pgNr) {
                selectedPage = page.pgNr;
            }
            $('#page_name').text(page.pageDescr);
            if (typeof callback !== 'undefined') {
                callback();
            }
        });
    }
};

DesignerMove.save3 = function (callback) {
    if (parseInt(selectedPage) !== -1) {
        DesignerMove.save2(callback);
    } else {
        var buttonOptions = {};
        buttonOptions[Messages.strGo] = function () {
            var $form = $('#save_page');
            $form.trigger('submit');
        };
        buttonOptions[Messages.strCancel] = function () {
            $(this).dialog('close');
        };

        var $form = $('<form action="index.php?route=/database/designer" method="post" name="save_page" id="save_page" class="ajax"></form>')
            .append('<input type="hidden" name="server" value="' + server + '">')
            .append($('<input type="hidden" name="db" />').val(db))
            .append('<input type="hidden" name="operation" value="savePage">')
            .append('<input type="hidden" name="save_page" value="new">')
            .append('<label for="selected_value">' + Messages.strPageName +
                '</label>:<input type="text" name="selected_value">');
        $form.on('submit', function (e) {
            e.preventDefault();
            DesignerMove.submitSaveDialogAndClose(callback);
        });
        $('<div id="page_save_dialog"></div>')
            .append($form)
            .dialog({
                appendTo: '#page_content',
                title: Messages.strSavePage,
                width: 300,
                modal: true,
                buttons: buttonOptions,
                close: function () {
                    $(this).remove();
                }
            });
    }
};

// ------------------------------ EDIT PAGES ------------------------------------------
DesignerMove.editPages = function () {
    DesignerMove.promptToSaveCurrentPage(function () {
        var buttonOptions = {};
        buttonOptions[Messages.strGo] = function () {
            var $form = $('#edit_delete_pages');
            var selected = $form.find('select[name="selected_page"]').val();
            if (selected === '0') {
                Functions.ajaxShowMessage(Messages.strSelectPage, 2000);
                return;
            }
            $(this).dialog('close');
            DesignerMove.loadPage(selected);
        };
        buttonOptions[Messages.strCancel] = function () {
            $(this).dialog('close');
        };

        var $msgbox = Functions.ajaxShowMessage();
        $.post('index.php?route=/database/designer', {
            'ajax_request': true,
            'server': server,
            'db': db,
            'dialog': 'edit'
        }, function (data) {
            if (data.success === false) {
                Functions.ajaxShowMessage(data.error, false);
            } else {
                Functions.ajaxRemoveMessage($msgbox);

                if (! designerTablesEnabled) {
                    DesignerPage.createPageList(db, function (options) {
                        $('#selected_page').append(options);
                    });
                }
                $('<div id="page_edit_dialog"></div>')
                    .append(data.message)
                    .dialog({
                        appendTo: '#page_content',
                        title: Messages.strOpenPage,
                        width: 350,
                        modal: true,
                        buttons: buttonOptions,
                        close: function () {
                            $(this).remove();
                        }
                    });
            }
        }); // end $.get()
    });
};

// -----------------------------  DELETE PAGES ---------------------------------------
DesignerMove.deletePages = function () {
    var buttonOptions = {};
    buttonOptions[Messages.strGo] = function () {
        var $form = $('#edit_delete_pages');
        var selected = $form.find('select[name="selected_page"]').val();
        if (selected === '0') {
            Functions.ajaxShowMessage(Messages.strSelectPage, 2000);
            return;
        }

        var $messageBox = Functions.ajaxShowMessage(Messages.strProcessingRequest);
        var deletingCurrentPage = selected === selectedPage;
        Functions.prepareForAjaxRequest($form);

        if (designerTablesEnabled) {
            $.post($form.attr('action'), $form.serialize(), function (data) {
                if (data.success === false) {
                    Functions.ajaxShowMessage(data.error, false);
                } else {
                    Functions.ajaxRemoveMessage($messageBox);
                    if (deletingCurrentPage) {
                        DesignerMove.loadPage(null);
                    } else {
                        Functions.ajaxShowMessage(Messages.strSuccessfulPageDelete);
                    }
                }
            }); // end $.post()
        } else {
            DesignerPage.deletePage(selected, function (success) {
                if (! success) {
                    Functions.ajaxShowMessage('Error', false);
                } else {
                    Functions.ajaxRemoveMessage($messageBox);
                    if (deletingCurrentPage) {
                        DesignerMove.loadPage(null);
                    } else {
                        Functions.ajaxShowMessage(Messages.strSuccessfulPageDelete);
                    }
                }
            });
        }

        $(this).dialog('close');
    };
    buttonOptions[Messages.strCancel] = function () {
        $(this).dialog('close');
    };

    var $msgbox = Functions.ajaxShowMessage();
    $.post('index.php?route=/database/designer', {
        'ajax_request': true,
        'server': server,
        'db': db,
        'dialog': 'delete'
    }, function (data) {
        if (data.success === false) {
            Functions.ajaxShowMessage(data.error, false);
        } else {
            Functions.ajaxRemoveMessage($msgbox);

            if (! designerTablesEnabled) {
                DesignerPage.createPageList(db, function (options) {
                    $('#selected_page').append(options);
                });
            }

            $('<div id="page_delete_dialog"></div>')
                .append(data.message)
                .dialog({
                    appendTo: '#page_content',
                    title: Messages.strDeletePage,
                    width: 350,
                    modal: true,
                    buttons: buttonOptions,
                    close: function () {
                        $(this).remove();
                    }
                });
        }
    }); // end $.get()
};

// ------------------------------ SAVE AS PAGES ---------------------------------------
DesignerMove.saveAs = function () {
    var buttonOptions = {};
    buttonOptions[Messages.strGo] = function () {
        var $form           = $('#save_as_pages');
        var selectedValue  = $form.find('input[name="selected_value"]').val().trim();
        var $selectedPage  = $form.find('select[name="selected_page"]');
        var choice          = $form.find('input[name="save_page"]:checked').val();
        var name            = '';

        if (choice === 'same') {
            if ($selectedPage.val() === '0') {
                Functions.ajaxShowMessage(Messages.strSelectPage, 2000);
                return;
            }
            name = $selectedPage.find('option:selected').text();
        } else if (choice === 'new') {
            if (selectedValue === '') {
                Functions.ajaxShowMessage(Messages.strEnterValidPageName, 2000);
                return;
            }
            name = selectedValue;
        }

        var $msgbox = Functions.ajaxShowMessage(Messages.strProcessingRequest);
        if (designerTablesEnabled) {
            Functions.prepareForAjaxRequest($form);
            $.post($form.attr('action'), $form.serialize() + DesignerMove.getUrlPos(), function (data) {
                if (data.success === false) {
                    Functions.ajaxShowMessage(data.error, false);
                } else {
                    Functions.ajaxRemoveMessage($msgbox);
                    DesignerMove.markSaved();
                    if (data.id) {
                        selectedPage = data.id;
                    }
                    $('#page_name').text(name);
                }
            }); // end $.post()
        } else {
            if (choice === 'same') {
                var selectedPageId = $selectedPage.find('option:selected').val();
                DesignerPage.saveToSelectedPage(db, selectedPageId, name, DesignerMove.getUrlPos(), function (page) {
                    Functions.ajaxRemoveMessage($msgbox);
                    DesignerMove.markSaved();
                    if (page.pgNr) {
                        selectedPage = page.pgNr;
                    }
                    $('#page_name').text(page.pageDescr);
                });
            } else if (choice === 'new') {
                DesignerPage.saveToNewPage(db, name, DesignerMove.getUrlPos(), function (page) {
                    Functions.ajaxRemoveMessage($msgbox);
                    DesignerMove.markSaved();
                    if (page.pgNr) {
                        selectedPage = page.pgNr;
                    }
                    $('#page_name').text(page.pageDescr);
                });
            }
        }

        $(this).dialog('close');
    };
    buttonOptions[Messages.strCancel] = function () {
        $(this).dialog('close');
    };

    var $msgbox = Functions.ajaxShowMessage();
    $.post('index.php?route=/database/designer', {
        'ajax_request': true,
        'server': server,
        'db': db,
        'dialog': 'save_as'
    }, function (data) {
        if (data.success === false) {
            Functions.ajaxShowMessage(data.error, false);
        } else {
            Functions.ajaxRemoveMessage($msgbox);

            if (! designerTablesEnabled) {
                DesignerPage.createPageList(db, function (options) {
                    $('#selected_page').append(options);
                });
            }

            $('<div id="page_save_as_dialog"></div>')
                .append(data.message)
                .dialog({
                    appendTo: '#page_content',
                    title: Messages.strSavePageAs,
                    width: 450,
                    modal: true,
                    buttons: buttonOptions,
                    close: function () {
                        $(this).remove();
                    }
                });
            // select current page by default
            if (selectedPage !== '-1') {
                $('select[name="selected_page"]').val(selectedPage);
            }
        }
    }); // end $.get()
};

DesignerMove.promptToSaveCurrentPage = function (callback) {
    if (change === 1 || selectedPage === '-1') {
        var buttonOptions = {};
        buttonOptions[Messages.strYes] = function () {
            $(this).dialog('close');
            DesignerMove.save3(callback);
        };
        buttonOptions[Messages.strNo] = function () {
            $(this).dialog('close');
            callback();
        };
        buttonOptions[Messages.strCancel] = function () {
            $(this).dialog('close');
        };
        $('<div id="prompt_save_dialog"></div>')
            .append('<div>' + Messages.strLeavingPage + '</div>')
            .dialog({
                appendTo: '#page_content',
                title: Messages.strSavePage,
                width: 300,
                modal: true,
                buttons: buttonOptions,
                close: function () {
                    $(this).remove();
                }
            });
    } else {
        callback();
    }
};

// ------------------------------ EXPORT PAGES ---------------------------------------
DesignerMove.exportPages = function () {
    var buttonOptions = {};
    buttonOptions[Messages.strGo] = function () {
        $('#id_export_pages').trigger('submit');
        $(this).dialog('close');
    };
    buttonOptions[Messages.strCancel] = function () {
        $(this).dialog('close');
    };
    var $msgbox = Functions.ajaxShowMessage();
    var argsep = CommonParams.get('arg_separator');

    $.post('index.php?route=/database/designer', {
        'ajax_request': true,
        'server': server,
        'db': db,
        'dialog': 'export',
        'selected_page': selectedPage
    }, function (data) {
        if (data.success === false) {
            Functions.ajaxShowMessage(data.error, false);
        } else {
            Functions.ajaxRemoveMessage($msgbox);

            var $form = $(data.message);
            if (!designerTablesEnabled) {
                $form.append('<input type="hidden" name="offline_export" value="true">');
            }
            $.each(DesignerMove.getUrlPos(true).substring(1).split(argsep), function () {
                var pair = this.split('=');
                var input = $('<input type="hidden">');
                input.attr('name', pair[0]);
                input.attr('value', pair[1]);
                $form.append(input);
            });
            var $formatDropDown = $form.find('#plugins');
            $formatDropDown.on('change', function () {
                var format = $formatDropDown.val();
                $form.find('.format_specific_options').hide();
                $form.find('#' + format + '_options').show();
            }).trigger('change');

            $('<div id="page_export_dialog"></div>')
                .append($form)
                .dialog({
                    appendTo: '#page_content',
                    title: Messages.strExportRelationalSchema,
                    width: 550,
                    modal: true,
                    buttons: buttonOptions,
                    close: function () {
                        $(this).remove();
                    }
                });
        }
    }); // end $.get()
};

DesignerMove.loadPage = function (page) {
    if (designerTablesEnabled) {
        var paramPage = '';
        var argsep = CommonParams.get('arg_separator');
        if (page !== null) {
            paramPage = argsep + 'page=' + page;
        }
<<<<<<< HEAD
        $('<a href="index.php?route=/database/designer&server=' + server + argsep + 'db=' + encodeURI(db) + paramPage + '"></a>')
=======
        $('<a href="db_designer.php?server=' + server + argsep + 'db=' + encodeURIComponent(db) + paramPage + '"></a>')
>>>>>>> b8527d90
            .appendTo($('#page_content'))
            .trigger('click');
    } else {
        if (page === null) {
            DesignerPage.showTablesInLandingPage(db);
        } else if (page > -1) {
            DesignerPage.loadHtmlForPage(page);
        } else if (page === -1) {
            DesignerPage.showNewPageTables(true);
        }
    }
    DesignerMove.markSaved();
};

DesignerMove.grid = function () {
    var valueSent = '';
    if (!onGrid) {
        onGrid = 1;
        valueSent = 'on';
        document.getElementById('grid_button').className = 'M_butt_Selected_down';
    } else {
        document.getElementById('grid_button').className = 'M_butt';
        onGrid = 0;
        valueSent = 'off';
    }
    DesignerMove.saveValueInConfig('snap_to_grid', valueSent);
};

DesignerMove.angularDirect = function () {
    var valueSent = '';
    if (onAngularDirect) {
        onAngularDirect = 0;
        valueSent = 'angular';
        document.getElementById('angular_direct_button').className = 'M_butt_Selected_down';
    } else {
        onAngularDirect = 1;
        valueSent = 'direct';
        document.getElementById('angular_direct_button').className = 'M_butt';
    }
    DesignerMove.saveValueInConfig('angular_direct', valueSent);
    DesignerMove.reload();
};

DesignerMove.saveValueInConfig = function (indexSent, valueSent) {
    $.post('index.php?route=/database/designer',
        {
            'operation': 'save_setting_value',
            'index': indexSent,
            'ajax_request': true,
            'server': server,
            'value': valueSent
        },
        function (data) {
            if (data.success === false) {
                Functions.ajaxShowMessage(data.error, false);
            }
        });
};

// ++++++++++++++++++++++++++++++ RELATION ++++++++++++++++++++++++++++++++++++++
DesignerMove.startRelation = function () {
    if (onDisplayField) {
        return;
    }

    if (!onRelation) {
        document.getElementById('foreign_relation').style.display = '';
        onRelation = 1;
        document.getElementById('designer_hint').innerHTML = Messages.strSelectReferencedKey;
        document.getElementById('designer_hint').style.display = 'block';
        document.getElementById('rel_button').className = 'M_butt_Selected_down';
    } else {
        document.getElementById('designer_hint').innerHTML = '';
        document.getElementById('designer_hint').style.display = 'none';
        document.getElementById('rel_button').className = 'M_butt';
        clickField = 0;
        onRelation = 0;
    }
};

// table field
DesignerMove.clickField = function (db, T, f, pk) {
    var pkLocal = parseInt(pk);
    var argsep = CommonParams.get('arg_separator');
    if (onRelation) {
        if (!clickField) {
            // .style.display=='none'        .style.display = 'none'
            if (!pkLocal) {
                alert(Messages.strPleaseSelectPrimaryOrUniqueKey);
                return;// 0;
            }// PK
            if (jTabs[db + '.' + T] !== 1) {
                document.getElementById('foreign_relation').style.display = 'none';
            }
            clickField = 1;
            linkRelation = 'DB1=' + db + argsep + 'T1=' + T + argsep + 'F1=' + f;
            document.getElementById('designer_hint').innerHTML = Messages.strSelectForeignKey;
        } else {
            DesignerMove.startRelation(); // hidden hint...
            if (jTabs[db + '.' + T] !== 1 || !pkLocal) {
                document.getElementById('foreign_relation').style.display = 'none';
            }
            var left = globX - (document.getElementById('layer_new_relation').offsetWidth >> 1);
            document.getElementById('layer_new_relation').style.left = left + 'px';
            var top = globY - document.getElementById('layer_new_relation').offsetHeight;
            document.getElementById('layer_new_relation').style.top  = top + 'px';
            document.getElementById('layer_new_relation').style.display = 'block';
            linkRelation += argsep + 'DB2=' + db + argsep + 'T2=' + T + argsep + 'F2=' + f;
        }
    }

    if (onDisplayField) {
        // if is display field
        if (displayField[T] === f) {
            delete displayField[T];
        } else {
            if (displayField[T]) {
                document.getElementById('id_tr_' + T + '.' + displayField[T]).className = 'tab_field';
                delete displayField[T];
            }
            displayField[T] = f;
        }
        onDisplayField = 0;
        document.getElementById('designer_hint').innerHTML = '';
        document.getElementById('designer_hint').style.display = 'none';
        document.getElementById('display_field_button').className = 'M_butt';

        var $msgbox = Functions.ajaxShowMessage(Messages.strProcessingRequest);
        $.post('index.php?route=/database/designer',
            {
                'operation': 'setDisplayField',
                'ajax_request': true,
                'server': server,
                'db': db,
                'table': T,
                'field': f
            },
            function (data) {
                if (data.success === false) {
                    Functions.ajaxShowMessage(data.error, false);
                } else {
                    Functions.ajaxRemoveMessage($msgbox);
                    Functions.ajaxShowMessage(Messages.strModificationSaved);
                }
            });
    }
};

DesignerMove.newRelation = function () {
    document.getElementById('layer_new_relation').style.display = 'none';
    var argsep = CommonParams.get('arg_separator');
    linkRelation += argsep + 'server=' + server + argsep + 'db=' + db + argsep + 'db2=p';
    linkRelation += argsep + 'on_delete=' + document.getElementById('on_delete').value + argsep + 'on_update=' + document.getElementById('on_update').value;
    linkRelation += argsep + 'operation=addNewRelation' + argsep + 'ajax_request=true';

    var $msgbox = Functions.ajaxShowMessage(Messages.strProcessingRequest);
    $.post('index.php?route=/database/designer', linkRelation, function (data) {
        if (data.success === false) {
            Functions.ajaxShowMessage(data.error, false);
        } else {
            Functions.ajaxRemoveMessage($msgbox);
            DesignerMove.loadPage(selectedPage);
        }
    }); // end $.post()
};

// -------------------------- create tables -------------------------------------
DesignerMove.startTableNew = function () {
    CommonParams.set('table', '');
    CommonActions.refreshMain('index.php?route=/table/create');
};

DesignerMove.startTabUpd = function (db, table) {
    CommonParams.set('db', db);
    CommonParams.set('table', table);
    CommonActions.refreshMain('index.php?route=/table/structure');
};

// --------------------------- hide tables --------------------------------------
// max/min all tables
DesignerMove.smallTabAll = function (idThis) {
    var icon = idThis.children[0];
    var valueSent = '';

    if (icon.alt === 'v') {
        $('.designer_tab .small_tab,.small_tab2').each(function (index, element) {
            if ($(element).text() === 'v') {
                DesignerMove.smallTab($(element).attr('table_name'), 0);
            }
        });
        icon.alt = '>';
        icon.src = icon.dataset.right;
        valueSent = 'v';
    } else {
        $('.designer_tab .small_tab,.small_tab2').each(function (index, element) {
            if ($(element).text() !== 'v') {
                DesignerMove.smallTab($(element).attr('table_name'), 0);
            }
        });
        icon.alt = 'v';
        icon.src = icon.dataset.down;
        valueSent = '>';
    }
    DesignerMove.saveValueInConfig('small_big_all', valueSent);
    $('#key_SB_all').toggleClass('M_butt_Selected_down');
    $('#key_SB_all').toggleClass('M_butt');
    DesignerMove.reload();
};

// invert max/min all tables
DesignerMove.smallTabInvert = function () {
    for (var key in jTabs) {
        DesignerMove.smallTab(key, 0);
    }
    DesignerMove.reload();
};

DesignerMove.relationLinesInvert = function () {
    showRelationLines = ! showRelationLines;
    DesignerMove.saveValueInConfig('relation_lines', showRelationLines);
    $('#relLineInvert').toggleClass('M_butt_Selected_down');
    $('#relLineInvert').toggleClass('M_butt');
    DesignerMove.reload();
};

DesignerMove.smallTabRefresh = function () {
    for (var key in jTabs) {
        if (document.getElementById('id_hide_tbody_' + key).innerHTML !== 'v') {
            DesignerMove.smallTab(key, 0);
        }
    }
};

DesignerMove.smallTab = function (t, reload) {
    var id      = document.getElementById('id_tbody_' + t);
    var idThis = document.getElementById('id_hide_tbody_' + t);
    if (idThis.innerHTML === 'v') {
        // ---CROSS
        id.style.display = 'none';
        idThis.innerHTML = '>';
    } else {
        id.style.display = '';
        idThis.innerHTML = 'v';
    }
    if (reload) {
        DesignerMove.reload();
    }
};

DesignerMove.selectTab = function (t) {
    var idZag = document.getElementById('id_zag_' + t);
    if (idZag.className !== 'tab_zag_3') {
        document.getElementById('id_zag_' + t).className = 'tab_zag_2';
    } else {
        document.getElementById('id_zag_' + t).className = 'tab_zag';
    }
    // ----------
    var idT = document.getElementById(t);
    window.scrollTo(parseInt(idT.style.left, 10) - 300, parseInt(idT.style.top, 10) - 300);
    setTimeout(
        function () {
            document.getElementById('id_zag_' + t).className = 'tab_zag';
        },
        800
    );
};

DesignerMove.canvasClick = function (id, event) {
    var n = 0;
    var selected = 0;
    var a = [];
    var Key0;
    var Key1;
    var Key2;
    var Key3;
    var Key;
    var x1;
    var x2;
    var K;
    var key;
    var key2;
    var key3;
    var localX = isIe ? event.clientX + document.body.scrollLeft : event.pageX;
    var localY = isIe ? event.clientY + document.body.scrollTop : event.pageY;
    localX -= $('#osn_tab').offset().left;
    localY -= $('#osn_tab').offset().top;
    DesignerMove.clear();
    for (K in contr) {
        for (key in contr[K]) {
            for (key2 in contr[K][key]) {
                for (key3 in contr[K][key][key2]) {
                    if (! document.getElementById('check_vis_' + key2).checked ||
                        ! document.getElementById('check_vis_' + contr[K][key][key2][key3][0]).checked) {
                        continue; // if hide
                    }
                    var x1Left  = document.getElementById(key2).offsetLeft + 1;// document.getElementById(key2+"."+key3).offsetLeft;
                    var x1Right = x1Left + document.getElementById(key2).offsetWidth;
                    var x2Left  = document.getElementById(contr[K][key][key2][key3][0]).offsetLeft;// +document.getElementById(contr[K][key2][key3][0]+"."+contr[K][key2][key3][1]).offsetLeft
                    var x2Right = x2Left + document.getElementById(contr[K][key][key2][key3][0]).offsetWidth;
                    a[0] = Math.abs(x1Left - x2Left);
                    a[1] = Math.abs(x1Left - x2Right);
                    a[2] = Math.abs(x1Right - x2Left);
                    a[3] = Math.abs(x1Right - x2Right);
                    n = sLeft = sRight = 0;
                    for (var i = 1; i < 4; i++) {
                        if (a[n] > a[i]) {
                            n = i;
                        }
                    }
                    if (n === 1) {
                        x1 = x1Left - smS;
                        x2 = x2Right + smS;
                        if (x1 < x2) {
                            n = 0;
                        }
                    }
                    if (n === 2) {
                        x1 = x1Right + smS;
                        x2 = x2Left - smS;
                        if (x1 > x2) {
                            n = 0;
                        }
                    }
                    if (n === 3) {
                        x1 = x1Right + smS;
                        x2 = x2Right + smS;
                        sRight = 1;
                    }
                    if (n === 0) {
                        x1 = x1Left - smS;
                        x2 = x2Left - smS;
                        sLeft    = 1;
                    }

                    var y1 = document.getElementById(key2).offsetTop + document.getElementById(key2 + '.' + key3).offsetTop + heightField;
                    var y2 = document.getElementById(contr[K][key][key2][key3][0]).offsetTop +
                                     document.getElementById(contr[K][key][key2][key3][0] + '.' + contr[K][key][key2][key3][1]).offsetTop + heightField;

                    var osnTab = document.getElementById('osn_tab');
                    if (!selected && localX > x1 - 10 && localX < x1 + 10 && localY > y1 - 7 && localY < y1 + 7) {
                        DesignerMove.line0(
                            x1 + osnTab.offsetLeft,
                            y1 - osnTab.offsetTop,
                            x2 + osnTab.offsetLeft,
                            y2 - osnTab.offsetTop,
                            'rgba(255,0,0,1)');

                        selected = 1;
                        Key0 = contr[K][key][key2][key3][0];
                        Key1 = contr[K][key][key2][key3][1];
                        Key2 = key2;
                        Key3 = key3;
                        Key = K;
                    } else {
                        DesignerMove.line0(
                            x1 + osnTab.offsetLeft,
                            y1 - osnTab.offsetTop,
                            x2 + osnTab.offsetLeft,
                            y2 - osnTab.offsetTop,
                            DesignerMove.getColorByTarget(contr[K][key][key2][key3][0] + '.' + contr[K][key][key2][key3][1])
                        );
                    }
                }
            }
        }
    }
    if (selected) {
        // select relations
        var left = globX - (document.getElementById('layer_upd_relation').offsetWidth >> 1);
        document.getElementById('layer_upd_relation').style.left = left + 'px';
        var top = globY - document.getElementById('layer_upd_relation').offsetHeight - 10;
        document.getElementById('layer_upd_relation').style.top = top + 'px';
        document.getElementById('layer_upd_relation').style.display = 'block';
        var argsep = CommonParams.get('arg_separator');
        linkRelation = 'T1=' + Key0 + argsep + 'F1=' + Key1 + argsep + 'T2=' + Key2 + argsep + 'F2=' + Key3 + argsep + 'K=' + Key;
    }
};

DesignerMove.updRelation = function () {
    document.getElementById('layer_upd_relation').style.display = 'none';
    var argsep = CommonParams.get('arg_separator');
    linkRelation += argsep + 'server=' + server + argsep + 'db=' + db;
    linkRelation += argsep + 'operation=removeRelation' + argsep + 'ajax_request=true';

    var $msgbox = Functions.ajaxShowMessage(Messages.strProcessingRequest);
    $.post('index.php?route=/database/designer', linkRelation, function (data) {
        if (data.success === false) {
            Functions.ajaxShowMessage(data.error, false);
        } else {
            Functions.ajaxRemoveMessage($msgbox);
            DesignerMove.loadPage(selectedPage);
        }
    }); // end $.post()
};

DesignerMove.visibleTab = function (id, tN) {
    if (id.checked) {
        document.getElementById(tN).style.display = 'block';
    } else {
        document.getElementById(tN).style.display = 'none';
    }
    DesignerMove.reload();
};

// max/min all tables
DesignerMove.hideTabAll = function (idThis) {
    if (idThis.alt === 'v') {
        idThis.alt = '>';
        idThis.src = idThis.dataset.right;
    } else {
        idThis.alt = 'v';
        idThis.src = idThis.dataset.down;
    }
    var E = document.form1;
    for (var i = 0; i < E.elements.length; i++) {
        if (E.elements[i].type === 'checkbox' && E.elements[i].id.substring(0, 10) === 'check_vis_') {
            if (idThis.alt === 'v') {
                E.elements[i].checked = true;
                document.getElementById(E.elements[i].value).style.display = '';
            } else {
                E.elements[i].checked = false;
                document.getElementById(E.elements[i].value).style.display = 'none';
            }
        }
    }
    DesignerMove.reload();
};

DesignerMove.inArrayK = function (x, m) {
    var b = 0;
    for (var u in m) {
        if (x === u) {
            b = 1;
            break;
        }
    }
    return b;
};

DesignerMove.noHaveConstr = function (idThis) {
    var a = [];
    var K;
    var key;
    var key2;
    var key3;
    for (K in contr) {
        for (key in contr[K]) {
            // contr name
            for (key2 in contr[K][key]) {
                // table name
                for (key3 in contr[K][key][key2]) {
                    // field name
                    a[key2] = a[contr[K][key][key2][key3][0]] = 1; // exist constr
                }
            }
        }
    }

    if (idThis.alt === 'v') {
        idThis.alt = '>';
        idThis.src = idThis.dataset.right;
    } else {
        idThis.alt = 'v';
        idThis.src = idThis.dataset.down;
    }
    var E = document.form1;
    for (var i = 0; i < E.elements.length; i++) {
        if (E.elements[i].type === 'checkbox' && E.elements[i].id.substring(0, 10) === 'check_vis_') {
            if (!DesignerMove.inArrayK(E.elements[i].value, a)) {
                if (idThis.alt === 'v') {
                    E.elements[i].checked = true;
                    document.getElementById(E.elements[i].value).style.display = '';
                } else {
                    E.elements[i].checked = false;
                    document.getElementById(E.elements[i].value).style.display = 'none';
                }
            }
        }
    }
};

DesignerMove.generalScroll = function () {
    // if (timeoutId)
    clearTimeout(timeoutId);
    timeoutId = setTimeout(
        function () {
            document.getElementById('top_menu').style.left = document.body.scrollLeft + 'px';
            document.getElementById('top_menu').style.top  = document.body.scrollTop + 'px';
        },
        200
    );
};

// max/min all tables
DesignerMove.showLeftMenu = function (idThis) {
    var icon = idThis.children[0];
    $('#key_Show_left_menu').toggleClass('M_butt_Selected_down');
    if (icon.alt === 'v') {
        document.getElementById('layer_menu').style.top = '0px';
        document.getElementById('layer_menu').style.display = 'block';
        icon.alt = '>';
        icon.src = icon.dataset.up;
        if (isIe) {
            DesignerMove.generalScroll();
        }
    } else {
        document.getElementById('layer_menu').style.top = -1000 + 'px'; // fast scroll
        document.getElementById('layer_menu').style.display = 'none';
        icon.alt = 'v';
        icon.src = icon.dataset.down;
    }
};

DesignerMove.sideMenuRight = function (idThis) {
    $('#side_menu').toggleClass('right');
    $('#layer_menu').toggleClass('left');
    var icon = $(idThis.childNodes[0]);
    var current = icon.attr('src');
    icon.attr('src', icon.attr('data-right')).attr('data-right', current);

    icon = $(document.getElementById('layer_menu_sizer').childNodes[0])
        .toggleClass('floatleft')
        .toggleClass('floatright')
        .children();
    current = icon.attr('src');
    icon.attr('src', icon.attr('data-right'));
    icon.attr('data-right', current);
    menuMoved = !menuMoved;
    DesignerMove.saveValueInConfig('side_menu', $('#side_menu').hasClass('right'));
    $('#key_Left_Right').toggleClass('M_butt_Selected_down');
    $('#key_Left_Right').toggleClass('M_butt');
};

DesignerMove.showText = function () {
    $('#side_menu').find('.hidable').show();
};

DesignerMove.hideText = function () {
    if (!alwaysShowText) {
        $('#side_menu').find('.hidable').hide();
    }
};

DesignerMove.pinText = function () {
    alwaysShowText = !alwaysShowText;
    $('#pin_Text').toggleClass('M_butt_Selected_down');
    $('#pin_Text').toggleClass('M_butt');
    DesignerMove.saveValueInConfig('pin_text', alwaysShowText);
};

DesignerMove.startDisplayField = function () {
    if (onRelation) {
        return;
    }
    if (!onDisplayField) {
        onDisplayField = 1;
        document.getElementById('designer_hint').innerHTML = Messages.strChangeDisplay;
        document.getElementById('designer_hint').style.display = 'block';
        document.getElementById('display_field_button').className = 'M_butt_Selected_down';// '#FFEE99';gray #AAAAAA

        if (isIe) { // correct for IE
            document.getElementById('display_field_button').className = 'M_butt_Selected_down_IE';
        }
    } else {
        document.getElementById('designer_hint').innerHTML = '';
        document.getElementById('designer_hint').style.display = 'none';
        document.getElementById('display_field_button').className = 'M_butt';
        onDisplayField = 0;
    }
};

var TargetColors = [];

DesignerMove.getColorByTarget = function (target) {
    var color = '';  // "rgba(0,100,150,1)";

    for (var targetColor in TargetColors) {
        if (TargetColors[targetColor][0] === target) {
            color = TargetColors[targetColor][1];
            break;
        }
    }

    if (color.length === 0) {
        var i = TargetColors.length + 1;
        var d = i % 6;
        var j = (i - d) / 6;
        j = j % 4;
        j++;
        var colorCase = [
            [1, 0, 0],
            [0, 1, 0],
            [0, 0, 1],
            [1, 1, 0],
            [1, 0, 1],
            [0, 1, 1]
        ];
        var a = colorCase[d][0];
        var b = colorCase[d][1];
        var c = colorCase[d][2];
        var e = (1 - (j - 1) / 6);

        var r = Math.round(a * 200 * e);
        var g = Math.round(b * 200 * e);
        b = Math.round(c * 200 * e);
        color = 'rgba(' + r + ',' + g + ',' + b + ',1)';

        TargetColors.push([target, color]);
    }

    return color;
};

DesignerMove.clickOption = function (idThis, columnName, tableName) {
    var left = globX - (document.getElementById(idThis).offsetWidth >> 1);
    document.getElementById(idThis).style.left = left + 'px';
    // var top = globY - document.getElementById(id_this).offsetHeight - 10;
    document.getElementById(idThis).style.top  = (screen.height / 4) + 'px';
    document.getElementById(idThis).style.display = 'block';
    document.getElementById('option_col_name').innerHTML = '<strong>' + Functions.sprintf(Messages.strAddOption, decodeURI(columnName)) + '</strong>';
    colName = columnName;
    tabName = tableName;
};

DesignerMove.closeOption = function () {
    document.getElementById('designer_optionse').style.display = 'none';
    document.getElementById('rel_opt').value = '--';
    document.getElementById('Query').value = '';
    document.getElementById('new_name').value = '';
    document.getElementById('operator').value = '---';
    document.getElementById('groupby').checked = false;
    document.getElementById('h_rel_opt').value = '--';
    document.getElementById('h_operator').value = '---';
    document.getElementById('having').value = '';
    document.getElementById('orderby').value = '---';
};

DesignerMove.selectAll = function (idThis, owner) {
    var parent = document.form1;
    downer = owner;
    var i;
    var k;
    var tab = [];
    for (i = 0; i < parent.elements.length; i++) {
        if (parent.elements[i].type === 'checkbox' && parent.elements[i].id.substring(0, (9 + idThis.length)) === 'select_' + idThis + '._') {
            if (document.getElementById('select_all_' + idThis).checked === true) {
                parent.elements[i].checked = true;
                parent.elements[i].disabled = true;
            } else {
                parent.elements[i].checked = false;
                parent.elements[i].disabled = false;
            }
        }
    }
    if (document.getElementById('select_all_' + idThis).checked === true) {
        selectField.push('`' + idThis.substring(owner.length + 1) + '`.*');
        tab = idThis.split('.');
        fromArray.push(tab[1]);
    } else {
        for (i = 0; i < selectField.length; i++) {
            if (selectField[i] === ('`' + idThis.substring(owner.length + 1) + '`.*')) {
                selectField.splice(i, 1);
            }
        }
        for (k = 0; k < fromArray.length; k++) {
            if (fromArray[k] === idThis) {
                fromArray.splice(k, 1);
                break;
            }
        }
    }
    DesignerMove.reload();
};

DesignerMove.tableOnOver = function (idThis, val, buil) {
    var builLocal = parseInt(buil);
    if (!val) {
        document.getElementById('id_zag_' + idThis).className = 'tab_zag_2';
        if (builLocal) {
            document.getElementById('id_zag_' + idThis + '_2').className = 'tab_zag_2';
        }
    } else {
        document.getElementById('id_zag_' + idThis).className = 'tab_zag';
        if (builLocal) {
            document.getElementById('id_zag_' + idThis + '_2').className = 'tab_zag';
        }
    }
};

/**
 * This function stores selected column information in selectField[]
 * In case column is checked it add else it deletes
 */
DesignerMove.storeColumn = function (idThis, owner, col) {
    var i;
    var k;
    if (document.getElementById('select_' + owner + '.' + idThis + '._' + col).checked === true) {
        selectField.push('`' + idThis + '`.`' + col + '`');
        fromArray.push(idThis);
    } else {
        for (i = 0; i < selectField.length; i++) {
            if (selectField[i] === ('`' + idThis + '`.`' + col + '`')) {
                selectField.splice(i, 1);
                break;
            }
        }
        for (k = 0; k < fromArray.length; k++) {
            if (fromArray[k] === idThis) {
                fromArray.splice(k, 1);
                break;
            }
        }
    }
};

/**
 * This function builds object and adds them to historyArray
 * first it does a few checks on each object, then makes an object(where,rename,groupby,aggregate,orderby)
 * then a new history object is made and finally all these history objects are added to historyArray[]
 */
DesignerMove.addObject = function () {
    var p;
    var whereObj;
    var rel = document.getElementById('rel_opt');
    var sum = 0;
    var init = historyArray.length;
    if (rel.value !== '--') {
        if (document.getElementById('Query').value === '') {
            Functions.ajaxShowMessage(Functions.sprintf(Messages.strQueryEmpty));
            return;
        }
        p = document.getElementById('Query');
        whereObj = new DesignerHistory.Where(rel.value, p.value);// make where object
        historyArray.push(new DesignerHistory.HistoryObj(colName, whereObj, tabName, hTabs[downer + '.' + tabName], 'Where'));
        sum = sum + 1;
    }
    if (document.getElementById('new_name').value !== '') {
        var renameObj = new DesignerHistory.Rename(document.getElementById('new_name').value);// make Rename object
        historyArray.push(new DesignerHistory.HistoryObj(colName, renameObj, tabName, hTabs[downer + '.' + tabName], 'Rename'));
        sum = sum + 1;
    }
    if (document.getElementById('operator').value !== '---') {
        var aggregateObj = new DesignerHistory.Aggregate(document.getElementById('operator').value);
        historyArray.push(new DesignerHistory.HistoryObj(colName, aggregateObj, tabName, hTabs[downer + '.' + tabName], 'Aggregate'));
        sum = sum + 1;
        // make aggregate operator
    }
    if (document.getElementById('groupby').checked === true) {
        historyArray.push(new DesignerHistory.HistoryObj(colName, 'GroupBy', tabName, hTabs[downer + '.' + tabName], 'GroupBy'));
        sum = sum + 1;
        // make groupby
    }
    if (document.getElementById('h_rel_opt').value !== '--') {
        if (document.getElementById('having').value === '') {
            return;
        }
        whereObj = new DesignerHistory.Having(
            document.getElementById('h_rel_opt').value,
            document.getElementById('having').value,
            document.getElementById('h_operator').value
        );// make where object
        historyArray.push(new DesignerHistory.HistoryObj(colName, whereObj, tabName, hTabs[downer + '.' + tabName], 'Having'));
        sum = sum + 1;
        // make having
    }
    if (document.getElementById('orderby').value !== '---') {
        var orderByObj = new DesignerHistory.OrderBy(document.getElementById('orderby').value);
        historyArray.push(new DesignerHistory.HistoryObj(colName, orderByObj, tabName, hTabs[downer + '.' + tabName], 'OrderBy'));
        sum = sum + 1;
        // make orderby
    }
    Functions.ajaxShowMessage(Functions.sprintf(Messages.strObjectsCreated, sum));
    // output sum new objects created
    var existingDiv = document.getElementById('ab');
    existingDiv.innerHTML = DesignerHistory.display(init, historyArray.length);
    DesignerMove.closeOption();
    $('#ab').accordion('refresh');
};

DesignerMove.enablePageContentEvents = function () {
    $('#page_content').off('mousedown');
    $('#page_content').off('mouseup');
    $('#page_content').off('mousemove');
    $('#page_content').on('mousedown', function (e) {
        DesignerMove.mouseDown(e);
    });
    $('#page_content').on('mouseup', function (e) {
        DesignerMove.mouseUp(e);
    });
    $('#page_content').on('mousemove', function (e) {
        DesignerMove.mouseMove(e);
    });
};

/**
 * This function enables the events on table items.
 * It helps to enable them on page loading and when a table is added on the fly.
 */
DesignerMove.enableTableEvents = function (index, element) {
    $(element).on('click', '.select_all_1', function () {
        DesignerMove.selectAll($(this).attr('designer_url_table_name'), $(this).attr('designer_out_owner'));
    });
    $(element).on('click', '.small_tab,.small_tab2', function () {
        DesignerMove.smallTab($(this).attr('table_name'), 1);
    });
    $(element).on('click', '.small_tab_pref_1', function () {
        DesignerMove.startTabUpd($(this).attr('db_url'), $(this).attr('table_name_url'));
    });
    $(element).on('click', '.select_all_store_col', function () {
        var params = ($(this).attr('store_column_param')).split(',');
        DesignerMove.storeColumn(params[0], params[1], params[2]);
    });
    $(element).on('click', '.small_tab_pref_click_opt', function () {
        var params = ($(this).attr('Click_option_param')).split(',');
        DesignerMove.clickOption(params[0], params[1], params[2]);
    });
    $(element).on('click', '.tab_field_2,.tab_field_3,.tab_field', function () {
        var params = ($(this).attr('click_field_param')).split(',');
        DesignerMove.clickField(params[3], params[0], params[1], params[2]);
    });

    $(element).find('.tab_zag_noquery').mouseover(function () {
        DesignerMove.tableOnOver($(this).attr('table_name'),0, $(this).attr('query_set'));
    });
    $(element).find('.tab_zag_noquery').mouseout(function () {
        DesignerMove.tableOnOver($(this).attr('table_name'),1, $(this).attr('query_set'));
    });
    $(element).find('.tab_zag_query').mouseover(function () {
        DesignerMove.tableOnOver($(this).attr('table_name'),0, 1);
    });
    $(element).find('.tab_zag_query').mouseout(function () {
        DesignerMove.tableOnOver($(this).attr('table_name'),1, 1);
    });

    DesignerMove.enablePageContentEvents();
};

AJAX.registerTeardown('designer/move.js', function () {
    $('#side_menu').off('mouseenter mouseleave');
    $('#key_Show_left_menu').off('click');
    $('#toggleFullscreen').off('click');
    $('#newPage').off('click');
    $('#editPage').off('click');
    $('#savePos').off('click');
    $('#SaveAs').off('click');
    $('#delPages').off('click');
    $('#StartTableNew').off('click');
    $('#rel_button').off('click');
    $('#StartTableNew').off('click');
    $('#display_field_button').off('click');
    $('#reloadPage').off('click');
    $('#angular_direct_button').off('click');
    $('#grid_button').off('click');
    $('#key_SB_all').off('click');
    $('#SmallTabInvert').off('click');
    $('#relLineInvert').off('click');
    $('#exportPages').off('click');
    $('#query_builder').off('click');
    $('#key_Left_Right').off('click');
    $('#pin_Text').off('click');
    $('#canvas').off('click');
    $('#key_HS_all').off('click');
    $('#key_HS').off('click');
    $('.scroll_tab_struct').off('click');
    $('.scroll_tab_checkbox').off('click');
    $('#id_scroll_tab').find('tr').off('click', '.designer_Tabs2,.designer_Tabs');
    $('.designer_tab').off('click', '.select_all_1');
    $('.designer_tab').off('click', '.small_tab,.small_tab2');
    $('.designer_tab').off('click', '.small_tab_pref_1');
    $('.tab_zag_noquery').off('mouseover');
    $('.tab_zag_noquery').off('mouseout');
    $('.tab_zag_query').off('mouseover');
    $('.tab_zag_query').off('mouseout');
    $('.designer_tab').off('click','.tab_field_2,.tab_field_3,.tab_field');
    $('.designer_tab').off('click', '.select_all_store_col');
    $('.designer_tab').off('click', '.small_tab_pref_click_opt');
    $('#del_button').off('click');
    $('#cancel_button').off('click');
    $('#ok_add_object').off('click');
    $('#cancel_close_option').off('click');
    $('#ok_new_rel_panel').off('click');
    $('#cancel_new_rel_panel').off('click');
    $('#page_content').off('mouseup');
    $('#page_content').off('mousedown');
    $('#page_content').off('mousemove');
});

AJAX.registerOnload('designer/move.js', function () {
    $('#key_Show_left_menu').on('click', function () {
        DesignerMove.showLeftMenu(this);
        return false;
    });
    $('#toggleFullscreen').on('click', function () {
        DesignerMove.toggleFullscreen();
        return false;
    });
    $('#addOtherDbTables').on('click', function () {
        DesignerMove.addOtherDbTables();
        return false;
    });
    $('#newPage').on('click', function () {
        DesignerMove.new();
        return false;
    });
    $('#editPage').on('click', function () {
        DesignerMove.editPages();
        return false;
    });
    $('#savePos').on('click', function () {
        DesignerMove.save3();
        return false;
    });
    $('#SaveAs').on('click', function () {
        DesignerMove.saveAs();
        return false;
    });
    $('#delPages').on('click', function () {
        DesignerMove.deletePages();
        return false;
    });
    $('#StartTableNew').on('click', function () {
        DesignerMove.startTableNew();
        return false;
    });
    $('#rel_button').on('click', function () {
        DesignerMove.startRelation();
        return false;
    });
    $('#display_field_button').on('click', function () {
        DesignerMove.startDisplayField();
        return false;
    });
    $('#reloadPage').on('click', function () {
        $('#designer_tab').trigger('click');
    });
    $('#angular_direct_button').on('click', function () {
        DesignerMove.angularDirect();
        return false;
    });
    $('#grid_button').on('click', function () {
        DesignerMove.grid();
        return false;
    });
    $('#key_SB_all').on('click', function () {
        DesignerMove.smallTabAll(this);
        return false;
    });
    $('#SmallTabInvert').on('click', function () {
        DesignerMove.smallTabInvert();
        return false;
    });
    $('#relLineInvert').on('click', function () {
        DesignerMove.relationLinesInvert();
        return false;
    });
    $('#exportPages').on('click', function () {
        DesignerMove.exportPages();
        return false;
    });
    $('#query_builder').on('click', function () {
        DesignerHistory.buildQuery('SQL Query on Database', 0);
    });
    $('#key_Left_Right').on('click', function () {
        DesignerMove.sideMenuRight(this);
        return false;
    });
    $('#side_menu').hover(function () {
        DesignerMove.showText();
        return false;
    }, function () {
        DesignerMove.hideText();
        return false;
    });
    $('#pin_Text').on('click', function () {
        DesignerMove.pinText(this);
        return false;
    });
    $('#canvas').on('click', function (event) {
        DesignerMove.canvasClick(this, event);
    });
    $('#key_HS_all').on('click', function () {
        DesignerMove.hideTabAll(this);
        return false;
    });
    $('#key_HS').on('click', function () {
        DesignerMove.noHaveConstr(this);
        return false;
    });

    $('.designer_tab').each(DesignerMove.enableTableEvents);
    $('.designer_tab').each(DesignerMove.addTableToTablesList);

    $('input#del_button').click(function () {
        DesignerMove.updRelation();
    });
    $('input#cancel_button').on('click', function () {
        document.getElementById('layer_upd_relation').style.display = 'none';
        DesignerMove.reload();
    });
    $('input#ok_add_object').on('click', function () {
        DesignerMove.addObject();
    });
    $('input#cancel_close_option').on('click', function () {
        DesignerMove.closeOption();
    });
    $('input#ok_new_rel_panel').on('click', function () {
        DesignerMove.newRelation();
    });
    $('input#cancel_new_rel_panel').on('click', function () {
        document.getElementById('layer_new_relation').style.display = 'none';
    });
    DesignerMove.enablePageContentEvents();
});<|MERGE_RESOLUTION|>--- conflicted
+++ resolved
@@ -572,9 +572,6 @@
     buttonOptions[Messages.strGo] = function () {
         var db = $('#add_table_from').val();
         var table = $('#add_table').val();
-<<<<<<< HEAD
-        $.post('index.php?route=/database/designer', {
-=======
 
         // Check if table already imported or not.
         var $table = $('[id="' + encodeURIComponent(db) + '.' + encodeURIComponent(table) + '"]');
@@ -587,8 +584,7 @@
             return;
         }
 
-        $.post('db_designer.php', {
->>>>>>> b8527d90
+        $.post('index.php?route=/database/designer', {
             'ajax_request' : true,
             'dialog' : 'add_table',
             'db' : db,
@@ -1168,11 +1164,8 @@
         if (page !== null) {
             paramPage = argsep + 'page=' + page;
         }
-<<<<<<< HEAD
         $('<a href="index.php?route=/database/designer&server=' + server + argsep + 'db=' + encodeURI(db) + paramPage + '"></a>')
-=======
         $('<a href="db_designer.php?server=' + server + argsep + 'db=' + encodeURIComponent(db) + paramPage + '"></a>')
->>>>>>> b8527d90
             .appendTo($('#page_content'))
             .trigger('click');
     } else {
