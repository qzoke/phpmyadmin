--- conflicted
+++ resolved
@@ -3076,15 +3076,11 @@
  * Create default PMA tooltip for the element specified. The default appearance
  * can be overriden by specifying optional "options" parameter (see qTip options).
  */
-<<<<<<< HEAD
-function PMA_createqTip($elements, content, options) {
+function PMA_createqTip($elements, content, options)
+{
     if ($('#no_hint').length > 0) {
         return;
     }
-=======
-function PMA_createqTip($elements, content, options)
-{
->>>>>>> f6f133eb
     var o = {
         content: content,
         style: {
@@ -3119,7 +3115,6 @@
     $elements.qtip($.extend(true, o, options));
 }
 
-<<<<<<< HEAD
 /**
  * Return value of a cell in a table.
  */
@@ -3134,7 +3129,7 @@
         return $(td).text();
     }
 }
-=======
+
 $(document).ready(function() {
     /**
      * Theme selector.
@@ -3168,5 +3163,4 @@
         }
         return true;
     });
-});
->>>>>>> f6f133eb
+});