--- conflicted
+++ resolved
@@ -3289,17 +3289,10 @@
 
                         if (central_column_list[db + '_' + table][i].col_attribute !== '') {
                             fields += '(' + central_column_list[db + '_' + table][i].col_attribute + ') ';
-<<<<<<< HEAD
                         }
                         if (central_column_list[db + '_' + table][i].col_length !== '') {
                             fields += '(' + central_column_list[db + '_' + table][i].col_length + ') ';
                         }
-=======
-                        }
-                        if (central_column_list[db + '_' + table][i].col_length !== '') {
-                            fields += '(' + central_column_list[db + '_' + table][i].col_length + ') ';
-                        }
->>>>>>> 6ab95d9b
                         fields += central_column_list[db + '_' + table][i].col_extra + '</span>' +
                             '</div></td>';
                         if (pick) {
