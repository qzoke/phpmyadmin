<?php
/* vim: set expandtab sw=4 ts=4 sts=4: */
/**
 * Exporting of translated messages from PHP to Javascript
 *
 * @package PhpMyAdmin
 */
declare(strict_types=1);

if (! defined('ROOT_PATH')) {
    define('ROOT_PATH', dirname(__DIR__) . DIRECTORY_SEPARATOR);
}

if (! defined('TESTSUITE')) {
    chdir('..');

    // Send correct type:
    header('Content-Type: text/javascript; charset=UTF-8');

    // Cache output in client - the nocache query parameter makes sure that this
    // file is reloaded when config changes
    header('Expires: ' . gmdate('D, d M Y H:i:s', time() + 3600) . ' GMT');

    // Avoid loading the full common.inc.php because this would add many
    // non-js-compatible stuff like DOCTYPE
    define('PMA_MINIMUM_COMMON', true);
    define('PMA_PATH_TO_BASEDIR', '../');
    define('PMA_NO_SESSION', true);
    require_once ROOT_PATH . 'libraries/common.inc.php';
}

// But this one is needed for Sanitize::escapeJsString()
use PhpMyAdmin\Sanitize;

$buffer = PhpMyAdmin\OutputBuffering::getInstance();
$buffer->start();
if (! defined('TESTSUITE')) {
    register_shutdown_function(
        function () {
            echo PhpMyAdmin\OutputBuffering::getInstance()->getContents();
        }
    );
}

/* For confirmations */
$js_messages['strConfirm'] = __('Confirm');
$js_messages['strDoYouReally'] = __('Do you really want to execute "%s"?');
$js_messages['strDropDatabaseStrongWarning']
    = __('You are about to DESTROY a complete database!');
$js_messages['strDatabaseRenameToSameName']
    = __('Cannot rename database to the same name. Change the name and try again');
$js_messages['strDropTableStrongWarning']
    = __('You are about to DESTROY a complete table!');
$js_messages['strTruncateTableStrongWarning']
    = __('You are about to TRUNCATE a complete table!');
$js_messages['strDeleteTrackingData'] = __('Delete tracking data for this table?');
$js_messages['strDeleteTrackingDataMultiple']
    = __('Delete tracking data for these tables?');
$js_messages['strDeleteTrackingVersion']
    = __('Delete tracking data for this version?');
$js_messages['strDeleteTrackingVersionMultiple']
    = __('Delete tracking data for these versions?');
$js_messages['strDeletingTrackingEntry'] = __('Delete entry from tracking report?');
$js_messages['strDeletingTrackingData'] = __('Deleting tracking data');
$js_messages['strDroppingPrimaryKeyIndex'] = __('Dropping Primary Key/Index');
$js_messages['strDroppingForeignKey'] = __('Dropping Foreign key.');
$js_messages['strOperationTakesLongTime']
    = __('This operation could take a long time. Proceed anyway?');
$js_messages['strDropUserGroupWarning']
    = __('Do you really want to delete user group "%s"?');
$js_messages['strConfirmDeleteQBESearch']
    = __('Do you really want to delete the search "%s"?');
$js_messages['strConfirmNavigation']
    = __('You have unsaved changes; are you sure you want to leave this page?');
$js_messages['strConfirmRowChange']
    = __('You are trying to reduce the number of rows, but have already entered data in those rows which will be lost. Do you wish to continue?');
$js_messages['strDropUserWarning']
    = __('Do you really want to revoke the selected user(s) ?');
$js_messages['strDeleteCentralColumnWarning']
    = __('Do you really want to delete this central column?');
$js_messages['strDropRTEitems']
    = __('Do you really want to delete the selected items?');
$js_messages['strDropPartitionWarning'] = __(
    'Do you really want to DROP the selected partition(s)? This will also DELETE ' .
    'the data related to the selected partition(s)!'
);
$js_messages['strTruncatePartitionWarning']
    = __('Do you really want to TRUNCATE the selected partition(s)?');
$js_messages['strRemovePartitioningWarning']
    = __('Do you really want to remove partitioning?');
$js_messages['strResetSlaveWarning'] = __('Do you really want to RESET SLAVE?');
$js_messages['strChangeColumnCollation'] = __(
    'This operation will attempt to convert your data to the new collation. In '
    . 'rare cases, especially where a character doesn\'t exist in the new '
    . 'collation, this process could cause the data to appear incorrectly under '
    . 'the new collation; in this case we suggest you revert to the original '
    . 'collation and refer to the tips at '
)
    . '<a href="%s" target="garbled_data_wiki">' . __('Garbled Data') . '</a>.'
    . '<br><br>'
    . __('Are you sure you wish to change the collation and convert the data?');
$js_messages['strChangeAllColumnCollationsWarning'] = __(
    'Through this operation, MySQL attempts to map the data values between '
    . 'collations. If the character sets are incompatible, there may be data loss '
    . 'and this lost data may <b>NOT</b> be recoverable simply by changing back the '
    . 'column collation(s). <b>To convert existing data, it is suggested to use the '
    . 'column(s) editing feature (the "Change" Link) on the table structure page. '
    . '</b>'
)
. '<br><br>'
. __(
    'Are you sure you wish to change all the column collations and convert the data?'
);

/* For modal dialog buttons */
$js_messages['strSaveAndClose'] = __('Save & close');
$js_messages['strReset'] = __('Reset');
$js_messages['strResetAll'] = __('Reset all');

/* For indexes */
$js_messages['strFormEmpty'] = __('Missing value in the form!');
$js_messages['strRadioUnchecked'] = __('Select at least one of the options!');
$js_messages['strEnterValidNumber'] = __('Please enter a valid number!');
$js_messages['strEnterValidLength'] = __('Please enter a valid length!');
$js_messages['strAddIndex'] = __('Add index');
$js_messages['strEditIndex'] = __('Edit index');
$js_messages['strAddToIndex'] = __('Add %s column(s) to index');
$js_messages['strCreateSingleColumnIndex'] = __('Create single-column index');
$js_messages['strCreateCompositeIndex'] = __('Create composite index');
$js_messages['strCompositeWith'] = __('Composite with:');
$js_messages['strMissingColumn'] = __('Please select column(s) for the index.');

/* For Preview SQL*/
$js_messages['strPreviewSQL'] = __('Preview SQL');

/* For Simulate DML*/
$js_messages['strSimulateDML'] = __('Simulate query');
$js_messages['strMatchedRows'] = __('Matched rows:');
$js_messages['strSQLQuery'] = __('SQL query:');

/* Charts */
/* l10n: Default label for the y-Axis of Charts */
$js_messages['strYValues'] = __('Y values');

/* Database multi-table query */
$js_messages['strEmptyQuery'] = __('Please enter the SQL query first.');

/* For server/privileges.js */
$js_messages['strHostEmpty'] = __('The host name is empty!');
$js_messages['strUserEmpty'] = __('The user name is empty!');
$js_messages['strPasswordEmpty'] = __('The password is empty!');
$js_messages['strPasswordNotSame'] = __('The passwords aren\'t the same!');
$js_messages['strRemovingSelectedUsers'] = __('Removing Selected Users');
$js_messages['strClose'] = __('Close');

/* For export.js */
$js_messages['strTemplateCreated'] = __('Template was created.');
$js_messages['strTemplateLoaded'] = __('Template was loaded.');
$js_messages['strTemplateUpdated'] = __('Template was updated.');
$js_messages['strTemplateDeleted'] = __('Template was deleted.');

/* l10n: Other, small valued, queries */
$js_messages['strOther'] = __('Other');
/* l10n: Thousands separator */
$js_messages['strThousandsSeparator'] = __(',');
/* l10n: Decimal separator */
$js_messages['strDecimalSeparator'] = __('.');

$js_messages['strChartConnectionsTitle'] = __('Connections / Processes');

/* server status monitor */
$js_messages['strIncompatibleMonitorConfig']
    = __('Local monitor configuration incompatible!');
$js_messages['strIncompatibleMonitorConfigDescription'] = __(
    'The chart arrangement configuration in your browsers local storage is not '
    . 'compatible anymore to the newer version of the monitor dialog. It is very '
    . 'likely that your current configuration will not work anymore. Please reset '
    . 'your configuration to default in the <i>Settings</i> menu.'
);

$js_messages['strQueryCacheEfficiency'] = __('Query cache efficiency');
$js_messages['strQueryCacheUsage'] = __('Query cache usage');
$js_messages['strQueryCacheUsed'] = __('Query cache used');

$js_messages['strSystemCPUUsage'] = __('System CPU usage');
$js_messages['strSystemMemory'] = __('System memory');
$js_messages['strSystemSwap'] = __('System swap');

$js_messages['strAverageLoad'] = __('Average load');
$js_messages['strTotalMemory'] = __('Total memory');
$js_messages['strCachedMemory'] = __('Cached memory');
$js_messages['strBufferedMemory'] = __('Buffered memory');
$js_messages['strFreeMemory'] = __('Free memory');
$js_messages['strUsedMemory'] = __('Used memory');

$js_messages['strTotalSwap'] = __('Total swap');
$js_messages['strCachedSwap'] = __('Cached swap');
$js_messages['strUsedSwap'] = __('Used swap');
$js_messages['strFreeSwap'] = __('Free swap');

$js_messages['strBytesSent'] = __('Bytes sent');
$js_messages['strBytesReceived'] = __('Bytes received');
$js_messages['strConnections'] = __('Connections');
$js_messages['strProcesses'] = __('Processes');

/* summary row */
$js_messages['strB'] = __('B');
$js_messages['strKiB'] = __('KiB');
$js_messages['strMiB'] = __('MiB');
$js_messages['strGiB'] = __('GiB');
$js_messages['strTiB'] = __('TiB');
$js_messages['strPiB'] = __('PiB');
$js_messages['strEiB'] = __('EiB');
$js_messages['strNTables'] = __('%d table(s)');

/* l10n: Questions is the name of a MySQL Status variable */
$js_messages['strQuestions'] = __('Questions');
$js_messages['strTraffic'] = __('Traffic');
$js_messages['strSettings'] = __('Settings');
$js_messages['strAddChart'] = __('Add chart to grid');
$js_messages['strClose'] = __('Close');
$js_messages['strAddOneSeriesWarning']
    = __('Please add at least one variable to the series!');
$js_messages['strNone'] = __('None');
$js_messages['strResumeMonitor'] = __('Resume monitor');
$js_messages['strPauseMonitor'] = __('Pause monitor');
$js_messages['strStartRefresh'] = __('Start auto refresh');
$js_messages['strStopRefresh'] = __('Stop auto refresh');
/* Monitor: Instructions Dialog */
$js_messages['strBothLogOn'] = __('general_log and slow_query_log are enabled.');
$js_messages['strGenLogOn'] = __('general_log is enabled.');
$js_messages['strSlowLogOn'] = __('slow_query_log is enabled.');
$js_messages['strBothLogOff'] = __('slow_query_log and general_log are disabled.');
$js_messages['strLogOutNotTable'] = __('log_output is not set to TABLE.');
$js_messages['strLogOutIsTable'] = __('log_output is set to TABLE.');
$js_messages['strSmallerLongQueryTimeAdvice'] = __(
    'slow_query_log is enabled, but the server logs only queries that take longer '
    . 'than %d seconds. It is advisable to set this long_query_time 0-2 seconds, '
    . 'depending on your system.'
);
$js_messages['strLongQueryTimeSet'] = __('long_query_time is set to %d second(s).');
$js_messages['strSettingsAppliedGlobal'] = __(
    'Following settings will be applied globally and reset to default on server '
    . 'restart:'
);
/* l10n: %s is FILE or TABLE */
$js_messages['strSetLogOutput'] = __('Set log_output to %s');
/* l10n: Enable in this context means setting a status variable to ON */
$js_messages['strEnableVar'] = __('Enable %s');
/* l10n: Disable in this context means setting a status variable to OFF */
$js_messages['strDisableVar'] = __('Disable %s');
/* l10n: %d seconds */
$js_messages['setSetLongQueryTime'] = __('Set long_query_time to %d seconds.');
$js_messages['strNoSuperUser'] = __(
    'You can\'t change these variables. Please log in as root or contact'
    . ' your database administrator.'
);
$js_messages['strChangeSettings'] = __('Change settings');
$js_messages['strCurrentSettings'] = __('Current settings');

$js_messages['strChartTitle'] = __('Chart title');
/* l10n: As in differential values */
$js_messages['strDifferential'] = __('Differential');
$js_messages['strDividedBy'] = __('Divided by %s');
$js_messages['strUnit'] = __('Unit');

$js_messages['strFromSlowLog'] = __('From slow log');
$js_messages['strFromGeneralLog'] = __('From general log');
$js_messages['strServerLogError'] = __(
    'The database name is not known for this query in the server\'s logs.'
);
$js_messages['strAnalysingLogsTitle'] = __('Analysing logs');
$js_messages['strAnalysingLogs']
    = __('Analysing & loading logs. This may take a while.');
$js_messages['strCancelRequest'] = __('Cancel request');
$js_messages['strCountColumnExplanation'] = __(
    'This column shows the amount of identical queries that are grouped together. '
    . 'However only the SQL query itself has been used as a grouping criteria, so '
    . 'the other attributes of queries, such as start time, may differ.'
);
$js_messages['strMoreCountColumnExplanation'] = __(
    'Since grouping of INSERTs queries has been selected, INSERT queries into the '
    . 'same table are also being grouped together, disregarding of the inserted '
    . 'data.'
);
$js_messages['strLogDataLoaded']
    = __('Log data loaded. Queries executed in this time span:');

$js_messages['strJumpToTable'] = __('Jump to Log table');
$js_messages['strNoDataFoundTitle'] = __('No data found');
$js_messages['strNoDataFound']
    = __('Log analysed, but no data found in this time span.');

$js_messages['strAnalyzing'] = __('Analyzing…');
$js_messages['strExplainOutput'] = __('Explain output');
$js_messages['strStatus'] = __('Status');
$js_messages['strTime'] = __('Time');
$js_messages['strTotalTime'] = __('Total time:');
$js_messages['strProfilingResults'] = __('Profiling results');
$js_messages['strTable'] = _pgettext('Display format', 'Table');
$js_messages['strChart'] = __('Chart');

$js_messages['strAliasDatabase'] = _pgettext('Alias', 'Database');
$js_messages['strAliasTable'] = _pgettext('Alias', 'Table');
$js_messages['strAliasColumn'] = _pgettext('Alias', 'Column');

/* l10n: A collection of available filters */
$js_messages['strFiltersForLogTable'] = __('Log table filter options');
/* l10n: Filter as in "Start Filtering" */
$js_messages['strFilter'] = __('Filter');
$js_messages['strFilterByWordRegexp'] = __('Filter queries by word/regexp:');
$js_messages['strIgnoreWhereAndGroup']
    = __('Group queries, ignoring variable data in WHERE clauses');
$js_messages['strSumRows'] = __('Sum of grouped rows:');
$js_messages['strTotal'] = __('Total:');

$js_messages['strLoadingLogs'] = __('Loading logs');
$js_messages['strRefreshFailed'] = __('Monitor refresh failed');
$js_messages['strInvalidResponseExplanation'] = __(
    'While requesting new chart data the server returned an invalid response. This '
    . 'is most likely because your session expired. Reloading the page and '
    . 'reentering your credentials should help.'
);
$js_messages['strReloadPage'] = __('Reload page');

$js_messages['strAffectedRows'] = __('Affected rows:');

$js_messages['strFailedParsingConfig'] = __(
    'Failed parsing config file. It doesn\'t seem to be valid JSON code.'
);
$js_messages['strFailedBuildingGrid'] = __(
    'Failed building chart grid with imported config. Resetting to default config…'
);
$js_messages['strImport'] = __('Import');
$js_messages['strImportDialogTitle'] = __('Import monitor configuration');
$js_messages['strImportDialogMessage']
    = __('Please select the file you want to import.');
$js_messages['strTableNameDialogMessage']
    = __('Please enter a valid table name.');
$js_messages['strDBNameDialogMessage']
    = __('Please enter a valid database name.');
$js_messages['strNoImportFile'] = __('No files available on server for import!');

$js_messages['strAnalyzeQuery'] = __('Analyse query');

/* Server status advisor */

$js_messages['strAdvisorSystem'] = __('Advisor system');
$js_messages['strPerformanceIssues'] = __('Possible performance issues');
$js_messages['strIssuse'] = __('Issue');
$js_messages['strRecommendation'] = __('Recommendation');
$js_messages['strRuleDetails'] = __('Rule details');
$js_messages['strJustification'] = __('Justification');
$js_messages['strFormula'] = __('Used variable / formula');
$js_messages['strTest'] = __('Test');

/* For query editor */
$js_messages['strFormatting'] = __('Formatting SQL…');
$js_messages['strNoParam'] = __('No parameters found!');

/* For inline query editing */
$js_messages['strGo'] = __('Go');
$js_messages['strCancel'] = __('Cancel');

/* For page-related settings */
$js_messages['strPageSettings'] = __('Page-related settings');
$js_messages['strApply'] = __('Apply');

/* For Ajax Notifications */
$js_messages['strLoading'] = __('Loading…');
$js_messages['strAbortedRequest'] = __('Request aborted!!');
$js_messages['strProcessingRequest'] = __('Processing request');
$js_messages['strRequestFailed'] = __('Request failed!!');
$js_messages['strErrorProcessingRequest'] = __('Error in processing request');
$js_messages['strErrorCode'] = __('Error code: %s');
$js_messages['strErrorText'] = __('Error text: %s');
$js_messages['strErrorConnection'] = __(
    'It seems that the connection to server has been lost. Please check your ' .
    'network connectivity and server status.'
);
$js_messages['strNoDatabasesSelected'] = __('No databases selected.');
$js_messages['strNoAccountSelected'] = __('No accounts selected.');
$js_messages['strDroppingColumn'] = __('Dropping column');
$js_messages['strAddingPrimaryKey'] = __('Adding primary key');
$js_messages['strOK'] = __('OK');
$js_messages['strDismiss'] = __('Click to dismiss this notification');

/* For database/operations.js */
$js_messages['strRenamingDatabases'] = __('Renaming databases');
$js_messages['strCopyingDatabase'] = __('Copying database');
$js_messages['strChangingCharset'] = __('Changing charset');
$js_messages['strNo'] = __('No');

/* For Foreign key checks */
$js_messages['strForeignKeyCheck'] = __('Enable foreign key checks');

/* For db_stucture.js */
$js_messages['strErrorRealRowCount'] = __('Failed to get real row count.');

/* For database/search.js */
$js_messages['strSearching'] = __('Searching');
$js_messages['strHideSearchResults'] = __('Hide search results');
$js_messages['strShowSearchResults'] = __('Show search results');
$js_messages['strBrowsing'] = __('Browsing');
$js_messages['strDeleting'] = __('Deleting');
$js_messages['strConfirmDeleteResults'] = __('Delete the matches for the %s table?');

/* For db_routines.js */
$js_messages['MissingReturn']
    = __('The definition of a stored function must contain a RETURN statement!');
$js_messages['strExport'] = __('Export');
$js_messages['NoExportable']
    = __('No routine is exportable. Required privileges may be lacking.');

/* For ENUM/SET editor*/
$js_messages['enum_editor'] = __('ENUM/SET editor');
$js_messages['enum_columnVals'] = __('Values for column %s');
$js_messages['enum_newColumnVals'] = __('Values for a new column');
$js_messages['enum_hint'] = __('Enter each value in a separate field.');
$js_messages['enum_addValue'] = __('Add %d value(s)');

/* For import.js */
$js_messages['strImportCSV'] = __(
    'Note: If the file contains multiple tables, they will be combined into one.'
);

/* For sql.js */
$js_messages['strHideQueryBox'] = __('Hide query box');
$js_messages['strShowQueryBox'] = __('Show query box');
$js_messages['strEdit'] = __('Edit');
$js_messages['strDelete'] = __('Delete');
$js_messages['strNotValidRowNumber'] = __('%d is not valid row number.');
$js_messages['strBrowseForeignValues'] = __('Browse foreign values');
$js_messages['strNoAutoSavedQuery'] = __('No previously auto-saved query is available. Loading default query.');
$js_messages['strPreviousSaveQuery'] = __('You have a previously saved query. Click Get auto-saved query to load the query.');
$js_messages['strBookmarkVariable'] = __('Variable %d:');

/* For Central list of columns */
$js_messages['pickColumn'] = __('Pick');
$js_messages['pickColumnTitle'] = __('Column selector');
$js_messages['searchList'] = __('Search this list');
$js_messages['strEmptyCentralList'] = __(
    'No columns in the central list. Make sure the Central columns list for '
    . 'database %s has columns that are not present in the current table.'
);
$js_messages['seeMore'] = __('See more');
$js_messages['confirmTitle'] = __('Are you sure?');
$js_messages['makeConsistentMessage'] = __(
    'This action may change some of the columns definition.<br>Are you sure you '
    . 'want to continue?'
);
$js_messages['strContinue'] = __('Continue');

/** For normalization */
$js_messages['strAddPrimaryKey'] = __('Add primary key');
$js_messages['strPrimaryKeyAdded'] = __('Primary key added.');
$js_messages['strToNextStep'] = __('Taking you to next step…');
$js_messages['strFinishMsg']
    = __("The first step of normalization is complete for table '%s'.");
$js_messages['strEndStep'] = __("End of step");
$js_messages['str2NFNormalization'] = __('Second step of normalization (2NF)');
$js_messages['strDone'] = __('Done');
$js_messages['strConfirmPd'] = __('Confirm partial dependencies');
$js_messages['strSelectedPd'] = __('Selected partial dependencies are as follows:');
$js_messages['strPdHintNote'] = __(
    'Note: a, b -> d,f implies values of columns a and b combined together can '
    . 'determine values of column d and column f.'
);
$js_messages['strNoPdSelected'] = __('No partial dependencies selected!');
$js_messages['strBack'] = __('Back');
$js_messages['strShowPossiblePd']
    = __('Show me the possible partial dependencies based on data in the table');
$js_messages['strHidePd'] = __('Hide partial dependencies list');
$js_messages['strWaitForPd'] = __(
    'Sit tight! It may take few seconds depending on data size and column count of '
    . 'the table.'
);
$js_messages['strStep'] = __('Step');
$js_messages['strMoveRepeatingGroup']
    = '<ol><b>' . __('The following actions will be performed:') . '</b>'
    . '<li>' . __('DROP columns %s from the table %s') . '</li>'
    . '<li>' . __('Create the following table') . '</li>';
$js_messages['strNewTablePlaceholder'] = 'Enter new table name';
$js_messages['strNewColumnPlaceholder'] = 'Enter column name';
$js_messages['str3NFNormalization'] = __('Third step of normalization (3NF)');
$js_messages['strConfirmTd'] = __('Confirm transitive dependencies');
$js_messages['strSelectedTd'] = __('Selected dependencies are as follows:');
$js_messages['strNoTdSelected'] = __('No dependencies selected!');

/* For server/variables.js */
$js_messages['strSave'] = __('Save');

/* For table/select.js */
$js_messages['strHideSearchCriteria'] = __('Hide search criteria');
$js_messages['strShowSearchCriteria'] = __('Show search criteria');
$js_messages['strRangeSearch'] = __('Range search');
$js_messages['strColumnMax'] = __('Column maximum:');
$js_messages['strColumnMin'] = __('Column minimum:');
$js_messages['strMinValue'] = __('Minimum value:');
$js_messages['strMaxValue'] = __('Maximum value:');

/* For table/find_replace.js */
$js_messages['strHideFindNReplaceCriteria'] = __('Hide find and replace criteria');
$js_messages['strShowFindNReplaceCriteria'] = __('Show find and replace criteria');

/* For table/zoom_plot_jqplot.js */
$js_messages['strDisplayHelp'] = '<ul><li>'
    . __('Each point represents a data row.')
    . '</li><li>'
    . __('Hovering over a point will show its label.')
    . '</li><li>'
    . __('To zoom in, select a section of the plot with the mouse.')
    . '</li><li>'
    . __('Click reset zoom button to come back to original state.')
    . '</li><li>'
    . __('Click a data point to view and possibly edit the data row.')
    . '</li><li>'
    . __('The plot can be resized by dragging it along the bottom right corner.')
    . '</li></ul>';
$js_messages['strHelpTitle'] = 'Zoom search instructions';
$js_messages['strInputNull'] = '<strong>' . __('Select two columns') . '</strong>';
$js_messages['strSameInputs'] = '<strong>'
    . __('Select two different columns')
    . '</strong>';
$js_messages['strDataPointContent'] = __('Data point content');

/* For table/change.js */
$js_messages['strIgnore'] = __('Ignore');
$js_messages['strCopy'] = __('Copy');
$js_messages['strX'] = __('X');
$js_messages['strY'] = __('Y');
$js_messages['strPoint'] = __('Point');
$js_messages['strPointN'] = __('Point %d');
$js_messages['strLineString'] = __('Linestring');
$js_messages['strPolygon'] = __('Polygon');
$js_messages['strGeometry'] = __('Geometry');
$js_messages['strInnerRing'] = __('Inner ring');
$js_messages['strOuterRing'] = __('Outer ring');
$js_messages['strAddPoint'] = __('Add a point');
$js_messages['strAddInnerRing'] = __('Add an inner ring');
$js_messages['strYes'] = __('Yes');
$js_messages['strCopyEncryptionKey'] = __('Do you want to copy encryption key?');
$js_messages['strEncryptionKey'] = __('Encryption key');

/* For Tip to be shown on Time field */
$js_messages['strMysqlAllowedValuesTipTime'] = __(
    'MySQL accepts additional values not selectable by the slider;'
    . ' key in those values directly if desired'
);

/* For Tip to be shown on Date field */
$js_messages['strMysqlAllowedValuesTipDate'] = __(
    'MySQL accepts additional values not selectable by the datepicker;'
    . ' key in those values directly if desired'
);

/* For Lock symbol Tooltip */
$js_messages['strLockToolTip'] = __(
    'Indicates that you have made changes to this page;'
    . ' you will be prompted for confirmation before abandoning changes'
);

/* Designer (js/designer/move.js) */
$js_messages['strSelectReferencedKey'] = __('Select referenced key');
$js_messages['strSelectForeignKey'] = __('Select Foreign Key');
$js_messages['strPleaseSelectPrimaryOrUniqueKey']
    = __('Please select the primary key or a unique key!');
$js_messages['strChangeDisplay'] = __('Choose column to display');
$js_messages['strLeavingDesigner'] = __(
    'You haven\'t saved the changes in the layout. They will be lost if you'
    . ' don\'t save them. Do you want to continue?'
);
$js_messages['strQueryEmpty'] = __('value/subQuery is empty');
$js_messages['strAddTables'] = __('Add tables from other databases');
$js_messages['strPageName'] = __('Page name');
$js_messages['strSavePage'] = __('Save page');
$js_messages['strSavePageAs'] = __('Save page as');
$js_messages['strOpenPage'] = __('Open page');
$js_messages['strDeletePage'] = __('Delete page');
$js_messages['strUntitled'] = __('Untitled');
$js_messages['strSelectPage'] = __('Please select a page to continue');
$js_messages['strEnterValidPageName'] = __('Please enter a valid page name');
$js_messages['strLeavingPage']
    = __('Do you want to save the changes to the current page?');
$js_messages['strSuccessfulPageDelete'] = __('Successfully deleted the page');
$js_messages['strExportRelationalSchema'] = __('Export relational schema');
$js_messages['strModificationSaved'] = __('Modifications have been saved');

/* Visual query builder (js/designer/move.js) */
$js_messages['strAddOption'] = __('Add an option for column "%s".');
$js_messages['strObjectsCreated'] = __('%d object(s) created.');
$js_messages['strSubmit'] = __('Submit');

/* For makegrid.js (column reordering, show/hide column, grid editing) */
$js_messages['strCellEditHint'] = __('Press escape to cancel editing.');
$js_messages['strSaveCellWarning'] = __(
    'You have edited some data and they have not been saved. Are you sure you want '
    . 'to leave this page before saving the data?'
);
$js_messages['strColOrderHint'] = __('Drag to reorder.');
$js_messages['strSortHint'] = __('Click to sort results by this column.');
$js_messages['strMultiSortHint'] = __(
    'Shift+Click to add this column to ORDER BY clause or to toggle ASC/DESC.'
    . '<br>- Ctrl+Click or Alt+Click (Mac: Shift+Option+Click) to remove column '
    . 'from ORDER BY clause'
);
$js_messages['strColMarkHint'] = __('Click to mark/unmark.');
$js_messages['strColNameCopyHint'] = __('Double-click to copy column name.');
$js_messages['strColVisibHint'] = __(
    'Click the drop-down arrow<br>to toggle column\'s visibility.'
);
$js_messages['strShowAllCol'] = __('Show all');
$js_messages['strAlertNonUnique'] = __(
    'This table does not contain a unique column. Features related to the grid '
    . 'edit, checkbox, Edit, Copy and Delete links may not work after saving.'
);
$js_messages['strEnterValidHex']
    = __('Please enter a valid hexadecimal string. Valid characters are 0-9, A-F.');
$js_messages['strShowAllRowsWarning'] = __(
    'Do you really want to see all of the rows? For a big table this could crash '
    . 'the browser.'
);
$js_messages['strOriginalLength'] = __('Original length');

/** Drag & Drop sql import messages */
$js_messages['dropImportMessageCancel'] = __('cancel');
$js_messages['dropImportMessageAborted'] = __('Aborted');
$js_messages['dropImportMessageFailed'] = __('Failed');
$js_messages['dropImportMessageSuccess'] = __('Success');
$js_messages['dropImportImportResultHeader'] = __('Import status');
$js_messages['dropImportDropFiles'] = __('Drop files here');
$js_messages['dropImportSelectDB'] = __('Select database first');

/* For Print view */
$js_messages['print'] = __('Print');
$js_messages['back'] = __('Back');

// this approach does not work when the parameter is changed via user prefs
switch ($GLOBALS['cfg']['GridEditing']) {
    case 'double-click':
        $js_messages['strGridEditFeatureHint'] = __(
            'You can also edit most values<br>by double-clicking directly on them.'
        );
        break;
    case 'click':
        $js_messages['strGridEditFeatureHint'] = __(
            'You can also edit most values<br>by clicking directly on them.'
        );
        break;
    default:
        break;
}
$js_messages['strGoToLink'] = __('Go to link:');
$js_messages['strColNameCopyTitle'] = __('Copy column name.');
$js_messages['strColNameCopyText']
    = __('Right-click the column name to copy it to your clipboard.');

/* password generation */
$js_messages['strGeneratePassword'] = __('Generate password');
$js_messages['strGenerate'] = __('Generate');
$js_messages['strChangePassword'] = __('Change password');

/* navigation tabs */
$js_messages['strMore'] = __('More');

/* navigation panel */
$js_messages['strShowPanel'] = __('Show panel');
$js_messages['strHidePanel'] = __('Hide panel');
$js_messages['strUnhideNavItem'] = __('Show hidden navigation tree items.');
$js_messages['linkWithMain'] = __('Link with main panel');
$js_messages['unlinkWithMain'] = __('Unlink from main panel');

/* microhistory */
$js_messages['strInvalidPage']
    = __('The requested page was not found in the history, it may have expired.');

/* update */
$js_messages['strNewerVersion'] = __(
    'A newer version of phpMyAdmin is available and you should consider upgrading. '
    . 'The newest version is %s, released on %s.'
);
/* l10n: Latest available phpMyAdmin version */
$js_messages['strLatestAvailable'] = __(', latest stable version:');
$js_messages['strUpToDate'] = __('up to date');

$js_messages['strCreateView'] = __('Create view');

/* Error Reporting */
$js_messages['strSendErrorReport'] = __("Send error report");
$js_messages['strSubmitErrorReport'] = __("Submit error report");
$js_messages['strErrorOccurred'] = __(
    "A fatal JavaScript error has occurred. Would you like to send an error report?"
);
$js_messages['strChangeReportSettings'] = __("Change report settings");
$js_messages['strShowReportDetails'] = __("Show report details");
$js_messages['strIgnore'] = __("Ignore");
$js_messages['strTimeOutError'] = __(
    "Your export is incomplete, due to a low execution time limit at the PHP level!"
);

$js_messages['strTooManyInputs'] = __(
    "Warning: a form on this page has more than %d fields. On submission, "
    . "some of the fields might be ignored, due to PHP's "
    . "max_input_vars configuration."
);

$js_messages['phpErrorsFound'] = '<div class="error">'
    . __('Some errors have been detected on the server!')
    . '<br>'
    . __('Please look at the bottom of this window.')
    . '<div>'
    . '<input id="pma_ignore_errors_popup" type="submit" value="'
    . __('Ignore')
    . '" class="btn btn-secondary floatright message_errors_found">'
    . '<input id="pma_ignore_all_errors_popup" type="submit" value="'
    . __('Ignore All')
    . '" class="btn btn-secondary floatright message_errors_found">'
    . '</div></div>';

$js_messages['phpErrorsBeingSubmitted'] = '<div class="error">'
    . __('Some errors have been detected on the server!')
    . '<br>'
    . __(
        'As per your settings, they are being submitted currently, please be '
        . 'patient.'
    )
    . '<br>'
    . '<img src="'
    . $GLOBALS['PMA_Theme']->getImgPath('ajax_clock_small.gif')
    . '" width="16" height="16" alt="ajax clock">'
    . '</div>';
$js_messages['strCopyQueryButtonSuccess'] = __('Successfully copied!');
$js_messages['strCopyQueryButtonFailure'] = __('Copying failed!');

// For console
$js_messages['strConsoleRequeryConfirm'] = __('Execute this query again?');
$js_messages['strConsoleDeleteBookmarkConfirm']
    = __('Do you really want to delete this bookmark?');
$js_messages['strConsoleDebugError']
    = __('Some error occurred while getting SQL debug info.');
$js_messages['strConsoleDebugSummary']
    = __('%s queries executed %s times in %s seconds.');
$js_messages['strConsoleDebugArgsSummary'] = __('%s argument(s) passed');
$js_messages['strConsoleDebugShowArgs'] = __('Show arguments');
$js_messages['strConsoleDebugHideArgs'] = __('Hide arguments');
$js_messages['strConsoleDebugTimeTaken'] = __('Time taken:');
$js_messages['strNoLocalStorage'] = __('There was a problem accessing your browser storage, some features may not work properly for you. It is likely that the browser doesn\'t support storage or the quota limit has been reached. In Firefox, corrupted storage can also cause such a problem, clearing your "Offline Website Data" might help. In Safari, such problem is commonly caused by "Private Mode Browsing".');
// For modals in db_structure.php
$js_messages['strCopyTablesTo'] = __('Copy tables to');
$js_messages['strAddPrefix'] = __('Add table prefix');
$js_messages['strReplacePrefix'] = __('Replace table with prefix');
$js_messages['strCopyPrefix'] = __('Copy table with prefix');

/* For password strength simulation */
$js_messages['strExtrWeak'] = __('Extremely weak');
$js_messages['strVeryWeak'] = __('Very weak');
$js_messages['strWeak'] = __('Weak');
$js_messages['strGood'] = __('Good');
$js_messages['strStrong'] = __('Strong');

/* U2F errors */
$js_messages['strU2FTimeout'] = __('Timed out waiting for security key activation.');
$js_messages['strU2FError'] = __('Failed security key activation (%s).');

<<<<<<< HEAD
echo "var Messages = [];\n";
=======
/* Designer */
$js_messages['strTableAlreadyExists'] = _pgettext('The table already exists in the designer and can not be added once more.', 'Table %s already exists!');
$js_messages['strHide'] = __('Hide');
$js_messages['strStructure'] = __('Structure');

echo "var PMA_messages = new Array();\n";
>>>>>>> 9c5195d4
foreach ($js_messages as $name => $js_message) {
    Sanitize::printJsValue("Messages." . $name . "", $js_message);
}

/* Image path */
echo "var pmaThemeImage = '" , $GLOBALS['pmaThemeImage'] , "';\n";

echo "var mysqlDocTemplate = '" , PhpMyAdmin\Util::getMySQLDocuURL('%s')
    , "';\n";

//Max input vars allowed by PHP.
$maxInputVars = ini_get('max_input_vars');
echo 'var maxInputVars = '
    , (false === $maxInputVars || '' == $maxInputVars ? 'false' : (int) $maxInputVars)
    , ';' . "\n";

echo "if ($.datepicker) {\n";
/* l10n: Display text for calendar close link */
Sanitize::printJsValue("$.datepicker.regional['']['closeText']", __('Done'));
/* l10n: Display text for previous month link in calendar */
Sanitize::printJsValue(
    "$.datepicker.regional['']['prevText']",
    _pgettext('Previous month', 'Prev')
);
/* l10n: Display text for next month link in calendar */
Sanitize::printJsValue(
    "$.datepicker.regional['']['nextText']",
    _pgettext('Next month', 'Next')
);
/* l10n: Display text for current month link in calendar */
Sanitize::printJsValue("$.datepicker.regional['']['currentText']", __('Today'));
Sanitize::printJsValue(
    "$.datepicker.regional['']['monthNames']",
    [
        __('January'),
        __('February'),
        __('March'),
        __('April'),
        __('May'),
        __('June'),
        __('July'),
        __('August'),
        __('September'),
        __('October'),
        __('November'),
        __('December'),
    ]
);
Sanitize::printJsValue(
    "$.datepicker.regional['']['monthNamesShort']",
    [
        /* l10n: Short month name */
        __('Jan'),
        /* l10n: Short month name */
        __('Feb'),
        /* l10n: Short month name */
        __('Mar'),
        /* l10n: Short month name */
        __('Apr'),
        /* l10n: Short month name */
        _pgettext('Short month name', 'May'),
        /* l10n: Short month name */
        __('Jun'),
        /* l10n: Short month name */
        __('Jul'),
        /* l10n: Short month name */
        __('Aug'),
        /* l10n: Short month name */
        __('Sep'),
        /* l10n: Short month name */
        __('Oct'),
        /* l10n: Short month name */
        __('Nov'),
        /* l10n: Short month name */
        __('Dec'),
    ]
);
Sanitize::printJsValue(
    "$.datepicker.regional['']['dayNames']",
    [
        __('Sunday'),
        __('Monday'),
        __('Tuesday'),
        __('Wednesday'),
        __('Thursday'),
        __('Friday'),
        __('Saturday'),
    ]
);
Sanitize::printJsValue(
    "$.datepicker.regional['']['dayNamesShort']",
    [
        /* l10n: Short week day name */
        __('Sun'),
        /* l10n: Short week day name */
        __('Mon'),
        /* l10n: Short week day name */
        __('Tue'),
        /* l10n: Short week day name */
        __('Wed'),
        /* l10n: Short week day name */
        __('Thu'),
        /* l10n: Short week day name */
        __('Fri'),
        /* l10n: Short week day name */
        __('Sat'),
    ]
);
Sanitize::printJsValue(
    "$.datepicker.regional['']['dayNamesMin']",
    [
        /* l10n: Minimal week day name */
        __('Su'),
        /* l10n: Minimal week day name */
        __('Mo'),
        /* l10n: Minimal week day name */
        __('Tu'),
        /* l10n: Minimal week day name */
        __('We'),
        /* l10n: Minimal week day name */
        __('Th'),
        /* l10n: Minimal week day name */
        __('Fr'),
        /* l10n: Minimal week day name */
        __('Sa'),
    ]
);
/* l10n: Column header for week of the year in calendar */
Sanitize::printJsValue("$.datepicker.regional['']['weekHeader']", __('Wk'));

Sanitize::printJsValue(
    "$.datepicker.regional['']['showMonthAfterYear']",
    /* l10n: Month-year order for calendar, use either "calendar-month-year"
    * or "calendar-year-month".
    */
    __('calendar-month-year') == 'calendar-year-month'
);
/* l10n: Year suffix for calendar, "none" is empty. */
$year_suffix = _pgettext('Year suffix', 'none');
Sanitize::printJsValue(
    "$.datepicker.regional['']['yearSuffix']",
    ($year_suffix == 'none' ? '' : $year_suffix)
);
?>
$.extend($.datepicker._defaults, $.datepicker.regional['']);
} /* if ($.datepicker) */

<?php
echo "if ($.timepicker) {\n";
Sanitize::printJsValue("$.timepicker.regional['']['timeText']", __('Time'));
Sanitize::printJsValue("$.timepicker.regional['']['hourText']", __('Hour'));
Sanitize::printJsValue("$.timepicker.regional['']['minuteText']", __('Minute'));
Sanitize::printJsValue("$.timepicker.regional['']['secondText']", __('Second'));
?>
$.extend($.timepicker._defaults, $.timepicker.regional['']);
} /* if ($.timepicker) */

<?php
/* Form validation */

echo "function extendingValidatorMessages() {\n";
echo "$.extend($.validator.messages, {\n";
/* Default validation functions */
Sanitize::printJsValueForFormValidation('required', __('This field is required'));
Sanitize::printJsValueForFormValidation('remote', __('Please fix this field'));
Sanitize::printJsValueForFormValidation('email', __('Please enter a valid email address'));
Sanitize::printJsValueForFormValidation('url', __('Please enter a valid URL'));
Sanitize::printJsValueForFormValidation('date', __('Please enter a valid date'));
Sanitize::printJsValueForFormValidation(
    'dateISO',
    __('Please enter a valid date ( ISO )')
);
Sanitize::printJsValueForFormValidation('number', __('Please enter a valid number'));
Sanitize::printJsValueForFormValidation(
    'creditcard',
    __('Please enter a valid credit card number')
);
Sanitize::printJsValueForFormValidation('digits', __('Please enter only digits'));
Sanitize::printJsValueForFormValidation(
    'equalTo',
    __('Please enter the same value again')
);
Sanitize::printJsValueForFormValidation(
    'maxlength',
    __('Please enter no more than {0} characters'),
    true
);
Sanitize::printJsValueForFormValidation(
    'minlength',
    __('Please enter at least {0} characters'),
    true
);
Sanitize::printJsValueForFormValidation(
    'rangelength',
    __('Please enter a value between {0} and {1} characters long'),
    true
);
Sanitize::printJsValueForFormValidation(
    'range',
    __('Please enter a value between {0} and {1}'),
    true
);
Sanitize::printJsValueForFormValidation(
    'max',
    __('Please enter a value less than or equal to {0}'),
    true
);
Sanitize::printJsValueForFormValidation(
    'min',
    __('Please enter a value greater than or equal to {0}'),
    true
);
/* customed functions */
Sanitize::printJsValueForFormValidation(
    'validationFunctionForDateTime',
    __('Please enter a valid date or time'),
    true
);
Sanitize::printJsValueForFormValidation(
    'validationFunctionForHex',
    __('Please enter a valid HEX input'),
    true
);
Sanitize::printJsValueForFormValidation(
    'validationFunctionForFuns',
    __('Error'),
    true,
    false
);
echo "\n});";
echo "\n} /* if ($.validator) */";
?><|MERGE_RESOLUTION|>--- conflicted
+++ resolved
@@ -762,16 +762,12 @@
 $js_messages['strU2FTimeout'] = __('Timed out waiting for security key activation.');
 $js_messages['strU2FError'] = __('Failed security key activation (%s).');
 
-<<<<<<< HEAD
-echo "var Messages = [];\n";
-=======
 /* Designer */
 $js_messages['strTableAlreadyExists'] = _pgettext('The table already exists in the designer and can not be added once more.', 'Table %s already exists!');
 $js_messages['strHide'] = __('Hide');
 $js_messages['strStructure'] = __('Structure');
 
-echo "var PMA_messages = new Array();\n";
->>>>>>> 9c5195d4
+echo "var Messages = [];\n";
 foreach ($js_messages as $name => $js_message) {
     Sanitize::printJsValue("Messages." . $name . "", $js_message);
 }
