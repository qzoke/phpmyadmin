/* vim: set expandtab sw=4 ts=4 sts=4: */
/**
 * function used in or for navigation frame
 */

/**
 * init
 */
var today = new Date();
var expires = new Date(today.getTime() + (56 * 86400000));
var pma_navi_width;
var pma_saveframesize_timeout = null;

/**
 * opens/closes (hides/shows) tree elements
 *
 * @param   string  id          id of the element in the DOM
 * @param   boolean only_open   do not close/hide element
 */
function toggle(id, only_open) {
    var el = document.getElementById('subel' + id);
    if (! el) {
        return false;
    }

    var img = document.getElementById('el' + id + 'Img');

    if (el.style.display == 'none' || only_open) {
        el.style.display = '';
        if (img) {
            img.src = image_minus;
            img.alt = '-';
        }
    } else {
        el.style.display = 'none';
        if (img) {
            img.src = image_plus;
            img.alt = '+';
        }
    }
    return true;
}

function PMA_callFunctionDelayed(myfunction, delay)
{
    if (typeof pma_saveframesize_timeout == "number") {
         window.clearTimeout(pma_saveframesize_timeout);
        pma_saveframesize_timeout = null;
    }
}

/**
 * saves current navigation frame width in a cookie
 * usally called on resize of the navigation frame
 */
function PMA_saveFrameSizeReal()
{
    if (parent.text_dir == 'ltr') {
        pma_navi_width = parseInt(parent.document.getElementById('mainFrameset').cols)
    } else {
        pma_navi_width = parent.document.getElementById('mainFrameset').cols.match(/\d+$/) 
    }
    if ((pma_navi_width > 0) && (pma_navi_width != PMA_getCookie('pma_navi_width'))) {
        PMA_setCookie('pma_navi_width', pma_navi_width, expires);
    }
}

/**
 * calls PMA_saveFrameSizeReal with delay
 */
function PMA_saveFrameSize()
{
    //alert(typeof(pma_saveframesize_timeout) + ' : ' + pma_saveframesize_timeout);

    if (typeof pma_saveframesize_timeout == "number") {
        window.clearTimeout(pma_saveframesize_timeout);
        pma_saveframesize_timeout = null;
    }

    pma_saveframesize_timeout = window.setTimeout(PMA_saveFrameSizeReal, 2000);
}

/**
 * sets navigation frame width to the value stored in the cookie
 * usally called on document load
 */
function PMA_setFrameSize()
{
    pma_navi_width = PMA_getCookie('pma_navi_width');
    //alert('from cookie: ' + typeof(pma_navi_width) + ' : ' + pma_navi_width);
    if (pma_navi_width != null && parent.document != document) {
        if (parent.text_dir == 'ltr') {
            parent.document.getElementById('mainFrameset').cols = pma_navi_width + ',*';
        } else {
            parent.document.getElementById('mainFrameset').cols = '*,' + pma_navi_width;
        }
        //alert('framesize set');
    }
}

/**
 * retrieves a named value from cookie
 *
 * @param   string  name    name of the value to retrieve
 * @return  string  value   value for the given name from cookie
 */
function PMA_getCookie(name) {
    var start = document.cookie.indexOf(name + "=");
    var len = start + name.length + 1;
    if ((!start) && (name != document.cookie.substring(0, name.length))) {
        return null;
    }
    if (start == -1) {
        return null;
    }
    var end = document.cookie.indexOf(";", len);
    if (end == -1) {
        end = document.cookie.length;
    }
    return unescape(document.cookie.substring(len,end));
}

/**
 * stores a named value into cookie
 *
 * @param   string  name    name of value
 * @param   string  value   value to be stored
 * @param   Date    expires expire time
 * @param   string  path
 * @param   string  domain
 * @param   boolean secure
 */
function PMA_setCookie(name, value, expires, path, domain, secure) {
    document.cookie = name + "=" + escape(value) +
        ( (expires) ? ";expires=" + expires.toGMTString() : "") +
        ( (path)    ? ";path=" + path : "") +
        ( (domain)  ? ";domain=" + domain : "") +
        ( (secure)  ? ";secure" : "");
}

/**
 * hide all LI elements with second A tag which doesn`t contain requested value
 *
 * @param   string  value    requested value
 *
 */
function fast_filter(value){
    lowercase_value = value.toLowerCase();
    $("#subel0 a[class!='tableicon']").each(function(idx,elem){
        $elem = $(elem);
        // .indexOf is case sensitive so convert to lowercase to compare
        if (value && $elem.html().toLowerCase().indexOf(lowercase_value) == -1) {
            $elem.parent().hide();
        } else {
            $elem.parent().show();
        }
    });
}

/**
 * Clears fast filter.
 */
function clear_fast_filter() {
    var elm = $('#NavFilter input');
    elm.val('');
    fast_filter('');
    elm.focus();
}

/**
 * Reloads the recent tables list.
 */
function PMA_reloadRecentTable() {
    $.get('navigation.php',
            { 'token' : window.parent.token, 'ajax_request' : true, 'recent_table' : true },
            function (data) {
        if (data.success == true) {
            $('#recentTable').html(data.options);
        }
    });
}

/* Performed on load */
$(document).ready(function(){
    /* Display filter */
    $('#NavFilter').css('display', 'inline');
    $('input[id="fast_filter"]').focus(function() {
        if($(this).attr("value") === "filter tables by name") {
            clear_fast_filter();
        }
    });
    $('#clear_fast_filter').click(clear_fast_filter);
    $('#fast_filter').focus(function (evt) {evt.target.select();});
    $('#fast_filter').keyup(function (evt) {fast_filter(evt.target.value);});

<<<<<<< HEAD
    /* Jump to recent table */
    $('#recentTable').change(function() {
        if (this.value != '') {
            var arr = this.value.split('.');
            window.parent.setDb(arr[0]);
            window.parent.setTable(arr[1]);
            window.parent.refreshMain($('#LeftDefaultTabTable')[0].value);
        }
    });
});
=======
    /* Create table */
    $('#newtable a.ajax').click(function(event){
        event.preventDefault();
       	var $url = $('#newtable a').attr("href");
       	if ($url.substring(0, 15) == "tbl_create.php?") {
             $url = $url.substring(15);
        }
       	var $div = parent.frame_content.$('<div id="create_table_dialog"></div>');

        /* @todo Validate this form! */

        /**
        *  @var    button_options  Object that stores the options passed to jQueryUI
        *                          dialog
        */
        var button_options = {};
        // in the following function we need to use $(this)
        button_options[PMA_messages['strCancel']] = function() {$(this).parent().dialog('close').remove();}

        var button_options_error = {};
        button_options_error[PMA_messages['strOK']] = function() {$(this).parent().dialog('close').remove();}

        var $msgbox = PMA_ajaxShowMessage();

        $.get( "tbl_create.php" , $url+"&num_fields=1&ajax_request=true" ,  function(data) {
            //in the case of an error, show the error message returned.
            if (data.success != undefined && data.success == false) {
                $div
                .append(data.error)
                .dialog({
                    title: PMA_messages['strCreateTable'],
                    height: 230,
                    width: 900,
                    open: PMA_verifyTypeOfAllColumns,
                    buttons : button_options_error
                })// end dialog options
                //remove the redundant [Back] link in the error message.
                .find('fieldset').remove();
            } else {
                $div
                .append(data)
                .dialog({
                    title: PMA_messages['strCreateTable'],
                    height: 600,
                    width: 900,
                    open: PMA_verifyTypeOfAllColumns,
                    buttons : button_options
                }); // end dialog options
            }
            PMA_ajaxRemoveMessage($msgbox);
        }) // end $.get()
    });//end of create new table
});//end of document get ready
>>>>>>> 42c36b1f
<|MERGE_RESOLUTION|>--- conflicted
+++ resolved
@@ -193,7 +193,6 @@
     $('#fast_filter').focus(function (evt) {evt.target.select();});
     $('#fast_filter').keyup(function (evt) {fast_filter(evt.target.value);});
 
-<<<<<<< HEAD
     /* Jump to recent table */
     $('#recentTable').change(function() {
         if (this.value != '') {
@@ -203,8 +202,6 @@
             window.parent.refreshMain($('#LeftDefaultTabTable')[0].value);
         }
     });
-});
-=======
     /* Create table */
     $('#newtable a.ajax').click(function(event){
         event.preventDefault();
@@ -258,4 +255,3 @@
         }) // end $.get()
     });//end of create new table
 });//end of document get ready
->>>>>>> 42c36b1f
