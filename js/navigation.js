/* vim: set expandtab sw=4 ts=4 sts=4: */
/**
 * function used in or for navigation panel
 *
 * @package phpMyAdmin-Navigation
 */

/**
 * Executed on page load
 */
$(function () {
    if (! $('#pma_navigation').length) {
        // Don't bother running any code if the navigation is not even on the page
        return;
    }

    // Do not let the page reload on submitting the fast filter
    $(document).on('submit', '.fast_filter', function (event) {
        event.preventDefault();
    });

    // Fire up the resize handlers
    new ResizeHandler();

    /**
     * opens/closes (hides/shows) tree elements
     * loads data via ajax
     */
    $('#pma_navigation_tree a.expander').live('click', function (event) {
        event.preventDefault();
        event.stopImmediatePropagation();
        var $icon = $(this).find('img');
        if ($icon.is('.ic_b_plus')) {
            expandTreeNode($(this));
        } else {
            collapseTreeNode($(this));
        }
    });

    /**
     * Register event handler for click on the reload
     * navigation icon at the top of the panel
     */
    $('#pma_navigation_reload').live('click', function (event) {
        event.preventDefault();
        $('#pma_navigation .throbber')
            .first()
            .css('visibility', 'visible');
        PMA_reloadNavigation();
    });

    /**
     * Bind all "fast filter" events
     */
    $('#pma_navigation_tree li.fast_filter span')
        .live('click', PMA_fastFilter.events.clear);
    $('#pma_navigation_tree li.fast_filter input.searchClause')
        .live('focus', PMA_fastFilter.events.focus)
        .live('blur', PMA_fastFilter.events.blur)
        .live('keyup', PMA_fastFilter.events.keyup);

    /**
     * Ajax handler for pagination
     */
    $('#pma_navigation_tree div.pageselector a.ajax').live('click', function (event) {
        event.preventDefault();
        PMA_navigationTreePagination($(this));
    });

    /**
     * Node highlighting
     */
    $('#pma_navigation_tree.highlight li:not(.fast_filter)').live(
        'mouseover',
        function () {
            if ($('li:visible', this).length === 0) {
                $(this).addClass('activePointer');
            }
        }
    );
    $('#pma_navigation_tree.highlight li:not(.fast_filter)').live(
        'mouseout',
        function () {
            $(this).removeClass('activePointer');
        }
    );

    /**
     * Jump to recent table
     */
    $('#recentTable').live('change', function () {
        if (this.value !== '') {
            var arr = jQuery.parseJSON(this.value);
            var $form = $(this).closest('form');
            $form.find('input[name=db]').val(arr.db);
            $form.find('input[name=table]').val(arr.table);
            $form.submit();
        }
    });

    /** Create a Routine, Trigger or Event */
    $('li.new_procedure a.ajax, li.new_function a.ajax').live('click', function (event) {
        event.preventDefault();
        var dialog = new RTE.object('routine');
        dialog.editorDialog(1, $(this));
    });
    $('li.new_trigger a.ajax').live('click', function (event) {
        event.preventDefault();
        var dialog = new RTE.object('trigger');
        dialog.editorDialog(1, $(this));
    });
    $('li.new_event a.ajax').live('click', function (event) {
        event.preventDefault();
        var dialog = new RTE.object('event');
        dialog.editorDialog(1, $(this));
    });

    /** Edit Routines, Triggers and Events */
    $('li.procedure > a.ajax, li.function > a.ajax').live('click', function (event) {
        event.preventDefault();
        var dialog = new RTE.object('routine');
        dialog.editorDialog(0, $(this));
    });
    $('li.trigger > a.ajax').live('click', function (event) {
        event.preventDefault();
        var dialog = new RTE.object('trigger');
        dialog.editorDialog(0, $(this));
    });
    $('li.event > a.ajax').live('click', function (event) {
        event.preventDefault();
        var dialog = new RTE.object('event');
        dialog.editorDialog(0, $(this));
    });

    /** Export Routines, Triggers and Events */
    $('li.procedure div:eq(1) a.ajax img,' +
        ' li.function div:eq(1) a.ajax img,' +
        ' li.trigger div:eq(1) a.ajax img,' +
        ' li.event div:eq(1) a.ajax img'
        ).live('click', function (event) {
        event.preventDefault();
        var dialog = new RTE.object();
        dialog.exportDialog($(this).parent());
    });

    /** New index */
    $('li.new_index a.ajax').live('click', function (event) {
        event.preventDefault();
        var url = $(this).attr('href').substr(
            $(this).attr('href').indexOf('?') + 1
        ) + '&ajax_request=true';
        var title = PMA_messages.strAddIndex;
        indexEditorDialog(url, title);
    });

    /** Edit index */
    $('li.index a.ajax').live('click', function (event) {
        event.preventDefault();
        var url = $(this).attr('href').substr(
            $(this).attr('href').indexOf('?') + 1
        ) + '&ajax_request=true';
        var title = PMA_messages.strEditIndex;
        indexEditorDialog(url, title);
    });

    /** New view */
    $('li.new_view a.ajax').live('click', function (event) {
        event.preventDefault();
        PMA_createViewDialog($(this));
    });

    /** Hide navigation tree item */
    $('a.hideNavItem.ajax').live('click', function (event) {
        event.preventDefault();
        $.ajax({
            url: $(this).attr('href') + '&ajax_request=true',
            success: function (data) {
                if (data.success === true) {
                    PMA_reloadNavigation();
                } else {
                    PMA_ajaxShowMessage(data.error);
                }
            }
        });
    });

    /** Display a dialog to choose hidden navigation items to show */
    $('a.showUnhide.ajax').live('click', function (event) {
        event.preventDefault();
        var $msg = PMA_ajaxShowMessage();
        $.get($(this).attr('href') + '&ajax_request=1', function (data) {
            if (data.success === true) {
                PMA_ajaxRemoveMessage($msg);
                var buttonOptions = {};
                buttonOptions[PMA_messages.strClose] = function () {
                    $(this).dialog("close");
                };
                var $dialog = $('<div/>')
                    .attr('id', 'unhideNavItemDialog')
                    .append(data.message)
                    .dialog({
                        width: 400,
                        minWidth: 200,
                        modal: true,
                        buttons: buttonOptions,
                        title: PMA_messages.strUnhideNavItem,
                        close: function () {
                            $(this).remove();
                        }
                    });
            } else {
                PMA_ajaxShowMessage(data.error);
            }
        });
    });

    /** Show a hidden navigation tree item */
    $('a.unhideNavItem.ajax').live('click', function (event) {
        event.preventDefault();
        var $tr = $(this).parents('tr');
        var $msg = PMA_ajaxShowMessage();
        $.ajax({
            url: $(this).attr('href') + '&ajax_request=true',
            success: function (data) {
                PMA_ajaxRemoveMessage($msg);
                if (data.success === true) {
                    $tr.remove();
                    PMA_reloadNavigation();
                } else {
                    PMA_ajaxShowMessage(data.error);
                }
            }
        });
    });

    PMA_showCurrentNavigation();
});

/**
 * Expands a node in navigation tree.
 *
 * @param $expandElem expander
 * @param callback    callback function
 *
 * @returns void
 */
function expandTreeNode($expandElem, callback) {
    var $children = $expandElem.closest('li').children('div.list_container');
    var $icon = $expandElem.find('img');
    if ($expandElem.hasClass('loaded')) {
        if ($icon.is('.ic_b_plus')) {
            $icon.removeClass('ic_b_plus').addClass('ic_b_minus');
            $children.show('fast');
        }
        if (callback && typeof callback == 'function') {
            callback.call();
        }
    } else {
        var $throbber = $('#pma_navigation .throbber')
            .first()
            .clone()
            .css('visibility', 'visible')
            .click(false);
        $icon.hide();
        $throbber.insertBefore($icon);

        loadChildNodes($expandElem, function (data) {
            if (data.success === true) {
                var $destination = $expandElem.closest('li');
                $icon.removeClass('ic_b_plus').addClass('ic_b_minus');
                $destination
                    .children('div.list_container')
                    .show('fast');
                if ($destination.find('ul > li').length == 1) {
                    $destination.find('ul > li')
                        .find('a.expander.container')
                        .click();
                }
                if (callback && typeof callback == 'function') {
                    callback.call();
                }
            } else {
                PMA_ajaxShowMessage(data.error, false);
            }
            $icon.show();
            $throbber.remove();
        });
    }
    $expandElem.blur();
}

/**
 * Auto-scrolls the newly chosen database
 *
 * @param  object   $element    The element to set to view
<<<<<<< HEAD
 *
 */
function scrollToView($element) {
=======
 * @param  boolean  $forceToTop Whether to force scroll to top
 *
 */
function scrollToView($element, $forceToTop) {
>>>>>>> aa920092
    var $container = $('#pma_navigation_tree_content');
    var elemTop = $element.offset().top - $container.offset().top;
    var textHeight = 20;
    var scrollPadding = 20; // extra padding from top of bottom when scrolling to view
<<<<<<< HEAD
    if (elemTop < 0) {
=======
    if (elemTop < 0 || $forceToTop) {
>>>>>>> aa920092
        $container.stop().animate({
            scrollTop: elemTop + $container.scrollTop() - scrollPadding
        });
    } else if (elemTop + textHeight > $container.height()) {
        $container.stop().animate({
            scrollTop: elemTop + textHeight - $container.height() + $container.scrollTop() + scrollPadding
        });
    }
}

/**
 * Collapses a node in navigation tree.
 *
 * @param $expandElem expander
 *
 * @returns void
 */
function collapseTreeNode($expandElem) {
    var $children = $expandElem.closest('li').children('div.list_container');
    var $icon = $expandElem.find('img');
    if ($expandElem.hasClass('loaded')) {
        if ($icon.is('.ic_b_minus')) {
            $icon.removeClass('ic_b_minus').addClass('ic_b_plus');
            $children.hide('fast');
        }
    }
    $expandElem.blur();
}

/**
 * Loads child items of a node and executes a given callback
 *
 * @param $expandElem expander
 * @param callback    callback function
 *
 * @returns void
 */
function loadChildNodes($expandElem, callback) {
    var $destination = $expandElem.closest('li');

    var searchClause = PMA_fastFilter.getSearchClause();
    var searchClause2 = PMA_fastFilter.getSearchClause2($expandElem);

    var params = {
        aPath: $expandElem.find('span.aPath').text(),
        vPath: $expandElem.find('span.vPath').text(),
        pos: $expandElem.find('span.pos').text(),
        pos2_name: $expandElem.find('span.pos2_name').text(),
        pos2_value: $expandElem.find('span.pos2_value').text(),
        searchClause: searchClause,
        searchClause2: searchClause2
    };

    var url = $('#pma_navigation').find('a.navigation_url').attr('href');
    $.get(url, params, function (data) {
        if (data.success === true) {
            $expandElem.addClass('loaded');
            $destination.find('div.list_container').remove(); // FIXME: Hack, there shouldn't be a list container there
            $destination.append(data.message);
            if (callback && typeof callback == 'function') {
                callback(data);
            }
        }
    });
}

/**
 * Expand the navigation and highlight the current database or table/view
 *
 * @returns void
 */
function PMA_showCurrentNavigation() {
    var db = PMA_commonParams.get('db');
    var table = PMA_commonParams.get('table');
    $('#pma_navigation_tree')
        .find('li.selected')
        .removeClass('selected');
    if (db) {
        var $dbItem = findLoadedItem(
            $('#pma_navigation_tree > div'), db, 'database', !table
        );
        if ($dbItem) {
            var $expander = $dbItem.children('div:first').children('a.expander');
            // if not loaded or loaded but collapsed
            if (! $expander.hasClass('loaded') ||
                $expander.find('img').is('.ic_b_plus')
            ) {
                expandTreeNode($expander, function () {
                    handleTableOrDb(table, $dbItem);
                });
            } else {
                handleTableOrDb(table, $dbItem);
            }
        }
    }

    function handleTableOrDb(table, $dbItem) {
        if (table) {
            loadAndHighlightTableOrView($dbItem, table);
        } else {
            var $container = $dbItem.children('div.list_container');
            var $tableContainer = $container.children('ul').children('li.tableContainer');
            if ($tableContainer.length > 0) {
                var $expander = $tableContainer.children('div:first').children('a.expander');
                expandTreeNode($expander, function () {
<<<<<<< HEAD
                    scrollToView($dbItem);
                });
            } else {
                scrollToView($dbItem);
=======
                    scrollToView($dbItem, true);
                });
            } else {
                scrollToView($dbItem, true);
>>>>>>> aa920092
            }
        }
    }

    function findLoadedItem($container, name, clazz, doSelect) {
        var ret = false;
        $container.children('ul').children('li').each(function () {
            var $li = $(this);
            // this is a navigation group, recurse
            if ($li.is('.navGroup')) {
                var $container = $li.children('div.list_container');
                var $childRet = findLoadedItem(
                    $container, name, clazz, doSelect
                );
                if ($childRet) {
                    ret = $childRet;
                    return false;
                }
            } else { // this is a real navigation item
                // name and class matches
                if (((clazz && $li.is('.' + clazz)) || ! clazz) &&
                        $li.children('a').text() == name) {
                    if (doSelect) {
                        $li.addClass('selected');
                    }
                    // taverse up and expand and parent navigation groups
                    $li.parents('.navGroup').each(function () {
                        $cont = $(this).children('div.list_container');
                        if (! $cont.is(':visible')) {
                            $(this)
                                .children('div:first')
                                .children('a.expander')
                                .click();
                        }
                    });
                    ret = $li;
                    return false;
                }
            }
        });
        return ret;
    }

    function loadAndHighlightTableOrView($dbItem, table) {
        var $container = $dbItem.children('div.list_container');
        var $tableContainer = $container
            .children('ul')
            .children('li.tableContainer');
        var $viewContainer = $container
            .children('ul')
            .children('li.viewContainer');

        if ($tableContainer.length > 0) {
            var $expander = $tableContainer
                .children('div:first')
                .children('a.expander');

            if (! $expander.hasClass('loaded')) {
                loadChildNodes($expander, function (data) {
                    highlightTableOrView($tableContainer, $viewContainer, table);
                });
            } else {
                highlightTableOrView($tableContainer, $viewContainer, table);
            }
        } else if ($viewContainer.length > 0) {
            highlightView($viewContainer, table);
        } else {
            // no containers, highlight the item
            var $tableOrView = findLoadedItem($container, table, null, true);
            if ($tableOrView){
<<<<<<< HEAD
                scrollToView($tableOrView);
=======
                scrollToView($tableOrView, false);
>>>>>>> aa920092
            }
        }
    }

    function highlightTableOrView($tableContainer, $viewContainer, table) {
        if (isItemInContainer($tableContainer, table, 'table')) {
            var $expander = $tableContainer
                .children('div:first')
                .children('a.expander');
            if ($expander.find('img').is('.ic_b_plus')) {
                expandTreeNode($expander);
            }
            var $table = findLoadedItem(
                $tableContainer.children('div.list_container'),
                table, 'table', true
            );
            if ($table) {
<<<<<<< HEAD
                scrollToView($table);
=======
                scrollToView($table, false);
>>>>>>> aa920092
            }
        } else if ($viewContainer.length > 0) {
            highlightView($viewContainer, table);
        }
    }

    function isItemInContainer($container, name, clazz) {
        $items = $container.find('li.' + clazz);
        var found = false;
        $items.each(function () {
            if ($(this).children('a').text() == name) {
                found = true;
                return false;
            }
        });
        return found;
    }

    function highlightView($viewContainer, view) {
        var $expander = $viewContainer
            .children('div:first')
            .children('a.expander');
        if (! $expander.hasClass('loaded') ||
            $expander.find('img').is('.ic_b_plus')
        ) {
            expandTreeNode($expander, function () {
                var $view = findLoadedItem(
                    $viewContainer.children('div.list_container'),
                    view, 'view', true
                );
                if ($view) {
<<<<<<< HEAD
                    scrollToView($view);
=======
                    scrollToView($view, false);
>>>>>>> aa920092
                }
            });
        } else {
            var $view = findLoadedItem(
                $viewContainer.children('div.list_container'),
                view, 'view', true
            );
            if ($view) {
<<<<<<< HEAD
                scrollToView($view);
=======
                scrollToView($view, false);
>>>>>>> aa920092
            }
        }
    }
}

/**
 * Reloads the whole navigation tree while preserving its state
 *
 * @param  function     the callback function
 * @return void
 */
function PMA_reloadNavigation(callback) {
    var $throbber = $('#pma_navigation .throbber')
        .first()
        .css({
            'visibility' : 'visible',
            'display' : 'block'
        });
    var params = {
        reload: true,
        pos: $('#pma_navigation_tree').find('a.expander:first > span.pos').text()
    };
    // Traverse the navigation tree backwards to generate all the actual
    // and virtual paths, as well as the positions in the pagination at
    // various levels, if necessary.
    var count = 0;
    $('#pma_navigation_tree').find('a.expander:visible').each(function () {
        if ($(this).find('img').is('.ic_b_minus') &&
            $(this).closest('li').find('div.list_container .ic_b_minus').length === 0
        ) {
            params['n' + count + '_aPath'] = $(this).find('span.aPath').text();
            params['n' + count + '_vPath'] = $(this).find('span.vPath').text();

            var pos2_name = $(this).find('span.pos2_name').text();
            if (! pos2_name) {
                pos2_name = $(this)
                    .parent()
                    .parent()
                    .find('span.pos2_name:last')
                    .text();
            }
            var pos2_value = $(this).find('span.pos2_value').text();
            if (! pos2_value) {
                pos2_value = $(this)
                    .parent()
                    .parent()
                    .find('span.pos2_value:last')
                    .text();
            }

            params['n' + count + '_pos2_name'] = pos2_name;
            params['n' + count + '_pos2_value'] = pos2_value;

            params['n' + count + '_pos3_name'] = $(this).find('span.pos3_name').text();
            params['n' + count + '_pos3_value'] = $(this).find('span.pos3_value').text();
            count++;
        }
    });
    var url = $('#pma_navigation').find('a.navigation_url').attr('href');
    $.post(url, params, function (data) {
        // Hide throbber if it's visible
        $('#pma_navigation .throbber')
            .first()
            .css('visibility', 'hidden');
        if (data.success) {
            $('#pma_navigation_tree').html(data.message).children('div').show();
            PMA_showCurrentNavigation();
            // Fire the callback, if any
            if (typeof callback === 'function') {
                callback.call();
            }
        } else {
            PMA_ajaxShowMessage(data.error);
        }
    });
}

/**
 * Handles any requests to change the page in a branch of a tree
 *
 * This can be called from link click or select change event handlers
 *
 * @param object $this A jQuery object that points to the element that
 * initiated the action of changing the page
 *
 * @return void
 */
function PMA_navigationTreePagination($this) {
    var $msgbox = PMA_ajaxShowMessage();
    var isDbSelector = $this.closest('div.pageselector').is('.dbselector');
    var url, params;
    if ($this[0].tagName == 'A') {
        url = $this.attr('href');
        params = 'ajax_request=true';
    } else { // tagName == 'SELECT'
        url = 'navigation.php';
        params = $this.closest("form").serialize() + '&ajax_request=true';
    }
    var searchClause = PMA_fastFilter.getSearchClause();
    if (searchClause) {
        params += '&searchClause=' + encodeURIComponent(searchClause);
    }
    if (isDbSelector) {
        params += '&full=true';
    } else {
        var searchClause2 = PMA_fastFilter.getSearchClause2($this);
        if (searchClause2) {
            params += '&searchClause2=' + encodeURIComponent(searchClause2);
        }
    }
    $.post(url, params, function (data) {
        PMA_ajaxRemoveMessage($msgbox);
        if (data.success) {
            if (isDbSelector) {
                var val = PMA_fastFilter.getSearchClause();
                $('#pma_navigation_tree')
                    .html(data.message)
                    .children('div')
                    .show();
                if (val) {
                    $('#pma_navigation_tree')
                        .find('li.fast_filter input.searchClause')
                        .val(val);
                }
            } else {
                var $parent = $this.closest('div.list_container').parent();
                var val = PMA_fastFilter.getSearchClause2($this);
                $this.closest('div.list_container').html(
                    $(data.message).children().show()
                );
                if (val) {
                    $parent.find('li.fast_filter input.searchClause').val(val);
                }
                $parent.find('span.pos2_value:first').text(
                    $parent.find('span.pos2_value:last').text()
                );
                $parent.find('span.pos3_value:first').text(
                    $parent.find('span.pos3_value:last').text()
                );
            }
        } else {
            PMA_ajaxShowMessage(data.error);
        }
    });
}

/**
 * @var ResizeHandler Custom object that manages the resizing of the navigation
 *
 * XXX: Must only be ever instanciated once
 * XXX: Inside event handlers the 'this' object is accessed as 'event.data.resize_handler'
 */
var ResizeHandler = function () {
    /**
     * Whether the user has initiated a resize operation
     */
    this.active = false;
    /**
     * @var int panel_width Used by the collapser to know where to go
     *                      back to when uncollapsing the panel
     */
    this.panel_width = 0;
    /**
     * @var string left Used to provide support for RTL languages
     */
    this.left = $('html').attr('dir') == 'ltr' ? 'left' : 'right';
    /**
     * Adjusts the width of the navigation panel to the specified value
     *
     * @param int pos Navigation width in pixels
     *
     * @return void
     */
    this.setWidth = function (pos) {
        var $resizer = $('#pma_navigation_resizer');
        var resizer_width = $resizer.width();
        var $collapser = $('#pma_navigation_collapser');
        $('#pma_navigation').width(pos);
        $('body').css('margin-' + this.left, pos + 'px');
        $("#floating_menubar")
            .css('margin-' + this.left, (pos + resizer_width) + 'px');
        $resizer.css(this.left, pos + 'px');
        if (pos === 0) {
            $collapser
                .css(this.left, pos + resizer_width)
                .html(this.getSymbol(pos))
                .prop('title', PMA_messages.strShowPanel);
        } else {
            $collapser
                .css(this.left, pos)
                .html(this.getSymbol(pos))
                .prop('title', PMA_messages.strHidePanel);
        }
        setTimeout(function () {
            $(window).trigger('resize');
        }, 4);
    };
    /**
     * Returns the horizontal position of the mouse,
     * relative to the outer side of the navigation panel
     *
     * @param int pos Navigation width in pixels
     *
     * @return void
     */
    this.getPos = function (event) {
        var pos = event.pageX;
        var windowWidth = $(window).width();
        if (this.left != 'left') {
            pos = windowWidth - event.pageX;
        }
        if (pos < 0) {
            pos = 0;
        } else if (pos + 100 >= windowWidth) {
            pos = windowWidth - 100;
        } else {
            this.panel_width = 0;
        }
        return pos;
    };
    /**
     * Returns the HTML code for the arrow symbol used in the collapser
     *
     * @param int width The width of the panel
     *
     * @return string
     */
    this.getSymbol = function (width) {
        if (this.left == 'left') {
            if (width === 0) {
                return '&rarr;';
            } else {
                return '&larr;';
            }
        } else {
            if (width === 0) {
                return '&larr;';
            } else {
                return '&rarr;';
            }
        }
    };
    /**
     * Event handler for initiating a resize of the panel
     *
     * @param object e Event data (contains a reference to resizeHandler)
     *
     * @return void
     */
    this.mousedown = function (event) {
        event.preventDefault();
        event.data.resize_handler.active = true;
        $('body').css('cursor', 'col-resize');
    };
    /**
     * Event handler for terminating a resize of the panel
     *
     * @param object e Event data (contains a reference to resizeHandler)
     *
     * @return void
     */
    this.mouseup = function (event) {
        if (event.data.resize_handler.active) {
            event.data.resize_handler.active = false;
            $('body').css('cursor', '');
            $.cookie('pma_navi_width', event.data.resize_handler.getPos(event));
            $('#topmenu').menuResizer('resize');
        }
    };
    /**
     * Event handler for updating the panel during a resize operation
     *
     * @param object e Event data (contains a reference to resizeHandler)
     *
     * @return void
     */
    this.mousemove = function (event) {
        if (event.data && event.data.resize_handler && event.data.resize_handler.active) {
            event.preventDefault();
            var pos = event.data.resize_handler.getPos(event);
            event.data.resize_handler.setWidth(pos);
        }
    };
    /**
     * Event handler for collapsing the panel
     *
     * @param object e Event data (contains a reference to resizeHandler)
     *
     * @return void
     */
    this.collapse = function (event) {
        event.preventDefault();
        event.data.active = false;
        var panel_width = event.data.resize_handler.panel_width;
        var width = $('#pma_navigation').width();
        if (width === 0 && panel_width === 0) {
            panel_width = 240;
        }
        event.data.resize_handler.setWidth(panel_width);
        event.data.resize_handler.panel_width = width;
    };
    /**
     * Event handler for resizing the navigation tree height on window resize
     *
     * @return void
     */
    this.treeResize = function (event) {
        var $nav        = $("#pma_navigation"),
            $nav_tree   = $("#pma_navigation_tree"),
            $nav_header = $("#pma_navigation_header"),
            $nav_tree_content = $("#pma_navigation_tree_content");
        $nav_tree.height($nav.height() - $nav_header.height());
        $nav_tree_content.height($nav_tree.height() - $nav_tree_content.position().top);
    };
    /* Initialisation section begins here */
    if ($.cookie('pma_navi_width')) {
        // If we have a cookie, set the width of the panel to its value
        var pos = Math.abs(parseInt($.cookie('pma_navi_width'), 10) || 0);
        this.setWidth(pos);
        $('#topmenu').menuResizer('resize');
    }
    // Register the events for the resizer and the collapser
    $('#pma_navigation_resizer')
        .live('mousedown', {'resize_handler': this}, this.mousedown);
    $(document)
        .bind('mouseup', {'resize_handler': this}, this.mouseup)
        .bind('mousemove', {'resize_handler': this}, $.throttle(this.mousemove, 4));
    var $collapser = $('#pma_navigation_collapser');
    $collapser.live('click', {'resize_handler': this}, this.collapse);
    // Add the correct arrow symbol to the collapser
    $collapser.html(this.getSymbol($('#pma_navigation').width()));
    // Fix navigation tree height
    $(window).on('resize', this.treeResize);
    // need to call this now and then, browser might decide
    // to show/hide horizontal scrollbars depending on page content width
    setInterval(this.treeResize, 2000);
}; // End of ResizeHandler

/**
 * @var object PMA_fastFilter Handles the functionality that allows filtering
 *                            of the items in a branch of the navigation tree
 */
var PMA_fastFilter = {
    /**
     * Construct for the asynchronous fast filter functionality
     *
     * @param object $this        A jQuery object pointing to the list container
     *                            which is the nearest parent of the fast filter
     * @param string searchClause The query string for the filter
     *
     * @return new PMA_fastFilter.filter object
     */
    filter: function ($this, searchClause) {
        /**
         * @var object $this A jQuery object pointing to the list container
         *                   which is the nearest parent of the fast filter
         */
        this.$this = $this;
        /**
         * @var bool searchClause The query string for the filter
         */
        this.searchClause = searchClause;
        /**
         * @var object $clone A clone of the original contents
         *                    of the navigation branch before
         *                    the fast filter was applied
         */
        this.$clone = $this.clone();
        /**
         * @var bool swapped Whether the user clicked on the "N other results" link
         */
        this.swapped = false;
        /**
         * @var object xhr A reference to the ajax request that is currently running
         */
        this.xhr = null;
        /**
         * @var int timeout Used to delay the request for asynchronous search
         */
        this.timeout = null;

        var $filterInput = $this.find('li.fast_filter input.searchClause');
        if ($filterInput.length !== 0 &&
            $filterInput.val() !== '' &&
            $filterInput.val() != $filterInput[0].defaultValue
        ) {
            this.request();
        }
    },
    /**
     * Gets the query string from the database fast filter form
     *
     * @return string
     */
    getSearchClause: function () {
        var retval = '';
        var $input = $('#pma_navigation_tree')
            .find('li.fast_filter.db_fast_filter input.searchClause');
        if ($input.length && $input.val() != $input[0].defaultValue) {
            retval = $input.val();
        }
        return retval;
    },
    /**
     * Gets the query string from a second level item's fast filter form
     * The retrieval is done by trasversing the navigation tree backwards
     *
     * @return string
     */
    getSearchClause2: function ($this) {
        var $filterContainer = $this.closest('div.list_container');
        var $filterInput = $([]);
        while (1) {
            if ($filterContainer.find('li.fast_filter:not(.db_fast_filter) input.searchClause').length !== 0) {
                $filterInput = $filterContainer.find('li.fast_filter:not(.db_fast_filter) input.searchClause');
                break;
            } else if (! $filterContainer.is('div.list_container')) {
                break;
            }
            $filterContainer = $filterContainer
                .parent()
                .closest('div.list_container');
        }
        var searchClause2 = '';
        if ($filterInput.length !== 0 &&
            $filterInput.first().val() != $filterInput[0].defaultValue
        ) {
            searchClause2 = $filterInput.val();
        }
        return searchClause2;
    },
    /**
     * @var hash events A list of functions that are bound to DOM events
     *                  at the top of this file
     */
    events: {
        focus: function (event) {
            var $obj = $(this).closest('div.list_container');
            if (! $obj.data('fastFilter')) {
                $obj.data(
                    'fastFilter',
                    new PMA_fastFilter.filter($obj, $(this).val())
                );
            }
            if ($(this).val() == this.defaultValue) {
                $(this).val('');
            } else {
                $(this).select();
            }
        },
        blur: function (event) {
            if ($(this).val() === '') {
                $(this).val(this.defaultValue);
            }
            var $obj = $(this).closest('div.list_container');
            if ($(this).val() == this.defaultValue && $obj.data('fastFilter')) {
                $obj.data('fastFilter').restore();
            }
        },
        keyup: function (event) {
            var $obj = $(this).closest('div.list_container');
            var str = '';
            if ($(this).val() != this.defaultValue && $(this).val() !== '') {
                $obj.find('div.pageselector').hide();
                str = $(this).val();
            }

            /**
             * FIXME at the server level a value match is done while on
             * the client side it is a regex match. These two should be aligned
             */

            // regex used for filtering.
            var regex;
            try {
                regex = new RegExp(str, 'i');
            } catch (err) {
                return;
            }

            // this is the div that houses the items to be filtered by this filter.
            var outerContainer;
            if ($(this).closest('li.fast_filter').is('.db_fast_filter')) {
                outerContainer = $('#pma_navigation_tree_content');
            } else {
                outerContainer = $obj;
            }

            // filters items that are directly under the div as well as grouped in
            // groups. Does not filter child items (i.e. a database search does
            // not filter tables)
            var item_filter = function($curr) {
                $curr.children('ul').children('li.navGroup').each(function() {
                    $(this).children('div.list_container').each(function() {
                        item_filter($(this)); // recursive
                    });
                });
                $curr.children('ul').children('li').children('a').not('.container').each(function() {
                    if (regex.test($(this).text())) {
                        $(this).parent().show().removeClass('hidden');
                    } else {
                        $(this).parent().hide().addClass('hidden');
                    }
                });
            };
            item_filter(outerContainer);

            // hides containers that does not have any visible children
            var container_filter = function ($curr) {
                $curr.children('ul').children('li.navGroup').each(function() {
                    var $group = $(this);
                    $group.children('div.list_container').each(function() {
                        container_filter($(this)); // recursive
                    });
                    $group.show().removeClass('hidden');
                    if ($group.children('div.list_container').children('ul')
                            .children('li').not('.hidden').length === 0) {
                        $group.hide().addClass('hidden');
                    }
                });
            };
            container_filter(outerContainer);

            if ($(this).val() != this.defaultValue && $(this).val() !== '') {
                if (! $obj.data('fastFilter')) {
                    $obj.data(
                        'fastFilter',
                        new PMA_fastFilter.filter($obj, $(this).val())
                    );
                } else {
                    $obj.data('fastFilter').update($(this).val());
                }
            } else if ($obj.data('fastFilter')) {
                $obj.data('fastFilter').restore(true);
            }
        },
        clear: function (event) {
            event.stopPropagation();
            // Clear the input and apply the fast filter with empty input
            var filter = $(this).closest('div.list_container').data('fastFilter');
            if (filter) {
                filter.restore();
            }
            var value = $(this).prev()[0].defaultValue;
            $(this).prev().val(value).trigger('keyup');
        }
    }
};
/**
 * Handles a change in the search clause
 *
 * @param string searchClause The query string for the filter
 *
 * @return void
 */
PMA_fastFilter.filter.prototype.update = function (searchClause) {
    if (this.searchClause != searchClause) {
        this.searchClause = searchClause;
        this.$this.find('.moreResults').remove();
        this.request();
    }
};
/**
 * After a delay of 250mS, initiates a request to retrieve search results
 * Multiple calls to this function will always abort the previous request
 *
 * @return void
 */
PMA_fastFilter.filter.prototype.request = function () {
    var self = this;
    clearTimeout(self.timeout);
    if (self.$this.find('li.fast_filter').find('img.throbber').length === 0) {
        self.$this.find('li.fast_filter').append(
            $('<div class="throbber"></div>').append(
                $('#pma_navigation_content')
                    .find('img.throbber')
                    .clone()
                    .css('visibility', 'visible')
            )
        );
    }
    self.timeout = setTimeout(function () {
        if (self.xhr) {
            self.xhr.abort();
        }
        var url = $('#pma_navigation').find('a.navigation_url').attr('href');
        var results = self.$this.find('li:not(.hidden):not(.fast_filter):not(.navGroup)').not('[class^=new]').length;
        var params = self.$this.find('> ul > li > form.fast_filter').first().serialize() + "&results=" + results;
        if (self.$this.find('> ul > li > form.fast_filter:first input[name=searchClause]').length === 0) {
            var $input = $('#pma_navigation_tree').find('li.fast_filter.db_fast_filter input.searchClause');
            if ($input.length && $input.val() != $input[0].defaultValue) {
                params += '&searchClause=' + encodeURIComponent($input.val());
            }
        }
        self.xhr = $.ajax({
            url: url,
            type: 'post',
            dataType: 'json',
            data: params,
            complete: function (jqXHR) {
                var data = $.parseJSON(jqXHR.responseText);
                self.$this.find('li.fast_filter').find('div.throbber').remove();
                if (data && data.results) {
                    var $listItem = $('<li />', {'class': 'moreResults'})
                        .appendTo(self.$this.find('li.fast_filter'));
                    var $link = $('<a />', {href: '#'})
                        .text(data.results)
                        .appendTo($listItem)
                        .click(function (event) {
                            event.preventDefault();
                            self.swap.apply(self, [data.message]);
                        });
                }
            }
        });
    }, 250);
};
/**
 * Replaces the contents of the navigation branch with the search results
 *
 * @param string list The search results
 *
 * @return void
 */
PMA_fastFilter.filter.prototype.swap = function (list) {
    this.swapped = true;
    this.$this
        .html($(list).html())
        .children()
        .show()
        .end()
        .find('li.fast_filter input.searchClause')
        .val(this.searchClause);
    this.$this.data('fastFilter', this);
};
/**
 * Restores the navigation to the original state after the fast filter is cleared
 *
 * @param bool focus Whether to also focus the input box of the fast filter
 *
 * @return void
 */
PMA_fastFilter.filter.prototype.restore = function (focus) {
    if (this.swapped) {
        this.swapped = false;
        this.$this.html(this.$clone.html()).children().show();
        this.$this.data('fastFilter', this);
        if (focus) {
            this.$this.find('li.fast_filter input.searchClause').focus();
        }
    }
    this.searchClause = '';
    this.$this.find('.moreResults').remove();
    this.$this.find('div.pageselector').show();
    this.$this.find('div.throbber').remove();
};<|MERGE_RESOLUTION|>--- conflicted
+++ resolved
@@ -293,25 +293,15 @@
  * Auto-scrolls the newly chosen database
  *
  * @param  object   $element    The element to set to view
-<<<<<<< HEAD
- *
- */
-function scrollToView($element) {
-=======
  * @param  boolean  $forceToTop Whether to force scroll to top
  *
  */
 function scrollToView($element, $forceToTop) {
->>>>>>> aa920092
     var $container = $('#pma_navigation_tree_content');
     var elemTop = $element.offset().top - $container.offset().top;
     var textHeight = 20;
     var scrollPadding = 20; // extra padding from top of bottom when scrolling to view
-<<<<<<< HEAD
-    if (elemTop < 0) {
-=======
     if (elemTop < 0 || $forceToTop) {
->>>>>>> aa920092
         $container.stop().animate({
             scrollTop: elemTop + $container.scrollTop() - scrollPadding
         });
@@ -417,17 +407,10 @@
             if ($tableContainer.length > 0) {
                 var $expander = $tableContainer.children('div:first').children('a.expander');
                 expandTreeNode($expander, function () {
-<<<<<<< HEAD
-                    scrollToView($dbItem);
-                });
-            } else {
-                scrollToView($dbItem);
-=======
                     scrollToView($dbItem, true);
                 });
             } else {
                 scrollToView($dbItem, true);
->>>>>>> aa920092
             }
         }
     }
@@ -498,11 +481,7 @@
             // no containers, highlight the item
             var $tableOrView = findLoadedItem($container, table, null, true);
             if ($tableOrView){
-<<<<<<< HEAD
-                scrollToView($tableOrView);
-=======
                 scrollToView($tableOrView, false);
->>>>>>> aa920092
             }
         }
     }
@@ -520,11 +499,7 @@
                 table, 'table', true
             );
             if ($table) {
-<<<<<<< HEAD
-                scrollToView($table);
-=======
                 scrollToView($table, false);
->>>>>>> aa920092
             }
         } else if ($viewContainer.length > 0) {
             highlightView($viewContainer, table);
@@ -556,11 +531,7 @@
                     view, 'view', true
                 );
                 if ($view) {
-<<<<<<< HEAD
-                    scrollToView($view);
-=======
                     scrollToView($view, false);
->>>>>>> aa920092
                 }
             });
         } else {
@@ -569,11 +540,7 @@
                 view, 'view', true
             );
             if ($view) {
-<<<<<<< HEAD
-                scrollToView($view);
-=======
                 scrollToView($view, false);
->>>>>>> aa920092
             }
         }
     }
