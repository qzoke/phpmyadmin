/* vim: set expandtab sw=4 ts=4 sts=4: */
/**
 * function used in or for navigation panel
 *
 * @package phpMyAdmin-Navigation
 */

/**
 * updates the tree state in sessionStorage
 *
 * @returns void
 */
function navTreeStateUpdate() {
    // update if session storage is supported
    if (isStorageSupported('sessionStorage')) {
        var storage = window.sessionStorage;
        // try catch necessary here to detect whether
        // content to be stored exceeds storage capacity
        try {
            storage.setItem('navTreePaths', JSON.stringify(traverseNavigationForPaths()));
            storage.setItem('server', PMA_commonParams.get('server'));
            storage.setItem('token', PMA_commonParams.get('token'));
        } catch(error) {
            // storage capacity exceeded & old navigation tree
            // state is no more valid, so remove it
            storage.removeItem('navTreePaths');
            storage.removeItem('server');
            storage.removeItem('token');
        }
    }
}


/**
 * updates the filter state in sessionStorage
 *
 * @returns void
 */
function navFilterStateUpdate(filterName, filterValue) {
    if (isStorageSupported('sessionStorage')) {
        var storage = window.sessionStorage;
        try {
            var currentFilter = $.extend({}, JSON.parse(storage.getItem('navTreeSearchFilters')));
            var filter = {};
            filter[filterName] = filterValue;
            currentFilter = $.extend(currentFilter, filter);
            storage.setItem('navTreeSearchFilters', JSON.stringify(currentFilter));
        } catch (error) {
            storage.removeItem('navTreeSearchFilters');
        }
    }
}


/**
 * restores the filter state on navigation reload
 *
 * @returns void
 */
function navFilterStateRestore() {
    if (isStorageSupported('sessionStorage')
        && typeof window.sessionStorage.navTreeSearchFilters !== 'undefined'
    ) {
        var searchClauses = JSON.parse(window.sessionStorage.navTreeSearchFilters);
        if (Object.keys(searchClauses).length < 1) {
            return;
        }
        // restore database filter if present and not empty
        if (searchClauses.hasOwnProperty("dbFilter")
            && searchClauses.dbFilter.length
        ) {
            $obj = $('#pma_navigation_tree');
            if (! $obj.data('fastFilter')) {
                $obj.data(
                    'fastFilter',
                    new PMA_fastFilter.filter($obj, "")
                );
            }
            $obj.find('li.fast_filter.db_fast_filter input.searchClause')
                .val(searchClauses.dbFilter)
                .trigger('keyup');
        }
        // find all table filters present in the tree
        $tableFilters = $('#pma_navigation_tree li.database')
            .children('div.list_container')
            .find('li.fast_filter input.searchClause');
        // restore table filters
        $tableFilters.each(function () {
            $obj = $(this).closest('div.list_container');
            // aPath associated with this filter
            var filterName = $(this).siblings('input[name=aPath]').val();
            // if this table's filter has a state stored in storage
            if (searchClauses.hasOwnProperty(filterName)
                && searchClauses[filterName].length
            ) {
                // clear state if item is not visible,
                // happens when table filter becomes invisible
                // as db filter has already been applied
                if (! $obj.is(":visible")) {
                    navFilterStateUpdate(filterName, "");
                    return true;
                }
                if (! $obj.data('fastFilter')) {
                    $obj.data(
                        'fastFilter',
                        new PMA_fastFilter.filter($obj, "")
                    );
                }
                $(this).val(searchClauses[filterName])
                    .trigger('keyup');
            }
        });
    }
}

/**
 * Loads child items of a node and executes a given callback
 *
 * @param isNode
 * @param $expandElem expander
 * @param callback    callback function
 *
 * @returns void
 */
function loadChildNodes(isNode, $expandElem, callback) {

    var $destination = null;
    var params = null;

    if (isNode) {
        if (!$expandElem.hasClass('expander')) {
            return;
        }
        $destination = $expandElem.closest('li');
        params = {
            aPath: $expandElem.find('span.aPath').text(),
            vPath: $expandElem.find('span.vPath').text(),
            pos: $expandElem.find('span.pos').text(),
            pos2_name: $expandElem.find('span.pos2_name').text(),
            pos2_value: $expandElem.find('span.pos2_value').text(),
            searchClause: '',
            searchClause2: ''
        };
        if ($expandElem.closest('ul').hasClass('search_results')) {
            params.searchClause = PMA_fastFilter.getSearchClause();
            params.searchClause2 = PMA_fastFilter.getSearchClause2($expandElem);
        }
    } else {
        $destination = $('#pma_navigation_tree_content');
        params = {
            aPath: $expandElem.attr('aPath'),
            vPath: $expandElem.attr('vPath'),
            pos: $expandElem.attr('pos'),
            pos2_name: '',
            pos2_value: '',
            searchClause: '',
            searchClause2: ''
        };
    }

    var url = $('#pma_navigation').find('a.navigation_url').attr('href');
    $.get(url, params, function (data) {
        if (typeof data !== 'undefined' && data.success === true) {
            $destination.find('div.list_container').remove(); // FIXME: Hack, there shouldn't be a list container there
            if (isNode) {
                $destination.append(data.message);
                $expandElem.addClass('loaded');
            } else {
                $destination.html(data.message);
                $destination.children()
                    .first()
                    .css({
                        border: '0px',
                        margin: '0em',
                        padding : '0em'
                    })
                    .slideDown('slow');
            }
            if (data._errors) {
                var $errors = $(data._errors);
                if ($errors.children().length > 0) {
                    $('#pma_errors').replaceWith(data._errors);
                }
            }
            if (callback && typeof callback == 'function') {
                callback(data);
            }
        } else if(data.redirect_flag == "1") {
            if (window.location.href.indexOf('?') === -1) {
                window.location.href += '?session_expired=1';
            } else {
                window.location.href += '&session_expired=1';
            }
            window.location.reload();
        } else {
            var $throbber = $expandElem.find('img.throbber');
            $throbber.hide();
            var $icon = $expandElem.find('img.ic_b_plus');
            $icon.show();
            PMA_ajaxShowMessage(data.error, false);
        }
    });
}

/**
 * Collapses a node in navigation tree.
 *
 * @param $expandElem expander
 *
 * @returns void
 */
function collapseTreeNode($expandElem) {
    var $children = $expandElem.closest('li').children('div.list_container');
    var $icon = $expandElem.find('img');
    if ($expandElem.hasClass('loaded')) {
        if ($icon.is('.ic_b_minus')) {
            $icon.removeClass('ic_b_minus').addClass('ic_b_plus');
            $children.slideUp('fast');
        }
    }
    $expandElem.blur();
    $children.promise().done(navTreeStateUpdate);
}

/**
 * Traverse the navigation tree backwards to generate all the actual
 * and virtual paths, as well as the positions in the pagination at
 * various levels, if necessary.
 *
 * @return Object
 */
function traverseNavigationForPaths() {
    var params = {
        pos: $('#pma_navigation_tree').find('div.dbselector select').val()
    };
    if ($('#navi_db_select').length) {
        return params;
    }
    var count = 0;
    $('#pma_navigation_tree').find('a.expander:visible').each(function () {
        if ($(this).find('img').is('.ic_b_minus') &&
            $(this).closest('li').find('div.list_container .ic_b_minus').length === 0
        ) {
            params['n' + count + '_aPath'] = $(this).find('span.aPath').text();
            params['n' + count + '_vPath'] = $(this).find('span.vPath').text();

            var pos2_name = $(this).find('span.pos2_name').text();
            if (! pos2_name) {
                pos2_name = $(this)
                    .parent()
                    .parent()
                    .find('span.pos2_name:last')
                    .text();
            }
            var pos2_value = $(this).find('span.pos2_value').text();
            if (! pos2_value) {
                pos2_value = $(this)
                    .parent()
                    .parent()
                    .find('span.pos2_value:last')
                    .text();
            }

            params['n' + count + '_pos2_name'] = pos2_name;
            params['n' + count + '_pos2_value'] = pos2_value;

            params['n' + count + '_pos3_name'] = $(this).find('span.pos3_name').text();
            params['n' + count + '_pos3_value'] = $(this).find('span.pos3_value').text();
            count++;
        }
    });
    return params;
}

/**
 * Executed on page load
 */
$(function () {
    if (! $('#pma_navigation').length) {
        // Don't bother running any code if the navigation is not even on the page
        return;
    }

    // Do not let the page reload on submitting the fast filter
    $(document).on('submit', '.fast_filter', function (event) {
        event.preventDefault();
    });

    // Fire up the resize handlers
    new ResizeHandler();

    /**
     * opens/closes (hides/shows) tree elements
     * loads data via ajax
     */
    $(document).on('click', '#pma_navigation_tree a.expander', function (event) {
        event.preventDefault();
        event.stopImmediatePropagation();
        var $icon = $(this).find('img');
        if ($icon.is('.ic_b_plus')) {
            expandTreeNode($(this));
        } else {
            collapseTreeNode($(this));
        }
    });

    /**
     * Register event handler for click on the reload
     * navigation icon at the top of the panel
     */
    $(document).on('click', '#pma_navigation_reload', function (event) {
        event.preventDefault();
        // reload icon object
        var $icon = $(this).find('img');
        // source of the hidden throbber icon
        var icon_throbber_src = $('#pma_navigation').find('.throbber').attr('src');
        // source of the reload icon
        var icon_reload_src = $icon.attr('src');
        // replace the source of the reload icon with the one for throbber
        $icon.attr('src', icon_throbber_src);
        PMA_reloadNavigation();
        // after one second, put back the reload icon
        setTimeout(function () {
            $icon.attr('src', icon_reload_src);
        }, 1000);
    });

    $(document).on("change", '#navi_db_select',  function (event) {
        if (! $(this).val()) {
            PMA_commonParams.set('db', '');
            PMA_reloadNavigation();
        }
        $(this).closest('form').trigger('submit');
    });

    /**
     * Register event handler for click on the collapse all
     * navigation icon at the top of the navigation tree
     */
    $(document).on('click', '#pma_navigation_collapse', function (event) {
        event.preventDefault();
        $('#pma_navigation_tree').find('a.expander').each(function() {
            var $icon = $(this).find('img');
            if ($icon.is('.ic_b_minus')) {
                $(this).click();
            }
        });
    });

    /**
     * Register event handler to toggle
     * the 'link with main panel' icon on mouseenter.
     */
    $(document).on('mouseenter', '#pma_navigation_sync', function (event) {
        event.preventDefault();
        var synced = $('#pma_navigation_tree').hasClass('synced');
        var $img = $('#pma_navigation_sync').children('img');
        if (synced) {
            $img.removeClass('ic_s_link').addClass('ic_s_unlink');
        } else {
            $img.removeClass('ic_s_unlink').addClass('ic_s_link');
        }
    });

    /**
     * Register event handler to toggle
     * the 'link with main panel' icon on mouseout.
     */
    $(document).on('mouseout', '#pma_navigation_sync', function (event) {
        event.preventDefault();
        var synced = $('#pma_navigation_tree').hasClass('synced');
        var $img = $('#pma_navigation_sync').children('img');
        if (synced) {
            $img.removeClass('ic_s_unlink').addClass('ic_s_link');
        } else {
            $img.removeClass('ic_s_link').addClass('ic_s_unlink');
        }
    });

    /**
     * Register event handler to toggle
     * the linking with main panel behavior
     */
    $(document).on('click', '#pma_navigation_sync', function (event) {
        event.preventDefault();
        var synced = $('#pma_navigation_tree').hasClass('synced');
        var $img = $('#pma_navigation_sync').children('img');
        if (synced) {
            $img
                .removeClass('ic_s_unlink')
                .addClass('ic_s_link')
                .attr('alt', PMA_messages.linkWithMain)
                .attr('title', PMA_messages.linkWithMain);
            $('#pma_navigation_tree')
                .removeClass('synced')
                .find('li.selected')
                .removeClass('selected');
        } else {
            $img
                .removeClass('ic_s_link')
                .addClass('ic_s_unlink')
                .attr('alt', PMA_messages.unlinkWithMain)
                .attr('title', PMA_messages.unlinkWithMain);
            $('#pma_navigation_tree').addClass('synced');
            PMA_showCurrentNavigation();
        }
    });

    /**
     * Bind all "fast filter" events
     */
    $(document).on('click', '#pma_navigation_tree li.fast_filter span', PMA_fastFilter.events.clear);
    $(document).on('focus', '#pma_navigation_tree li.fast_filter input.searchClause', PMA_fastFilter.events.focus);
    $(document).on('blur', '#pma_navigation_tree li.fast_filter input.searchClause', PMA_fastFilter.events.blur);
    $(document).on('keyup', '#pma_navigation_tree li.fast_filter input.searchClause', PMA_fastFilter.events.keyup);

    /**
     * Ajax handler for pagination
     */
    $(document).on('click', '#pma_navigation_tree div.pageselector a.ajax', function (event) {
        event.preventDefault();
        PMA_navigationTreePagination($(this));
    });

    /**
     * Node highlighting
     */
    $(document).on(
        'mouseover',
        '#pma_navigation_tree.highlight li:not(.fast_filter)',
        function () {
            if ($('li:visible', this).length === 0) {
                $(this).addClass('activePointer');
            }
        }
    );
    $(document).on(
        'mouseout',
        '#pma_navigation_tree.highlight li:not(.fast_filter)',
        function () {
            $(this).removeClass('activePointer');
        }
    );

    /** Create a Routine, Trigger or Event */
    $(document).on('click', 'li.new_procedure a.ajax, li.new_function a.ajax', function (event) {
        event.preventDefault();
        var dialog = new RTE.object('routine');
        dialog.editorDialog(1, $(this));
    });
    $(document).on('click', 'li.new_trigger a.ajax', function (event) {
        event.preventDefault();
        var dialog = new RTE.object('trigger');
        dialog.editorDialog(1, $(this));
    });
    $(document).on('click', 'li.new_event a.ajax', function (event) {
        event.preventDefault();
        var dialog = new RTE.object('event');
        dialog.editorDialog(1, $(this));
    });

    /** Edit Routines, Triggers or Events */
    $(document).on('click', 'li.procedure > a.ajax, li.function > a.ajax', function (event) {
        event.preventDefault();
        var dialog = new RTE.object('routine');
        dialog.editorDialog(0, $(this));
    });
    $(document).on('click', 'li.trigger > a.ajax', function (event) {
        event.preventDefault();
        var dialog = new RTE.object('trigger');
        dialog.editorDialog(0, $(this));
    });
    $(document).on('click', 'li.event > a.ajax', function (event) {
        event.preventDefault();
        var dialog = new RTE.object('event');
        dialog.editorDialog(0, $(this));
    });

    /** Execute Routines */
    $(document).on('click', 'li.procedure div a.ajax img,' +
        ' li.function div a.ajax img', function (event) {
        event.preventDefault();
        var dialog = new RTE.object('routine');
        dialog.executeDialog($(this).parent());
    });
    /** Export Triggers and Events */
    $(document).on('click', 'li.trigger div:eq(1) a.ajax img,' +
        ' li.event div:eq(1) a.ajax img', function (event) {
        event.preventDefault();
        var dialog = new RTE.object();
        dialog.exportDialog($(this).parent());
    });

    /** New index */
    $(document).on('click', '#pma_navigation_tree li.new_index a.ajax', function (event) {
        event.preventDefault();
        var url = $(this).attr('href').substr(
            $(this).attr('href').indexOf('?') + 1
        ) + '&ajax_request=true';
        var title = PMA_messages.strAddIndex;
        indexEditorDialog(url, title);
    });

    /** Edit index */
    $(document).on('click', 'li.index a.ajax', function (event) {
        event.preventDefault();
        var url = $(this).attr('href').substr(
            $(this).attr('href').indexOf('?') + 1
        ) + '&ajax_request=true';
        var title = PMA_messages.strEditIndex;
        indexEditorDialog(url, title);
    });

    /** New view */
    $(document).on('click', 'li.new_view a.ajax', function (event) {
        event.preventDefault();
        PMA_createViewDialog($(this));
    });

    /** Hide navigation tree item */
    $(document).on('click', 'a.hideNavItem.ajax', function (event) {
        event.preventDefault();
        $.ajax({
            type: 'POST',
            url: $(this).attr('href') + '&ajax_request=true',
            success: function (data) {
                if (typeof data !== 'undefined' && data.success === true) {
                    PMA_reloadNavigation();
                } else {
                    PMA_ajaxShowMessage(data.error);
                }
            }
        });
    });

    /** Display a dialog to choose hidden navigation items to show */
    $(document).on('click', 'a.showUnhide.ajax', function (event) {
        event.preventDefault();
        var $msg = PMA_ajaxShowMessage();
        $.get($(this).attr('href') + '&ajax_request=1', function (data) {
            if (typeof data !== 'undefined' && data.success === true) {
                PMA_ajaxRemoveMessage($msg);
                var buttonOptions = {};
                buttonOptions[PMA_messages.strClose] = function () {
                    $(this).dialog("close");
                };
                $('<div/>')
                    .attr('id', 'unhideNavItemDialog')
                    .append(data.message)
                    .dialog({
                        width: 400,
                        minWidth: 200,
                        modal: true,
                        buttons: buttonOptions,
                        title: PMA_messages.strUnhideNavItem,
                        close: function () {
                            $(this).remove();
                        }
                    });
            } else {
                PMA_ajaxShowMessage(data.error);
            }
        });
    });

    /** Show a hidden navigation tree item */
    $(document).on('click', 'a.unhideNavItem.ajax', function (event) {
        event.preventDefault();
        var $tr = $(this).parents('tr');
        var $msg = PMA_ajaxShowMessage();
        $.ajax({
            type: 'POST',
            url: $(this).attr('href') + '&ajax_request=true',
            success: function (data) {
                PMA_ajaxRemoveMessage($msg);
                if (typeof data !== 'undefined' && data.success === true) {
                    $tr.remove();
                    PMA_reloadNavigation();
                } else {
                    PMA_ajaxShowMessage(data.error);
                }
            }
        });
    });

    // Add/Remove favorite table using Ajax.
    $(document).on("click", ".favorite_table_anchor", function (event) {
        event.preventDefault();
        $self = $(this);
        var anchor_id = $self.attr("id");
        if($self.data("favtargetn") !== null) {
            if($('a[data-favtargets="' + $self.data("favtargetn") + '"]').length > 0)
            {
                $('a[data-favtargets="' + $self.data("favtargetn") + '"]').trigger('click');
                return;
            }
        }

        $.ajax({
            url: $self.attr('href'),
            cache: false,
            type: 'POST',
            data: {
                favorite_tables: (isStorageSupported('localStorage') && typeof window.localStorage.favorite_tables !== 'undefined')
                    ? window.localStorage.favorite_tables
                    : ''
            },
            success: function (data) {
                if (data.changes) {
                    $('#pma_favorite_list').html(data.list);
                    $('#' + anchor_id).parent().html(data.anchor);
                    PMA_tooltip(
                        $('#' + anchor_id),
                        'a',
                        $('#' + anchor_id).attr("title")
                    );
                    // Update localStorage.
                    if (isStorageSupported('localStorage')) {
                        window.localStorage.favorite_tables = data.favorite_tables;
                    }
                } else {
                    PMA_ajaxShowMessage(data.message);
                }
            }
        });
    });
    // Check if session storage is supported
    if (isStorageSupported('sessionStorage')) {
        var storage = window.sessionStorage;
        // remove tree from storage if Navi_panel config form is submitted
        $(document).on('submit', 'form.config-form', function(event) {
            storage.removeItem('navTreePaths');
        });
        // Initialize if no previous state is defined
        if ($('#pma_navigation_tree_content').length &&
            typeof storage.navTreePaths === 'undefined'
        ) {
            PMA_reloadNavigation();
        } else if (PMA_commonParams.get('server') === storage.server &&
            PMA_commonParams.get('token') === storage.token
        ) {
            // Reload the tree to the state before page refresh
<<<<<<< HEAD
            PMA_reloadNavigation(navFilterStateRestore, JSON.parse(storage.navTreePaths));
=======
            PMA_reloadNavigation(null, JSON.parse(storage.navTreePaths));
        } else {
            // If the user is different
            navTreeStateUpdate();
>>>>>>> 7412f90a
        }
    }
});

/**
 * Expands a node in navigation tree.
 *
 * @param $expandElem expander
 * @param callback    callback function
 *
 * @returns void
 */
function expandTreeNode($expandElem, callback) {
    var $children = $expandElem.closest('li').children('div.list_container');
    var $icon = $expandElem.find('img');
    if ($expandElem.hasClass('loaded')) {
        if ($icon.is('.ic_b_plus')) {
            $icon.removeClass('ic_b_plus').addClass('ic_b_minus');
            $children.slideDown('fast');
        }
        if (callback && typeof callback == 'function') {
            callback.call();
        }
        $children.promise().done(navTreeStateUpdate);
    } else {
        var $throbber = $('#pma_navigation').find('.throbber')
            .first()
            .clone()
            .css({visibility: 'visible', display: 'block'})
            .click(false);
        $icon.hide();
        $throbber.insertBefore($icon);

        loadChildNodes(true, $expandElem, function (data) {
            if (typeof data !== 'undefined' && data.success === true) {
                var $destination = $expandElem.closest('li');
                $icon.removeClass('ic_b_plus').addClass('ic_b_minus');
                $children = $destination.children('div.list_container');
                $children.slideDown('fast');
                if ($destination.find('ul > li').length == 1) {
                    $destination.find('ul > li')
                        .find('a.expander.container')
                        .click();
                }
                if (callback && typeof callback == 'function') {
                    callback.call();
                }
                PMA_showFullName($destination);
            } else {
                PMA_ajaxShowMessage(data.error, false);
            }
            $icon.show();
            $throbber.remove();
            $children.promise().done(navTreeStateUpdate);
        });
    }
    $expandElem.blur();
}

/**
 * Auto-scrolls the newly chosen database
 *
 * @param  object   $element    The element to set to view
 * @param  boolean  $forceToTop Whether to force scroll to top
 *
 */
function scrollToView($element, $forceToTop) {
    navFilterStateRestore();
    var $container = $('#pma_navigation_tree_content');
    var elemTop = $element.offset().top - $container.offset().top;
    var textHeight = 20;
    var scrollPadding = 20; // extra padding from top of bottom when scrolling to view
    if (elemTop < 0 || $forceToTop) {
        $container.stop().animate({
            scrollTop: elemTop + $container.scrollTop() - scrollPadding
        });
    } else if (elemTop + textHeight > $container.height()) {
        $container.stop().animate({
            scrollTop: elemTop + textHeight - $container.height() + $container.scrollTop() + scrollPadding
        });
    }
}

/**
 * Expand the navigation and highlight the current database or table/view
 *
 * @returns void
 */
function PMA_showCurrentNavigation() {
    var db = PMA_commonParams.get('db');
    var table = PMA_commonParams.get('table');
    $('#pma_navigation_tree')
        .find('li.selected')
        .removeClass('selected');
    if (db) {
        var $dbItem = findLoadedItem(
            $('#pma_navigation_tree').find('> div'), db, 'database', !table
        );
        if ($('#navi_db_select').length &&
            $('option:selected', $('#navi_db_select')).length
        ) {
            if (! PMA_selectCurrentDb()) {
                return;
            }
            // If loaded database in navigation is not same as current one
            if ($('#pma_navigation_tree_content').find('span.loaded_db:first').text()
                !== $('#navi_db_select').val()
            ) {
                loadChildNodes(false, $('option:selected', $('#navi_db_select')), function (data) {
                    handleTableOrDb(table, $('#pma_navigation_tree_content'));
                    var $children = $('#pma_navigation_tree_content').children('div.list_container');
                    $children.promise().done(navTreeStateUpdate);
                });
            } else {
                handleTableOrDb(table, $('#pma_navigation_tree_content'));
            }
        } else if ($dbItem) {
            var $expander = $dbItem.children('div:first').children('a.expander');
            // if not loaded or loaded but collapsed
            if (! $expander.hasClass('loaded') ||
                $expander.find('img').is('.ic_b_plus')
            ) {
                expandTreeNode($expander, function () {
                    handleTableOrDb(table, $dbItem);
                });
            } else {
                handleTableOrDb(table, $dbItem);
            }
        }
    } else if ($('#navi_db_select').length && $('#navi_db_select').val()) {
        $('#navi_db_select').val('').hide().trigger('change');
    }
    PMA_showFullName($('#pma_navigation_tree'));

    function handleTableOrDb(table, $dbItem) {
        if (table) {
            loadAndHighlightTableOrView($dbItem, table);
        } else {
            var $container = $dbItem.children('div.list_container');
            var $tableContainer = $container.children('ul').children('li.tableContainer');
            if ($tableContainer.length > 0) {
                var $expander = $tableContainer.children('div:first').children('a.expander');
                $tableContainer.addClass('selected');
                expandTreeNode($expander, function () {
                    scrollToView($dbItem, true);
                });
            } else {
                scrollToView($dbItem, true);
            }
        }
    }

    function findLoadedItem($container, name, clazz, doSelect) {
        var ret = false;
        $container.children('ul').children('li').each(function () {
            var $li = $(this);
            // this is a navigation group, recurse
            if ($li.is('.navGroup')) {
                var $container = $li.children('div.list_container');
                var $childRet = findLoadedItem(
                    $container, name, clazz, doSelect
                );
                if ($childRet) {
                    ret = $childRet;
                    return false;
                }
            } else { // this is a real navigation item
                // name and class matches
                if (((clazz && $li.is('.' + clazz)) || ! clazz) &&
                        $li.children('a').text() == name) {
                    if (doSelect) {
                        $li.addClass('selected');
                    }
                    // taverse up and expand and parent navigation groups
                    $li.parents('.navGroup').each(function () {
                        var $cont = $(this).children('div.list_container');
                        if (! $cont.is(':visible')) {
                            $(this)
                                .children('div:first')
                                .children('a.expander')
                                .click();
                        }
                    });
                    ret = $li;
                    return false;
                }
            }
        });
        return ret;
    }

    function loadAndHighlightTableOrView($dbItem, itemName) {
        var $container = $dbItem.children('div.list_container');
        var $expander;
        var $whichItem = isItemInContainer($container, itemName, 'li.table, li.view');
        //If item already there in some container
        if ($whichItem) {
            //get the relevant container while may also be a subcontainer
            var $relatedContainer = $whichItem.closest('li.subContainer').length
                ? $whichItem.closest('li.subContainer')
                : $dbItem;
            $whichItem = findLoadedItem(
                $relatedContainer.children('div.list_container'),
                itemName, null, true
            );
            //Show directly
            showTableOrView($whichItem, $relatedContainer.children('div:first').children('a.expander'));
        //else if item not there, try loading once
        } else {
            var $sub_containers = $dbItem.find('.subContainer');
            //If there are subContainers i.e. tableContainer or viewContainer
            if($sub_containers.length > 0) {
                var $containers = [];
                $sub_containers.each(function (index) {
                    $containers[index] = $(this);
                    $expander = $containers[index]
                        .children('div:first')
                        .children('a.expander');
                    if (! $expander.hasClass('loaded')) {
                        loadAndShowTableOrView($expander, $containers[index], itemName);
                    }
                });
            // else if no subContainers
            } else {
                $expander = $dbItem
                    .children('div:first')
                    .children('a.expander');
                if (! $expander.hasClass('loaded')) {
                    loadAndShowTableOrView($expander, $dbItem, itemName);
                }
            }
        }
    }

    function loadAndShowTableOrView($expander, $relatedContainer, itemName) {
        loadChildNodes(true, $expander, function (data) {
            var $whichItem = findLoadedItem(
                $relatedContainer.children('div.list_container'),
                itemName, null, true
            );
            if ($whichItem) {
                showTableOrView($whichItem, $expander);
            }
        });
    }

    function showTableOrView($whichItem, $expander) {
        expandTreeNode($expander, function (data) {
            if ($whichItem) {
                scrollToView($whichItem, false);
            }
        });
    }

    function isItemInContainer($container, name, clazz)
    {
        var $whichItem = null;
        $items = $container.find(clazz);
        var found = false;
        $items.each(function () {
            if ($(this).children('a').text() == name) {
                $whichItem = $(this);
                return false;
            }
        });
        return $whichItem;
    }
}

/**
 * Disable navigation panel settings
 *
 * @return void
 */
function PMA_disableNaviSettings() {
    $('#pma_navigation_settings_icon').addClass('hide');
    $('#pma_navigation_settings').remove();
}

/**
 * Ensure that navigation panel settings is properly setup.
 * If not, set it up
 *
 * @return void
 */
function PMA_ensureNaviSettings(selflink) {
    $('#pma_navigation_settings_icon').removeClass('hide');

    if (!$('#pma_navigation_settings').length) {
        var params = {
            getNaviSettings: true
        };
        var url = $('#pma_navigation').find('a.navigation_url').attr('href');
        $.post(url, params, function (data) {
            if (typeof data !== 'undefined' && data.success) {
                $('#pma_navi_settings_container').html(data.message);
                setupRestoreField();
                setupValidation();
                setupConfigTabs();
                $('#pma_navigation_settings').find('form').attr('action', selflink);
            } else {
                PMA_ajaxShowMessage(data.error);
            }
        });
    } else {
        $('#pma_navigation_settings').find('form').attr('action', selflink);
    }
}

/**
 * Reloads the whole navigation tree while preserving its state
 *
 * @param  function     the callback function
 * @param  Object       stored navigation paths
 *
 * @return void
 */
function PMA_reloadNavigation(callback, paths) {
    var params = {
        reload: true,
        no_debug: true
    };
    paths = paths || traverseNavigationForPaths();
    $.extend(params, paths);
    if ($('#navi_db_select').length) {
        params.db = PMA_commonParams.get('db');
        requestNaviReload(params);
        return;
    }
    requestNaviReload(params);

    function requestNaviReload(params) {
        var url = $('#pma_navigation').find('a.navigation_url').attr('href');
        $.post(url, params, function (data) {
            if (typeof data !== 'undefined' && data.success) {
                $('#pma_navigation_tree').html(data.message).children('div').show();
                if ($('#pma_navigation_tree').hasClass('synced')) {
                    PMA_selectCurrentDb();
                    PMA_showCurrentNavigation();
                }
                // Fire the callback, if any
                if (typeof callback === 'function') {
                    callback.call();
                }
                navTreeStateUpdate();
            } else {
                PMA_ajaxShowMessage(data.error);
            }
        });
    }
}

function PMA_selectCurrentDb() {
    var $naviDbSelect = $('#navi_db_select');

    if (!$naviDbSelect.length) {
        return false;
    }

    if (PMA_commonParams.get('db')) { // db selected
        $naviDbSelect.show();
    }

    $naviDbSelect.val(PMA_commonParams.get('db'));
    return $naviDbSelect.val() === PMA_commonParams.get('db');

}

/**
 * Handles any requests to change the page in a branch of a tree
 *
 * This can be called from link click or select change event handlers
 *
 * @param object $this A jQuery object that points to the element that
 * initiated the action of changing the page
 *
 * @return void
 */
function PMA_navigationTreePagination($this) {
    var $msgbox = PMA_ajaxShowMessage();
    var isDbSelector = $this.closest('div.pageselector').is('.dbselector');
    var url, params;
    if ($this[0].tagName == 'A') {
        url = $this.attr('href');
        params = 'ajax_request=true';
    } else { // tagName == 'SELECT'
        url = 'navigation.php';
        params = $this.closest("form").serialize() + '&ajax_request=true';
    }
    var searchClause = PMA_fastFilter.getSearchClause();
    if (searchClause) {
        params += '&searchClause=' + encodeURIComponent(searchClause);
    }
    if (isDbSelector) {
        params += '&full=true';
    } else {
        var searchClause2 = PMA_fastFilter.getSearchClause2($this);
        if (searchClause2) {
            params += '&searchClause2=' + encodeURIComponent(searchClause2);
        }
    }
    $.post(url, params, function (data) {
        if (typeof data !== 'undefined' && data.success) {
            PMA_ajaxRemoveMessage($msgbox);
            if (isDbSelector) {
                var val = PMA_fastFilter.getSearchClause();
                $('#pma_navigation_tree')
                    .html(data.message)
                    .children('div')
                    .show();
                if (val) {
                    $('#pma_navigation_tree')
                        .find('li.fast_filter input.searchClause')
                        .val(val);
                }
            } else {
                var $parent = $this.closest('div.list_container').parent();
                var val = PMA_fastFilter.getSearchClause2($this);
                $this.closest('div.list_container').html(
                    $(data.message).children().show()
                );
                if (val) {
                    $parent.find('li.fast_filter input.searchClause').val(val);
                }
                $parent.find('span.pos2_value:first').text(
                    $parent.find('span.pos2_value:last').text()
                );
                $parent.find('span.pos3_value:first').text(
                    $parent.find('span.pos3_value:last').text()
                );
            }
        } else {
            PMA_ajaxShowMessage(data.error);
            PMA_handleRedirectAndReload(data);
        }
        navTreeStateUpdate();
    });
}

/**
 * @var ResizeHandler Custom object that manages the resizing of the navigation
 *
 * XXX: Must only be ever instanciated once
 * XXX: Inside event handlers the 'this' object is accessed as 'event.data.resize_handler'
 */
var ResizeHandler = function () {
    /**
     * @var int panel_width Used by the collapser to know where to go
     *                      back to when uncollapsing the panel
     */
    this.panel_width = 0;
    /**
     * @var string left Used to provide support for RTL languages
     */
    this.left = $('html').attr('dir') == 'ltr' ? 'left' : 'right';
    /**
     * Adjusts the width of the navigation panel to the specified value
     *
     * @param int pos Navigation width in pixels
     *
     * @return void
     */
    this.setWidth = function (pos) {
        var $resizer = $('#pma_navigation_resizer');
        var resizer_width = $resizer.width();
        var $collapser = $('#pma_navigation_collapser');
        $('#pma_navigation').width(pos);
        $('body').css('margin-' + this.left, pos + 'px');
        $("#floating_menubar, #pma_console")
            .css('margin-' + this.left, (pos + resizer_width) + 'px');
        $resizer.css(this.left, pos + 'px');
        if (pos === 0) {
            $collapser
                .css(this.left, pos + resizer_width)
                .html(this.getSymbol(pos))
                .prop('title', PMA_messages.strShowPanel);
        } else {
            $collapser
                .css(this.left, pos)
                .html(this.getSymbol(pos))
                .prop('title', PMA_messages.strHidePanel);
        }
        setTimeout(function () {
            $(window).trigger('resize');
        }, 4);
    };
    /**
     * Returns the horizontal position of the mouse,
     * relative to the outer side of the navigation panel
     *
     * @param int pos Navigation width in pixels
     *
     * @return void
     */
    this.getPos = function (event) {
        var pos = event.pageX;
        var windowWidth = $(window).width();
        var windowScroll = $(window).scrollLeft();
        pos = pos - windowScroll;
        if (this.left != 'left') {
            pos = windowWidth - event.pageX;
        }
        if (pos < 0) {
            pos = 0;
        } else if (pos + 100 >= windowWidth) {
            pos = windowWidth - 100;
        } else {
            this.panel_width = 0;
        }
        return pos;
    };
    /**
     * Returns the HTML code for the arrow symbol used in the collapser
     *
     * @param int width The width of the panel
     *
     * @return string
     */
    this.getSymbol = function (width) {
        if (this.left == 'left') {
            if (width === 0) {
                return '&rarr;';
            } else {
                return '&larr;';
            }
        } else {
            if (width === 0) {
                return '&larr;';
            } else {
                return '&rarr;';
            }
        }
    };
    /**
     * Event handler for initiating a resize of the panel
     *
     * @param object e Event data (contains a reference to resizeHandler)
     *
     * @return void
     */
    this.mousedown = function (event) {
        event.preventDefault();
        $(document)
            .bind('mousemove', {'resize_handler': event.data.resize_handler},
                $.throttle(event.data.resize_handler.mousemove, 4))
            .bind('mouseup', {'resize_handler': event.data.resize_handler},
                event.data.resize_handler.mouseup);
        $('body').css('cursor', 'col-resize');
    };
    /**
     * Event handler for terminating a resize of the panel
     *
     * @param object e Event data (contains a reference to resizeHandler)
     *
     * @return void
     */
    this.mouseup = function (event) {
        $('body').css('cursor', '');
        $.cookie('pma_navi_width', event.data.resize_handler.getPos(event));
        $('#topmenu').menuResizer('resize');
        $(document)
            .unbind('mousemove')
            .unbind('mouseup');
    };
    /**
     * Event handler for updating the panel during a resize operation
     *
     * @param object e Event data (contains a reference to resizeHandler)
     *
     * @return void
     */
    this.mousemove = function (event) {
        event.preventDefault();
        var pos = event.data.resize_handler.getPos(event);
        event.data.resize_handler.setWidth(pos);
        if ($('.sticky_columns').length !== 0) {
            handleAllStickyColumns();
        }
    };
    /**
     * Event handler for collapsing the panel
     *
     * @param object e Event data (contains a reference to resizeHandler)
     *
     * @return void
     */
    this.collapse = function (event) {
        event.preventDefault();
        var panel_width = event.data.resize_handler.panel_width;
        var width = $('#pma_navigation').width();
        if (width === 0 && panel_width === 0) {
            panel_width = 240;
        }
        event.data.resize_handler.setWidth(panel_width);
        event.data.resize_handler.panel_width = width;
    };
    /**
     * Event handler for resizing the navigation tree height on window resize
     *
     * @return void
     */
    this.treeResize = function (event) {
        var $nav        = $("#pma_navigation"),
            $nav_tree   = $("#pma_navigation_tree"),
            $nav_header = $("#pma_navigation_header"),
            $nav_tree_content = $("#pma_navigation_tree_content");
        $nav_tree.height($nav.height() - $nav_header.height());
        if ($nav_tree_content.length > 0) {
            $nav_tree_content.height($nav_tree.height() - $nav_tree_content.position().top);
        } else {
            //TODO: in fast filter search response there is no #pma_navigation_tree_content, needs to be added in php
            $nav_tree.css({
                'overflow-y': 'auto'
            });
        }
        // Set content bottom space beacuse of console
        $('body').css('margin-bottom', $('#pma_console').height() + 'px');
    };
    /* Initialisation section begins here */
    if ($.cookie('pma_navi_width')) {
        // If we have a cookie, set the width of the panel to its value
        var pos = Math.abs(parseInt($.cookie('pma_navi_width'), 10) || 0);
        this.setWidth(pos);
        $('#topmenu').menuResizer('resize');
    }
    // Register the events for the resizer and the collapser
    $(document).on('mousedown', '#pma_navigation_resizer', {'resize_handler': this}, this.mousedown);
    $(document).on('click', '#pma_navigation_collapser', {'resize_handler': this}, this.collapse);

    // Add the correct arrow symbol to the collapser
    $('#pma_navigation_collapser').html(this.getSymbol($('#pma_navigation').width()));
    // Fix navigation tree height
    $(window).on('resize', this.treeResize);
    // need to call this now and then, browser might decide
    // to show/hide horizontal scrollbars depending on page content width
    setInterval(this.treeResize, 2000);
    this.treeResize();
}; // End of ResizeHandler

/**
 * @var object PMA_fastFilter Handles the functionality that allows filtering
 *                            of the items in a branch of the navigation tree
 */
var PMA_fastFilter = {
    /**
     * Construct for the asynchronous fast filter functionality
     *
     * @param object $this        A jQuery object pointing to the list container
     *                            which is the nearest parent of the fast filter
     * @param string searchClause The query string for the filter
     *
     * @return new PMA_fastFilter.filter object
     */
    filter: function ($this, searchClause) {
        /**
         * @var object $this A jQuery object pointing to the list container
         *                   which is the nearest parent of the fast filter
         */
        this.$this = $this;
        /**
         * @var bool searchClause The query string for the filter
         */
        this.searchClause = searchClause;
        /**
         * @var object $clone A clone of the original contents
         *                    of the navigation branch before
         *                    the fast filter was applied
         */
        this.$clone = $this.clone();
        /**
         * @var object xhr A reference to the ajax request that is currently running
         */
        this.xhr = null;
        /**
         * @var int timeout Used to delay the request for asynchronous search
         */
        this.timeout = null;

        var $filterInput = $this.find('li.fast_filter input.searchClause');
        if ($filterInput.length !== 0 &&
            $filterInput.val() !== '' &&
            $filterInput.val() != $filterInput[0].defaultValue
        ) {
            this.request();
        }
    },
    /**
     * Gets the query string from the database fast filter form
     *
     * @return string
     */
    getSearchClause: function () {
        var retval = '';
        var $input = $('#pma_navigation_tree')
            .find('li.fast_filter.db_fast_filter input.searchClause');
        if ($input.length && $input.val() != $input[0].defaultValue) {
            retval = $input.val();
        }
        return retval;
    },
    /**
     * Gets the query string from a second level item's fast filter form
     * The retrieval is done by trasversing the navigation tree backwards
     *
     * @return string
     */
    getSearchClause2: function ($this) {
        var $filterContainer = $this.closest('div.list_container');
        var $filterInput = $([]);
        if ($filterContainer
            .find('li.fast_filter:not(.db_fast_filter) input.searchClause')
            .length !== 0) {
            $filterInput = $filterContainer
                .find('li.fast_filter:not(.db_fast_filter) input.searchClause');
        }
        var searchClause2 = '';
        if ($filterInput.length !== 0 &&
            $filterInput.first().val() != $filterInput[0].defaultValue
        ) {
            searchClause2 = $filterInput.val();
        }
        return searchClause2;
    },
    /**
     * @var hash events A list of functions that are bound to DOM events
     *                  at the top of this file
     */
    events: {
        focus: function (event) {
            var $obj = $(this).closest('div.list_container');
            if (! $obj.data('fastFilter')) {
                $obj.data(
                    'fastFilter',
                    new PMA_fastFilter.filter($obj, $(this).val())
                );
            }
            if ($(this).val() == this.defaultValue) {
                $(this).val('');
            } else {
                $(this).select();
            }
        },
        blur: function (event) {
            if ($(this).val() === '') {
                $(this).val(this.defaultValue);
            }
            var $obj = $(this).closest('div.list_container');
            if ($(this).val() == this.defaultValue && $obj.data('fastFilter')) {
                $obj.data('fastFilter').restore();
            }
        },
        keyup: function (event) {
            var $obj = $(this).closest('div.list_container');
            var str = '';
            if ($(this).val() != this.defaultValue && $(this).val() !== '') {
                $obj.find('div.pageselector').hide();
                str = $(this).val();
            }

            /**
             * FIXME at the server level a value match is done while on
             * the client side it is a regex match. These two should be aligned
             */

            // regex used for filtering.
            var regex;
            try {
                regex = new RegExp(str, 'i');
            } catch (err) {
                return;
            }

            // this is the div that houses the items to be filtered by this filter.
            var outerContainer;
            if ($(this).closest('li.fast_filter').is('.db_fast_filter')) {
                outerContainer = $('#pma_navigation_tree_content');
            } else {
                outerContainer = $obj;
            }

            // filters items that are directly under the div as well as grouped in
            // groups. Does not filter child items (i.e. a database search does
            // not filter tables)
            var item_filter = function($curr) {
                $curr.children('ul').children('li.navGroup').each(function() {
                    $(this).children('div.list_container').each(function() {
                        item_filter($(this)); // recursive
                    });
                });
                $curr.children('ul').children('li').children('a').not('.container').each(function() {
                    if (regex.test($(this).text())) {
                        $(this).parent().show().removeClass('hidden');
                    } else {
                        $(this).parent().hide().addClass('hidden');
                    }
                });
            };
            item_filter(outerContainer);

            // hides containers that does not have any visible children
            var container_filter = function ($curr) {
                $curr.children('ul').children('li.navGroup').each(function() {
                    var $group = $(this);
                    $group.children('div.list_container').each(function() {
                        container_filter($(this)); // recursive
                    });
                    $group.show().removeClass('hidden');
                    if ($group.children('div.list_container').children('ul')
                            .children('li').not('.hidden').length === 0) {
                        $group.hide().addClass('hidden');
                    }
                });
            };
            container_filter(outerContainer);

            if ($(this).val() != this.defaultValue && $(this).val() !== '') {
                if (! $obj.data('fastFilter')) {
                    $obj.data(
                        'fastFilter',
                        new PMA_fastFilter.filter($obj, $(this).val())
                    );
                } else {
                    if (event.keyCode == 13) {
                        $obj.data('fastFilter').update($(this).val());
                    }
                }
            } else if ($obj.data('fastFilter')) {
                $obj.data('fastFilter').restore(true);
            }
            // update filter state
            var filterName;
            if ($(this).attr('name') == 'searchClause2') {
                filterName = $(this).siblings('input[name=aPath]').val();
            } else {
                filterName = 'dbFilter';
            }
            navFilterStateUpdate(filterName, $(this).val());
        },
        clear: function (event) {
            event.stopPropagation();
            // Clear the input and apply the fast filter with empty input
            var filter = $(this).closest('div.list_container').data('fastFilter');
            if (filter) {
                filter.restore();
            }
            var value = $(this).prev()[0].defaultValue;
            $(this).prev().val(value).trigger('keyup');
        }
    }
};
/**
 * Handles a change in the search clause
 *
 * @param string searchClause The query string for the filter
 *
 * @return void
 */
PMA_fastFilter.filter.prototype.update = function (searchClause) {
    if (this.searchClause != searchClause) {
        this.searchClause = searchClause;
        this.request();
    }
};
/**
 * After a delay of 250mS, initiates a request to retrieve search results
 * Multiple calls to this function will always abort the previous request
 *
 * @return void
 */
PMA_fastFilter.filter.prototype.request = function () {
    var self = this;
    if (self.$this.find('li.fast_filter').find('img.throbber').length === 0) {
        self.$this.find('li.fast_filter').append(
            $('<div class="throbber"></div>').append(
                $('#pma_navigation_content')
                    .find('img.throbber')
                    .clone()
                    .css({visibility: 'visible', display: 'block'})
            )
        );
    }
    if (self.xhr) {
        self.xhr.abort();
    }
    var url = $('#pma_navigation').find('a.navigation_url').attr('href');
    var params = self.$this.find('> ul > li > form.fast_filter').first().serialize();
    if (self.$this.find('> ul > li > form.fast_filter:first input[name=searchClause]').length === 0) {
        var $input = $('#pma_navigation_tree').find('li.fast_filter.db_fast_filter input.searchClause');
        if ($input.length && $input.val() != $input[0].defaultValue) {
            params += '&searchClause=' + encodeURIComponent($input.val());
        }
    }
    self.xhr = $.ajax({
        url: url,
        type: 'post',
        dataType: 'json',
        data: params,
        complete: function (jqXHR, status) {
            if (status != 'abort') {
                var data = $.parseJSON(jqXHR.responseText);
                self.$this.find('li.fast_filter').find('div.throbber').remove();
                if (data && data.results) {
                    self.swap.apply(self, [data.message]);
                }
            }
        }
    });
};
/**
 * Replaces the contents of the navigation branch with the search results
 *
 * @param string list The search results
 *
 * @return void
 */
PMA_fastFilter.filter.prototype.swap = function (list) {
    this.$this
        .html($(list).html())
        .children()
        .show()
        .end()
        .find('li.fast_filter input.searchClause')
        .val(this.searchClause);
    this.$this.data('fastFilter', this);
};
/**
 * Restores the navigation to the original state after the fast filter is cleared
 *
 * @param bool focus Whether to also focus the input box of the fast filter
 *
 * @return void
 */
PMA_fastFilter.filter.prototype.restore = function (focus) {
    if(this.$this.children('ul').first().hasClass('search_results')) {
        this.$this.html(this.$clone.html()).children().show();
        this.$this.data('fastFilter', this);
        if (focus) {
            this.$this.find('li.fast_filter input.searchClause').focus();
        }
    }
    this.searchClause = '';
    this.$this.find('div.pageselector').show();
    this.$this.find('div.throbber').remove();
};

/**
 * Show full name when cursor hover and name not shown completely
 *
 * @param object $containerELem Container element
 *
 * @return void
 */
function PMA_showFullName($containerELem) {

    $containerELem.find('.hover_show_full').mouseenter(function() {
        /** mouseenter */
        var $this = $(this);
        var thisOffset = $this.offset();
        if($this.text() === '') {
            return;
        }
        var $parent = $this.parent();
        if(  ($parent.offset().left + $parent.outerWidth())
           < (thisOffset.left + $this.outerWidth()))
        {
            var $fullNameLayer = $('#full_name_layer');
            if($fullNameLayer.length === 0)
            {
                $('body').append('<div id="full_name_layer" class="hide"></div>');
                $('#full_name_layer').mouseleave(function() {
                    /** mouseleave */
                    $(this).addClass('hide')
                           .removeClass('hovering');
                }).mouseenter(function() {
                    /** mouseenter */
                    $(this).addClass('hovering');
                });
                $fullNameLayer = $('#full_name_layer');
            }
            $fullNameLayer.removeClass('hide');
            $fullNameLayer.css({left: thisOffset.left, top: thisOffset.top});
            $fullNameLayer.html($this.clone());
            setTimeout(function() {
                if(! $fullNameLayer.hasClass('hovering'))
                {
                    $fullNameLayer.trigger('mouseleave');
                }
            }, 200);
        }
    });
}<|MERGE_RESOLUTION|>--- conflicted
+++ resolved
@@ -640,14 +640,10 @@
             PMA_commonParams.get('token') === storage.token
         ) {
             // Reload the tree to the state before page refresh
-<<<<<<< HEAD
             PMA_reloadNavigation(navFilterStateRestore, JSON.parse(storage.navTreePaths));
-=======
-            PMA_reloadNavigation(null, JSON.parse(storage.navTreePaths));
         } else {
             // If the user is different
             navTreeStateUpdate();
->>>>>>> 7412f90a
         }
     }
 });
