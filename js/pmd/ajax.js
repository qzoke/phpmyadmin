--- conflicted
+++ resolved
@@ -51,20 +51,14 @@
  */
 function alertContents()
 {
+    // @todo: replace with PMA_ajaxShowMessage() and remove layer_action
     var layer = document.getElementById("layer_action");
 
     if (http_request.readyState == 1) {
-<<<<<<< HEAD
         layer.style.left = (document.body.clientWidth + document.body.scrollLeft - 85) + 'px';
         layer.style.top = (document.body.scrollTop + 10) + 'px';
         layer.style.visibility = 'visible';
         layer.innerHTML = 'Loading...';
-=======
-        // @todo: replace with PMA_ajaxShowMessage() and remove layer_action
-        document.getElementById("layer_action").style.left = (document.body.clientWidth + document.body.scrollLeft - 85) + 'px';
-        document.getElementById("layer_action").style.top = (document.body.scrollTop + 10) + 'px';
-        document.getElementById("layer_action").style.visibility = 'visible'; document.getElementById("layer_action").innerHTML = 'Loading...';
->>>>>>> fc0a16a5
     }
     if (http_request.readyState == 2) {
         layer.innerHTML = 'Loaded';
@@ -85,21 +79,6 @@
     }
 }
 
-<<<<<<< HEAD
-function layer_alert(text)
-{
-    var layer = document.getElementById("layer_action");
-
-    layer.innerHTML = text;
-    layer.style.left = (document.body.clientWidth + document.body.scrollLeft - 20 - layer.offsetWidth) + 'px';
-    layer.style.display = 'block';
-    setTimeout(function () {
-        layer.style.visibility = 'hidden';
-    }, 2000);
-}
-
-=======
->>>>>>> fc0a16a5
 /**
  *
  */
