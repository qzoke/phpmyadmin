--- conflicted
+++ resolved
@@ -127,23 +127,13 @@
                 var dbStruct_url = data.url_query;
                 dbStruct_url = dbStruct_url.replace(/amp;/ig, '');
                 var params = 'ajax_request=true&ajax_page_request=true';
-                params += AJAX.cache.menus.getRequestParam();
+                if (! (history && history.pushState)) {
+                    params += PMA_Microhistory.menus.getRequestParam();
+                }
                 $.get(dbStruct_url, params, AJAX.responseHandler);
             } else {
                 PMA_ajaxShowMessage(data.error, false);
             }
-<<<<<<< HEAD
-
-            // make ajax request to load db structure page - taken from ajax.js
-            var dbStruct_url = data.url_query;
-            dbStruct_url = dbStruct_url.replace(/amp;/ig, '');
-            var params = 'ajax_request=true&ajax_page_request=true';
-            if (! (history && history.pushState)) {
-                params += PMA_Microhistory.menus.getRequestParam();
-            }
-            $.get(dbStruct_url, params, AJAX.responseHandler);
-=======
->>>>>>> 47d57ede
         }); // end $.post()
     }); // end $(document).on()
 }); // end $()