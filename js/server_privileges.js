/* vim: set expandtab sw=4 ts=4 sts=4: */
/**
 * @fileoverview    functions used in server privilege pages
 * @name            Server Privileges
 *
 * @requires    jQuery
 * @requires    jQueryUI
 * @requires    js/functions.js
 *
 */

/**
 * Validates the "add a user" form
 *
 * @return boolean  whether the form is validated or not
 */
function checkAddUser(the_form)
{
    if (the_form.elements.pred_hostname.value == 'userdefined' && the_form.elements.hostname.value === '') {
        alert(PMA_messages.strHostEmpty);
        the_form.elements.hostname.focus();
        return false;
    }

    if (the_form.elements.pred_username.value == 'userdefined' && the_form.elements.username.value === '') {
        alert(PMA_messages.strUserEmpty);
        the_form.elements.username.focus();
        return false;
    }

    return PMA_checkPassword($(the_form));
} // end of the 'checkAddUser()' function

/**
 * When a new user is created and retrieved over Ajax, append the user's row to
 * the user's table
 *
 * @param new_user_string         the html for the new user's row
 * @param new_user_initial        the first alphabet of the user's name
 * @param new_user_initial_string html to replace the initial for pagination
 */
function appendNewUser(new_user_string, new_user_initial, new_user_initial_string)
{
    if (!$('#usersForm').length) {
        return;
    }
    //Append the newly retrieved user to the table now
    //Calculate the index for the new row
    var $curr_last_row = $("#usersForm").find('tbody').find('tr:last');
    var curr_shown_initial;
    var is_show_all;
    var $insert_position;
    var dummy_tr_inserted;
    var $tbody;
    var new_last_row_index;

    if ($curr_last_row.length) {
        // at least one tr exists inside the tbody
        var $curr_first_row = $("#usersForm").find('tbody').find('tr:first');
<<<<<<< HEAD
        var first_row_initial = $curr_first_row.find('label').html().substr(0, 1).toUpperCase();
        curr_shown_initial = $curr_last_row.find('label').html().substr(0, 1).toUpperCase();
        var curr_last_row_index_string = $curr_last_row.find('input:checkbox').attr('id').match(/\d+/)[0];
        var curr_last_row_index = parseFloat(curr_last_row_index_string);
        new_last_row_index = curr_last_row_index + 1;
        is_show_all = (first_row_initial != curr_shown_initial) ? true : false;
        $insert_position = $curr_last_row;
        dummy_tr_inserted = false;
=======
        var $first_row_label = $curr_first_row.find('label');
        if ($first_row_label.length) {
            var first_row_initial = $first_row_label.html().substr(0, 1).toUpperCase();
            var curr_shown_initial = $curr_last_row.find('label').html().substr(0, 1).toUpperCase();
            var curr_last_row_index_string = $curr_last_row.find('input:checkbox').attr('id').match(/\d+/)[0];
            var curr_last_row_index = parseFloat(curr_last_row_index_string);
            var new_last_row_index = curr_last_row_index + 1;
            var is_show_all = (first_row_initial != curr_shown_initial) ? true : false;
            var $insert_position = $curr_last_row;
            var dummy_tr_inserted = false;
        }
>>>>>>> d6cf9eba
    } else {
        // no tr exists inside the tbody
        $tbody = $("#usersForm").find('tbody');
        // append a dummy tr
        $tbody.append('<tr></tr>');
        dummy_tr_inserted = true;
        $insert_position = $tbody.find('tr:first');
        is_show_all = true;
        //todo: the case when the new user's initial does not match
        //      the currently selected initial
        curr_shown_initial = '';
        new_last_row_index = 0;
    }
    var new_last_row_id = 'checkbox_sel_users_' + new_last_row_index;

    //Append to the table and set the id/names correctly
    if ((curr_shown_initial == new_user_initial) || is_show_all) {
        $(new_user_string)
        .insertAfter($insert_position)
        .find('input:checkbox')
        .attr('id', new_last_row_id)
        .val(function () {
            //the insert messes up the &amp;27; part. let's fix it
            return $(this).val().replace(/&/, '&amp;');
        })
        .end()
        .find('label')
        .attr('for', new_last_row_id)
        .end();
    }

    if (dummy_tr_inserted) {
        // remove the dummy tr
        $tbody.find('tr:first').remove();
    }

    //Let us sort the table alphabetically
    $("#usersForm").find('tbody').PMA_sort_table('label');

    $("#initials_table").find('td:contains(' + new_user_initial + ')')
    .html(new_user_initial_string);

    //update the checkall checkbox
    $(checkboxes_sel).trigger("change");
}

function addUser($form)
{
    if (! checkAddUser($form.get(0))) {
        return false;
    }

    //We also need to post the value of the submit button in order to get this to work correctly
    $.post($form.attr('action'), $form.serialize() + "&adduser_submit=" + $("input[name=adduser_submit]").val(), function (data) {
        if (data.success === true) {
            // Refresh navigation, if we created a database with the name
            // that is the same as the username of the new user
            if ($('#add_user_dialog #createdb-1:checked').length) {
                PMA_reloadNavigation();
            }

            $('#page_content').show();
            $("#add_user_dialog").remove();

            PMA_ajaxShowMessage(data.message);
            $("#result_query").remove();
            $('#page_content').prepend(data.sql_query);
            PMA_highlightSQL($('#page_content'));
            $("#result_query").css({
                'margin-top' : '0.5em'
            });

            //Remove the empty notice div generated due to a NULL query passed to PMA_getMessage()
            var $notice_class = $("#result_query").find('.notice');
            if ($notice_class.text() === '') {
                $notice_class.remove();
            }
            if ($('#fieldset_add_user a.ajax').attr('name') == 'db_specific') {

                /*process the fieldset_add_user attribute and get the val of privileges*/
                var url = $('#fieldset_add_user a.ajax').attr('rel');

                if (url.substring(url.length - 23, url.length) == "&goto=db_operations.php") {
                    url = url.substring(0, url.length - 23);
                }
                url = url + "&ajax_request=true&db_specific=true";

                /* post request for get the updated userForm table */
                $.post($form.attr('action'), url, function (priv_data) {

                    /*Remove the old userForm table*/
                    if ($('#userFormDiv').length !== 0) {
                        $('#userFormDiv').remove();
                    } else {
                        $("#usersForm").remove();
                    }
                    if (priv_data.success === true) {
                        $('<div id="userFormDiv"></div>')
                            .html(priv_data.user_form)
                            .insertAfter('#result_query');
                    } else {
                        PMA_ajaxShowMessage(PMA_messages.strErrorProcessingRequest + " : " + priv_data.error, false);
                    }
                });
            } else {
                appendNewUser(data.new_user_string, data.new_user_initial, data.new_user_initial_string);
            }
        } else {
            PMA_ajaxShowMessage(data.error, false);
        }
    });
}

/**
 * AJAX scripts for server_privileges page.
 *
 * Actions ajaxified here:
 * Add user
 * Revoke a user
 * Edit privileges
 * Export privileges
 * Paginate table of users
 * Flush privileges
 *
 * @memberOf    jQuery
 * @name        document.ready
 */


/**
 * Unbind all event handlers before tearing down a page
 */
AJAX.registerTeardown('server_privileges.js', function () {
    $("#fieldset_add_user_login input[name='username']").die("focusout");
    $("#fieldset_add_user a.ajax").die("click");
    $('form[name=usersForm]').unbind('submit');
    $("#fieldset_delete_user_footer #buttonGo.ajax").die('click');
    $("a.edit_user_anchor.ajax").die('click');
    $("a.edit_user_group_anchor.ajax").die('click');
    $("#edit_user_dialog").find("form.ajax").die('submit');
    $("button.mult_submit[value=export]").die('click');
    $("a.export_user_anchor.ajax").die('click');
    $("#initials_table").find("a.ajax").die('click');
    $('#checkbox_drop_users_db').unbind('click');
    $(".checkall_box").die("click");
});

AJAX.registerOnload('server_privileges.js', function () {
    /**
     * Display a warning if there is already a user by the name entered as the username.
     */
    $("#fieldset_add_user_login input[name='username']").live("focusout", function () {
        var username = $(this).val();
        var $warning = $("#user_exists_warning");
        if ($("#select_pred_username").val() == 'userdefined' && username !== '') {
            var href = $("form[name='usersForm']").attr('action');
            var params = {
                'ajax_request' : true,
                'token' : PMA_commonParams.get('token'),
                'server' : PMA_commonParams.get('server'),
                'validate_username' : true,
                'username' : username
            };
            $.get(href, params, function (data) {
                if (data.user_exists) {
                    $warning.show();
                } else {
                    $warning.hide();
                }
            });
        } else {
            $warning.hide();
        }
    });
    /**
     * AJAX event handler for 'Add a New User'
     *
     * @see         PMA_ajaxShowMessage()
     * @see         appendNewUser()
     * @memberOf    jQuery
     * @name        add_user_click
     *
     */
    $("#fieldset_add_user a.ajax").live("click", function (event) {
        /** @lends jQuery */
        event.preventDefault();
        var $msgbox = PMA_ajaxShowMessage();

        $.get($(this).attr("href"), {'ajax_request': true}, function (data) {
            if (data.success === true) {
                $('#page_content').hide();
                var $div = $('#add_user_dialog');
                if ($div.length === 0) {
                    $div = $('<div id="add_user_dialog" style="margin: 0.5em;"></div>')
                        .insertBefore('#page_content');
                } else {
                    $div.empty();
                }
                $div.html(data.message)
                    .find("form[name=usersForm]")
                    .append('<input type="hidden" name="ajax_request" value="true" />')
                    .end();
                PMA_highlightSQL($div);
                displayPasswordGenerateButton();
                PMA_showHints($div);
                PMA_ajaxRemoveMessage($msgbox);
                $div.find("input.autofocus").focus();

                $div.find('form[name=usersForm]').bind('submit', function (event) {
                    event.preventDefault();
                    addUser($(this));
                });
            } else {
                PMA_ajaxShowMessage(data.error, false);
            }
        }); // end $.get()

    });//end of Add New User AJAX event handler

    /**
     * AJAX handler for 'Revoke User'
     *
     * @see         PMA_ajaxShowMessage()
     * @memberOf    jQuery
     * @name        revoke_user_click
     */
    $("#fieldset_delete_user_footer #buttonGo.ajax").live('click', function (event) {
        event.preventDefault();

        var $thisButton = $(this);
        var $form = $("#usersForm");

        $thisButton.PMA_confirm(PMA_messages.strDropUserWarning, $form.attr('action'), function (url) {

            $drop_users_db_checkbox = $("#checkbox_drop_users_db");
            if ($drop_users_db_checkbox.is(':checked')) {
                var is_confirmed = confirm(PMA_messages.strDropDatabaseStrongWarning + '\n' + $.sprintf(PMA_messages.strDoYouReally, 'DROP DATABASE'));
                if (! is_confirmed) {
                    // Uncheck the drop users database checkbox
                    $drop_users_db_checkbox.prop('checked', false);
                }
            }

            PMA_ajaxShowMessage(PMA_messages.strRemovingSelectedUsers);

            $.post(url, $form.serialize() + "&delete=" + $thisButton.val() + "&ajax_request=true", function (data) {
                if (data.success === true) {
                    PMA_ajaxShowMessage(data.message);
                    // Refresh navigation, if we droppped some databases with the name
                    // that is the same as the username of the deleted user
                    if ($('#checkbox_drop_users_db:checked').length) {
                        PMA_reloadNavigation();
                    }
                    //Remove the revoked user from the users list
                    $form.find("input:checkbox:checked").parents("tr").slideUp("medium", function () {
                        var this_user_initial = $(this).find('input:checkbox').val().charAt(0).toUpperCase();
                        $(this).remove();

                        //If this is the last user with this_user_initial, remove the link from #initials_table
                        if ($("#tableuserrights").find('input:checkbox[value^="' + this_user_initial + '"], input:checkbox[value^="' + this_user_initial.toLowerCase() + '"]').length === 0) {
                            $("#initials_table").find('td > a:contains(' + this_user_initial + ')').parent('td').html(this_user_initial);
                        }

                        //Re-check the classes of each row
                        $form
                        .find('tbody').find('tr:odd')
                        .removeClass('even').addClass('odd')
                        .end()
                        .find('tr:even')
                        .removeClass('odd').addClass('even');

                        //update the checkall checkbox
                        $(checkboxes_sel).trigger("change");
                    });
                } else {
                    PMA_ajaxShowMessage(data.error, false);
                }
            }); // end $.post()

        });

    }); // end Revoke User

    $("a.edit_user_group_anchor.ajax").live('click', function (event) {
        event.preventDefault();
        $(this).parents('tr').addClass('current_row');
        var token = $(this).parents('form').find('input[name="token"]').val();
        var $msg = PMA_ajaxShowMessage();
        $.get(
            $(this).attr('href'),
            {
                'ajax_request': true,
                'edit_user_group_dialog': true,
                'token': token
            },
            function (data) {
                if (data.success === true) {
                    PMA_ajaxRemoveMessage($msg);
                    var buttonOptions = {};
                    buttonOptions[PMA_messages.strGo] = function () {
                        var usrGroup = $('#changeUserGroupDialog')
                            .find('select[name="userGroup"]')
                            .val();
                        var $message = PMA_ajaxShowMessage();
                        $.get(
                            'server_privileges.php',
                            $('#changeUserGroupDialog').find('form').serialize() + '&ajax_request=1',
                            function (data) {
                                PMA_ajaxRemoveMessage($message);
                                if (data.success === true) {
                                    $("#usersForm")
                                        .find('.current_row')
                                        .removeClass('current_row')
                                        .find('.usrGroup')
                                        .text(usrGroup);
                                } else {
                                    PMA_ajaxShowMessage(data.error, false);
                                    $("#usersForm")
                                        .find('.current_row')
                                        .removeClass('current_row');
                                }
                            }
                        );
                        $(this).dialog("close");
                    };
                    buttonOptions[PMA_messages.strClose] = function () {
                        $(this).dialog("close");
                    };
                    var $dialog = $('<div/>')
                        .attr('id', 'changeUserGroupDialog')
                        .append(data.message)
                        .dialog({
                            width: 500,
                            minWidth: 300,
                            modal: true,
                            buttons: buttonOptions,
                            title: $('legend', $(data.message)).text(),
                            close: function () {
                                $(this).remove();
                            }
                        });
                    $dialog.find('legend').remove();
                } else {
                    PMA_ajaxShowMessage(data.error, false);
                    $("#usersForm")
                        .find('.current_row')
                        .removeClass('current_row');
                }
            }
        );
    });

    /**
     * AJAX handler for 'Edit User'
     *
     * @see         PMA_ajaxShowMessage()
     *
     */

    /**
     * Step 1: Load Edit User Dialog
     * @memberOf    jQuery
     * @name        edit_user_click
     */
    $("a.edit_user_anchor.ajax").live('click', function (event) {
        /** @lends jQuery */
        event.preventDefault();

        var $msgbox = PMA_ajaxShowMessage();

        $(this).parents('tr').addClass('current_row');

        var token = $(this).parents('form').find('input[name="token"]').val();
        $.get(
            $(this).attr('href'),
            {
                'ajax_request': true,
                'edit_user_dialog': true,
                'token': token
            },
            function (data) {
                if (data.success === true) {
                    $('#page_content').hide();
                    var $div = $('#edit_user_dialog');
                    if ($div.length === 0) {
                        $div = $('<div id="edit_user_dialog" style="margin: 0.5em;"></div>')
                            .insertBefore('#page_content');
                    } else {
                        $div.empty();
                    }
                    $div.html(data.message);
                    PMA_highlightSQL($div);
                    $div = $('#edit_user_dialog');
                    displayPasswordGenerateButton();
                    addOrUpdateSubmenu();
                    $(checkboxes_sel).trigger("change");
                    PMA_ajaxRemoveMessage($msgbox);
                    PMA_showHints($div);
                } else {
                    PMA_ajaxShowMessage(data.error, false);
                }
            }
        ); // end $.get()
    });

    /**
     * Step 2: Submit the Edit User Dialog
     *
     * @see         PMA_ajaxShowMessage()
     * @memberOf    jQuery
     * @name        edit_user_submit
     */
    $("#edit_user_dialog").find("form.ajax").live('submit', function (event) {
        /** @lends jQuery */
        event.preventDefault();

        var $t = $(this);

        if ($t.is('.copyUserForm') && ! PMA_checkPassword($t)) {
            return false;
        }

        PMA_ajaxShowMessage(PMA_messages.strProcessingRequest);

        $t.append('<input type="hidden" name="ajax_request" value="true" />');

        /**
         * @var curr_submit_name    name of the current button being submitted
         */
        var curr_submit_name = $t.find('.tblFooters').find('input:submit').attr('name');

        /**
         * @var curr_submit_value    value of the current button being submitted
         */
        var curr_submit_value = $t.find('.tblFooters').find('input:submit').val();

        // If any option other than 'keep the old one'(option 4) is chosen, we need to remove
        // the old one from the table.
        var $row_to_remove;
        if (curr_submit_name == 'change_copy' &&
            $('input[name=mode]:checked', '#fieldset_mode').val() != '4'
        ) {
            var old_username = $t.find('input[name="old_username"]').val();
            var old_hostname = $t.find('input[name="old_hostname"]').val();
            $('#usersForm tbody tr').each(function () {
                var $tr = $(this);
                if ($tr.find('td:nth-child(2) label').text() == old_username &&
                    $tr.find('td:nth-child(3)').text() == old_hostname
                ) {
                    $row_to_remove = $tr;
                    return false;
                }
            });
        }

        $.post($t.attr('action'), $t.serialize() + '&' + curr_submit_name + '=' + curr_submit_value, function (data) {
            if (data.success === true) {
                $('#page_content').show();
                $("#edit_user_dialog").remove();

                PMA_ajaxShowMessage(data.message);

                if (data.sql_query) {
                    $("#result_query").remove();
                    $('#page_content').prepend(data.sql_query);
                    PMA_highlightSQL($('#page_content'));
                    $("#result_query").css({
                        'margin-top' : '0.5em'
                    });
                    var $notice_class = $("#result_query").find('.notice');
                    if ($notice_class.text() === '') {
                        $notice_class.remove();
                    }
                } //Show SQL Query that was executed

                // Remove the old row if the old user is deleted
                if (typeof $row_to_remove != 'undefined' && $row_to_remove !== null) {
                    $row_to_remove.remove();
                }

                //Append new user if necessary
                if (data.new_user_string) {
                    appendNewUser(data.new_user_string, data.new_user_initial, data.new_user_initial_string);
                }

                //Check if we are on the page of the db-specific privileges
                var db_priv_page = !!($('#dbspecificuserrights').length); // the "!!" part is merely there to ensure a value of type boolean
                // we always need to reload on the db-specific privilege page
                // and on the global page when adjusting global privileges,
                // but not on the global page when adjusting db-specific privileges.
                var reload_privs = false;
                if (data.db_specific_privs === false || (db_priv_page == data.db_specific_privs)) {
                    reload_privs = true;
                }
                if (data.db_wildcard_privs) {
                    reload_privs = false;
                }

                //Change privileges, if they were edited and need to be reloaded
                if (data.new_privileges && reload_privs) {
                    $("#usersForm")
                    .find('.current_row')
                    .find('code')
                    .html(data.new_privileges);
                }

                $("#usersForm")
                .find('.current_row')
                .removeClass('current_row');
            } else {
                PMA_ajaxShowMessage(data.error, false);
            }
        });
    });
    //end Edit user

    /**
     * AJAX handler for 'Export Privileges'
     *
     * @see         PMA_ajaxShowMessage()
     * @memberOf    jQuery
     * @name        export_user_click
     */
    $("button.mult_submit[value=export]").live('click', function (event) {
        event.preventDefault();
        // can't export if no users checked
        if ($(this.form).find("input:checked").length === 0) {
            return;
        }
        var $msgbox = PMA_ajaxShowMessage();
        var button_options = {};
        button_options[PMA_messages.strClose] = function () {
            $(this).dialog("close");
        };
        $.post(
            $(this.form).prop('action'),
            $(this.form).serialize() + '&submit_mult=export&ajax_request=true',
            function (data) {
                if (data.success === true) {
                    var $ajaxDialog = $('<div />')
                    .append(data.message)
                    .dialog({
                        title: data.title,
                        width: 500,
                        buttons: button_options,
                        close: function () {
                            $(this).remove();
                        }
                    });
                    PMA_ajaxRemoveMessage($msgbox);
                    // Attach syntax highlighted editor to export dialog
                    if (typeof CodeMirror != 'undefined') {
                        CodeMirror.fromTextArea(
                            $ajaxDialog.find('textarea')[0],
                            {
                                lineNumbers: true,
                                matchBrackets: true,
                                indentUnit: 4,
                                mode: "text/x-mysql",
                                lineWrapping: true
                            }
                        );
                    }
                } else {
                    PMA_ajaxShowMessage(data.error, false);
                }
            }
        ); //end $.post
    });
    // if exporting non-ajax, highlight anyways
    if ($("textarea.export").length > 0 && typeof CodeMirror != 'undefined') {
        CodeMirror.fromTextArea(
            $('textarea.export')[0],
            {
                lineNumbers: true,
                matchBrackets: true,
                indentUnit: 4,
                mode: "text/x-mysql",
                lineWrapping: true
            }
        );
    }

    $("a.export_user_anchor.ajax").live('click', function (event) {
        event.preventDefault();
        var $msgbox = PMA_ajaxShowMessage();
        /**
         * @var button_options  Object containing options for jQueryUI dialog buttons
         */
        var button_options = {};
        button_options[PMA_messages.strClose] = function () {
            $(this).dialog("close");
        };
        $.get($(this).attr('href'), {'ajax_request': true}, function (data) {
            if (data.success === true) {
                var $ajaxDialog = $('<div />')
                .append(data.message)
                .dialog({
                    title: data.title,
                    width: 500,
                    buttons: button_options,
                    close: function () {
                        $(this).remove();
                    }
                });
                PMA_ajaxRemoveMessage($msgbox);
                // Attach syntax highlighted editor to export dialog
                if (typeof CodeMirror != 'undefined') {
                    CodeMirror.fromTextArea(
                        $ajaxDialog.find('textarea')[0],
                        {
                            lineNumbers: true,
                            matchBrackets: true,
                            indentUnit: 4,
                            mode: "text/x-mysql",
                            lineWrapping: true
                        }
                    );
                }
            } else {
                PMA_ajaxShowMessage(data.error, false);
            }
        }); //end $.get
    }); //end export privileges

    /**
     * AJAX handler to Paginate the Users Table
     *
     * @see         PMA_ajaxShowMessage()
     * @name        paginate_users_table_click
     * @memberOf    jQuery
     */
    $("#initials_table").find("a.ajax").live('click', function (event) {
        event.preventDefault();
        var $msgbox = PMA_ajaxShowMessage();
        $.get($(this).attr('href'), {'ajax_request' : true}, function (data) {
            if (data.success === true) {
                PMA_ajaxRemoveMessage($msgbox);
                // This form is not on screen when first entering Privileges
                // if there are more than 50 users
                $("div.notice").remove();
                $("#usersForm").hide("medium").remove();
                $("#fieldset_add_user").hide("medium").remove();
                $("#initials_table")
                    .prop("id", "initials_table_old")
                    .after(data.message).show("medium")
                    .siblings("h2").not(":first").remove();
                // prevent double initials table
                $("#initials_table_old").remove();
            } else {
                PMA_ajaxShowMessage(data.error, false);
            }
        }); // end $.get
    }); // end of the paginate users table

    displayPasswordGenerateButton();

    /*
     * Create submenu for simpler interface
     */
    var addOrUpdateSubmenu = function () {
        var $topmenu2 = $("#topmenu2"),
            $edit_user_dialog = $("#edit_user_dialog"),
            submenu_label,
            submenu_link,
            link_number;

        // if submenu exists yet, remove it first
        if ($topmenu2.length > 0) {
            $topmenu2.remove();
        }

        // construct a submenu from the existing fieldsets
        $topmenu2 = $("<ul/>").prop("id", "topmenu2");

        $("#edit_user_dialog .submenu-item").each(function () {
            submenu_label = $(this).find("legend[data-submenu-label]").data("submenu-label");

            submenu_link = $("<a/>")
            .prop("href", "#")
            .html(submenu_label);

            $("<li/>")
            .append(submenu_link)
            .appendTo($topmenu2);
        });

        // click handlers for submenu
        $topmenu2.find("a").click(function (e) {
            e.preventDefault();
            // if already active, ignore click
            if ($(this).hasClass("tabactive")) {
                return;
            }
            $topmenu2.find("a").removeClass("tabactive");
            $(this).addClass("tabactive");

            // which section to show now?
            link_number = $topmenu2.find("a").index($(this));
            // hide all sections but the one to show
            $("#edit_user_dialog .submenu-item").hide().eq(link_number).show();
        });

        // make first menu item active
        // TODO: support URL hash history
        $topmenu2.find("> :first-child a").addClass("tabactive");
        $edit_user_dialog.prepend($topmenu2);

        // hide all sections but the first
        $("#edit_user_dialog .submenu-item").hide().eq(0).show();
    };
});<|MERGE_RESOLUTION|>--- conflicted
+++ resolved
@@ -57,28 +57,17 @@
     if ($curr_last_row.length) {
         // at least one tr exists inside the tbody
         var $curr_first_row = $("#usersForm").find('tbody').find('tr:first');
-<<<<<<< HEAD
-        var first_row_initial = $curr_first_row.find('label').html().substr(0, 1).toUpperCase();
-        curr_shown_initial = $curr_last_row.find('label').html().substr(0, 1).toUpperCase();
-        var curr_last_row_index_string = $curr_last_row.find('input:checkbox').attr('id').match(/\d+/)[0];
-        var curr_last_row_index = parseFloat(curr_last_row_index_string);
-        new_last_row_index = curr_last_row_index + 1;
-        is_show_all = (first_row_initial != curr_shown_initial) ? true : false;
-        $insert_position = $curr_last_row;
-        dummy_tr_inserted = false;
-=======
         var $first_row_label = $curr_first_row.find('label');
         if ($first_row_label.length) {
             var first_row_initial = $first_row_label.html().substr(0, 1).toUpperCase();
-            var curr_shown_initial = $curr_last_row.find('label').html().substr(0, 1).toUpperCase();
+            curr_shown_initial = $curr_last_row.find('label').html().substr(0, 1).toUpperCase();
             var curr_last_row_index_string = $curr_last_row.find('input:checkbox').attr('id').match(/\d+/)[0];
             var curr_last_row_index = parseFloat(curr_last_row_index_string);
-            var new_last_row_index = curr_last_row_index + 1;
-            var is_show_all = (first_row_initial != curr_shown_initial) ? true : false;
-            var $insert_position = $curr_last_row;
-            var dummy_tr_inserted = false;
+            new_last_row_index = curr_last_row_index + 1;
+            is_show_all = (first_row_initial != curr_shown_initial) ? true : false;
+            $insert_position = $curr_last_row;
+            dummy_tr_inserted = false;
         }
->>>>>>> d6cf9eba
     } else {
         // no tr exists inside the tbody
         $tbody = $("#usersForm").find('tbody');
