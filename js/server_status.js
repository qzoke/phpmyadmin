/* vim: set expandtab sw=4 ts=4 sts=4: */
/**
 * @fileoverview    functions used in server status pages
 * @name            Server Status
 *
 * @requires    jQuery
 * @requires    jQueryUI
 * @requires    jQueryCookie
 * @requires    jQueryTablesorter
 * @requires    Highcharts
 * @requires    canvg
 * @requires    js/functions.js
 *
 */

// Add a tablesorter parser to properly handle thousands seperated numbers and SI prefixes
$(function() {
    jQuery.tablesorter.addParser({
        id: "fancyNumber",
        is: function(s) {
            return /^[0-9]?[0-9,\.]*\s?(k|M|G|T|%)?$/.test(s);
        },
        format: function(s) {
            var num = jQuery.tablesorter.formatFloat( 
                s.replace(PMA_messages['strThousandsSeperator'],'')
                 .replace(PMA_messages['strDecimalSeperator'],'.') 
            );
            
            var factor = 1;
            switch (s.charAt(s.length - 1)) {
                case '%': factor = -2; break;
                // Todo: Complete this list (as well as in the regexp a few lines up)
                case 'k': factor = 3; break;
                case 'M': factor = 6; break;
                case 'G': factor = 9; break;
                case 'T': factor = 12; break;
            }
            
            return num * Math.pow(10,factor);
        },
        type: "numeric"
    });

    
    // Popup behaviour
    $('a[rel="popupLink"]').click( function() {
        var $link = $(this);
        
        $('.' + $link.attr('href').substr(1))
            .show()
            .offset({ top: $link.offset().top + $link.height() + 5, left: $link.offset().left })
            .addClass('openedPopup');
        
        return false;
    });
    
    $(document).click( function(event) {
        $('.openedPopup').each(function() {
            var $cnt = $(this);
            var pos = $(this).offset();
            
            // Hide if the mouseclick is outside the popupcontent
            if(event.pageX < pos.left || event.pageY < pos.top || event.pageX > pos.left + $cnt.outerWidth() || event.pageY > pos.top + $cnt.outerHeight())
                $cnt.hide().removeClass('openedPopup');
        });
    });
});
    
$(function() {
    // Filters for status variables
    var textFilter=null;
    var alertFilter = false;
    var categoryFilter='';
    var odd_row=false;
    var text=''; // Holds filter text
    var queryPieChart = null;
    
    /* Chart configuration */
    // Defines what the tabs are currently displaying (realtime or data)
    var tabStatus = new Object();
    // Holds the current chart instances for each tab
    var tabChart = new Object();
    
    
    /*** Table sort tooltip ***/
    
    var $tableSortHint = $('<div class="dHint" style="display:none;">' + 'Click to sort' + '</div>');
    $('body').append($tableSortHint);
    
    $('table.sortable thead th').live('mouseover mouseout',function(e) {
        if(e.type == 'mouseover') {
            $tableSortHint
                .stop(true, true)
                .css({
                    top: e.clientY + 15,
                    left: e.clientX + 15
                })
                .show('fast')
                .data('shown',true);
        } else {
            $tableSortHint
                .stop(true, true)
                .hide(300,function() {
                    $(this).data('shown',false);
                });
        }
    });
    
    $(document).mousemove(function(e) {
        if($tableSortHint.data('shown') == true)
            $tableSortHint.css({
                top: e.clientY + 15,
                left: e.clientX + 15
            })
    });
    
    
    // Tell highcarts not to use UTC dates (global setting)    
    Highcharts.setOptions({
        global: {
            useUTC: false
        }
    });

    $.ajaxSetup({
        cache:false
    });
       
    // Add tabs
    $('#serverStatusTabs').tabs({
        // Tab persistence
        cookie: { name: 'pma_serverStatusTabs', expires: 1 },
        // Fixes line break in the menu bar when the page overflows and scrollbar appears
        show: function() { menuResize(); }
    });
    
    // Fixes wrong tab height with floated elements. See also http://bugs.jqueryui.com/ticket/5601
    $(".ui-widget-content:not(.ui-tabs):not(.ui-helper-clearfix)").addClass("ui-helper-clearfix");
    
    // Initialize each tab
    $('div.ui-tabs-panel').each(function() { 
        initTab($(this),null); 
        tabStatus[$(this).attr('id')] = 'static';
    });
    
    // Display button links
    $('div.buttonlinks').show();
    
    // Handles refresh rate changing
    $('.buttonlinks select').change(function() {
        var chart=tabChart[$(this).parents('div.ui-tabs-panel').attr('id')];

        // Clear current timeout and set timeout with the new refresh rate
        clearTimeout(chart_activeTimeouts[chart.options.chart.renderTo]);
        if(chart.options.realtime.postRequest)
            chart.options.realtime.postRequest.abort();
        
        chart.options.realtime.refreshRate = 1000*parseInt(this.value);
        
        chart.xAxis[0].setExtremes(
            new Date().getTime() - server_time_diff - chart.options.realtime.numMaxPoints * chart.options.realtime.refreshRate,
            new Date().getTime() - server_time_diff,
            true
        );
       
        chart_activeTimeouts[chart.options.chart.renderTo] = setTimeout(
            chart.options.realtime.timeoutCallBack, 
            chart.options.realtime.refreshRate
        );
    });
    
    // Ajax refresh of variables (always the first element in each tab)
    $('.buttonlinks a.tabRefresh').click(function() { 
        // ui-tabs-panel class is added by the jquery tabs feature
        var tab=$(this).parents('div.ui-tabs-panel');
        var that = this;
        
        // Show ajax load icon
        $(this).find('img').show();

        $.get($(this).attr('href'),{ajax_request:1},function(data) {
            $(that).find('img').hide();
            initTab(tab,data);
        });
        
        tabStatus[tab.attr('id')]='data';
        
        return false;
    });
    
    
    /** Realtime charting of variables **/
    
    // Live traffic charting
    $('.buttonlinks a.livetrafficLink').click(function() {
        // ui-tabs-panel class is added by the jquery tabs feature
        var $tab=$(this).parents('div.ui-tabs-panel');
        var tabstat = tabStatus[$tab.attr('id')];
        
        if(tabstat=='static' || tabstat=='liveconnections') {
            var settings = {
                series: [
                    { name: PMA_messages['strChartKBSent'], data: [] },
                    { name: PMA_messages['strChartKBReceived'], data: [] }
                ],
                title: { text: PMA_messages['strChartServerTraffic'] },
                realtime: { url:'server_status.php?' + url_query,
                           type: 'traffic',
                           callback: function(chartObj, curVal, lastVal, numLoadedPoints) {
                               if(lastVal==null) return;
                                chartObj.series[0].addPoint(
                                    { x: curVal.x, y: (curVal.y_sent - lastVal.y_sent) / 1024 },
                                    false, 
                                    numLoadedPoints >= chartObj.options.realtime.numMaxPoints
                                );
                                chartObj.series[1].addPoint(
                                    { x: curVal.x, y: (curVal.y_received - lastVal.y_received) / 1024 },
                                    true, 
                                    numLoadedPoints >= chartObj.options.realtime.numMaxPoints
                                );                                            
                            }
                         }
            }
            
            setupLiveChart($tab,this,settings);
            if(tabstat == 'liveconnections') 
                $tab.find('.buttonlinks a.liveconnectionsLink').html(PMA_messages['strLiveConnChart']);
            tabStatus[$tab.attr('id')]='livetraffic';
        } else {
            $(this).html(PMA_messages['strLiveTrafficChart']);
            setupLiveChart($tab,this,null);
        }
        
        return false;
    });
    
    // Live connection/process charting
    $('.buttonlinks a.liveconnectionsLink').click(function() {
        var $tab=$(this).parents('div.ui-tabs-panel');
        var tabstat = tabStatus[$tab.attr('id')];
        
        if(tabstat == 'static' || tabstat == 'livetraffic') {
            var settings = {
                series: [
                    { name: PMA_messages['strChartConnections'], data: [] },
                    { name: PMA_messages['strChartProcesses'], data: [] }
                ],
                title: { text: PMA_messages['strChartConnectionsTitle'] },
                realtime: { url:'server_status.php?'+url_query,
                           type: 'proc',
                           callback: function(chartObj, curVal, lastVal,numLoadedPoints) {
                               if(lastVal==null) return;
                                chartObj.series[0].addPoint(
                                    { x: curVal.x, y: curVal.y_conn - lastVal.y_conn },
                                    false, 
                                    numLoadedPoints >= chartObj.options.realtime.numMaxPoints
                                );
                                chartObj.series[1].addPoint(
                                    { x: curVal.x, y: curVal.y_proc },
                                    true, 
                                    numLoadedPoints >= chartObj.options.realtime.numMaxPoints
                                );                                            
                            }
                         }
            };
            
            setupLiveChart($tab,this,settings);
            if(tabstat == 'livetraffic') 
                $tab.find('.buttonlinks a.livetrafficLink').html(PMA_messages['strLiveTrafficChart']);
            tabStatus[$tab.attr('id')]='liveconnections';
        } else {
            $(this).html(PMA_messages['strLiveConnChart']);
            setupLiveChart($tab,this,null);
        }
        
        return false;
    });

    // Live query statistics
    $('.buttonlinks a.livequeriesLink').click(function() {
        var $tab = $(this).parents('div.ui-tabs-panel');
        var settings = null; 
        
        if(tabStatus[$tab.attr('id')] == 'static') {
            settings = {
                series: [ { name: PMA_messages['strChartIssuedQueries'], data: [] } ],
                title: { text: PMA_messages['strChartIssuedQueriesTitle'] },
                tooltip: { formatter:function() { return this.point.name; } },
                realtime: { url:'server_status.php?'+url_query,
                          type: 'queries',
                          callback: function(chartObj, curVal, lastVal,numLoadedPoints) {
                                if(lastVal == null) return;
                                chartObj.series[0].addPoint(
                                    { x: curVal.x,  y: curVal.y - lastVal.y, name: sortedQueriesPointInfo(curVal,lastVal) },
                                    true, 
                                    numLoadedPoints >= chartObj.options.realtime.numMaxPoints
                                );
                            }
                         }
            };
        } else {
            $(this).html(PMA_messages['strLiveQueryChart']);
        }

        setupLiveChart($tab,this,settings);
        tabStatus[$tab.attr('id')] = 'livequeries';
        return false; 
    });
    
    function setupLiveChart($tab,link,settings) {
        if(settings != null) {
            // Loading a chart with existing chart => remove old chart first
            if(tabStatus[$tab.attr('id')] != 'static') {
                clearTimeout(chart_activeTimeouts[$tab.attr('id') + "_chart_cnt"]);
                chart_activeTimeouts[$tab.attr('id')+"_chart_cnt"] = null;
                tabChart[$tab.attr('id')].destroy();
                // Also reset the select list
                $tab.find('.buttonlinks select').get(0).selectedIndex = 2;
            }

            if(! settings.chart) settings.chart = {};
            settings.chart.renderTo = $tab.attr('id') + "_chart_cnt";
                        
            $tab.find('.tabInnerContent')
                .hide()
                .after('<div class="liveChart" id="' + $tab.attr('id') + '_chart_cnt"></div>');
            tabChart[$tab.attr('id')] = PMA_createChart(settings);
            $(link).html(PMA_messages['strStaticData']);
            $tab.find('.buttonlinks a.tabRefresh').hide();
            $tab.find('.buttonlinks .refreshList').show();
        } else {
            clearTimeout(chart_activeTimeouts[$tab.attr('id') + "_chart_cnt"]);
            chart_activeTimeouts[$tab.attr('id') + "_chart_cnt"]=null;
            $tab.find('.tabInnerContent').show();
            $tab.find('div#'+$tab.attr('id') + '_chart_cnt').remove();
            tabStatus[$tab.attr('id')]='static';
            tabChart[$tab.attr('id')].destroy();
            $tab.find('.buttonlinks a.tabRefresh').show();
            $tab.find('.buttonlinks select').get(0).selectedIndex=2;
            $tab.find('.buttonlinks .refreshList').hide();
        }
    }

    /* 3 Filtering functions */
    $('#filterAlert').change(function() {
        alertFilter = this.checked;
        filterVariables();
    });
    
    $('#filterText').keyup(function(e) {
        word = $(this).val().replace('_',' ');
        
        if(word.length == 0) textFilter = null;
        else textFilter = new RegExp("(^|_)" + word,'i');
        
        text = word;
        
        filterVariables();
    });
    
    $('#filterCategory').change(function() {
        categoryFilter = $(this).val();
        filterVariables();
    });
    
    /* Adjust DOM / Add handlers to the tabs */
    function initTab(tab,data) {
        switch(tab.attr('id')) {
            case 'statustabs_traffic':
                if(data != null) tab.find('.tabInnerContent').html(data);
                initTooltips();
                break;
            case 'statustabs_queries':
                if(data != null) {
                    queryPieChart.destroy();
                    tab.find('.tabInnerContent').html(data);
                }

                // Build query statistics chart
                var cdata = new Array();
                $.each(jQuery.parseJSON($('#serverstatusquerieschart span').html()),function(key,value) {
                    cdata.push([key,parseInt(value)]);
                });
                
                queryPieChart = PMA_createChart({
                    chart: {
                        renderTo: 'serverstatusquerieschart'
                    },
                    title: {
                        text:'',
                        margin:0
                    },
                    series: [{
                        type:'pie',
                        name: PMA_messages['strChartQueryPie'],
                        data: cdata
                    }],
                    plotOptions: {
                        pie: {
                            allowPointSelect: true,
                            cursor: 'pointer',
                            dataLabels: {
                                enabled: true,
                                formatter: function() {
                                    return '<b>'+ this.point.name +'</b><br/> ' + Highcharts.numberFormat(this.percentage, 2) + ' %';
                               }
                            }
                        }
                    },		
                    tooltip: {
                        formatter: function() { 
                            return '<b>' + this.point.name + '</b><br/>' + Highcharts.numberFormat(this.y, 2) + '<br/>(' + Highcharts.numberFormat(this.percentage, 2) + ' %)'; 
                        }
                    }
                });
                break;
                
            case 'statustabs_allvars':
                if(data != null) {
                    tab.find('.tabInnerContent').html(data);
                    filterVariables();
                }
                break;
        }
        
        initTableSorter(tab.attr('id'));        
    }
    
    function initTableSorter(tabid) {
        switch(tabid) {
            case 'statustabs_queries':
                $('#serverstatusqueriesdetails').tablesorter({
                        sortList: [[3,1]],
                        widgets: ['zebra'],
                        headers: {
                            1: { sorter: 'fancyNumber' },
                            2: { sorter: 'fancyNumber' }
                        }
                    });
                    
                $('#serverstatusqueriesdetails tr:first th')
<<<<<<< HEAD
                    .append('<img class="sortableIcon" src="' + pmaThemeImage + 'cleardot.gif" alt="">');
=======
                    .append('<img class="icon sortableIcon" src="themes/dot.gif" alt="">');
>>>>>>> a4064cd8
                    
                break;
            
            case 'statustabs_allvars':
                $('#serverstatusvariables').tablesorter({
                        sortList: [[0,0]],
                        widgets: ['zebra'],
                        headers: {
                            1: { sorter: 'fancyNumber' }
                        }
                    });
                    
                $('#serverstatusvariables tr:first th')
<<<<<<< HEAD
                    .append('<img class="sortableIcon" src="' + pmaThemeImage + 'cleardot.gif" alt="">');
=======
                    .append('<img class="icon sortableIcon" src="themes/dot.gif" alt="">');
>>>>>>> a4064cd8
                    
                break;
        }
    }
    
    /* Filters the status variables by name/category/alert in the variables tab */
    function filterVariables() {
        var useful_links = 0;
        var section = text;
        
        if(categoryFilter.length > 0) section = categoryFilter;
        
        if(section.length > 1) {
            $('#linkSuggestions span').each(function() {
                if($(this).attr('class').indexOf('status_'+section) != -1) {
                    useful_links++;
                    $(this).css('display','');
                } else {
                    $(this).css('display','none');
                }
                
                
            });
        }
        
        if(useful_links > 0) 
            $('#linkSuggestions').css('display','');
        else $('#linkSuggestions').css('display','none');
        
        odd_row=false;
        $('#serverstatusvariables th.name').each(function() {
            if((textFilter == null || textFilter.exec($(this).text()))
                && (! alertFilter || $(this).next().find('span.attention').length>0)
                && (categoryFilter.length == 0 || $(this).parent().hasClass('s_'+categoryFilter))) {
                odd_row = ! odd_row;                    
                $(this).parent().css('display','');
                if(odd_row) {
                    $(this).parent().addClass('odd');
                    $(this).parent().removeClass('even');
                } else {
                    $(this).parent().addClass('even');
                    $(this).parent().removeClass('odd');
                }
            } else {
                $(this).parent().css('display','none');
            }
        });
    }
    
    // Provides a nicely formatted and sorted tooltip of each datapoint of the query statistics
    function sortedQueriesPointInfo(queries, lastQueries){
        var max, maxIdx, num=0;
        var queryKeys = new Array();
        var queryValues = new Array();
        var sumOther=0;
        var sumTotal=0;
        
        // Separate keys and values, then  sort them
        $.each(queries.pointInfo, function(key,value) {
            if(value-lastQueries.pointInfo[key] > 0) {
                queryKeys.push(key);
                queryValues.push(value-lastQueries.pointInfo[key]);
                sumTotal += value-lastQueries.pointInfo[key];
            }
        });
        var numQueries = queryKeys.length;
        var pointInfo = '<b>' + PMA_messages['strTotal'] + ': ' + sumTotal + '</b><br>';
        
        while(queryKeys.length > 0) {
            max = 0;
            for(var i=0; i < queryKeys.length; i++) {
                if(queryValues[i] > max) {
                    max = queryValues[i];
                    maxIdx = i;
                }
            }
            if(numQueries > 8 && num >= 6)
                sumOther += queryValues[maxIdx];
            else pointInfo += queryKeys[maxIdx].substr(4).replace('_',' ') + ': ' + queryValues[maxIdx] + '<br>'; 
            
            queryKeys.splice(maxIdx,1);
            queryValues.splice(maxIdx,1);
            num++;
        }
        
        if(sumOther>0) 
            pointInfo += PMA_messages['strOther'] + ': ' + sumOther;

        return pointInfo;
    }

    
    
    
    /**** Monitor charting implementation ****/
    /* Saves the previous ajax response for differential values */
    var oldChartData = null;
    // Holds about to created chart 
    var newChart = null;
    var chartSpacing;
    
    // Runtime parameter of the monitor
    var runtime = {
        // Holds all visible charts in the grid
        charts: null,
        // Current max points per chart (needed for auto calculation)
        gridMaxPoints: 20,
        // displayed time frame
        xmin: -1, 
        xmax: -1,
        // Stores the timeout handler so it can be cleared
        refreshTimeout: null,
        // Stores the GET request to refresh the charts
        refreshRequest: null,
        // Chart auto increment
        chartAI: 0,
        // To play/pause the monitor
        redrawCharts: false,
        // Object that contains a list of nodes that need to be retrieved from the server for chart updates
        dataList: []
    }
    
    var monitorSettings = null;
    
    var defaultMonitorSettings = {
        columns: 4,
        chartSize: { width: 295, height: 250 },
        // Max points in each chart. Settings it to 'auto' sets gridMaxPoints to (chartwidth - 40) / 12
        gridMaxPoints: 'auto', 
        /* Refresh rate of all grid charts in ms */
        gridRefresh: 5000
    }
    
    // Allows drag and drop rearrange and print/edit icons on charts
    var editMode = false;
    
    var presetCharts = {
        'cpu-WINNT': {
            title: PMA_messages['strSystemCPUUsage'],
            nodes: [{ dataType: 'cpu', name: 'loadavg', unit: '%'}]
        },
        'memory-WINNT': {
            title: PMA_messages['strSystemMemory'],
            nodes: [
                { dataType: 'memory', name: 'MemTotal', valueDivisor: 1024, unit: PMA_messages['strMiB'] }, 
                { dataType: 'memory', name: 'MemUsed', valueDivisor: 1024, unit: PMA_messages['strMiB']  }, 
            ]
        },
        'swap-WINNT': {
            title: PMA_messages['strSystemSwap'],
            nodes: [
                { dataType: 'memory', name: 'SwapTotal', valueDivisor: 1024, unit: PMA_messages['strMiB'] }, 
                { dataType: 'memory', name: 'SwapUsed', valueDivisor: 1024, unit: PMA_messages['strMiB'] }, 
            ]
        },
        'cpu-Linux': {
            title: PMA_messages['strSystemCPUUsage'],
            nodes: [
                { dataType: 'cpu', 
                  name: PMA_messages['strAverageLoad'], 
                  unit: '%',
                  transformFn: function(cur, prev) {
                      if(prev == null) return undefined;
                      var diff_total = cur.busy + cur.idle - (prev.busy + prev.idle);
                      var diff_idle = cur.idle - prev.idle;
                      return 100*(diff_total - diff_idle) / diff_total;
                  }
                }
            ]
        },
        'memory-Linux': {
            title: PMA_messages['strSystemMemory'],
            nodes: [
                { dataType: 'memory', name: 'MemUsed', valueDivisor: 1024, unit: PMA_messages['strMiB'] }, 
                { dataType: 'memory', name: 'Cached',  valueDivisor: 1024, unit: PMA_messages['strMiB'] }, 
                { dataType: 'memory', name: 'Buffers', valueDivisor: 1024, unit: PMA_messages['strMiB'] },
                { dataType: 'memory', name: 'MemFree', valueDivisor: 1024, unit: PMA_messages['strMiB'] },
            ],
            settings: {
                chart: {
                    type: 'area',
                    animation: false
                },
                plotOptions: {
                    area: {
                        stacking: 'percent'
                    }
                }
            }
        },
        'swap-Linux': {
            title: PMA_messages['strSystemSwap'],
            nodes: [
                { dataType: 'memory', name: 'SwapUsed',   valueDivisor: 1024, unit: PMA_messages['strMiB'] }, 
                { dataType: 'memory', name: 'SwapCached', valueDivisor: 1024, unit: PMA_messages['strMiB'] }, 
                { dataType: 'memory', name: 'SwapFree',   valueDivisor: 1024, unit: PMA_messages['strMiB'] }, 
            ],
            settings: {
                chart: {
                    type: 'area',
                    animation: false
                },
                plotOptions: {
                    area: {
                        stacking: 'percent'
                    }
                }
            }
        }
    }
    
    // Default setting
    defaultChartGrid = {
        'c0': {  title: PMA_messages['strQuestions'],
                 nodes: [{ dataType: 'statusvar', name: 'Questions', display: 'differential' }]
              },
         'c1': {
                 title: PMA_messages['strChartConnectionsTitle'],
                 nodes: [ { dataType: 'statusvar', name: 'Connections', display: 'differential' },
                          { dataType: 'proc', name: 'Processes'} ]
               },
         'c2': {
                 title: PMA_messages['strTraffic'],
                 nodes: [
                    { dataType: 'statusvar', name: 'Bytes_sent', display: 'differential', valueDivisor: 1024, unit: PMA_messages['strKiB'] },
                    { dataType: 'statusvar', name: 'Bytes_received', display: 'differential', valueDivisor: 1024, unit: PMA_messages['strKiB'] }
                 ]
         }
    };
    
    // Server is localhost => We can add cpu/memory/swap 
    if(server_db_isLocal) {
        defaultChartGrid['c3'] = presetCharts['cpu-' + server_os];
        defaultChartGrid['c4'] = presetCharts['memory-' + server_os];
        defaultChartGrid['c5'] = presetCharts['swap-' + server_os];
    }
    
    var gridbuttons = { 
        cogButton: {
            //enabled: true,
            symbol: 'url(' + pmaThemeImage  + 's_cog.png)',
            x: -36,
            symbolFill: '#B5C9DF',
            hoverSymbolFill: '#779ABF',
            _titleKey: 'settings',
            menuName: 'gridsettings',
            menuItems: [{
                textKey: 'editChart',
                onclick: function() {
                    alert('tbi');
                }
            }, {
                textKey: 'removeChart',
                onclick: function() {
                    removeChart(this);
                }
            }]
        }
    };
    
    Highcharts.setOptions({
        lang: {
            settings:    PMA_messages['strSettings'],
            removeChart: PMA_messages['strRemoveChart'],
            editChart:   PMA_messages['strEditChart']
        }
    });
    
    $('a[href="#rearrangeCharts"], a[href="#endChartEditMode"]').click(function() {
        editMode = !editMode;
        if($(this).attr('href') == '#endChartEditMode') editMode = false;
        
        // Icon graphics have zIndex 19,20 and 21. Let's just hope nothing else has the same zIndex
        $('table#chartGrid div svg').find('*[zIndex=20], *[zIndex=21], *[zIndex=19]').toggle(editMode)
        
        $('a[href="#endChartEditMode"]').toggle(editMode);
        
        if(editMode) {
            // Close the settings popup
            $('#statustabs_charting .popupContent').hide().removeClass('openedPopup');
            
            $("#chartGrid").sortableTable({
                ignoreRect: {
                    top: 8,
                    left: chartSize().width - 63,
                    width: 54,
                    height: 24
                },
                events: {
                    start: function() {
                      //  console.log('start.');
                    },
                    // Drop event. The drag child element is moved into the drop element
                    // and vice versa. So the parameters are switched.
                    drop: function(drag, drop, pos) { 
                        var dragKey, dropKey, dropRender;
                        var dragRender = $(drag).children().first().attr('id');
                        
                        if($(drop).children().length > 0)
                            dropRender = $(drop).children().first().attr('id');
                        
                        // Find the charts in the array
                        $.each(runtime.charts, function(key, value) {
                            if(value.chart.options.chart.renderTo == dragRender)
                                dragKey = key;
                            if(dropRender && value.chart.options.chart.renderTo == dropRender)
                                dropKey = key;
                        });
                        
                        // Case 1: drag and drop are charts -> Switch keys
                        if(dropKey) {
                            if(dragKey) {
                                dragChart = runtime.charts[dragKey];
                                runtime.charts[dragKey] = runtime.charts[dropKey];
                                runtime.charts[dropKey] = dragChart;
                            } else {
                                // Case 2: drop is a empty cell => just completely rebuild the ids
                                var keys = [];
                                var dropKeyNum = parseInt(dropKey.substr(1));
                                var insertBefore = pos.col + pos.row * monitorSettings.columns;
                                var values = [];
                                var newChartList = {};
                                var c = 0;
                                    
                                $.each(runtime.charts, function(key, value) {
                                    if(key != dropKey)
                                        keys.push(key);
                                });
                                
                                keys.sort();
                                
                                // Rebuilds all ids, with the dragged chart correctly inserted
                                for(var i=0; i<keys.length; i++) {
                                    if(keys[i] == insertBefore) {
                                        newChartList['c' + (c++)] = runtime.charts[dropKey];
                                        insertBefore = -1; // Insert ok
                                    }
                                    newChartList['c' + (c++)] = runtime.charts[keys[i]];
                                }
                                
                                // Not inserted => put at the end
                                if(insertBefore != -1)
                                    newChartList['c' + (c++)] = runtime.charts[dropKey];
                                
                                runtime.charts = newChartList;
                            }
                            
                            saveMonitor();
                        }
                    }
                }
            });
           
        } else {
            $("#chartGrid").sortableTable('destroy');
            saveMonitor(); // Save settings
        }
        
        return false;
    });
    
    // global settings
    $('div#statustabs_charting div.popupContent select[name="chartColumns"]').change(function() {
        monitorSettings.columns = parseInt(this.value);
        
        var newSize = chartSize();
        
        // Empty cells should keep their size so you can drop onto them
        $('table#chartGrid tr td').css('width',newSize.width + 'px');
        
        /* Reorder all charts that it fills all column cells */
        var numColumns;
        var $tr = $('table#chartGrid tr:first');
        var row=0;
        while($tr.length != 0) {
            numColumns = 1;
            // To many cells in one row => put into next row
            $tr.find('td').each(function() {
                if(numColumns > monitorSettings.columns) {
                    if($tr.next().length == 0) $tr.after('<tr></tr>');
                    $tr.next().prepend($(this));
                }
                numColumns++;
            });
            
            // To little cells in one row => for each cell to little, move all cells backwards by 1
            if($tr.next().length > 0) {
                var cnt = monitorSettings.columns - $tr.find('td').length;
                for(var i=0; i < cnt; i++) {
                    $tr.append($tr.next().find('td:first'));
                    $tr.nextAll().each(function() {
                        if($(this).next().length != 0)
                            $(this).append($(this).next().find('td:first'));
                    });
                }
            }
            
            $tr = $tr.next();
            row++;
        }
        
        /* Apply new chart size to all charts */
        $.each(runtime.charts, function(key, value) {
            value.chart.setSize(
                newSize.width,
                newSize.height, 
                false
            );
        });
        
        if(monitorSettings.gridMaxPoints == 'auto')
            runtime.gridMaxPoints = Math.round((newSize.width - 40) / 12);
        
        runtime.xmin = new Date().getTime() - server_time_diff - runtime.gridMaxPoints * monitorSettings.gridRefresh;
        runtime.xmax = new Date().getTime() - server_time_diff + monitorSettings.gridRefresh;
        
        if(editMode)
            $("#chartGrid").sortableTable('refresh');
        
        saveMonitor(); // Save settings
    });
    
    $('div#statustabs_charting div.popupContent select[name="gridChartRefresh"]').change(function() {
        monitorSettings.gridRefresh = parseInt(this.value) * 1000;
        clearTimeout(runtime.refreshTimeout);
        
        if(runtime.refreshRequest)
            runtime.refreshRequest.abort();
        
        runtime.xmin = new Date().getTime() - server_time_diff - runtime.gridMaxPoints * monitorSettings.gridRefresh;
        runtime.xmax = new Date().getTime() - server_time_diff + monitorSettings.gridRefresh;
        
        $.each(runtime.charts, function(key, value) {
            value.chart.xAxis[0].setExtremes(runtime.xmin, runtime.xmax, false);
        });
        
        runtime.refreshTimeout = setTimeout(refreshChartGrid, monitorSettings.gridRefresh);
        
        saveMonitor(); // Save settings
    });
    
    $('a[href="#addNewChart"]').click(function() {
        var dlgButtons = { };
        
        dlgButtons[PMA_messages['strAddChart']] = function() {
            var type = $('input[name="chartType"]:checked').val();
            
            if(type == 'cpu' || type == 'memory' || type=='swap')
                newChart = presetCharts[type + '-' + server_os];
            else {
                if(! newChart || ! newChart.nodes || newChart.nodes.length == 0) {
                    alert(PMA_messages['strAddOneSeriesWarning']);
                    return;
                }
            }
            
            newChart.title = $('input[name="chartTitle"]').attr('value');
            // Add a cloned object to the chart grid
            addChart($.extend(true, {}, newChart));
            
            newChart = null;
                
            saveMonitor(); // Save settings

            $(this).dialog("close");
        }
        
        dlgButtons[PMA_messages['strClose']] = function() {
            newChart = null;
            $('span#clearSeriesLink').hide();
            $('#seriesPreview').html('');
            $(this).dialog("close");
        }
        
        $('div#addChartDialog').dialog({
            width:'auto',
            height:'auto',
            buttons: dlgButtons
        });
        
        $('div#addChartDialog #seriesPreview').html('<i>' + PMA_messages['strNone'] + '</i>');
        
        return false;
    });
    
    $('a[href="#pauseCharts"]').click(function() {
        runtime.redrawCharts = ! runtime.redrawCharts;
        if(! runtime.redrawCharts)
<<<<<<< HEAD
            $(this).html('<img src="' + pmaThemeImage + 'play.png" alt="" /> ' + PMA_messages['strResumeMonitor']);
        else {
            $(this).html('<img src="' + pmaThemeImage + 'pause.png" alt="" /> ' + PMA_messages['strPauseMonitor']);
=======
            $(this).html('<img src="themes/dot.gif" class="icon ic_play" alt="" /> ' + PMA_messages['strResumeMonitor']);
        else {
            $(this).html('<img src="themes/dot.gif" class="icon ic_pause" alt="" /> ' + PMA_messages['strPauseMonitor']);
>>>>>>> a4064cd8
            if(runtime.charts == null) {
                initGrid();
                $('a[href="#settingsPopup"]').show();
            }
        }
        return false;
    });
    
    $('a[href="#monitorInstructionsDialog"]').click(function() {
        var $dialog = $('div#monitorInstructionsDialog');
        
        $dialog.dialog({
            width: 595,
            height: 'auto'
        }).find('img.ajaxIcon').show();
        
        var loadLogVars = function(getvars) {
            vars = { ajax_request: true, logging_vars: true };
            if(getvars) $.extend(vars,getvars);
            
            $.get('server_status.php?' + url_query, vars,
                function(data) {
                    var logVars = $.parseJSON(data),
<<<<<<< HEAD
                        icon = 's_success.png', msg='', str='';
=======
                        icon = 'ic_s_success', msg='', str='';
>>>>>>> a4064cd8
                    
                    if(logVars['general_log'] == 'ON') {
                        if(logVars['slow_query_log'] == 'ON') 
                            msg = PMA_messages['strBothLogOn'];
                        else 
                            msg = PMA_messages['strGenLogOn'];
                    }
                    
                    if(msg.length == 0 && logVars['slow_query_log'] == 'ON') {
                        msg = PMA_messages['strSlowLogOn'];
                    }
                    
                    if(msg.length == 0) {
<<<<<<< HEAD
                        icon = 's_error.png';
=======
                        icon = 'ic_s_error';
>>>>>>> a4064cd8
                        msg = PMA_messages['strBothLogOff'];
                    }
                    
                    str = '<b>' + PMA_messages['strCurrentSettings'] + '</b><br><div class="smallIndent">';
<<<<<<< HEAD
                    str += '<img src="' + pmaThemeImage + icon + '" alt=""/> ' + msg + '<br />';
                    
                    if(logVars['log_output'] != 'TABLE')
                        str += '<img src="' + pmaThemeImage + 's_error.png" alt=""/> ' + PMA_messages['strLogOutNotTable'] + '<br />';
                    else 
                        str += '<img src="' + pmaThemeImage + 's_success.png" alt=""/> ' + PMA_messages['strLogOutIsTable'] + '<br />';
                    
                    if(logVars['slow_query_log'] == 'ON') {
                        if(logVars['long_query_time'] > 2)
                            str += '<img src="' + pmaThemeImage + 's_attention.png" alt=""/> '
=======
                    str += '<img src="themes/dot.gif" class="icon ' + icon + '" alt=""/> ' + msg + '<br />';
                    
                    if(logVars['log_output'] != 'TABLE')
                        str += '<img src="themes/dot.gif" class="icon ic_s_error" alt=""/> ' + PMA_messages['strLogOutNotTable'] + '<br />';
                    else 
                        str += '<img src="themes/dot.gif" class="icon ic_s_success" alt=""/> ' + PMA_messages['strLogOutIsTable'] + '<br />';
                    
                    if(logVars['slow_query_log'] == 'ON') {
                        if(logVars['long_query_time'] > 2)
                            str += '<img src="themes/dot.gif" class="icon ic_s_attention" alt=""/> '
>>>>>>> a4064cd8
                                + $.sprintf(PMA_messages['strSmallerLongQueryTimeAdvice'], logVars['long_query_time'])
                                + '<br />';
                        
                        if(logVars['long_query_time'] < 2)
<<<<<<< HEAD
                            str += '<img src="' + pmaThemeImage + 's_success.png" alt=""/> '
=======
                            str += '<img src="themes/dot.gif" class="icon ic_s_success" alt=""/> '
>>>>>>> a4064cd8
                                + $.sprintf(PMA_messages['strLongQueryTimeSet'], logVars['long_query_time'])
                                + '<br />';
                    }
                    
                    str += '</div>';
                    
                    if(is_superuser) {
                        str += '<p></p><b>Change settings</b>';
                        str += '<div class="smallIndent">';
                        str += PMA_messages['strSettingsAppliedGlobal'] + '<br/>';
                        
                        var varValue = 'TABLE';
                        if(logVars['log_output'] == 'TABLE') varValue = 'FILE';
                        
                        str += '- <a class="set" href="#log_output-' + varValue + '">'
                            + $.sprintf(PMA_messages['strSetLogOutput'], varValue)
                            + ' </a><br />';
                        
                        if(logVars['general_log'] != 'ON')
                            str += '- <a class="set" href="#general_log-ON">' 
                                + $.sprintf(PMA_messages['strEnableVar'], 'general_log') 
                                + ' </a><br />';
                        else 
                            str += '- <a class="set" href="#general_log-OFF">' 
                                + $.sprintf(PMA_messages['strDisableVar'], 'general_log') 
                                + ' </a><br />';
                        
                        if(logVars['slow_query_log'] != 'ON')
                            str += '- <a class="set" href="#slow_query_log-ON">' 
                                +  $.sprintf(PMA_messages['strEnableVar'], 'slow_query_log')
                                + ' </a><br />';
                        else 
                            str += '- <a class="set" href="#slow_query_log-OFF">' 
                                +  $.sprintf(PMA_messages['strDisableVar'], 'slow_query_log')
                                + ' </a><br />';
                        
                        
                        varValue = 5;
                        if(logVars['long_query_time'] > 2) varValue = 1;
                        
                        str += '- <a class="set" href="#long_query_time-' + varValue + '">' 
                            + $.sprintf(PMA_messages['setSetLongQueryTime'], varValue)
                            + ' </a><br />';
                            
                    } else 
                        str += PMA_messages['strNoSuperUser'] + '<br/>';
                    
                    str += '</div>';
                    
                    $dialog.find('div.monitorUse').toggle(
                        logVars['log_output'] == 'TABLE' && (logVars['slow_query_log'] == 'ON' || logVars['general_log'] == 'ON')
                    );
                    
                    $dialog.find('div.ajaxContent').html(str);
                    $dialog.find('img.ajaxIcon').hide();
                    $dialog.find('a.set').click(function() {
                        var nameValue = $(this).attr('href').split('-');
                        loadLogVars({ varName: nameValue[0].substr(1), varValue: nameValue[1]});
                        $dialog.find('img.ajaxIcon').show();
                    });
                }
            );
        }
        
        
        loadLogVars();
        
        return false;
    });
    
    $('input[name="chartType"]').change(function() {
        $('#chartVariableSettings').toggle(this.checked && this.value == 'variable');
        var title = $('input[name="chartTitle"]').attr('value');
        if(title == PMA_messages['strChartTitle'] || title == $('label[for="'+$('input[name="chartTitle"]').data('lastRadio')+'"]').text()) {
            $('input[name="chartTitle"]').data('lastRadio',$(this).attr('id'));
            $('input[name="chartTitle"]').attr('value',$('label[for="'+$(this).attr('id')+'"]').text());
        }
        
    });
    
    $('input[name="useDivisor"]').change(function() {
        $('span.divisorInput').toggle(this.checked);
    });
    $('input[name="useUnit"]').change(function() {
        $('span.unitInput').toggle(this.checked);
    });
    
    $('select[name="varChartList"]').change(function () {
        if(this.selectedIndex!=0)
            $('#variableInput').attr('value',this.value);
    });
    
    $('a[href="#kibDivisor"]').click(function() {
        $('input[name="valueDivisor"]').attr('value',1024);
        $('input[name="valueUnit"]').attr('value',PMA_messages['strKiB']);
        $('span.unitInput').toggle(true);
        $('input[name="useUnit"]').prop('checked',true);
        return false;
    });
    
    $('a[href="#mibDivisor"]').click(function() {
        $('input[name="valueDivisor"]').attr('value',1024*1024);
        $('input[name="valueUnit"]').attr('value',PMA_messages['strMiB']);
        $('span.unitInput').toggle(true);
        $('input[name="useUnit"]').prop('checked',true);
        return false;
    });
    
    $('a[href="#submitClearSeries"]').click(function() {
        $('#seriesPreview').html('<i>' + PMA_messages['strNone'] + '</i>');
        newChart = null;
        $('span#clearSeriesLink').hide();
    });
    
    $('a[href="#submitAddSeries"]').click(function() {
        if($('input#variableInput').attr('value').length == 0) return false;
        
        if(newChart == null) {
            $('#seriesPreview').html('');
        
            newChart = {
                title: $('input[name="chartTitle"]').attr('value'),
                nodes: []
            }
        }
        
        var serie = {
            dataType:'statusvar',
            name: $('input#variableInput').attr('value'),
            display: $('input[name="differentialValue"]').attr('checked') ? 'differential' : '',
        };
        
        if(serie.name == 'Processes') serie.dataType='proc';
        
        if($('input[name="useDivisor"]').attr('checked')) 
            serie.valueDivisor = parseInt($('input[name="valueDivisor"]').attr('value'));

        if($('input[name="useUnit"]').attr('checked'))
            serie.unit = $('input[name="valueUnit"]').attr('value');
        
        
        
        var str = serie.display == 'differential' ? ', ' + PMA_messages['strDifferential'] : '';
        str += serie.valueDivisor ? (', ' + $.sprintf(PMA_messages['strDividedBy'], serie.valueDivisor)) : '';
        
        $('#seriesPreview').append('- ' + serie.name + str + '<br>');
        
        newChart.nodes.push(serie);
        
        $('input#variableInput').attr('value','');
        $('input[name="differentialValue"]').attr('checked',true);
        $('input[name="useDivisor"]').attr('checked',false);
        $('input[name="useUnit"]').attr('checked',false);
        $('input[name="useDivisor"]').trigger('change');
        $('input[name="useUnit"]').trigger('change');
        $('select[name="varChartList"]').get(0).selectedIndex=0;
        
        $('span#clearSeriesLink').show();

        return false;
    });
    
    $("input#variableInput").autocomplete({
            source: variableNames
    });
    
    
    function initGrid() {
        var settings;
        var series;

        /* Apply default values & config */
        if(window.localStorage) {
            if(window.localStorage['monitorCharts'])
                runtime.charts = $.parseJSON(window.localStorage['monitorCharts']);
            if(window.localStorage['monitorSettings'])
                monitorSettings = $.parseJSON(window.localStorage['monitorSettings']);
            
            $('a[href="#clearMonitorConfig"]').toggle(runtime.charts != null);
        }
        
        if(runtime.charts == null)
            runtime.charts = defaultChartGrid;
        if(monitorSettings == null)
            monitorSettings = defaultMonitorSettings;
         
        $('select[name="gridChartRefresh"]').attr('value',monitorSettings.gridRefresh / 1000);
        $('select[name="chartColumns"]').attr('value',monitorSettings.columns);
        
        if(monitorSettings.gridMaxPoints == 'auto')
            runtime.gridMaxPoints = Math.round((monitorSettings.chartSize.width - 40) / 12);
        else 
            runtime.gridMaxPoints = monitorSettings.gridMaxPoints;
        
        runtime.xmin = new Date().getTime() - server_time_diff - runtime.gridMaxPoints * monitorSettings.gridRefresh;
        runtime.xmax = new Date().getTime() - server_time_diff + monitorSettings.gridRefresh;

        /* Calculate how much spacing there is between each chart */
        $('table#chartGrid').html('<tr><td></td><td></td></tr><tr><td></td><td></td></tr>');
        chartSpacing = {
            width: $('table#chartGrid td:nth-child(2)').offset().left - $('table#chartGrid td:nth-child(1)').offset().left,
            height: $('table#chartGrid tr:nth-child(2) td:nth-child(2)').offset().top - $('table#chartGrid tr:nth-child(1) td:nth-child(1)').offset().top
        }
        $('table#chartGrid').html('');
        
        /* Add all charts - in correct order */
        var keys = [];
        $.each(runtime.charts, function(key, value) {
            keys.push(key);
        });
        keys.sort();
        for(var i=0; i<keys.length; i++)
            addChart(runtime.charts[keys[i]],true);
        
        /* Fill in missing cells */
        var numCharts = $('table#chartGrid .monitorChart').length;
        var numMissingCells = (monitorSettings.columns - numCharts % monitorSettings.columns) % monitorSettings.columns;
        for(var i=0; i < numMissingCells; i++) {
            $('table#chartGrid tr:last').append('<td></td>');
        }
        
        // Empty cells should keep their size so you can drop onto them
        $('table#chartGrid tr td').css('width',chartSize().width + 'px');

        
        buildRequiredDataList();
        refreshChartGrid();
    }
    
    function chartSize() {
        var wdt = $('div#logTable').innerWidth() / monitorSettings.columns - (monitorSettings.columns - 1) * chartSpacing.width;
        return {
            width: wdt,
            height: 0.75 * wdt
        }
    }
    
    function addChart(chartObj, initialize) {
        series = [];
        for(var j=0; j<chartObj.nodes.length; j++)
            series.push(chartObj.nodes[j]);
        
        settings = {
            chart: {
                renderTo: 'gridchart' + runtime.chartAI,
                width: chartSize().width,
                height: chartSize().height,
                marginRight: 5,
                zoomType: 'x',
                events: {
                    selection: function(event) {
                        if(editMode) return false;
                        
                        var extremesObject = event.xAxis[0], 
                            min = extremesObject.min,
                            max = extremesObject.max;
                        
                        $('#logAnalyseDialog').html(
                            '<p>' + PMA_messages['strSelectedTimeRange']
<<<<<<< HEAD
                            + Highcharts.dateFormat('%H:%M:%S',new Date(min)) + ' - ' 
                            + Highcharts.dateFormat('%H:%M:%S',new Date(max)) + '</p>'
=======
                            + '<input type="text" name="dateStart" class="datetimefield" value="' + Highcharts.dateFormat('%Y-%m-%d %H:%M:%S',new Date(min)) + '" /> - ' 
                            + '<input type="text" name="dateEnd" class="datetimefield" value="' + Highcharts.dateFormat('%Y-%m-%d %H:%M:%S',new Date(max)) + '" /></p>'
>>>>>>> a4064cd8
                            + '<input type="checkbox" id="groupInserts" value="1" checked="checked" />'
                            + '<label for="groupData">' + PMA_messages['strGroupInserts'] + '</label>'
                            + PMA_messages['strLogAnalyseInfo']
                        );
                        
<<<<<<< HEAD
                        var dlgBtns = { };
                        
                        dlgBtns[PMA_messages['strFromSlowLog']] = function() {
                            loadLogStatistics(
                                { src: 'slow', start: min, end: max, groupInserts: $('input#groupInserts').attr('checked') } 
                            );
=======
                        PMA_addDatepicker($('#logAnalyseDialog').find('input[name="dateStart"],input[name="dateEnd"]'), { 
                            showOn: 'focus',
                            beforeShow: function() {
                                // Fix wrong timepicker z-index, doesn't work without timeout
                                setTimeout(function() {
                                    $('#ui-timepicker-div').css('z-index',$('#ui-datepicker-div').css('z-index')) 
                                },0);
                            }
                        });
                        
                        var dlgBtns = { };
                        
                        dlgBtns[PMA_messages['strFromSlowLog']] = function() {
                            var dateStart = Date.parse($('#logAnalyseDialog input[name="dateStart"]').attr('value')) || min;
                            var dateEnd = Date.parse($('#logAnalyseDialog input[name="dateEnd"]').attr('value')) || max;
                            
                            loadLogStatistics(
                                { src: 'slow', start: dateStart, end: dateEnd, groupInserts: $('input#groupInserts').attr('checked') } 
                            );
                                
                            $('#logAnalyseDialog').find('dateStart,dateEnd').datepicker('destroy');
>>>>>>> a4064cd8
                            
                            $(this).dialog("close");
                        }
                        
                        dlgBtns[PMA_messages['strFromGeneralLog']] = function() {
<<<<<<< HEAD
                            loadLogStatistics(
                                { src: 'general', start: min, end: max, groupInserts: $('input#groupInserts').attr('checked') }
                            );
=======
                            var dateStart = Date.parse($('#logAnalyseDialog input[name="dateStart"]').attr('value')) || min;
                            var dateEnd = Date.parse($('#logAnalyseDialog input[name="dateEnd"]').attr('value')) || max;
                            
                            loadLogStatistics(
                                { src: 'general', start: dateStart, end: dateEnd, groupInserts: $('input#groupInserts').attr('checked') }
                            );
                                
                            $('#logAnalyseDialog').find('dateStart,dateEnd').datepicker('destroy');
>>>>>>> a4064cd8
                            
                            $(this).dialog("close");
                        }
                        
                        $('#logAnalyseDialog').dialog({
                            width: 'auto',
                            height: 'auto',
                            buttons: dlgBtns
                        });
                        
                        return false;
                    }
                }
            },
            xAxis: {
                min: runtime.xmin,
                max: runtime.xmax
            },

            yAxis: {
                title: {
                    text: ''
                }
            },
            tooltip: {
                formatter: function() {
                        var s = '<b>'+Highcharts.dateFormat('%H:%M:%S', this.x)+'</b>';
                    
                        $.each(this.points, function(i, point) {
                            s += '<br/><span style="color:'+point.series.color+'">'+ point.series.name +':</span> '+
                                ((parseInt(point.y) == point.y) ? point.y : Highcharts.numberFormat(this.y, 2)) + ' ' + (point.series.options.unit || '');
                        });
                        
                        return s;
                },
                shared: true
            },
            legend: {
                enabled: false
            },
            series: series,
            buttons: gridbuttons,
            title: { text: chartObj.title },
        };
        
        if(chartObj.settings)
            $.extend(true,settings,chartObj.settings);
                
        if($('#'+settings.chart.renderTo).length==0) {
            var numCharts = $('table#chartGrid .monitorChart').length;
    
            if(numCharts == 0 || !( numCharts % monitorSettings.columns))
                $('table#chartGrid').append('<tr></tr>');
            
            $('table#chartGrid tr:last').append('<td><div class="ui-state-default monitorChart" id="'+settings.chart.renderTo+'"></div></td>');
        }
        
        chartObj.chart = PMA_createChart(settings);
        chartObj.numPoints = 0;
        
        if(initialize != true) {
            runtime.charts['c'+runtime.chartAI] = chartObj;
            buildRequiredDataList();
        }
        
        // Edit,Print icon only in edit mode
        $('table#chartGrid div svg').find('*[zIndex=20], *[zIndex=21], *[zIndex=19]').toggle(editMode)
        
        runtime.chartAI++;
    }
    
    function removeChart(chartObj) {
        var htmlnode = chartObj.options.chart.renderTo;
        if(! htmlnode ) return;
        
        
        $.each(runtime.charts, function(key, value) {
            if(value.chart.options.chart.renderTo == htmlnode) {
                delete runtime.charts[key];
                return false;
            }
        });
        
        buildRequiredDataList();
        
        // Using settimeout() because clicking the remove link fires an onclick event 
        // which throws an error when the chart is destroyed
        setTimeout(function() {
            chartObj.destroy();
            $('li#' + htmlnode).remove();
        },10);
        
        saveMonitor(); // Save settings
    }
    
    function refreshChartGrid() {
        /* Send to server */
        runtime.refreshRequest = $.post('server_status.php?'+url_query, { ajax_request: true, chart_data: 1, type: 'chartgrid', requiredData: $.toJSON(runtime.dataList) },function(data) {
            var chartData = $.parseJSON(data);
            var value, i=0;
            var diff;
    
            /* Update values in each graph */
            $.each(runtime.charts, function(orderKey, elem) {
                var key = elem.chartID;
                // If newly added chart, we have no data for it yet
                if(! chartData[key]) return;
                // Draw all points
                for(var j=0; j < elem.nodes.length; j++) {
                    value = chartData[key][j].y;

                    if(i==0 && j==0) {
                        if(oldChartData==null) diff = chartData.x - runtime.xmax;
                        else diff = parseInt(chartData.x - oldChartData.x);
                        
                        runtime.xmin+= diff;
                        runtime.xmax+= diff;
                    }
                    
                    elem.chart.xAxis[0].setExtremes(runtime.xmin, runtime.xmax, false);
                    
                    if(elem.nodes[j].display == 'differential') {
                        if(oldChartData == null || oldChartData[key] == null) continue;
                        value -= oldChartData[key][j].y;
                    }
                    
                    if(elem.nodes[j].valueDivisor)
                        value = value / elem.nodes[j].valueDivisor;

                    if(elem.nodes[j].transformFn) {
                        value = elem.nodes[j].transformFn(
                            chartData[key][j],
                            (oldChartData == null) ? null : oldChartData[key][j]
                        );
                    }
                    
                    if(value != undefined)
                        elem.chart.series[j].addPoint(
                            {  x: chartData.x, y: value },
                            false, 
                            elem.numPoints >= runtime.gridMaxPoints
                        );
                }
                
                i++;
                
                runtime.charts[orderKey].numPoints++;
                if(runtime.redrawCharts)
                    elem.chart.redraw();
            });
            
            oldChartData = chartData;
            
            runtime.refreshTimeout = setTimeout(refreshChartGrid, monitorSettings.gridRefresh);
        });
    }
    
    /* Build list of nodes that need to be retrieved */
    function buildRequiredDataList() {
        runtime.dataList = {};
        // Store an own id, because the property name is subject of reordering, thus destroying our mapping with runtime.charts <=> runtime.dataList
        var chartID = 0;
        $.each(runtime.charts, function(key, chart) {
            runtime.dataList[chartID] = chart.nodes;
            runtime.charts[key].chartID = chartID;
            chartID++;
        });
    }
    
    function loadLogStatistics(opts) {
        var tableStr = '';
        var logRequest = null;
        var groupInsert = false;
        
        if(opts.groupInserts)
            groupInserts = true;
        
        $('#loadingLogsDialog').html(PMA_messages['strAnalysingLogs'] + ' <img class="ajaxIcon" src="' + pmaThemeImage + 'ajax_clock_small.gif" alt="">');

        $('#loadingLogsDialog').dialog({
            width: 'auto',
            height: 'auto',
            buttons: {
                'Cancel request': function() {
                    if(logRequest != null) 
                        logRequest.abort();
                    
                    $(this).dialog("close"); 
                }
            }
        });
        
        
        var formatValue = function(name, value) {
            switch(name) {
                case 'user_host': 
                    return value.replace(/(\[.*?\])+/g,'');
            }
            return value;
        }
        
        logRequest = $.get('server_status.php?'+url_query, 
            { ajax_request: true, log_data: 1, type: opts.src, time_start: Math.round(opts.start / 1000), time_end: Math.round(opts.end / 1000), groupInserts: groupInserts },
            function(data) { 
                var data = $.parseJSON(data);
                var rows = data.rows;
                var cols = new Array();
                
                if(rows.length != 0) {
                    tableStr = '<table border="0" class="sortable">';
                    
                    for(var i=0; i < rows.length; i++) {
                        if(i == 0) {
                            tableStr += '<thead>';
                            $.each(rows[0],function(key, value) {
                                cols.push(key);
                            });
                            tableStr += '<tr><th class="nowrap">' + cols.join('</th><th class="nowrap">') + '</th></tr>';
                            tableStr += '</thead><tbody>';
                        }
                        
                        tableStr += '<tr>';
                        for(var j=0; j < cols.length; j++)
                            tableStr += '<td>' + formatValue(cols[j], rows[i][cols[j]]) + '</td>';
                        tableStr += '</tr>';    
                    }
<<<<<<< HEAD
                    
                    tableStr+='</tbody></table>';
                    
=======

                    tableStr += '</tbody><tfoot>';
                    tableStr += '<tr><th colspan="' + (cols.length - 1) + '">Sum of grouped rows: '+ data.numRows +'<span style="float:right">Total:</span></th><th align="right">' + data.sum.TOTAL + '</th></tr>';
                    tableStr += '</tfoot></table>';
            
>>>>>>> a4064cd8
                    $('#logTable').html(tableStr);
                    
                    // Append a tooltip to the count column, if there exist one
                    if($('#logTable th:last').html() == '#') {
<<<<<<< HEAD
                        $('#logTable th:last').append('&nbsp;<img class="qroupedQueryInfoIcon" src="' + pmaThemeImage + 'b_docs.png" alt="" />');
=======
                        $('#logTable th:last').append('&nbsp;<img class="qroupedQueryInfoIcon icon ic_b_docs" src="themes/dot.gif" alt="" />');
>>>>>>> a4064cd8
                    
                        var qtipContent = PMA_messages['strCountColumnExplanation'];
                        if(groupInserts) qtipContent += '<p>' + PMA_messages['strMoreCountColumnExplanation'] + '</p>';
                        
                        $('img.qroupedQueryInfoIcon').qtip({
                            content: qtipContent,
                            position: {
                                corner: {
                                    target: 'bottomMiddle',
                                    tooltip: 'topRight'
                                }
                                
                            },
                            hide: { delay: 1000 }
                        })
                    }
                    
<<<<<<< HEAD
=======
                    
                    
>>>>>>> a4064cd8
                    $('div#logTable table').tablesorter({
                        sortList: [[0,1]],
                        widgets: ['zebra']
                    });
                    
                    $('div#logTable table thead th')
<<<<<<< HEAD
                        .append('<img class="sortableIcon" src="' + pmaThemeImage + 'cleardot.gif" alt="">');
=======
                        .append('<img class="icon sortableIcon" src="themes/dot.gif" alt="">');
>>>>>>> a4064cd8

                    
                    $('#loadingLogsDialog').html('<p>' + PMA_messages['strLogDataLoaded'] + '</p>');
                    $.each(data.sum, function(key, value) {
                        key = key.charAt(0).toUpperCase() + key.slice(1).toLowerCase();
                        if(key == 'Total') key = '<b>' + key + '</b>';
                        $('#loadingLogsDialog').append(key + ': ' + value + '<br/>');
                    });
                    
<<<<<<< HEAD
=======
                    if(data.numRows > 12) {
                        $('div#logTable').prepend(
                            '<fieldset id="logDataFilter">' +
                            '	<legend>Filters</legend>' +
                            '	<div class="formelement">' +
                            '		<label for="filterQueryText">Filter queries by word/regexp:</label>' +
                            '		<input name="filterQueryText" type="text" id="filterQueryText" style="vertical-align: baseline;" />' +
                            ((data.numRows > 250) ? ' <button name="startFilterQueryText" id="startFilterQueryText">Filter</button>' : '') +                        
                            '	</div>' +
                            '</fieldset>'
                        );
                        
                        if(data.numRows > 250) {
                            $('div#logTable button#startFilterQueryText').click(filterQueries);
                        } else {
                            $('div#logTable input#filterQueryText').keyup(filterQueries);
                        }
                        
                        function filterQueries() {
                            var odd_row=false, cell, textFilter;
                            var val = $('div#logTable input#filterQueryText').val();
                            
                            if(val.length == 0) textFilter = null;
                            else textFilter = new RegExp(val, 'i');
                            
                            var rowSum = 0, totalSum = 0;
                            
                            $('div#logTable table tbody tr').each(function() {
                                // We just assume the sql text is always in the second last column
                                cell = $(this).children(':nth-child(' + (cols.length - 1) + ')');
                                
                                if(textFilter==null || textFilter.exec(cell.text())) {
                                    // And that total count is right of the sql text
                                    totalSum += parseInt(cell.next().text());
                                    rowSum ++;
                                    
                                    odd_row = !odd_row;    
                                    $(this).css('display','');
                                    if(odd_row) {
                                        $(this).addClass('odd');
                                        $(this).removeClass('even');
                                    } else {
                                        $(this).addClass('even');
                                        $(this).removeClass('odd');
                                    }
                                } else {
                                    $(this).css('display','none');
                                }
                            });
                            
                            
                            $('div#logTable table tfoot tr')
                                .html('<th colspan="' + (cols.length - 1) + 
                                    '">Sum of grouped rows: '+ rowSum +'<span style="float:right">Total:</span></th><th align="right">' + 
                                     totalSum + '</th>');
                        };
                    }
                    
>>>>>>> a4064cd8
                    var dlgBtns = {};
                    dlgBtns[PMA_messages['strJumpToTable']] = function() { 
                        $(this).dialog("close"); 
                        $(document).scrollTop($('div#logTable').offset().top);
                    }
                    
                    $('#loadingLogsDialog').dialog( "option", "buttons", dlgBtns);
                    
                } else {
                    $('#loadingLogsDialog').html('<p>' + PMA_messages['strNoDataFound'] + '</p>');
                    
                    var dlgBtns = {};
                    dlgBtns[PMA_messages['strClose']] = function() { 
                        $(this).dialog("close"); 
                    }
                    
                    $('#loadingLogsDialog').dialog( "option", "buttons", dlgBtns );
                }
            }
        );
    }
    
    function saveMonitor() {
        var gridCopy = {};
            
        $.each(runtime.charts, function(key, elem) {
            gridCopy[key] = {};
            gridCopy[key].nodes = elem.nodes;
            gridCopy[key].settings = elem.settings;
            gridCopy[key].title = elem.title;
        });
        
        if(window.localStorage) {
            window.localStorage['monitorCharts'] = $.toJSON(gridCopy);
            window.localStorage['monitorSettings'] = $.toJSON(monitorSettings);
        }
        
        $('a[href="#clearMonitorConfig"]').show();
    }
    
    $('a[href="#clearMonitorConfig"]').click(function() {
        window.localStorage.removeItem('monitorCharts');
        window.localStorage.removeItem('monitorSettings');
        $(this).hide();
    });
    
});<|MERGE_RESOLUTION|>--- conflicted
+++ resolved
@@ -439,11 +439,7 @@
                     });
                     
                 $('#serverstatusqueriesdetails tr:first th')
-<<<<<<< HEAD
-                    .append('<img class="sortableIcon" src="' + pmaThemeImage + 'cleardot.gif" alt="">');
-=======
                     .append('<img class="icon sortableIcon" src="themes/dot.gif" alt="">');
->>>>>>> a4064cd8
                     
                 break;
             
@@ -457,11 +453,7 @@
                     });
                     
                 $('#serverstatusvariables tr:first th')
-<<<<<<< HEAD
-                    .append('<img class="sortableIcon" src="' + pmaThemeImage + 'cleardot.gif" alt="">');
-=======
                     .append('<img class="icon sortableIcon" src="themes/dot.gif" alt="">');
->>>>>>> a4064cd8
                     
                 break;
         }
@@ -950,15 +942,9 @@
     $('a[href="#pauseCharts"]').click(function() {
         runtime.redrawCharts = ! runtime.redrawCharts;
         if(! runtime.redrawCharts)
-<<<<<<< HEAD
-            $(this).html('<img src="' + pmaThemeImage + 'play.png" alt="" /> ' + PMA_messages['strResumeMonitor']);
-        else {
-            $(this).html('<img src="' + pmaThemeImage + 'pause.png" alt="" /> ' + PMA_messages['strPauseMonitor']);
-=======
             $(this).html('<img src="themes/dot.gif" class="icon ic_play" alt="" /> ' + PMA_messages['strResumeMonitor']);
         else {
             $(this).html('<img src="themes/dot.gif" class="icon ic_pause" alt="" /> ' + PMA_messages['strPauseMonitor']);
->>>>>>> a4064cd8
             if(runtime.charts == null) {
                 initGrid();
                 $('a[href="#settingsPopup"]').show();
@@ -982,11 +968,7 @@
             $.get('server_status.php?' + url_query, vars,
                 function(data) {
                     var logVars = $.parseJSON(data),
-<<<<<<< HEAD
-                        icon = 's_success.png', msg='', str='';
-=======
                         icon = 'ic_s_success', msg='', str='';
->>>>>>> a4064cd8
                     
                     if(logVars['general_log'] == 'ON') {
                         if(logVars['slow_query_log'] == 'ON') 
@@ -1000,27 +982,11 @@
                     }
                     
                     if(msg.length == 0) {
-<<<<<<< HEAD
-                        icon = 's_error.png';
-=======
                         icon = 'ic_s_error';
->>>>>>> a4064cd8
                         msg = PMA_messages['strBothLogOff'];
                     }
                     
                     str = '<b>' + PMA_messages['strCurrentSettings'] + '</b><br><div class="smallIndent">';
-<<<<<<< HEAD
-                    str += '<img src="' + pmaThemeImage + icon + '" alt=""/> ' + msg + '<br />';
-                    
-                    if(logVars['log_output'] != 'TABLE')
-                        str += '<img src="' + pmaThemeImage + 's_error.png" alt=""/> ' + PMA_messages['strLogOutNotTable'] + '<br />';
-                    else 
-                        str += '<img src="' + pmaThemeImage + 's_success.png" alt=""/> ' + PMA_messages['strLogOutIsTable'] + '<br />';
-                    
-                    if(logVars['slow_query_log'] == 'ON') {
-                        if(logVars['long_query_time'] > 2)
-                            str += '<img src="' + pmaThemeImage + 's_attention.png" alt=""/> '
-=======
                     str += '<img src="themes/dot.gif" class="icon ' + icon + '" alt=""/> ' + msg + '<br />';
                     
                     if(logVars['log_output'] != 'TABLE')
@@ -1031,16 +997,11 @@
                     if(logVars['slow_query_log'] == 'ON') {
                         if(logVars['long_query_time'] > 2)
                             str += '<img src="themes/dot.gif" class="icon ic_s_attention" alt=""/> '
->>>>>>> a4064cd8
                                 + $.sprintf(PMA_messages['strSmallerLongQueryTimeAdvice'], logVars['long_query_time'])
                                 + '<br />';
                         
                         if(logVars['long_query_time'] < 2)
-<<<<<<< HEAD
-                            str += '<img src="' + pmaThemeImage + 's_success.png" alt=""/> '
-=======
                             str += '<img src="themes/dot.gif" class="icon ic_s_success" alt=""/> '
->>>>>>> a4064cd8
                                 + $.sprintf(PMA_messages['strLongQueryTimeSet'], logVars['long_query_time'])
                                 + '<br />';
                     }
@@ -1300,26 +1261,13 @@
                         
                         $('#logAnalyseDialog').html(
                             '<p>' + PMA_messages['strSelectedTimeRange']
-<<<<<<< HEAD
-                            + Highcharts.dateFormat('%H:%M:%S',new Date(min)) + ' - ' 
-                            + Highcharts.dateFormat('%H:%M:%S',new Date(max)) + '</p>'
-=======
                             + '<input type="text" name="dateStart" class="datetimefield" value="' + Highcharts.dateFormat('%Y-%m-%d %H:%M:%S',new Date(min)) + '" /> - ' 
                             + '<input type="text" name="dateEnd" class="datetimefield" value="' + Highcharts.dateFormat('%Y-%m-%d %H:%M:%S',new Date(max)) + '" /></p>'
->>>>>>> a4064cd8
                             + '<input type="checkbox" id="groupInserts" value="1" checked="checked" />'
                             + '<label for="groupData">' + PMA_messages['strGroupInserts'] + '</label>'
                             + PMA_messages['strLogAnalyseInfo']
                         );
                         
-<<<<<<< HEAD
-                        var dlgBtns = { };
-                        
-                        dlgBtns[PMA_messages['strFromSlowLog']] = function() {
-                            loadLogStatistics(
-                                { src: 'slow', start: min, end: max, groupInserts: $('input#groupInserts').attr('checked') } 
-                            );
-=======
                         PMA_addDatepicker($('#logAnalyseDialog').find('input[name="dateStart"],input[name="dateEnd"]'), { 
                             showOn: 'focus',
                             beforeShow: function() {
@@ -1341,17 +1289,11 @@
                             );
                                 
                             $('#logAnalyseDialog').find('dateStart,dateEnd').datepicker('destroy');
->>>>>>> a4064cd8
                             
                             $(this).dialog("close");
                         }
                         
                         dlgBtns[PMA_messages['strFromGeneralLog']] = function() {
-<<<<<<< HEAD
-                            loadLogStatistics(
-                                { src: 'general', start: min, end: max, groupInserts: $('input#groupInserts').attr('checked') }
-                            );
-=======
                             var dateStart = Date.parse($('#logAnalyseDialog input[name="dateStart"]').attr('value')) || min;
                             var dateEnd = Date.parse($('#logAnalyseDialog input[name="dateEnd"]').attr('value')) || max;
                             
@@ -1360,7 +1302,6 @@
                             );
                                 
                             $('#logAnalyseDialog').find('dateStart,dateEnd').datepicker('destroy');
->>>>>>> a4064cd8
                             
                             $(this).dialog("close");
                         }
@@ -1587,26 +1528,16 @@
                             tableStr += '<td>' + formatValue(cols[j], rows[i][cols[j]]) + '</td>';
                         tableStr += '</tr>';    
                     }
-<<<<<<< HEAD
-                    
-                    tableStr+='</tbody></table>';
-                    
-=======
 
                     tableStr += '</tbody><tfoot>';
                     tableStr += '<tr><th colspan="' + (cols.length - 1) + '">Sum of grouped rows: '+ data.numRows +'<span style="float:right">Total:</span></th><th align="right">' + data.sum.TOTAL + '</th></tr>';
                     tableStr += '</tfoot></table>';
             
->>>>>>> a4064cd8
                     $('#logTable').html(tableStr);
                     
                     // Append a tooltip to the count column, if there exist one
                     if($('#logTable th:last').html() == '#') {
-<<<<<<< HEAD
-                        $('#logTable th:last').append('&nbsp;<img class="qroupedQueryInfoIcon" src="' + pmaThemeImage + 'b_docs.png" alt="" />');
-=======
                         $('#logTable th:last').append('&nbsp;<img class="qroupedQueryInfoIcon icon ic_b_docs" src="themes/dot.gif" alt="" />');
->>>>>>> a4064cd8
                     
                         var qtipContent = PMA_messages['strCountColumnExplanation'];
                         if(groupInserts) qtipContent += '<p>' + PMA_messages['strMoreCountColumnExplanation'] + '</p>';
@@ -1624,22 +1555,15 @@
                         })
                     }
                     
-<<<<<<< HEAD
-=======
-                    
-                    
->>>>>>> a4064cd8
+                    
+                    
                     $('div#logTable table').tablesorter({
                         sortList: [[0,1]],
                         widgets: ['zebra']
                     });
                     
                     $('div#logTable table thead th')
-<<<<<<< HEAD
-                        .append('<img class="sortableIcon" src="' + pmaThemeImage + 'cleardot.gif" alt="">');
-=======
                         .append('<img class="icon sortableIcon" src="themes/dot.gif" alt="">');
->>>>>>> a4064cd8
 
                     
                     $('#loadingLogsDialog').html('<p>' + PMA_messages['strLogDataLoaded'] + '</p>');
@@ -1649,8 +1573,6 @@
                         $('#loadingLogsDialog').append(key + ': ' + value + '<br/>');
                     });
                     
-<<<<<<< HEAD
-=======
                     if(data.numRows > 12) {
                         $('div#logTable').prepend(
                             '<fieldset id="logDataFilter">' +
@@ -1709,7 +1631,6 @@
                         };
                     }
                     
->>>>>>> a4064cd8
                     var dlgBtns = {};
                     dlgBtns[PMA_messages['strJumpToTable']] = function() { 
                         $(this).dialog("close"); 
