/* vim: set expandtab sw=4 ts=4 sts=4: */
$(function() {
    // Show tab links
    $('div#statustabs_charting div.tabLinks').show();
    $('div#statustabs_charting img#loadingMonitorIcon').remove();
    // Codemirror is loaded on demand so we might need to initialize it
    if (! codemirror_editor) {
        var $elm = $('#sqlquery');
        if ($elm.length > 0 && typeof CodeMirror != 'undefined') {
            codemirror_editor = CodeMirror.fromTextArea(
                $elm[0],
                {
                    lineNumbers: true,
                    matchBrackets: true,
                    indentUnit: 4,
                    mode: "text/x-mysql"
                }
            );
        }
    }
    // Timepicker is loaded on demand so we need to initialize datetime fields from the 'load log' dialog
    $('div#logAnalyseDialog .datetimefield').each(function() {
        PMA_addDatepicker($(this));
    });

    /**** Monitor charting implementation ****/
    /* Saves the previous ajax response for differential values */
    var oldChartData = null;
    // Holds about to created chart
    var newChart = null;
    var chartSpacing;

    // Whenever the monitor object (runtime.charts) or the settings object (monitorSettings)
    // changes in a way incompatible to the previous version, increase this number
    // It will reset the users monitor and settings object in his localStorage to the default configuration
    var monitorProtocolVersion = '1.0';

    // Runtime parameter of the monitor, is being fully set in initGrid()
    var runtime = {
        // Holds all visible charts in the grid
        charts: null,
        // Stores the timeout handler so it can be cleared
        refreshTimeout: null,
        // Stores the GET request to refresh the charts
        refreshRequest: null,
        // Chart auto increment
        chartAI: 0,
        // To play/pause the monitor
        redrawCharts: false,
        // Object that contains a list of nodes that need to be retrieved from the server for chart updates
        dataList: [],
        // Current max points per chart (needed for auto calculation)
        gridMaxPoints: 20,
        // displayed time frame
        xmin: -1,
        xmax: -1
    };

    var monitorSettings = null;

    var defaultMonitorSettings = {
        columns: 3,
        chartSize: { width: 295, height: 250 },
        // Max points in each chart. Settings it to 'auto' sets gridMaxPoints to (chartwidth - 40) / 12
        gridMaxPoints: 'auto',
        /* Refresh rate of all grid charts in ms */
        gridRefresh: 5000
    };

    // Allows drag and drop rearrange and print/edit icons on charts
    var editMode = false;

    /* List of preconfigured charts that the user may select */
    var presetCharts = {
        // Query cache efficiency
        'qce': {
            title: PMA_messages['strQueryCacheEfficiency'],
            series: [ {
                label: PMA_messages['strQueryCacheEfficiency']
            } ],
            nodes: [ {
                dataPoints: [{type: 'statusvar', name: 'Qcache_hits'}, {type: 'statusvar', name: 'Com_select'}],
                transformFn: 'qce'
             } ],
            maxYLabel: []
        },
        // Query cache usage
        'qcu': {
            title: PMA_messages['strQueryCacheUsage'],
            series: [ {
                label: PMA_messages['strQueryCacheUsed']
            } ],
            nodes: [ {
                dataPoints: [{type: 'statusvar', name: 'Qcache_free_memory'}, {type: 'servervar', name: 'query_cache_size'}],
                transformFn: 'qcu'
             } ],
            maxYLabel: []
        }
    };

<<<<<<< HEAD
=======
    // time span selection
    var selectionTimeDiff = new Array();
    var selectionStartX, selectionStartY, selectionEndX, selectionEndY;
    var drawTimeSpan = false;

    // chart tooltip
    var tooltipBox;
    
>>>>>>> 787a0aa5
    /* Add OS specific system info charts to the preset chart list */
    switch(server_os) {
    case 'WINNT':
        $.extend(presetCharts, {
            'cpu': {
                title: PMA_messages['strSystemCPUUsage'],
                series: [ { 
                    label: PMA_messages['strAverageLoad']
                } ],
                nodes: [ {
                    dataPoints: [{ type: 'cpu', name: 'loadavg'}]
                 } ],
                maxYLabel: []
            },

            'memory': {
                title: PMA_messages['strSystemMemory'],
                series: [ {
                    label: PMA_messages['strTotalMemory'],
                    fill:true,
                    stackSeries: true
                }, {
                    dataType: 'memory',
                    label: PMA_messages['strUsedMemory'],
                    fill:true,
                    stackSeries: true
                } ],
                nodes: [{ dataPoints: [{ type: 'memory', name: 'MemTotal' }], valueDivisor: 1024 },
                        { dataPoints: [{ type: 'memory', name: 'MemUsed' }], valueDivisor: 1024 }
                ],
                maxYLabel: []
            },

            'swap': {
                title: PMA_messages['strSystemSwap'],
                series: [ {
                    label: PMA_messages['strTotalSwap'],
                    fill:true,
                    stackSeries: true
                }, {
                    label: PMA_messages['strUsedSwap'],
                    fill:true,
                    stackSeries: true
                } ],
                nodes: [{ dataPoints: [{ type: 'memory', name: 'SwapTotal' }]},
                        { dataPoints: [{ type: 'memory', name: 'SwapUsed' }]}
                ],
                maxYLabel: []
            }
        });
        break;

    case 'Linux':
        $.extend(presetCharts, {
            'cpu': {
                title: PMA_messages['strSystemCPUUsage'],
                series: [ {
                    label: PMA_messages['strAverageLoad']
                } ],
                nodes: [{ dataPoints: [{ type: 'cpu', name: 'irrelevant' }], transformFn: 'cpu-linux'}],
                maxYLabel: []
            },
            'memory': {
                title: PMA_messages['strSystemMemory'],
                series: [
                    { label: PMA_messages['strUsedMemory'], fill:true, stackSeries: true},
                    { label: PMA_messages['strCachedMemory'], fill:true, stackSeries: true},
                    { label: PMA_messages['strBufferedMemory'], fill:true, stackSeries: true},
                    { label: PMA_messages['strFreeMemory'], fill:true, stackSeries: true}
                ],
                nodes: [
                    { dataPoints: [{ type: 'memory', name: 'MemUsed' }], valueDivisor: 1024 },
                    { dataPoints: [{ type: 'memory', name: 'Cached' }],  valueDivisor: 1024 },
                    { dataPoints: [{ type: 'memory', name: 'Buffers' }], valueDivisor: 1024 },
                    { dataPoints: [{ type: 'memory', name: 'MemFree' }], valueDivisor: 1024 }
                ],
                maxYLabel: []
             },
            'swap': {
                title: PMA_messages['strSystemSwap'],
                series: [
                    { label: PMA_messages['strUsedSwap'], fill:true, stackSeries: true},
                    { label: PMA_messages['strCachedSwap'], fill:true, stackSeries: true},
                    { label: PMA_messages['strFreeSwap'], fill:true, stackSeries: true}
                ],
                nodes: [
                    { dataPoints: [{ type: 'memory', name: 'SwapUsed' }], valueDivisor: 1024 },
                    { dataPoints: [{ type: 'memory', name: 'SwapCached' }], valueDivisor: 1024 },
                    { dataPoints: [{ type: 'memory', name: 'SwapFree' }], valueDivisor: 1024 }
                ],
                maxYLabel: []
            }
        });
        break;
        
    case 'SunOS':
        $.extend(presetCharts, {
            'cpu': {
                title: PMA_messages['strSystemCPUUsage'],
                series: [ { 
                    label: PMA_messages['strAverageLoad']
                } ],
                nodes: [ {
                    dataPoints: [{ type: 'cpu', name: 'loadavg'}]
                 } ],
                maxYLabel: []
            },
            'memory': {
                title: PMA_messages['strSystemMemory'],
                series: [
                    { label: PMA_messages['strUsedMemory'], fill:true, stackSeries: true},
                    { label: PMA_messages['strFreeMemory'], fill:true, stackSeries: true}
                ],
                nodes: [
                    { dataPoints: [{ type: 'memory', name: 'MemUsed' }], valueDivisor: 1024 },
                    { dataPoints: [{ type: 'memory', name: 'MemFree' }], valueDivisor: 1024 }
                ],
                maxYLabel: []
             },
            'swap': {
                title: PMA_messages['strSystemSwap'],
                series: [
                    { label: PMA_messages['strUsedSwap'], fill:true, stackSeries: true},
                    { label: PMA_messages['strFreeSwap'], fill:true, stackSeries: true}
                ],
                nodes: [
                    { dataPoints: [{ type: 'memory', name: 'SwapUsed' }], valueDivisor: 1024 },
                    { dataPoints: [{ type: 'memory', name: 'SwapFree' }], valueDivisor: 1024 }
                ],
                maxYLabel: []
            }
        });
        break;
    }

    // Default setting for the chart grid
    defaultChartGrid = {
        'c0': {  title: PMA_messages['strQuestions'],
                 series: [{label: PMA_messages['strQuestions']}],
                 nodes: [{dataPoints: [{ type: 'statusvar', name: 'Questions' }], display: 'differential' }],
                maxYLabel: []
        },
        'c1': {
                 title: PMA_messages['strChartConnectionsTitle'],
                 series: [ { label: PMA_messages['strConnections']},
                          { label: PMA_messages['strProcesses']} ],
                 nodes: [ { dataPoints: [{ type: 'statusvar', name: 'Connections' }], display: 'differential' },
                          { dataPoints: [{ type: 'proc', name: 'processes' }] }
                ],
                maxYLabel: []
        },
        'c2': {
                 title: PMA_messages['strTraffic'],
                 series: [
                    { label: PMA_messages['strBytesSent']},
                    { label: PMA_messages['strBytesReceived']}
                 ],
                 nodes: [
                    { dataPoints: [{ type: 'statusvar', name: 'Bytes_sent' }], display: 'differential', valueDivisor: 1024 },
                    { dataPoints: [{ type: 'statusvar', name: 'Bytes_received' }], display: 'differential', valueDivisor: 1024 }
                ],
                maxYLabel: []
         }
    };

    // Server is localhost => We can add cpu/memory/swap to the default chart
    if (server_db_isLocal) {
        defaultChartGrid['c3'] = presetCharts['cpu'];
        defaultChartGrid['c4'] = presetCharts['memory'];
        defaultChartGrid['c5'] = presetCharts['swap'];
    }

    /* Buttons that are on the top right corner of each chart */
    var gridbuttons = {
        cogButton: {
            //enabled: true,
            symbol: 'url(' + pmaThemeImage  + 's_cog.png)',
            x: -36,
            symbolFill: '#B5C9DF',
            hoverSymbolFill: '#779ABF',
            _titleKey: 'settings',
            menuName: 'gridsettings',
            menuItems: [{
                textKey: 'editChart',
                onclick: function() {
                    editChart(this);
                }
            }, {
                textKey: 'removeChart',
                onclick: function() {
                    removeChart(this);
                }
            }]
        }
    };

    $('a[href="#rearrangeCharts"], a[href="#endChartEditMode"]').click(function() {
        editMode = !editMode;
        if ($(this).attr('href') == '#endChartEditMode') {
            editMode = false;
        }

        // Icon graphics have zIndex 19, 20 and 21. Let's just hope nothing else has the same zIndex
        $('table#chartGrid div svg').find('*[zIndex=20], *[zIndex=21], *[zIndex=19]').toggle(editMode);

        $('a[href="#endChartEditMode"]').toggle(editMode);

        if (editMode) {
            // Close the settings popup
            $('#statustabs_charting .popupContent').hide().removeClass('openedPopup');

            $("#chartGrid").sortableTable({
                ignoreRect: {
                    top: 8,
                    left: chartSize().width - 63,
                    width: 54,
                    height: 24
                },
                events: {
                    // Drop event. The drag child element is moved into the drop element
                    // and vice versa. So the parameters are switched.
                    drop: function(drag, drop, pos) {
                        var dragKey, dropKey, dropRender;
                        var dragRender = $(drag).children().first().attr('id');

                        if ($(drop).children().length > 0) {
                            dropRender = $(drop).children().first().attr('id');
                        }

                        // Find the charts in the array
                        $.each(runtime.charts, function(key, value) {
                            if (value.chart.options.chart.renderTo == dragRender) {
                                dragKey = key;
                            }
                            if (dropRender && value.chart.options.chart.renderTo == dropRender) {
                                dropKey = key;
                            }
                        });

                        // Case 1: drag and drop are charts -> Switch keys
                        if (dropKey) {
                            if (dragKey) {
                                dragChart = runtime.charts[dragKey];
                                runtime.charts[dragKey] = runtime.charts[dropKey];
                                runtime.charts[dropKey] = dragChart;
                            } else {
                                // Case 2: drop is a empty cell => just completely rebuild the ids
                                var keys = [];
                                var dropKeyNum = parseInt(dropKey.substr(1));
                                var insertBefore = pos.col + pos.row * monitorSettings.columns;
                                var values = [];
                                var newChartList = {};
                                var c = 0;

                                $.each(runtime.charts, function(key, value) {
                                    if (key != dropKey) {
                                        keys.push(key);
                                    }
                                });

                                keys.sort();

                                // Rebuilds all ids, with the dragged chart correctly inserted
                                for (var i = 0; i<keys.length; i++) {
                                    if (keys[i] == insertBefore) {
                                        newChartList['c' + (c++)] = runtime.charts[dropKey];
                                        insertBefore = -1; // Insert ok
                                    }
                                    newChartList['c' + (c++)] = runtime.charts[keys[i]];
                                }

                                // Not inserted => put at the end
                                if (insertBefore != -1) {
                                    newChartList['c' + (c++)] = runtime.charts[dropKey];
                                }

                                runtime.charts = newChartList;
                            }

                            saveMonitor();
                        }
                    }
                }
            });

        } else {
            $("#chartGrid").sortableTable('destroy');
            saveMonitor(); // Save settings
        }

        return false;
    });

    // global settings
    $('div#statustabs_charting div.popupContent select[name="chartColumns"]').change(function() {
        monitorSettings.columns = parseInt(this.value);

        var newSize = chartSize();

        // Empty cells should keep their size so you can drop onto them
        $('table#chartGrid tr td').css('width', newSize.width + 'px');

        /* Reorder all charts that it fills all column cells */
        var numColumns;
        var $tr = $('table#chartGrid tr:first');
        var row = 0;
        while($tr.length != 0) {
            numColumns = 1;
            // To many cells in one row => put into next row
            $tr.find('td').each(function() {
                if (numColumns > monitorSettings.columns) {
                    if ($tr.next().length == 0) {
                        $tr.after('<tr></tr>');
                    }
                    $tr.next().prepend($(this));
                }
                numColumns++;
            });

            // To little cells in one row => for each cell to little, move all cells backwards by 1
            if ($tr.next().length > 0) {
                var cnt = monitorSettings.columns - $tr.find('td').length;
                for (var i = 0; i < cnt; i++) {
                    $tr.append($tr.next().find('td:first'));
                    $tr.nextAll().each(function() {
                        if ($(this).next().length != 0) {
                            $(this).append($(this).next().find('td:first'));
                        }
                    });
                }
            }

            $tr = $tr.next();
            row++;
        }

        /* Apply new chart size to all charts */
        $.each(runtime.charts, function(key, value) {
            value.chart.setSize(
                newSize.width,
                newSize.height,
                false
            );
        });

        if (monitorSettings.gridMaxPoints == 'auto') {
            runtime.gridMaxPoints = Math.round((newSize.width - 40) / 12);
        }

        runtime.xmin = new Date().getTime() - server_time_diff - runtime.gridMaxPoints * monitorSettings.gridRefresh;
        runtime.xmax = new Date().getTime() - server_time_diff + monitorSettings.gridRefresh;

        if (editMode) {
            $("#chartGrid").sortableTable('refresh');
        }

        saveMonitor(); // Save settings
    });

    $('div#statustabs_charting div.popupContent select[name="gridChartRefresh"]').change(function() {
        monitorSettings.gridRefresh = parseInt(this.value) * 1000;
        clearTimeout(runtime.refreshTimeout);

        if (runtime.refreshRequest) {
            runtime.refreshRequest.abort();
        }

        runtime.xmin = new Date().getTime() - server_time_diff - runtime.gridMaxPoints * monitorSettings.gridRefresh;
        runtime.xmax = new Date().getTime() - server_time_diff + monitorSettings.gridRefresh;

        $.each(runtime.charts, function(key, value) {
            value.chart['axes']['xaxis']['max'] = runtime.xmax;
            value.chart['axes']['xaxis']['min'] = runtime.xmin;
        });

        runtime.refreshTimeout = setTimeout(refreshChartGrid, monitorSettings.gridRefresh);

        saveMonitor(); // Save settings
    });

    $('a[href="#addNewChart"]').click(function() {
        var dlgButtons = { };

        dlgButtons[PMA_messages['strAddChart']] = function() {
            var type = $('input[name="chartType"]:checked').val();

            if (type == 'preset') {
                newChart = presetCharts[$('div#addChartDialog select[name="presetCharts"]').prop('value')];
            } else {
                // If user builds his own chart, it's being set/updated each time he adds a series
                // So here we only warn if he didn't add a series yet
                if (! newChart || ! newChart.nodes || newChart.nodes.length == 0) {
                    alert(PMA_messages['strAddOneSeriesWarning']);
                    return;
                }
            }

            newChart.title = $('input[name="chartTitle"]').val();
            // Add a cloned object to the chart grid
            addChart($.extend(true, {}, newChart));

            newChart = null;

            saveMonitor(); // Save settings

            $(this).dialog("close");
        };

        dlgButtons[PMA_messages['strClose']] = function() {
            newChart = null;
            $('span#clearSeriesLink').hide();
            $('#seriesPreview').html('');
            $(this).dialog("close");
        };

        var $presetList = $('div#addChartDialog select[name="presetCharts"]');
        if ($presetList.html().length == 0) {
            $.each(presetCharts, function(key, value) {
                $presetList.append('<option value="' + key + '">' + value.title + '</option>');
            });
            $presetList.change(function() {
                $('input#chartPreset').trigger('click');
                $('input[name="chartTitle"]').val(presetCharts[$(this).val()].title);
            });
        }

        $('div#addChartDialog').dialog({
            width: 'auto',
            height: 'auto',
            buttons: dlgButtons
        });

        $('div#addChartDialog #seriesPreview').html('<i>' + PMA_messages['strNone'] + '</i>');

        return false;
    });

    $('a[href="#exportMonitorConfig"]').click(function() {
        var gridCopy = {};

        $.each(runtime.charts, function(key, elem) {
            gridCopy[key] = {};
            gridCopy[key].nodes = elem.nodes;
            gridCopy[key].settings = elem.settings;
            gridCopy[key].title = elem.title;
        });

        var exportData = {
            monitorCharts: gridCopy,
            monitorSettings: monitorSettings
        };
        var $form;

        $('body').append($form = $('<form method="post" action="file_echo.php?' + url_query + '&filename=1" style="display:none;"></form>'));

        $form.append('<input type="hidden" name="monitorconfig" value="' + encodeURI($.toJSON(exportData)) + '">');
        $form.submit();
        $form.remove();
    });

    $('a[href="#importMonitorConfig"]').click(function() {
        $('div#emptyDialog').dialog({title: PMA_messages['strImportDialogTitle']});
        $('div#emptyDialog').html(PMA_messages['strImportDialogMessage'] + ':<br/><form action="file_echo.php?' + url_query + '&import=1" method="post" enctype="multipart/form-data">' +
            '<input type="file" name="file"> <input type="hidden" name="import" value="1"> </form>');

        var dlgBtns = {};

        dlgBtns[PMA_messages['strImport']] = function() {
            var $iframe, $form;
            $('body').append($iframe = $('<iframe id="monitorConfigUpload" style="display:none;"></iframe>'));
            var d = $iframe[0].contentWindow.document;
            d.open(); d.close();
            mew = d;

            $iframe.load(function() {
                var json;

                // Try loading config
                try {
                    var data = $('body', $('iframe#monitorConfigUpload')[0].contentWindow.document).html();
                    // Chrome wraps around '<pre style="word-wrap: break-word; white-space: pre-wrap;">' to any text content -.-
                    json = $.secureEvalJSON(data.substring(data.indexOf("{"), data.lastIndexOf("}") + 1));
                } catch (err) {
                    alert(PMA_messages['strFailedParsingConfig']);
                    $('div#emptyDialog').dialog('close');
                    return;
                }

                // Basic check, is this a monitor config json?
                if (!json || ! json.monitorCharts || ! json.monitorCharts) {
                    alert(PMA_messages['strFailedParsingConfig']);
                    $('div#emptyDialog').dialog('close');
                    return;
                }

                // If json ok, try applying config
                try {
                    window.localStorage['monitorCharts'] = $.toJSON(json.monitorCharts);
                    window.localStorage['monitorSettings'] = $.toJSON(json.monitorSettings);
                    rebuildGrid();
                } catch(err) {
                    alert(PMA_messages['strFailedBuildingGrid']);
                    // If an exception is thrown, load default again
                    window.localStorage.removeItem('monitorCharts');
                    window.localStorage.removeItem('monitorSettings');
                    rebuildGrid();
                }

                $('div#emptyDialog').dialog('close');
            });

            $("body", d).append($form = $('div#emptyDialog').find('form'));
            $form.submit();
            $('div#emptyDialog').append('<img class="ajaxIcon" src="' + pmaThemeImage + 'ajax_clock_small.gif" alt="">');
        };

        dlgBtns[PMA_messages['strCancel']] = function() {
            $(this).dialog('close');
        };


        $('div#emptyDialog').dialog({
            width: 'auto',
            height: 'auto',
            buttons: dlgBtns
        });
    });

    $('a[href="#clearMonitorConfig"]').click(function() {
        window.localStorage.removeItem('monitorCharts');
        window.localStorage.removeItem('monitorSettings');
        window.localStorage.removeItem('monitorVersion');
        $(this).hide();
        rebuildGrid();
    });

    $('a[href="#pauseCharts"]').click(function() {
        runtime.redrawCharts = ! runtime.redrawCharts;
        if (! runtime.redrawCharts) {
            $(this).html(PMA_getImage('play.png') + ' ' + PMA_messages['strResumeMonitor']);
        } else {
            $(this).html(PMA_getImage('pause.png') + ' ' + PMA_messages['strPauseMonitor']);
            if (! runtime.charts) {
                initGrid();
                $('a[href="#settingsPopup"]').show();
            }
        }
        return false;
    });

    $('a[href="#monitorInstructionsDialog"]').click(function() {
        var $dialog = $('div#monitorInstructionsDialog');

        $dialog.dialog({
            width: 595,
            height: 'auto'
        }).find('img.ajaxIcon').show();

        var loadLogVars = function(getvars) {
            vars = { ajax_request: true, logging_vars: true };
            if (getvars) {
                $.extend(vars, getvars);
            }

            $.get('server_status.php?' + url_query, vars,
                function(data) {
                    var logVars = $.parseJSON(data.message),
                        icon = PMA_getImage('s_success.png'), msg='', str='';

                    if (logVars['general_log'] == 'ON') {
                        if (logVars['slow_query_log'] == 'ON') {
                            msg = PMA_messages['strBothLogOn'];
                        } else {
                            msg = PMA_messages['strGenLogOn'];
                        }
                    }

                    if (msg.length == 0 && logVars['slow_query_log'] == 'ON') {
                        msg = PMA_messages['strSlowLogOn'];
                    }

                    if (msg.length == 0) {
                        icon = PMA_getImage('s_error.png');
                        msg = PMA_messages['strBothLogOff'];
                    }

                    str = '<b>' + PMA_messages['strCurrentSettings'] + '</b><br><div class="smallIndent">';
                    str += icon + msg + '<br />';

                    if (logVars['log_output'] != 'TABLE') {
                        str += PMA_getImage('s_error.png') + ' ' + PMA_messages['strLogOutNotTable'] + '<br />';
                    } else {
                        str += PMA_getImage('s_success.png') + ' ' + PMA_messages['strLogOutIsTable'] + '<br />';
                    }

                    if (logVars['slow_query_log'] == 'ON') {
                        if (logVars['long_query_time'] > 2) {
                            str += PMA_getImage('s_attention.png') + ' '
                                + $.sprintf(PMA_messages['strSmallerLongQueryTimeAdvice'], logVars['long_query_time'])
                                + '<br />';
                        }

                        if (logVars['long_query_time'] < 2) {
                            str += PMA_getImage('s_success.png') + ' '
                                + $.sprintf(PMA_messages['strLongQueryTimeSet'], logVars['long_query_time'])
                                + '<br />';
                        }
                    }

                    str += '</div>';

                    if (is_superuser) {
                        str += '<p></p><b>' + PMA_messages['strChangeSettings'] + '</b>';
                        str += '<div class="smallIndent">';
                        str += PMA_messages['strSettingsAppliedGlobal'] + '<br/>';

                        var varValue = 'TABLE';
                        if (logVars['log_output'] == 'TABLE') {
                            varValue = 'FILE';
                        }

                        str += '- <a class="set" href="#log_output-' + varValue + '">'
                            + $.sprintf(PMA_messages['strSetLogOutput'], varValue)
                            + ' </a><br />';

                        if (logVars['general_log'] != 'ON') {
                            str += '- <a class="set" href="#general_log-ON">'
                                + $.sprintf(PMA_messages['strEnableVar'], 'general_log')
                                + ' </a><br />';
                        } else {
                            str += '- <a class="set" href="#general_log-OFF">'
                                + $.sprintf(PMA_messages['strDisableVar'], 'general_log')
                                + ' </a><br />';
                        }

                        if (logVars['slow_query_log'] != 'ON') {
                            str += '- <a class="set" href="#slow_query_log-ON">'
                                +  $.sprintf(PMA_messages['strEnableVar'], 'slow_query_log')
                                + ' </a><br />';
                        } else {
                            str += '- <a class="set" href="#slow_query_log-OFF">'
                                +  $.sprintf(PMA_messages['strDisableVar'], 'slow_query_log')
                                + ' </a><br />';
                        }

                        varValue = 5;
                        if (logVars['long_query_time'] > 2) {
                            varValue = 1;
                        }

                        str += '- <a class="set" href="#long_query_time-' + varValue + '">'
                            + $.sprintf(PMA_messages['setSetLongQueryTime'], varValue)
                            + ' </a><br />';

                    } else {
                        str += PMA_messages['strNoSuperUser'] + '<br/>';
                    }

                    str += '</div>';

                    $dialog.find('div.monitorUse').toggle(
                        logVars['log_output'] == 'TABLE' && (logVars['slow_query_log'] == 'ON' || logVars['general_log'] == 'ON')
                    );

                    $dialog.find('div.ajaxContent').html(str);
                    $dialog.find('img.ajaxIcon').hide();
                    $dialog.find('a.set').click(function() {
                        var nameValue = $(this).attr('href').split('-');
                        loadLogVars({ varName: nameValue[0].substr(1), varValue: nameValue[1]});
                        $dialog.find('img.ajaxIcon').show();
                    });
                }
            );
        };


        loadLogVars();

        return false;
    });

    $('input[name="chartType"]').change(function() {
        $('#chartVariableSettings').toggle(this.checked && this.value == 'variable');
        var title = $('input[name="chartTitle"]').val();
        if (title == PMA_messages['strChartTitle']
           || title == $('label[for="' + $('input[name="chartTitle"]').data('lastRadio') + '"]').text()
        ) {
            $('input[name="chartTitle"]')
                .data('lastRadio', $(this).attr('id'))
                .val($('label[for="' + $(this).attr('id') + '"]').text());
        }

    });

    $('input[name="useDivisor"]').change(function() {
        $('span.divisorInput').toggle(this.checked);
    });
    $('input[name="useUnit"]').change(function() {
        $('span.unitInput').toggle(this.checked);
    });

    $('select[name="varChartList"]').change(function () {
        if (this.selectedIndex != 0) {
            $('#variableInput').val(this.value);
        }
    });

    $('a[href="#kibDivisor"]').click(function() {
        $('input[name="valueDivisor"]').val(1024);
        $('input[name="valueUnit"]').val(PMA_messages['strKiB']);
        $('span.unitInput').toggle(true);
        $('input[name="useUnit"]').prop('checked', true);
        return false;
    });

    $('a[href="#mibDivisor"]').click(function() {
        $('input[name="valueDivisor"]').val(1024*1024);
        $('input[name="valueUnit"]').val(PMA_messages['strMiB']);
        $('span.unitInput').toggle(true);
        $('input[name="useUnit"]').prop('checked', true);
        return false;
    });

    $('a[href="#submitClearSeries"]').click(function() {
        $('#seriesPreview').html('<i>' + PMA_messages['strNone'] + '</i>');
        newChart = null;
        $('span#clearSeriesLink').hide();
    });

    $('a[href="#submitAddSeries"]').click(function() {
        if ($('input#variableInput').val() == "") {
            return false;
        }

        if (newChart == null) {
            $('#seriesPreview').html('');

            newChart = {
                title: $('input[name="chartTitle"]').val(),
                nodes: []
            };
        }

        var serie = {
            dataPoints: [{ type: 'statusvar', name: $('input#variableInput').val() }],
            name: $('input#variableInput').val(),
            display: $('input[name="differentialValue"]').prop('checked') ? 'differential' : ''
        };

        if (serie.dataPoint == 'Processes') {
            serie.dataType='proc';
        }

        if ($('input[name="useDivisor"]').prop('checked')) {
            serie.valueDivisor = parseInt($('input[name="valueDivisor"]').val());
        }

        if ($('input[name="useUnit"]').prop('checked')) {
            serie.unit = $('input[name="valueUnit"]').val();
        }

        var str = serie.display == 'differential' ? ', ' + PMA_messages['strDifferential'] : '';
        str += serie.valueDivisor ? (', ' + $.sprintf(PMA_messages['strDividedBy'], serie.valueDivisor)) : '';
        str += serie.unit ? (', ' + PMA_messages['strUnit'] + ': ' + serie.unit) : '';

        $('#seriesPreview').append('- ' + serie.name + str + '<br>');

        newChart.nodes.push(serie);

        $('input#variableInput').val('');
        $('input[name="differentialValue"]').prop('checked', true);
        $('input[name="useDivisor"]').prop('checked', false);
        $('input[name="useUnit"]').prop('checked', false);
        $('input[name="useDivisor"]').trigger('change');
        $('input[name="useUnit"]').trigger('change');
        $('select[name="varChartList"]').get(0).selectedIndex = 0;

        $('span#clearSeriesLink').show();

        return false;
    });

    $("input#variableInput").autocomplete({
            source: variableNames
    });

    /* Initializes the monitor, called only once */
    function initGrid() {

        /* Apply default values & config */
        if (window.localStorage) {
            if (window.localStorage['monitorCharts']) {
                runtime.charts = $.parseJSON(window.localStorage['monitorCharts']);
            }
            if (window.localStorage['monitorSettings']) {
                monitorSettings = $.parseJSON(window.localStorage['monitorSettings']);
            }

            $('a[href="#clearMonitorConfig"]').toggle(runtime.charts != null);

            if (runtime.charts != null && monitorProtocolVersion != window.localStorage['monitorVersion']) {
                $('div#emptyDialog').dialog({title: PMA_messages['strIncompatibleMonitorConfig']});
                $('div#emptyDialog').html(PMA_messages['strIncompatibleMonitorConfigDescription']);

                var dlgBtns = {};
                dlgBtns[PMA_messages['strClose']] = function() { $(this).dialog('close'); };

                $('div#emptyDialog').dialog({
                    width: 400,
                    buttons: dlgBtns
                });
            }
        }

        if (runtime.charts == null) {
            runtime.charts = defaultChartGrid;
        }
        if (monitorSettings == null) {
            monitorSettings = defaultMonitorSettings;
        }

        $('select[name="gridChartRefresh"]').val(monitorSettings.gridRefresh / 1000);
        $('select[name="chartColumns"]').val(monitorSettings.columns);

        if (monitorSettings.gridMaxPoints == 'auto') {
            runtime.gridMaxPoints = Math.round((monitorSettings.chartSize.width - 40) / 12);
        } else {
            runtime.gridMaxPoints = monitorSettings.gridMaxPoints;
        }

        runtime.xmin = new Date().getTime() - server_time_diff - runtime.gridMaxPoints * monitorSettings.gridRefresh;
        runtime.xmax = new Date().getTime() - server_time_diff + monitorSettings.gridRefresh;

        /* Calculate how much spacing there is between each chart */
        $('table#chartGrid').html('<tr><td></td><td></td></tr><tr><td></td><td></td></tr>');
        chartSpacing = {
            width: $('table#chartGrid td:nth-child(2)').offset().left
                    - $('table#chartGrid td:nth-child(1)').offset().left,
            height: $('table#chartGrid tr:nth-child(2) td:nth-child(2)').offset().top
                    - $('table#chartGrid tr:nth-child(1) td:nth-child(1)').offset().top
        };
        $('table#chartGrid').html('');

        /* Add all charts - in correct order */
        var keys = [];
        $.each(runtime.charts, function(key, value) {
            keys.push(key);
        });
        keys.sort();
        for (var i = 0; i < keys.length; i++) {
            addChart(runtime.charts[keys[i]], true);
        }

        /* Fill in missing cells */
        var numCharts = $('table#chartGrid .monitorChart').length;
        var numMissingCells = (monitorSettings.columns - numCharts % monitorSettings.columns) % monitorSettings.columns;
        for (var i = 0; i < numMissingCells; i++) {
            $('table#chartGrid tr:last').append('<td></td>');
        }

        // Empty cells should keep their size so you can drop onto them
        $('table#chartGrid tr td').css('width', chartSize().width + 'px');

        buildRequiredDataList();
        refreshChartGrid();
    }

    /* Destroys all monitor related resources */
    function destroyGrid() {
        if (runtime.charts) {
            $.each(runtime.charts, function(key, value) {
                try {
                    value.chart.destroy();
                } catch(err) {}
            });
        }

        try {
            runtime.refreshRequest.abort();
        } catch(err) {}
        try {
            clearTimeout(runtime.refreshTimeout);
        } catch(err) {}

        $('table#chartGrid').html('');

        runtime.charts = null;
        runtime.chartAI = 0;
        monitorSettings = null;
    }

    /* Calls destroyGrid() and initGrid(), but before doing so it saves the chart
     * data from each chart and restores it after the monitor is initialized again */
    function rebuildGrid() {
        var oldData = null;
        if (runtime.charts) {
            oldData = {};
            $.each(runtime.charts, function(key, chartObj) {
                for (var i = 0, l = chartObj.nodes.length; i < l; i++) {
                    oldData[chartObj.nodes[i].dataPoint] = [];
                    for (var j = 0, ll = chartObj.chart.series[i].data.length; j < ll; j++) {
                        oldData[chartObj.nodes[i].dataPoint].push([chartObj.chart.series[i].data[j].x, chartObj.chart.series[i].data[j].y]);
                    }
                }
            });
        }

        destroyGrid();
        initGrid();

        if (oldData) {
            $.each(runtime.charts, function(key, chartObj) {
                for (var j = 0, l = chartObj.nodes.length; j < l; j++) {
                    if (oldData[chartObj.nodes[j].dataPoint]) {
                        chartObj.chart.series[j].setData(oldData[chartObj.nodes[j].dataPoint]);
                    }
                }
            });
        }
    }

    /* Calculactes the dynamic chart size that depends on the column width */
    function chartSize() {
        var wdt = $('div#logTable').innerWidth() / monitorSettings.columns - (monitorSettings.columns - 1) * chartSpacing.width;
        return {
            width: wdt,
            height: 0.75 * wdt
        };
    }

    /* Adds a chart to the chart grid */
    function addChart(chartObj, initialize) {
<<<<<<< HEAD
/*        series = [];
        for (var j = 0; j<chartObj.nodes.length; j++)
            series.push(chartObj.nodes[j]);
        }

        settings = {
            chart: {
                renderTo: 'gridchart' + runtime.chartAI,
                width: chartSize().width,
                height: chartSize().height,
                marginRight: 5,
                zoomType: 'x',
                events: {
                    selection: function(event) {
                        if (editMode || $('#logAnalyseDialog').length == 0) {
                            return false;
                        }

                        var extremesObject = event.xAxis[0],
                            min = extremesObject.min,
                            max = extremesObject.max;

                        $('#logAnalyseDialog input[name="dateStart"]')
                            .val(Highcharts.dateFormat('%Y-%m-%d %H:%M:%S', new Date(min)));
                        $('#logAnalyseDialog input[name="dateEnd"]')
                            .val(Highcharts.dateFormat('%Y-%m-%d %H:%M:%S', new Date(max)));

                        var dlgBtns = { };

                        dlgBtns[PMA_messages['strFromSlowLog']] = function() {
                            loadLog('slow');
                            $(this).dialog("close");
                        };

                        dlgBtns[PMA_messages['strFromGeneralLog']] = function() {
                            loadLog('general');
                            $(this).dialog("close");
                        };

                        function loadLog(type) {
                            var dateStart = Date.parse($('#logAnalyseDialog input[name="dateStart"]').prop('value')) || min;
                            var dateEnd = Date.parse($('#logAnalyseDialog input[name="dateEnd"]').prop('value')) || max;

                            loadLogStatistics({
                                src: type,
                                start: dateStart,
                                end: dateEnd,
                                removeVariables: $('input#removeVariables').prop('checked'),
                                limitTypes: $('input#limitTypes').prop('checked')
                            });
                        }

                        $('#logAnalyseDialog').dialog({
                            width: 'auto',
                            height: 'auto',
                            buttons: dlgBtns
                        });

                        return false;
                    }
                }
            },
            xAxis: {
                min: runtime.xmin,
                max: runtime.xmax
            },

            yAxis: {
                title: {
                    text: ''
                }
            },
            tooltip: {
                formatter: function() {
                        var s = '<b>' + Highcharts.dateFormat('%H:%M:%S', this.x) + '</b>';

                        $.each(this.points, function(i, point) {
                            s += '<br/><span style="color:' + point.series.color + '">' + point.series.name + ':</span> ' +
                                ((parseInt(point.y) == point.y) ? point.y : Highcharts.numberFormat(this.y, 2)) + ' ' + (point.series.options.unit || '');
                        });

                        return s;
                },
                shared: true
            },
            legend: {
                enabled: false
            },
            series: series,
            buttons: gridbuttons,
            title: { text: chartObj.title }
        };
*/
=======
>>>>>>> 787a0aa5

        var settings = {
            title: chartObj.title,
            grid: {
                drawBorder: false,
                shadow: false,
                background: 'rgba(0,0,0,0)'
            },
            axes: {
                xaxis: {
                    renderer: $.jqplot.DateAxisRenderer,
                    tickOptions: {
                        formatString: '%H:%M:%S',
                        showGridline: false
                    },
                    min: runtime.xmin,
                    max: runtime.xmax
                },
                yaxis: {
                    min:0,
                    max:100,
                    tickInterval: 20
                }
            },
            seriesDefaults: {
                rendererOptions: {
                    smooth: true
                }
            },
            highlighter: {
            show: true,
            showTooltip: false
            }
        };

        settings.series = chartObj.series;

        if ($('#' + 'gridchart' + runtime.chartAI).length == 0) {
            var numCharts = $('table#chartGrid .monitorChart').length;

            if (numCharts == 0 || !( numCharts % monitorSettings.columns)) {
                $('table#chartGrid').append('<tr></tr>');
            }

            $('table#chartGrid tr:last').append('<td><div class="ui-state-default monitorChart" id="' + 'gridchart' + runtime.chartAI + '"></div></td>');
        }

        var series = [];
        for(i in chartObj.series){
            series.push([[,]]);
        }

        chartObj.chart = $.jqplot('gridchart' + runtime.chartAI, series, settings);
        chartObj.numPoints = 0;

        if (initialize != true) {
            runtime.charts['c' + runtime.chartAI] = chartObj;
            buildRequiredDataList();
        }

        // time span selection
        $('#gridchart' + runtime.chartAI).bind('jqplotMouseDown', function(ev, gridpos, datapos, neighbor, plot) {
            drawTimeSpan = true;
		    selectionTimeDiff.push(datapos.xaxis);
            if($('#selection_box').length) {
                $('#selection_box').remove();
            }
            selectionBox = $('<div id="selection_box" style="z-index:1000;height:250px;position:absolute;background-color:#87CEEB;opacity:0.4;filter:alpha(opacity=40);pointer-events:none;">');
            $(document.body).append(selectionBox);
            selectionStartX = ev.pageX;
            selectionStartY = ev.pageY;
            selectionBox
                .attr({id: 'selection_box'})
                .css({
                    top: selectionStartY-gridpos.y,
                    left: selectionStartX
                })
                .fadeIn();
	    });

        $('#gridchart' + runtime.chartAI).bind('jqplotMouseUp', function(ev, gridpos, datapos, neighbor, plot) {
            if(! drawTimeSpan)
                return;

		    selectionTimeDiff.push(datapos.xaxis);

            if(selectionTimeDiff[1] < selectionTimeDiff[0]) {
                selectionTimeDiff = [];
                return;
            }
            //get date from timestamp
            var min = new Date(Math.ceil(selectionTimeDiff[0]));
            var max = new Date(Math.ceil(selectionTimeDiff[1]));
            PMA_getLogAnalyseDialog(min, max);
            selectionTimeDiff = [];
            drawTimeSpan = false;
	    });

        $('#gridchart' + runtime.chartAI).bind('jqplotMouseMove', function(ev, gridpos, datapos, neighbor, plot) {

            if(neighbor != null) {
                if ($('#tooltip_box').length) {
                    $('#tooltip_box')
                        .css({
                            left: ev.pageX + 15,
                            top: ev.pageY + 15,
                            padding:'5px'
                        })
                        .fadeIn();
                }
                var xVal = new Date(Math.ceil(neighbor.data[0]));
                var xValHours = xVal.getHours();
                (xValHours < 10) ? (xValHours = "0" + xValHours) : "";

                var xValMinutes = xVal.getMinutes();
                (xValMinutes < 10) ? (xValMinutes = "0" + xValMinutes) : "";

                var xValSeconds = xVal.getSeconds();
                (xValSeconds < 10) ? (xValSeconds = "0" + xValSeconds) : "";

                xVal = xValHours + ":" + xValMinutes + ":" + xValSeconds;
                var s = '<b>' + xVal + '<br/>' + neighbor.data[1] + '</b>';

                $('#tooltip_box').html(s);
            }

            if(! drawTimeSpan)
                return;

            if (selectionStartX != undefined) {
                $('#selection_box')
                    .css({
                        width: Math.ceil(ev.pageX - selectionStartX)
                    })
                    .fadeIn();
            }
	    });


        $('#gridchart' + runtime.chartAI).bind('jqplotMouseEnter', function(ev, gridpos, datapos, neighbor, plot) {
            if($('#tooltip_box').length) {
                tooltipBox.remove();
            }
            tooltipBox = $('<div style="z-index:1000;height:40px;position:absolute;background-color:#FFFFFD;opacity:0.8;filter:alpha(opacity=80);">');
            $(document.body).append(tooltipBox);
            tooltipBox
                .attr({id: 'tooltip_box'})
                .css({
                    top: ev.pageY + 15,
                    left: ev.pageX + 15
                })
                .fadeIn();
	    });

        $('#gridchart' + runtime.chartAI).bind('jqplotMouseLeave', function(ev, gridpos, datapos, neighbor, plot) {
            if($('#tooltip_box').length) {
                tooltipBox.remove();
            }
            drawTimeSpan = false;
	    });

        $(document.body).mouseup(function() {
            if($('#selection_box').length) {
                selectionBox.remove();
            }
	    });

        // Edit, Print icon only in edit mode
        $('table#chartGrid div svg').find('*[zIndex=20], *[zIndex=21], *[zIndex=19]').toggle(editMode);

        runtime.chartAI++;
    }

    /* Opens a dialog that allows one to edit the title and series labels of the supplied chart */
    function editChart(chartObj) {
        var htmlnode = chartObj.options.chart.renderTo;
        if (! htmlnode ) {
            return;
        }

        var chart = null;
        var chartKey = null;
        $.each(runtime.charts, function(key, value) {
            if (value.chart.options.chart.renderTo == htmlnode) {
                chart = value;
                chartKey = key;
                return false;
            }
        });

        if (chart == null) {
            return;
        }

        var htmlStr = '<p><b>' + PMA_messages['strChartTitle'] + ': </b> <br/> <input type="text" size="35" name="chartTitle" value="' + chart.title + '" />';
        htmlStr += '</p><p><b>' + PMA_messages['strSeries'] + ':</b> </p><ol>';
        for (var i = 0; i<chart.nodes.length; i++) {
            htmlStr += '<li><i>' + chart.nodes[i].dataPoints[0].name  + ': </i><br/><input type="text" name="chartSerie-' + i + '" value="' + chart.nodes[i].name + '" /></li>';
        }

        dlgBtns = {};
        dlgBtns[PMA_messages['strSave']] = function() {
            runtime.charts[chartKey].title = $('div#emptyDialog input[name="chartTitle"]').val();
            runtime.charts[chartKey].chart.setTitle({ text: runtime.charts[chartKey].title });

            $('div#emptyDialog input[name*="chartSerie"]').each(function() {
                var $t = $(this);
                var idx = $t.attr('name').split('-')[1];
                runtime.charts[chartKey].nodes[idx].name = $t.val();
                runtime.charts[chartKey].chart.series[idx].name = $t.val();
            });

            $(this).dialog('close');
            saveMonitor();
        };
        dlgBtns[PMA_messages['strCancel']] = function() {
            $(this).dialog('close');
        };

        $('div#emptyDialog').html(htmlStr + '</ol>');
        $('div#emptyDialog').dialog({
            title: PMA_messages['strChartEdit'],
            width: 'auto',
            height: 'auto',
            buttons: dlgBtns
        });
    }

<<<<<<< HEAD
=======
    function PMA_getLogAnalyseDialog(min, max) {
        $('#logAnalyseDialog input[name="dateStart"]')
            .attr('value', formatDate(min, 'yyyy-MM-dd HH:mm:ss'));
        $('#logAnalyseDialog input[name="dateEnd"]')
            .attr('value', formatDate(max, 'yyyy-MM-dd HH:mm:ss'));

        var dlgBtns = { };

        dlgBtns[PMA_messages['strFromSlowLog']] = function() {
            loadLog('slow', min, max);
            $(this).dialog("close");
        };
                        
        dlgBtns[PMA_messages['strFromGeneralLog']] = function() {
            loadLog('general', min, max);
            $(this).dialog("close");
        };

        $('#logAnalyseDialog').dialog({
            width: 'auto',
            height: 'auto',
            buttons: dlgBtns
        });
    }

    function loadLog(type, min, max) {
        var dateStart = Date.parse($('#logAnalyseDialog input[name="dateStart"]').prop('value')) || min;
        var dateEnd = Date.parse($('#logAnalyseDialog input[name="dateEnd"]').prop('value')) || max;

        loadLogStatistics({
            src: type,
            start: dateStart,
            end: dateEnd,
            removeVariables: $('input#removeVariables').prop('checked'),
            limitTypes: $('input#limitTypes').prop('checked')
        });
    }
                        
    
>>>>>>> 787a0aa5
    /* Removes a chart from the grid */
    function removeChart(chartObj) {
        var htmlnode = chartObj.options.chart.renderTo;
        if (! htmlnode ) {
            return;
        }

        $.each(runtime.charts, function(key, value) {
            if (value.chart.options.chart.renderTo == htmlnode) {
                delete runtime.charts[key];
                return false;
            }
        });

        buildRequiredDataList();

        // Using settimeout() because clicking the remove link fires an onclick event
        // which throws an error when the chart is destroyed
        setTimeout(function() {
            chartObj.destroy();
            $('div#' + htmlnode).remove();
        }, 10);

        saveMonitor(); // Save settings
    }

    /* Called in regular intervalls, this function updates the values of each chart in the grid */
    function refreshChartGrid() {
        /* Send to server */
        runtime.refreshRequest = $.post('server_status.php?' + url_query, {
            ajax_request: true,
            chart_data: 1,
            type: 'chartgrid',
            requiredData: $.toJSON(runtime.dataList)
        }, function(data) {
            var chartData;
            try {
                chartData = $.parseJSON(data.message);
            } catch(err) {
                return serverResponseError();
            }
            var value, i = 0;
            var diff;

            /* Update values in each graph */
            $.each(runtime.charts, function(orderKey, elem) {
                var key = elem.chartID;
                var maxVal = 1;
                // If newly added chart, we have no data for it yet
                if (! chartData[key]) {
                    return;
                }
                // Draw all series
                for (var j = 0; j < elem.nodes.length; j++) {
                    // Update x-axis
                    if (i == 0 && j == 0) {
                        if (oldChartData == null) {
                            diff = chartData.x - runtime.xmax;
                        } else {
                            diff = parseInt(chartData.x - oldChartData.x);
                        }

                        runtime.xmin += diff;
                        runtime.xmax += diff;
                    }

                    //elem.chart.xAxis[0].setExtremes(runtime.xmin, runtime.xmax, false);
                    /* Calculate y value */

                    // If transform function given, use it
                    if (elem.nodes[j].transformFn) {
                        value = chartValueTransform(
                            elem.nodes[j].transformFn,
                            chartData[key][j],
                            // Check if first iteration (oldChartData==null), or if newly added chart oldChartData[key]==null
                            (oldChartData == null || oldChartData[key] == null ? null : oldChartData[key][j])
                        );

                    // Otherwise use original value and apply differential and divisor if given,
                    // in this case we have only one data point per series - located at chartData[key][j][0]
                    } else {
                        value = parseFloat(chartData[key][j][0].value);

                        if (elem.nodes[j].display == 'differential') {
                            if (oldChartData == null || oldChartData[key] == null) {
                                continue;
                            }
                            value -= oldChartData[key][j][0].value;
                        }

                        if (elem.nodes[j].valueDivisor) {
                            value = value / elem.nodes[j].valueDivisor;
                        }
                    }

                    // Set y value, if defined
                    if (value != undefined) {
                        elem.chart.series[j].data.push([chartData.x, value]);
                        maxVal = (maxVal > value) ? maxVal : value;
                    }
                }
                if(elem.maxYLabel.length == 0) {
                    elem.maxYLabel.push([runtime.xmax, 1]);
                }

                if(maxVal > elem.maxYLabel[elem.maxYLabel.length - 1][1]) {
                    elem.maxYLabel.push([chartData.x, (Math.ceil(maxVal*1.2))]);
                } else if(maxVal > elem.maxYLabel[0][1]) {
                    elem.maxYLabel.splice(1,0,[chartData.x, (Math.ceil(maxVal*1.2))]);
                }

                if(elem.maxYLabel.length > 1
                    && elem.maxYLabel[elem.maxYLabel.length - 1][0] < runtime.xmin
                ) {
                    elem.maxYLabel.pop();
                    elem.maxYLabel.sort(function(a,b){return a[1]-b[1]});
                }
                // update chart options
                elem.chart['axes']['xaxis']['max'] = runtime.xmax;
                elem.chart['axes']['xaxis']['min'] = runtime.xmin;
                elem.chart['axes']['yaxis']['max'] = elem.maxYLabel[elem.maxYLabel.length - 1][1];
                elem.chart['axes']['yaxis']['tickInterval'] = elem.maxYLabel[elem.maxYLabel.length - 1][1]/5;
                i++;
                runtime.charts[orderKey].numPoints++;
                if (runtime.redrawCharts) {
                    elem.chart.replot();
                }
            });

            oldChartData = chartData;

            runtime.refreshTimeout = setTimeout(refreshChartGrid, monitorSettings.gridRefresh);
        });
    }

    /* Function that supplies special value transform functions for chart values */
    function chartValueTransform(name, cur, prev) {
        switch(name) {
        case 'cpu-linux':
            if (prev == null) {
                return undefined;
            }
            // cur and prev are datapoint arrays, but containing only 1 element for cpu-linux
            cur = cur[0];
            prev = prev[0];

            var diff_total = cur.busy + cur.idle - (prev.busy + prev.idle);
            var diff_idle = cur.idle - prev.idle;
            return 100 * (diff_total - diff_idle) / diff_total;

        // Query cache efficiency (%)
        case 'qce':
            if (prev == null) {
                return undefined;
            }
            // cur[0].value is Qcache_hits, cur[1].value is Com_select
            var diffQHits = cur[0].value - prev[0].value;
            // No NaN please :-)
            if (cur[1].value - prev[1].value == 0) {
                return 0;
            }

            return diffQHits / (cur[1].value - prev[1].value + diffQHits) * 100;

        // Query cache usage (%)
        case 'qcu':
            if (cur[1].value == 0) {
                return 0;
            }
            // cur[0].value is Qcache_free_memory, cur[1].value is query_cache_size
            return 100 - cur[0].value / cur[1].value * 100;

        }
        return undefined;
    }

    /* Build list of nodes that need to be retrieved from server.
     * It creates something like a stripped down version of the runtime.charts object.
     */
    function buildRequiredDataList() {
        runtime.dataList = {};
        // Store an own id, because the property name is subject of reordering,
        // thus destroying our mapping with runtime.charts <=> runtime.dataList
        var chartID = 0;
        $.each(runtime.charts, function(key, chart) {
            runtime.dataList[chartID] = [];
            for(var i=0, l=chart.nodes.length; i < l; i++) {
                runtime.dataList[chartID][i] = chart.nodes[i].dataPoints;
            }
            runtime.charts[key].chartID = chartID;
            chartID++;
        });
    }

    /* Loads the log table data, generates the table and handles the filters */
    function loadLogStatistics(opts) {
        var tableStr = '';
        var logRequest = null;

        if (! opts.removeVariables) {
            opts.removeVariables = false;
        }
        if (! opts.limitTypes) {
            opts.limitTypes = false;
        }

        $('#emptyDialog').dialog({title: PMA_messages['strAnalysingLogsTitle']});
        $('#emptyDialog').html(PMA_messages['strAnalysingLogs'] +
                                ' <img class="ajaxIcon" src="' + pmaThemeImage +
                                'ajax_clock_small.gif" alt="">');
        var dlgBtns = {};

        dlgBtns[PMA_messages['strCancelRequest']] = function() {
            if (logRequest != null) {
                logRequest.abort();
            }

            $(this).dialog("close");
        };

        $('#emptyDialog').dialog({
            width: 'auto',
            height: 'auto',
            buttons: dlgBtns
        });


        logRequest = $.get('server_status.php?' + url_query,
            {   ajax_request: true,
                log_data: 1,
                type: opts.src,
                time_start: Math.round(opts.start / 1000),
                time_end: Math.round(opts.end / 1000),
                removeVariables: opts.removeVariables,
                limitTypes: opts.limitTypes
            },
            function(data) {
                var logData;
                try {
                    logData = $.parseJSON(data.message);
                } catch(err) {
                    return serverResponseError();
                }

                if (logData.rows.length != 0) {
                    runtime.logDataCols = buildLogTable(logData);

                    /* Show some stats in the dialog */
                    $('#emptyDialog').dialog({title: PMA_messages['strLoadingLogs']});
                    $('#emptyDialog').html('<p>' + PMA_messages['strLogDataLoaded'] + '</p>');
                    $.each(logData.sum, function(key, value) {
                        key = key.charAt(0).toUpperCase() + key.slice(1).toLowerCase();
                        if (key == 'Total') {
                            key = '<b>' + key + '</b>';
                        }
                        $('#emptyDialog').append(key + ': ' + value + '<br/>');
                    });

                    /* Add filter options if more than a bunch of rows there to filter */
                    if (logData.numRows > 12) {
                        $('div#logTable').prepend(
                            '<fieldset id="logDataFilter">' +
                            '	<legend>' + PMA_messages['strFiltersForLogTable'] + '</legend>' +
                            '	<div class="formelement">' +
                            '		<label for="filterQueryText">' + PMA_messages['strFilterByWordRegexp'] + '</label>' +
                            '		<input name="filterQueryText" type="text" id="filterQueryText" style="vertical-align: baseline;" />' +
                            '	</div>' +
                            ((logData.numRows > 250) ? ' <div class="formelement"><button name="startFilterQueryText" id="startFilterQueryText">' + PMA_messages['strFilter'] + '</button></div>' : '') +
                            '	<div class="formelement">' +
                            '       <input type="checkbox" id="noWHEREData" name="noWHEREData" value="1" /> ' +
                            '       <label for="noWHEREData"> ' + PMA_messages['strIgnoreWhereAndGroup'] + '</label>' +
                            '   </div' +
                            '</fieldset>'
                        );

                        $('div#logTable input#noWHEREData').change(function() {
                            filterQueries(true);
                        });

                        if (logData.numRows > 250) {
                            $('div#logTable button#startFilterQueryText').click(filterQueries);
                        } else {
                            $('div#logTable input#filterQueryText').keyup(filterQueries);
                        }

                    }

                    var dlgBtns = {};
                    dlgBtns[PMA_messages['strJumpToTable']] = function() {
                        $(this).dialog("close");
                        $(document).scrollTop($('div#logTable').offset().top);
                    };

                    $('#emptyDialog').dialog( "option", "buttons", dlgBtns);

                } else {
                    $('#emptyDialog').dialog({title: PMA_messages['strNoDataFoundTitle']});
                    $('#emptyDialog').html('<p>' + PMA_messages['strNoDataFound'] + '</p>');

                    var dlgBtns = {};
                    dlgBtns[PMA_messages['strClose']] = function() {
                        $(this).dialog("close");
                    };

                    $('#emptyDialog').dialog( "option", "buttons", dlgBtns );
                }
            }
        );

        /* Handles the actions performed when the user uses any of the log table filters
         * which are the filter by name and grouping with ignoring data in WHERE clauses
         *
         * @param boolean Should be true when the users enabled or disabled to group queries ignoring data in WHERE clauses
        */
        function filterQueries(varFilterChange) {
            var odd_row = false, cell, textFilter;
            var val = $('div#logTable input#filterQueryText').val();

            if (val.length == 0) {
                textFilter = null;
            } else {
                textFilter = new RegExp(val, 'i');
            }

            var rowSum = 0, totalSum = 0, i = 0, q;
            var noVars = $('div#logTable input#noWHEREData').prop('checked');
            var equalsFilter = /([^=]+)=(\d+|((\'|"|).*?[^\\])\4((\s+)|$))/gi;
            var functionFilter = /([a-z0-9_]+)\(.+?\)/gi;
            var filteredQueries = {}, filteredQueriesLines = {};
            var hide = false, rowData;
            var queryColumnName = runtime.logDataCols[runtime.logDataCols.length - 2];
            var sumColumnName = runtime.logDataCols[runtime.logDataCols.length - 1];
            var isSlowLog = opts.src == 'slow';
            var columnSums = {};

            // For the slow log we have to count many columns (query_time, lock_time, rows_examined, rows_sent, etc.)
            var countRow = function(query, row) {
                var cells = row.match(/<td>(.*?)<\/td>/gi);
                if (!columnSums[query]) {
                    columnSums[query] = [0, 0, 0, 0];
                }

                // lock_time and query_time and displayed in timespan format
                columnSums[query][0] += timeToSec(cells[2].replace(/(<td>|<\/td>)/gi, ''));
                columnSums[query][1] += timeToSec(cells[3].replace(/(<td>|<\/td>)/gi, ''));
                // rows_examind and rows_sent are just numbers
                columnSums[query][2] += parseInt(cells[4].replace(/(<td>|<\/td>)/gi, ''));
                columnSums[query][3] += parseInt(cells[5].replace(/(<td>|<\/td>)/gi, ''));
            };

            // We just assume the sql text is always in the second last column, and that the total count is right of it
            $('div#logTable table tbody tr td:nth-child(' + (runtime.logDataCols.length - 1) + ')').each(function() {
                var $t = $(this);
                // If query is a SELECT and user enabled or disabled to group queries ignoring data in where statements, we
                // need to re-calculate the sums of each row
                if (varFilterChange && $t.html().match(/^SELECT/i)) {
                    if (noVars) {
                        // Group on => Sum up identical columns, and hide all but 1

                        q = $t.text().replace(equalsFilter, '$1=...$6').trim();
                        q = q.replace(functionFilter, ' $1(...)');

                        // Js does not specify a limit on property name length, so we can abuse it as index :-)
                        if (filteredQueries[q]) {
                            filteredQueries[q] += parseInt($t.next().text());
                            totalSum += parseInt($t.next().text());
                            hide = true;
                        } else {
                            filteredQueries[q] = parseInt($t.next().text());
                            filteredQueriesLines[q] = i;
                            $t.text(q);
                        }
                        if (isSlowLog) {
                            countRow(q, $t.parent().html());
                        }

                    } else {
                        // Group off: Restore original columns

                        rowData = $t.parent().data('query');
                        // Restore SQL text
                        $t.text(rowData[queryColumnName]);
                        // Restore total count
                        $t.next().text(rowData[sumColumnName]);
                        // Restore slow log columns
                        if (isSlowLog) {
                            $t.parent().children('td:nth-child(3)').text(rowData['query_time']);
                            $t.parent().children('td:nth-child(4)').text(rowData['lock_time']);
                            $t.parent().children('td:nth-child(5)').text(rowData['rows_sent']);
                            $t.parent().children('td:nth-child(6)').text(rowData['rows_examined']);
                        }
                    }
                }

                // If not required to be hidden, do we need to hide because of a not matching text filter?
                if (! hide && (textFilter != null && ! textFilter.exec($t.text()))) {
                    hide = true;
                }

                // Now display or hide this column
                if (hide) {
                    $t.parent().css('display', 'none');
                } else {
                    totalSum += parseInt($t.next().text());
                    rowSum++;

                    odd_row = ! odd_row;
                    $t.parent().css('display', '');
                    if (odd_row) {
                        $t.parent().addClass('odd');
                        $t.parent().removeClass('even');
                    } else {
                        $t.parent().addClass('even');
                        $t.parent().removeClass('odd');
                    }
                }

                hide = false;
                i++;
            });

            // We finished summarizing counts => Update count values of all grouped entries
            if (varFilterChange) {
                if (noVars) {
                    var numCol, row, $table = $('div#logTable table tbody');
                    $.each(filteredQueriesLines, function(key, value) {
                        if (filteredQueries[key] <= 1) {
                            return;
                        }

                        row =  $table.children('tr:nth-child(' + (value + 1) + ')');
                        numCol = row.children(':nth-child(' + (runtime.logDataCols.length) + ')');
                        numCol.text(filteredQueries[key]);

                        if (isSlowLog) {
                            row.children('td:nth-child(3)').text(secToTime(columnSums[key][0]));
                            row.children('td:nth-child(4)').text(secToTime(columnSums[key][1]));
                            row.children('td:nth-child(5)').text(columnSums[key][2]);
                            row.children('td:nth-child(6)').text(columnSums[key][3]);
                        }
                    });
                }

                $('div#logTable table').trigger("update");
                setTimeout(function() {
                    $('div#logTable table').trigger('sorton', [[[runtime.logDataCols.length - 1, 1]]]);
                }, 0);
            }

            // Display some stats at the bottom of the table
            $('div#logTable table tfoot tr')
                .html('<th colspan="' + (runtime.logDataCols.length - 1) + '">' +
                      PMA_messages['strSumRows'] + ' ' + rowSum + '<span style="float:right">' +
                      PMA_messages['strTotal'] + '</span></th><th class="right">' + totalSum + '</th>');
        }
    }

    /* Turns a timespan (12:12:12) into a number */
    function timeToSec(timeStr) {
        var time = timeStr.split(':');
        return parseInt(time[0]*3600) + parseInt(time[1]*60) + parseInt(time[2]);
    }

    /* Turns a number into a timespan (100 into 00:01:40) */
    function secToTime(timeInt) {
        var hours = Math.floor(timeInt / 3600);
        timeInt -= hours*3600;
        var minutes = Math.floor(timeInt / 60);
        timeInt -= minutes*60;

        if (hours < 10) {
            hours = '0' + hours;
        }
        if (minutes < 10) {
            minutes = '0' + minutes;
        }
        if (timeInt < 10) {
            timeInt = '0' + timeInt;
        }

        return hours + ':' + minutes + ':' + timeInt;
    }

    /* Constructs the log table out of the retrieved server data */
    function buildLogTable(data) {
        var rows = data.rows;
        var cols = new Array();
        var $table = $('<table class="sortable"></table>');
        var $tBody, $tRow, $tCell;

        $('#logTable').html($table);

        var formatValue = function(name, value) {
            switch(name) {
                case 'user_host':
                    return value.replace(/(\[.*?\])+/g, '');
            }
            return value;
        };

        for (var i = 0, l = rows.length; i < l; i++) {
            if (i == 0) {
                $.each(rows[0], function(key, value) {
                    cols.push(key);
                });
                $table.append( '<thead>' +
                               '<tr><th class="nowrap">' + cols.join('</th><th class="nowrap">') + '</th></tr>' +
                               '</thead>');

                $table.append($tBody = $('<tbody></tbody>'));
            }

            $tBody.append($tRow = $('<tr class="noclick"></tr>'));
            var cl = '';
            for (var j = 0, ll = cols.length; j < ll; j++) {
                // Assuming the query column is the second last
                if (j == cols.length - 2 && rows[i][cols[j]].match(/^SELECT/i)) {
                    $tRow.append($tCell = $('<td class="linkElem">' + formatValue(cols[j], rows[i][cols[j]]) + '</td>'));
                    $tCell.click(openQueryAnalyzer);
                } else {
                    $tRow.append('<td>' + formatValue(cols[j], rows[i][cols[j]]) + '</td>');
                }

                $tRow.data('query', rows[i]);
            }
        }

        $table.append('<tfoot>' +
                    '<tr><th colspan="' + (cols.length - 1) + '">' + PMA_messages['strSumRows'] +
                    ' ' + data.numRows + '<span style="float:right">' + PMA_messages['strTotal'] +
                    '</span></th><th class="right">' + data.sum.TOTAL + '</th></tr></tfoot>');

        // Append a tooltip to the count column, if there exist one
        if ($('#logTable th:last').html() == '#') {
            $('#logTable th:last').append('&nbsp;' + PMA_getImage('b_docs.png', '', {'class': 'qroupedQueryInfoIcon'}));

            var qtipContent = PMA_messages['strCountColumnExplanation'];
            if (groupInserts) {
                qtipContent += '<p>' + PMA_messages['strMoreCountColumnExplanation'] + '</p>';
            }

            $('img.qroupedQueryInfoIcon').qtip({
                content: qtipContent,
                position: {
                    corner: {
                        target: 'bottomMiddle',
                        tooltip: 'topRight'
                    }

                },
                hide: { delay: 1000 }
            });
        }

        $('div#logTable table').tablesorter({
            sortList: [[cols.length - 1, 1]],
            widgets: ['fast-zebra']
        });

        $('div#logTable table thead th')
            .append('<img class="icon sortableIcon" src="themes/dot.gif" alt="">');

        return cols;
    }

    /* Opens the query analyzer dialog */
    function openQueryAnalyzer() {
        var rowData = $(this).parent().data('query');
        var query = rowData.argument || rowData.sql_text;

        if (codemirror_editor) {
            query = PMA_SQLPrettyPrint(query);
            codemirror_editor.setValue(query);
            // Codemirror is bugged, it doesn't refresh properly sometimes. Following lines seem to fix that
            setTimeout(function() {
                codemirror_editor.refresh();
            },50);
        }
        else {
            $('#sqlquery').val(query);
        }

        var profilingChart = null;
        var dlgBtns = {};

        dlgBtns[PMA_messages['strAnalyzeQuery']] = function() {
            loadQueryAnalysis(rowData);
        };
        dlgBtns[PMA_messages['strClose']] = function() {
            if (profilingChart != null) {
                profilingChart.destroy();
            }
            $('div#queryAnalyzerDialog div.placeHolder').html('');
            if (codemirror_editor) {
                codemirror_editor.setValue('');
            }
            else {
                $('#sqlquery').val('');
            }
            $(this).dialog("close");
        };

        $('div#queryAnalyzerDialog').dialog({
            width: 'auto',
            height: 'auto',
            resizable: false,
            buttons: dlgBtns
        });
    }

    /* Loads and displays the analyzed query data */
    function loadQueryAnalysis(rowData) {
        var db = rowData.db || '';

        $('div#queryAnalyzerDialog div.placeHolder').html(
            PMA_messages['strAnalyzing'] + ' <img class="ajaxIcon" src="' +
            pmaThemeImage + 'ajax_clock_small.gif" alt="">');

        $.post('server_status.php?' + url_query, {
            ajax_request: true,
            query_analyzer: true,
            query: codemirror_editor ? codemirror_editor.getValue() : $('#sqlquery').val(),
            database: db
        }, function(data) {
            data = $.parseJSON(data.message);
            var totalTime = 0;

            if (data.error) {
                $('div#queryAnalyzerDialog div.placeHolder').html('<div class="error">' + data.error + '</div>');
                return;
            }

            // Float sux, I'll use table :(
            $('div#queryAnalyzerDialog div.placeHolder')
                .html('<table width="100%" border="0"><tr><td class="explain"></td><td class="chart"></td></tr></table>');

            var explain = '<b>' + PMA_messages['strExplainOutput'] + '</b> ' + explain_docu;
            if (data.explain.length > 1) {
                explain += ' (';
                for (var i = 0; i < data.explain.length; i++) {
                    if (i > 0) {
                        explain += ', ';
                    }
                    explain += '<a href="#showExplain-' + i + '">' + i + '</a>';
                }
                explain += ')';
            }
            explain += '<p></p>';
            for (var i = 0, l = data.explain.length; i < l; i++) {
                explain += '<div class="explain-' + i + '"' + (i>0? 'style="display:none;"' : '' ) + '>';
                $.each(data.explain[i], function(key, value) {
                    value = (value == null)?'null':value;

                    if (key == 'type' && value.toLowerCase() == 'all') {
                        value = '<span class="attention">' + value + '</span>';
                    }
                    if (key == 'Extra') {
                        value = value.replace(/(using (temporary|filesort))/gi, '<span class="attention">$1</span>');
                    }
                    explain += key + ': ' + value + '<br />';
                });
                explain += '</div>';
            }

            explain += '<p><b>' + PMA_messages['strAffectedRows'] + '</b> ' + data.affectedRows;

            $('div#queryAnalyzerDialog div.placeHolder td.explain').append(explain);

            $('div#queryAnalyzerDialog div.placeHolder a[href*="#showExplain"]').click(function() {
                var id = $(this).attr('href').split('-')[1];
                $(this).parent().find('div[class*="explain"]').hide();
                $(this).parent().find('div[class*="explain-' + id + '"]').show();
            });

            if (data.profiling) {
                var chartData = [];
                var numberTable = '<table class="queryNums"><thead><tr><th>' + PMA_messages['strStatus'] + '</th><th>' + PMA_messages['strTime'] + '</th></tr></thead><tbody>';
                var duration;

                for (var i = 0, l = data.profiling.length; i < l; i++) {
                    duration = parseFloat(data.profiling[i].duration);

                    chartData.push([data.profiling[i].state, duration]);
                    totalTime += duration;

                    numberTable += '<tr><td>' + data.profiling[i].state + ' </td><td> ' + PMA_prettyProfilingNum(duration, 2) + '</td></tr>';
                }
                numberTable += '<tr><td><b>' + PMA_messages['strTotalTime'] + '</b></td><td>' + PMA_prettyProfilingNum(totalTime, 2) + '</td></tr>';
                numberTable += '</tbody></table>';

                $('div#queryAnalyzerDialog div.placeHolder td.chart').append(
                    '<b>' + PMA_messages['strProfilingResults'] + ' ' + profiling_docu + '</b> ' +
                    '(<a href="#showNums">' + PMA_messages['strTable'] + '</a>, <a href="#showChart">' + PMA_messages['strChart'] + '</a>)<br/>' +
                    numberTable + ' <div id="queryProfiling"></div>');

                $('div#queryAnalyzerDialog div.placeHolder a[href="#showNums"]').click(function() {
                    $('div#queryAnalyzerDialog div#queryProfiling').hide();
                    $('div#queryAnalyzerDialog table.queryNums').show();
                    return false;
                });

                $('div#queryAnalyzerDialog div.placeHolder a[href="#showChart"]').click(function() {
                    $('div#queryAnalyzerDialog div#queryProfiling').show();
                    $('div#queryAnalyzerDialog table.queryNums').hide();
                    return false;
                });

                profilingChart = PMA_createProfilingChartJqplot(
                        'queryProfiling', 
                        chartData
                );

                $('div#queryProfiling').resizable();
            }
        });
    }

    /* Saves the monitor to localstorage */
    function saveMonitor() {
        var gridCopy = {};

        $.each(runtime.charts, function(key, elem) {
            gridCopy[key] = {};
            gridCopy[key].nodes = elem.nodes;
            gridCopy[key].settings = elem.settings;
            gridCopy[key].title = elem.title;
        });

        if (window.localStorage) {
            window.localStorage['monitorCharts'] = $.toJSON(gridCopy);
            window.localStorage['monitorSettings'] = $.toJSON(monitorSettings);
            window.localStorage['monitorVersion'] = monitorProtocolVersion;
        }

        $('a[href="#clearMonitorConfig"]').show();
    }
});

// Run the monitor once loaded
$(function() {
    $('a[href="#pauseCharts"]').trigger('click');
});<|MERGE_RESOLUTION|>--- conflicted
+++ resolved
@@ -98,8 +98,6 @@
         }
     };
 
-<<<<<<< HEAD
-=======
     // time span selection
     var selectionTimeDiff = new Array();
     var selectionStartX, selectionStartY, selectionEndX, selectionEndY;
@@ -108,7 +106,6 @@
     // chart tooltip
     var tooltipBox;
     
->>>>>>> 787a0aa5
     /* Add OS specific system info charts to the preset chart list */
     switch(server_os) {
     case 'WINNT':
@@ -1041,102 +1038,6 @@
 
     /* Adds a chart to the chart grid */
     function addChart(chartObj, initialize) {
-<<<<<<< HEAD
-/*        series = [];
-        for (var j = 0; j<chartObj.nodes.length; j++)
-            series.push(chartObj.nodes[j]);
-        }
-
-        settings = {
-            chart: {
-                renderTo: 'gridchart' + runtime.chartAI,
-                width: chartSize().width,
-                height: chartSize().height,
-                marginRight: 5,
-                zoomType: 'x',
-                events: {
-                    selection: function(event) {
-                        if (editMode || $('#logAnalyseDialog').length == 0) {
-                            return false;
-                        }
-
-                        var extremesObject = event.xAxis[0],
-                            min = extremesObject.min,
-                            max = extremesObject.max;
-
-                        $('#logAnalyseDialog input[name="dateStart"]')
-                            .val(Highcharts.dateFormat('%Y-%m-%d %H:%M:%S', new Date(min)));
-                        $('#logAnalyseDialog input[name="dateEnd"]')
-                            .val(Highcharts.dateFormat('%Y-%m-%d %H:%M:%S', new Date(max)));
-
-                        var dlgBtns = { };
-
-                        dlgBtns[PMA_messages['strFromSlowLog']] = function() {
-                            loadLog('slow');
-                            $(this).dialog("close");
-                        };
-
-                        dlgBtns[PMA_messages['strFromGeneralLog']] = function() {
-                            loadLog('general');
-                            $(this).dialog("close");
-                        };
-
-                        function loadLog(type) {
-                            var dateStart = Date.parse($('#logAnalyseDialog input[name="dateStart"]').prop('value')) || min;
-                            var dateEnd = Date.parse($('#logAnalyseDialog input[name="dateEnd"]').prop('value')) || max;
-
-                            loadLogStatistics({
-                                src: type,
-                                start: dateStart,
-                                end: dateEnd,
-                                removeVariables: $('input#removeVariables').prop('checked'),
-                                limitTypes: $('input#limitTypes').prop('checked')
-                            });
-                        }
-
-                        $('#logAnalyseDialog').dialog({
-                            width: 'auto',
-                            height: 'auto',
-                            buttons: dlgBtns
-                        });
-
-                        return false;
-                    }
-                }
-            },
-            xAxis: {
-                min: runtime.xmin,
-                max: runtime.xmax
-            },
-
-            yAxis: {
-                title: {
-                    text: ''
-                }
-            },
-            tooltip: {
-                formatter: function() {
-                        var s = '<b>' + Highcharts.dateFormat('%H:%M:%S', this.x) + '</b>';
-
-                        $.each(this.points, function(i, point) {
-                            s += '<br/><span style="color:' + point.series.color + '">' + point.series.name + ':</span> ' +
-                                ((parseInt(point.y) == point.y) ? point.y : Highcharts.numberFormat(this.y, 2)) + ' ' + (point.series.options.unit || '');
-                        });
-
-                        return s;
-                },
-                shared: true
-            },
-            legend: {
-                enabled: false
-            },
-            series: series,
-            buttons: gridbuttons,
-            title: { text: chartObj.title }
-        };
-*/
-=======
->>>>>>> 787a0aa5
 
         var settings = {
             title: chartObj.title,
@@ -1365,8 +1266,6 @@
         });
     }
 
-<<<<<<< HEAD
-=======
     function PMA_getLogAnalyseDialog(min, max) {
         $('#logAnalyseDialog input[name="dateStart"]')
             .attr('value', formatDate(min, 'yyyy-MM-dd HH:mm:ss'));
@@ -1405,8 +1304,6 @@
         });
     }
                         
-    
->>>>>>> 787a0aa5
     /* Removes a chart from the grid */
     function removeChart(chartObj) {
         var htmlnode = chartObj.options.chart.renderTo;
