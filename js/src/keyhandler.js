import $ from 'jquery';

// var that holds: 0- if ctrl key is not pressed 1- if ctrl key is pressed
let ctrlKeyHistory = 0;

/**
  * Allows moving around inputs/select by Ctrl+arrows
  *
  * @param {object} event data
  */
const onKeyDownArrowsHandler = function (event) {
    var e = event || window.event;

    var o = (e.srcElement || e.target);
    if (!o) {
        return;
    }
    if (o.tagName !== 'TEXTAREA' && o.tagName !== 'INPUT' && o.tagName !== 'SELECT') {
        return;
    }
    if ((e.which !== 17) && (e.which !== 37) && (e.which !== 38) && (e.which !== 39) && (e.which !== 40)) {
        return;
    }
    if (!o.id) {
        return;
    }

    if (e.type === 'keyup') {
        if (e.which === 17) {
            ctrlKeyHistory = 0;
        }
        return;
    } else if (e.type === 'keydown') {
        if (e.which === 17) {
            ctrlKeyHistory = 1;
        }
    }

    if (ctrlKeyHistory !== 1) {
        return;
    }

    e.preventDefault();

    var pos = o.id.split('_');
    if (pos[0] !== 'field' || typeof pos[2] === 'undefined') {
        return;
    }

    var x = pos[2];
    var y = pos[1];

    switch (e.keyCode) {
    case 38:
        // up
        y--;
        break;
    case 40:
        // down
        y++;
        break;
    case 37:
        // left
        x--;
        break;
    case 39:
        // right
        x++;
        break;
    default:
        return;
    }

    var id = 'field_' + y + '_' + x;

    var nO = document.getElementById(id);
    if (!nO) {
        id = 'field_' + y + '_' + x + '_0';
        nO = document.getElementById(id);
    }

    // skip non existent fields
    if (!nO) {
        return;
    }

    nO.focus();

<<<<<<< HEAD
    if (isFirefox) {
        var ffcheck = 0;
        var ffversion;
        for (ffversion = 3; ffversion < 25; ffversion++) {
            var isFirefoxV24 = navigator.userAgent.toLowerCase().indexOf('firefox/' + ffversion) > -1;
            if (isFirefoxV24) {
                ffcheck = 1;
                break;
            }
        }
        if (ffcheck === 1) {
            if (e.which === 38 || e.which === 37) {
                nOvalue++;
            } else if (e.which === 40 || e.which === 39) {
                nOvalue--;
            }
            nO.selectedIndex = nOvalue;
        } else {
            if (e.which === 38 || e.which === 37) {
                lvalue++;
            } else if (e.which === 40 || e.which === 39) {
                lvalue--;
            }
            o.selectedIndex = lvalue;
        }
    }

=======
>>>>>>> 8eeec070
    if (nO.tagName !== 'SELECT') {
        nO.select();
    }
    e.returnValue = false;
};

const KeyHandlerEvents = {
    /**
     * @return {function}
     */
    off: function () {
        return function () {
            $(document).off('keydown keyup', '#table_columns');
            $(document).off('keydown keyup', 'table.insertRowTable');
        };
    },
    /**
     * @return {function}
     */
    on: function () {
        return function () {
            $(document).on('keydown keyup', '#table_columns', function (event) {
                onKeyDownArrowsHandler(event.originalEvent);
            });
            $(document).on('keydown keyup', 'table.insertRowTable', function (event) {
                onKeyDownArrowsHandler(event.originalEvent);
            });
        };
    }
};

export { KeyHandlerEvents };<|MERGE_RESOLUTION|>--- conflicted
+++ resolved
@@ -86,36 +86,6 @@
 
     nO.focus();
 
-<<<<<<< HEAD
-    if (isFirefox) {
-        var ffcheck = 0;
-        var ffversion;
-        for (ffversion = 3; ffversion < 25; ffversion++) {
-            var isFirefoxV24 = navigator.userAgent.toLowerCase().indexOf('firefox/' + ffversion) > -1;
-            if (isFirefoxV24) {
-                ffcheck = 1;
-                break;
-            }
-        }
-        if (ffcheck === 1) {
-            if (e.which === 38 || e.which === 37) {
-                nOvalue++;
-            } else if (e.which === 40 || e.which === 39) {
-                nOvalue--;
-            }
-            nO.selectedIndex = nOvalue;
-        } else {
-            if (e.which === 38 || e.which === 37) {
-                lvalue++;
-            } else if (e.which === 40 || e.which === 39) {
-                lvalue--;
-            }
-            o.selectedIndex = lvalue;
-        }
-    }
-
-=======
->>>>>>> 8eeec070
     if (nO.tagName !== 'SELECT') {
         nO.select();
     }
