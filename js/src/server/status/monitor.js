import $ from 'jquery';

/**
 * @fileoverview    Javascript functions used in server status monitor page
 * @name            Server Status Monitor
 *
 * @requires    jQuery
 * @requires    jQueryUI
 * @requires    js/functions.js
 */

/* global firstDayOfCalendar, themeImagePath */ // templates/javascript/variables.twig
/* global variableNames */ // templates/server/status/monitor/index.twig

var runtime = {};
var serverTimeDiff;
var serverOs;
var isSuperUser;
var serverDbIsLocal;
var chartSize;
var monitorSettings;

function serverResponseError () {
<<<<<<< HEAD
    var btns = {};
    btns[window.Messages.strReloadPage] = function () {
        window.location.reload();
    };
    $('#emptyDialog').dialog({ title: window.Messages.strRefreshFailed });
=======
    var btns = {
        [Messages.strReloadPage]: {
            text: Messages.strReloadPage,
            class: 'btn btn-primary',
            click: function () {
                window.location.reload();
            },
        },
    };
    $('#emptyDialog').dialog({
        classes: {
            'ui-dialog-titlebar-close': 'btn-close'
        },
        title: Messages.strRefreshFailed
    });
>>>>>>> be57ae7d
    $('#emptyDialog').html(
        Functions.getImage('s_attention') +
        window.Messages.strInvalidResponseExplanation
    );
    $('#emptyDialog').dialog({
        classes: {
            'ui-dialog-titlebar-close': 'btn-close'
        },
        buttons: btns
    });
}

/**
 * Destroys all monitor related resources
 */
function destroyGrid () {
    if (runtime.charts) {
        $.each(runtime.charts, function (key, value) {
            try {
                value.chart.destroy();
            } catch (err) {
                // continue regardless of error
            }
        });
    }

    try {
        runtime.refreshRequest.abort();
    } catch (err) {
        // continue regardless of error
    }
    try {
        clearTimeout(runtime.refreshTimeout);
    } catch (err) {
        // continue regardless of error
    }
    $('#chartGrid').html('');
    runtime.charts = null;
    runtime.chartAI = 0;
    monitorSettings = null;
}

window.AJAX.registerOnload('server/status/monitor.js', function () {
    var $jsDataForm = $('#js_data');
    serverTimeDiff = new Date().getTime() - $jsDataForm.find('input[name=server_time]').val();
    serverOs = $jsDataForm.find('input[name=server_os]').val();
    isSuperUser = $jsDataForm.find('input[name=is_superuser]').val();
    serverDbIsLocal = $jsDataForm.find('input[name=server_db_isLocal]').val();
});

/**
 * Unbind all event handlers before tearing down a page
 */
window.AJAX.registerTeardown('server/status/monitor.js', function () {
    $('#emptyDialog').remove();
    $('a.popupLink').off('click');
    $('body').off('click');
});
/**
 * Popup behaviour
 */
window.AJAX.registerOnload('server/status/monitor.js', function () {
    $('<div></div>')
        .attr('id', 'emptyDialog')
        .appendTo('#page_content');

    $('a.popupLink').on('click', function () {
        var $link = $(this);
        $('div.' + $link.attr('href').substring(1))
            .show()
            .offset({ top: $link.offset().top + $link.height() + 5, left: $link.offset().left })
            .addClass('openedPopup');

        return false;
    });
    $('body').on('click', function (event) {
        $('div.openedPopup').each(function () {
            var $cnt = $(this);
            var pos = $cnt.offset();
            // Hide if the mouseclick is outside the popupcontent
            if (event.pageX > pos.left + $cnt.outerWidth() ||
                event.pageY > pos.top + $cnt.outerHeight()
            ) {
                $cnt.hide().removeClass('openedPopup');
            }
        });
    });
});

window.AJAX.registerTeardown('server/status/monitor.js', function () {
    $('a[href="#rearrangeCharts"], a[href="#endChartEditMode"]').off('click');
    $('div.popupContent select[name="chartColumns"]').off('change');
    $('div.popupContent select[name="gridChartRefresh"]').off('change');
    $('a[href="#addNewChart"]').off('click');
    $('a[href="#exportMonitorConfig"]').off('click');
    $('a[href="#importMonitorConfig"]').off('click');
    $('a[href="#clearMonitorConfig"]').off('click');
    $('a[href="#pauseCharts"]').off('click');
    $('a[href="#monitorInstructionsDialog"]').off('click');
    $('input[name="chartType"]').off('click');
    $('input[name="useDivisor"]').off('click');
    $('input[name="useUnit"]').off('click');
    $('select[name="varChartList"]').off('click');
    $('a[href="#kibDivisor"]').off('click');
    $('a[href="#mibDivisor"]').off('click');
    $('a[href="#submitClearSeries"]').off('click');
    $('a[href="#submitAddSeries"]').off('click');
    // $("input#variableInput").destroy();
    $('#chartPreset').off('click');
    $('#chartStatusVar').off('click');
    destroyGrid();
});

window.AJAX.registerOnload('server/status/monitor.js', function () {
    // Show tab links
    $('div.tabLinks').show();
    $('#loadingMonitorIcon').remove();
    // Codemirror is loaded on demand so we might need to initialize it
    if (! window.codeMirrorEditor) {
        var $elm = $('#sqlquery');
        if ($elm.length > 0 && typeof window.CodeMirror !== 'undefined') {
            window.codeMirrorEditor = window.CodeMirror.fromTextArea(
                $elm[0],
                {
                    lineNumbers: true,
                    matchBrackets: true,
                    indentUnit: 4,
                    mode: 'text/x-mysql',
                    lineWrapping: true
                }
            );
        }
    }
    // Timepicker is loaded on demand so we need to initialize
    // datetime fields from the 'load log' dialog
    $('#logAnalyseDialog').find('.datetimefield').each(function () {
        Functions.addDatepicker($(this));
    });

    /** ** Monitor charting implementation ****/
    /* Saves the previous ajax response for differential values */
    var oldChartData = null;
    // Holds about to be created chart
    var newChart = null;
    var chartSpacing;

    // Whenever the monitor object (runtime.charts) or the settings object
    // (monitorSettings) changes in a way incompatible to the previous version,
    // increase this number. It will reset the users monitor and settings object
    // in their localStorage to the default configuration
    var monitorProtocolVersion = '1.0';

    // Runtime parameter of the monitor, is being fully set in initGrid()
    runtime = {
        // Holds all visible charts in the grid
        charts: null,
        // Stores the timeout handler so it can be cleared
        refreshTimeout: null,
        // Stores the GET request to refresh the charts
        refreshRequest: null,
        // Chart auto increment
        chartAI: 0,
        // To play/pause the monitor
        redrawCharts: false,
        // Object that contains a list of nodes that need to be retrieved
        // from the server for chart updates
        dataList: [],
        // Current max points per chart (needed for auto calculation)
        gridMaxPoints: 20,
        // displayed time frame
        xmin: -1,
        xmax: -1
    };
    monitorSettings = null;

    var defaultMonitorSettings = {
        columns: 3,
        chartSize: { width: 295, height: 250 },
        // Max points in each chart. Settings it to 'auto' sets
        // gridMaxPoints to (chartwidth - 40) / 12
        gridMaxPoints: 'auto',
        /* Refresh rate of all grid charts in ms */
        gridRefresh: 5000
    };

    // Allows drag and drop rearrange and print/edit icons on charts
    var editMode = false;

    /* List of preconfigured charts that the user may select */
    var presetCharts = {
        // Query cache efficiency
        'qce': {
            title: window.Messages.strQueryCacheEfficiency,
            series: [{
                label: window.Messages.strQueryCacheEfficiency
            }],
            nodes: [{
                dataPoints: [{ type: 'statusvar', name: 'Qcache_hits' }, { type: 'statusvar', name: 'Com_select' }],
                transformFn: 'qce'
            }],
            maxYLabel: 0
        },
        // Query cache usage
        'qcu': {
            title: window.Messages.strQueryCacheUsage,
            series: [{
                label: window.Messages.strQueryCacheUsed
            }],
            nodes: [{
                dataPoints: [{ type: 'statusvar', name: 'Qcache_free_memory' }, { type: 'servervar', name: 'query_cache_size' }],
                transformFn: 'qcu'
            }],
            maxYLabel: 0
        }
    };

    // time span selection
    var selectionTimeDiff = [];
    var selectionStartX;
    var selectionStartY;
    var drawTimeSpan = false;

    /* Add OS specific system info charts to the preset chart list */
    switch (serverOs) {
    case 'WINNT':
        $.extend(presetCharts, {
            'cpu': {
                title: window.Messages.strSystemCPUUsage,
                series: [{
                    label: window.Messages.strAverageLoad
                }],
                nodes: [{
                    dataPoints: [{ type: 'cpu', name: 'loadavg' }]
                }],
                maxYLabel: 100
            },

            'memory': {
                title: window.Messages.strSystemMemory,
                series: [{
                    dataType: 'memory',
                    label: window.Messages.strUsedMemory,
                    fill: true
                }, {
                    label: window.Messages.strFreeMemory,
                    fill: true
                }],
                nodes: [{ dataPoints: [{ type: 'memory', name: 'MemUsed' }], valueDivisor: 1024 },
                    { dataPoints: [{ type: 'memory', name: 'MemFree' }], valueDivisor: 1024 }
                ],
                maxYLabel: 0
            },

            'swap': {
                title: window.Messages.strSystemSwap,
                series: [{
                    label: window.Messages.strUsedSwap,
                    fill: true
                }, {
                    label: window.Messages.strFreeSwap,
                    fill: true
                }],
                nodes: [{ dataPoints: [{ type: 'memory', name: 'SwapUsed' }], valueDivisor: 1024 },
                    { dataPoints: [{ type: 'memory', name: 'SwapFree' }], valueDivisor: 1024 }
                ],
                maxYLabel: 0
            }
        });
        break;

    case 'Linux':
        $.extend(presetCharts, {
            'cpu': {
                title: window.Messages.strSystemCPUUsage,
                series: [{
                    label: window.Messages.strAverageLoad
                }],
                nodes: [{ dataPoints: [{ type: 'cpu', name: 'irrelevant' }], transformFn: 'cpu-linux' }],
                maxYLabel: 0
            },
            'memory': {
                title: window.Messages.strSystemMemory,
                series: [
                    { label: window.Messages.strBufferedMemory, fill: true },
                    { label: window.Messages.strUsedMemory, fill: true },
                    { label: window.Messages.strCachedMemory, fill: true },
                    { label: window.Messages.strFreeMemory, fill: true }
                ],
                nodes: [
                    { dataPoints: [{ type: 'memory', name: 'Buffers' }], valueDivisor: 1024 },
                    { dataPoints: [{ type: 'memory', name: 'MemUsed' }], valueDivisor: 1024 },
                    { dataPoints: [{ type: 'memory', name: 'Cached' }],  valueDivisor: 1024 },
                    { dataPoints: [{ type: 'memory', name: 'MemFree' }], valueDivisor: 1024 }
                ],
                maxYLabel: 0
            },
            'swap': {
                title: window.Messages.strSystemSwap,
                series: [
                    { label: window.Messages.strCachedSwap, fill: true },
                    { label: window.Messages.strUsedSwap, fill: true },
                    { label: window.Messages.strFreeSwap, fill: true }
                ],
                nodes: [
                    { dataPoints: [{ type: 'memory', name: 'SwapCached' }], valueDivisor: 1024 },
                    { dataPoints: [{ type: 'memory', name: 'SwapUsed' }], valueDivisor: 1024 },
                    { dataPoints: [{ type: 'memory', name: 'SwapFree' }], valueDivisor: 1024 }
                ],
                maxYLabel: 0
            }
        });
        break;

    case 'SunOS':
        $.extend(presetCharts, {
            'cpu': {
                title: window.Messages.strSystemCPUUsage,
                series: [{
                    label: window.Messages.strAverageLoad
                }],
                nodes: [{
                    dataPoints: [{ type: 'cpu', name: 'loadavg' }]
                }],
                maxYLabel: 0
            },
            'memory': {
                title: window.Messages.strSystemMemory,
                series: [
                    { label: window.Messages.strUsedMemory, fill: true },
                    { label: window.Messages.strFreeMemory, fill: true }
                ],
                nodes: [
                    { dataPoints: [{ type: 'memory', name: 'MemUsed' }], valueDivisor: 1024 },
                    { dataPoints: [{ type: 'memory', name: 'MemFree' }], valueDivisor: 1024 }
                ],
                maxYLabel: 0
            },
            'swap': {
                title: window.Messages.strSystemSwap,
                series: [
                    { label: window.Messages.strUsedSwap, fill: true },
                    { label: window.Messages.strFreeSwap, fill: true }
                ],
                nodes: [
                    { dataPoints: [{ type: 'memory', name: 'SwapUsed' }], valueDivisor: 1024 },
                    { dataPoints: [{ type: 'memory', name: 'SwapFree' }], valueDivisor: 1024 }
                ],
                maxYLabel: 0
            }
        });
        break;
    }

    // Default setting for the chart grid
    var defaultChartGrid = {
        'c0': {
            title: window.Messages.strQuestions,
            series: [
                { label: window.Messages.strQuestions }
            ],
            nodes: [
                { dataPoints: [{ type: 'statusvar', name: 'Questions' }], display: 'differential' }
            ],
            maxYLabel: 0
        },
        'c1': {
            title: window.Messages.strChartConnectionsTitle,
            series: [
                { label: window.Messages.strConnections },
                { label: window.Messages.strProcesses }
            ],
            nodes: [
                { dataPoints: [{ type: 'statusvar', name: 'Connections' }], display: 'differential' },
                { dataPoints: [{ type: 'proc', name: 'processes' }] }
            ],
            maxYLabel: 0
        },
        'c2': {
            title: window.Messages.strTraffic,
            series: [
                { label: window.Messages.strBytesSent },
                { label: window.Messages.strBytesReceived }
            ],
            nodes: [
                { dataPoints: [{ type: 'statusvar', name: 'Bytes_sent' }], display: 'differential', valueDivisor: 1024 },
                { dataPoints: [{ type: 'statusvar', name: 'Bytes_received' }], display: 'differential', valueDivisor: 1024 }
            ],
            maxYLabel: 0
        }
    };

    // Server is localhost => We can add cpu/memory/swap to the default chart
    if (serverDbIsLocal && typeof presetCharts.cpu !== 'undefined') {
        defaultChartGrid.c3 = presetCharts.cpu;
        defaultChartGrid.c4 = presetCharts.memory;
        defaultChartGrid.c5 = presetCharts.swap;
    }

    $('a[href="#rearrangeCharts"], a[href="#endChartEditMode"]').on('click', function (event) {
        event.preventDefault();
        editMode = !editMode;
        if ($(this).attr('href') === '#endChartEditMode') {
            editMode = false;
        }

        $('a[href="#endChartEditMode"]').toggle(editMode);

        if (editMode) {
            // Close the settings popup
            $('div.popupContent').hide().removeClass('openedPopup');

            $('#chartGrid').sortableTable({
                ignoreRect: {
                    top: 8,
                    left: chartSize.width - 63,
                    width: 54,
                    height: 24
                }
            });
        } else {
            $('#chartGrid').sortableTable('destroy');
        }
        saveMonitor(); // Save settings
        return false;
    });

    // global settings
    $('div.popupContent select[name="chartColumns"]').on('change', function () {
        monitorSettings.columns = parseInt(this.value, 10);

        calculateChartSize();
        // Empty cells should keep their size so you can drop onto them
        $('#chartGrid').find('tr td').css('width', chartSize.width + 'px');
        $('#chartGrid').find('.monitorChart').css({
            width: chartSize.width + 'px',
            height: chartSize.height + 'px'
        });

        /* Reorder all charts that it fills all column cells */
        var numColumns;
        var $tr = $('#chartGrid').find('tr').first();

        var tempManageCols = function () {
            if (numColumns > monitorSettings.columns) {
                if ($tr.next().length === 0) {
                    $tr.after('<tr></tr>');
                }
                $tr.next().prepend($(this));
            }
            numColumns++;
        };

        var tempAddCol = function () {
            if ($(this).next().length !== 0) {
                $(this).append($(this).next().find('td').first());
            }
        };

        while ($tr.length !== 0) {
            numColumns = 1;
            // To many cells in one row => put into next row
            $tr.find('td').each(tempManageCols);

            // To little cells in one row => for each cell to little,
            // move all cells backwards by 1
            if ($tr.next().length > 0) {
                var cnt = monitorSettings.columns - $tr.find('td').length;
                for (var i = 0; i < cnt; i++) {
                    $tr.append($tr.next().find('td').first());
                    $tr.nextAll().each(tempAddCol);
                }
            }

            $tr = $tr.next();
        }

        if (monitorSettings.gridMaxPoints === 'auto') {
            runtime.gridMaxPoints = Math.round((chartSize.width - 40) / 12);
        }

        runtime.xmin = new Date().getTime() - serverTimeDiff - runtime.gridMaxPoints * monitorSettings.gridRefresh;
        runtime.xmax = new Date().getTime() - serverTimeDiff + monitorSettings.gridRefresh;

        if (editMode) {
            $('#chartGrid').sortableTable('refresh');
        }

        refreshChartGrid();
        saveMonitor(); // Save settings
    });

    $('div.popupContent select[name="gridChartRefresh"]').on('change', function () {
        monitorSettings.gridRefresh = parseInt(this.value, 10) * 1000;
        clearTimeout(runtime.refreshTimeout);

        if (runtime.refreshRequest) {
            runtime.refreshRequest.abort();
        }

        runtime.xmin = new Date().getTime() - serverTimeDiff - runtime.gridMaxPoints * monitorSettings.gridRefresh;
        // fixing chart shift towards left on refresh rate change
        // runtime.xmax = new Date().getTime() - serverTimeDiff + monitorSettings.gridRefresh;
        runtime.refreshTimeout = setTimeout(refreshChartGrid, monitorSettings.gridRefresh);

        saveMonitor(); // Save settings
    });

    $('a[href="#addNewChart"]').on('click', function (event) {
        event.preventDefault();

        $('#addChartButton').on('click', function () {
            var type = $('input[name="chartType"]:checked').val();

            if (type === 'preset') {
                newChart = presetCharts[$('#addChartModal').find('select[name="presetCharts"]').prop('value')];
            } else {
                // If user builds their own chart, it's being set/updated
                // each time they add a series
                // So here we only warn if they didn't add a series yet
                if (! newChart || ! newChart.nodes || newChart.nodes.length === 0) {
                    alert(window.Messages.strAddOneSeriesWarning);
                    return;
                }
            }

            newChart.title = $('input[name="chartTitle"]').val();
            // Add a cloned object to the chart grid
            addChart($.extend(true, {}, newChart));

            newChart = null;

            saveMonitor(); // Save settings

            $('#closeModalButton').off('click');
        });

        $('#closeModalButton').on('click', function () {
            newChart = null;
            $('span#clearSeriesLink').hide();
            $('#seriesPreview').html('');
            $('#closeModalButton').off('click');
        });

        var $presetList = $('#addChartModal').find('select[name="presetCharts"]');
        if ($presetList.html().length === 0) {
            $.each(presetCharts, function (key, value) {
                $presetList.append('<option value="' + key + '">' + value.title + '</option>');
            });
            $presetList.on('change', function () {
                $('input[name="chartTitle"]').val(
                    $presetList.find(':selected').text()
                );
                $('#chartPreset').prop('checked', true);
            });
            $('#chartPreset').on('click', function () {
                $('input[name="chartTitle"]').val(
                    $presetList.find(':selected').text()
                );
            });
            $('#chartStatusVar').on('click', function () {
                $('input[name="chartTitle"]').val(
                    $('#chartSeries').find(':selected').text().replace(/_/g, ' ')
                );
            });
            $('#chartSeries').on('change', function () {
                $('input[name="chartTitle"]').val(
                    $('#chartSeries').find(':selected').text().replace(/_/g, ' ')
                );
            });
        }

        $('#addChartModal').modal('show');

        $('#seriesPreview').html('<i>' + window.Messages.strNone + '</i>');

        return false;
    });

    $('a[href="#exportMonitorConfig"]').on('click', function (event) {
        event.preventDefault();
        var gridCopy = {};
        $.each(runtime.charts, function (key, elem) {
            gridCopy[key] = {};
            gridCopy[key].nodes = elem.nodes;
            gridCopy[key].series = elem.series;
            gridCopy[key].settings = elem.settings;
            gridCopy[key].title = elem.title;
            gridCopy[key].maxYLabel = elem.maxYLabel;
        });
        var exportData = {
            monitorCharts: gridCopy,
            monitorSettings: monitorSettings
        };

        var blob = new Blob([JSON.stringify(exportData)], { type: 'application/octet-stream' });
        var url = null;
        var fileName = 'monitor-config.json';
        if (window.navigator && window.navigator.msSaveOrOpenBlob) {
            window.navigator.msSaveOrOpenBlob(blob, fileName);
        } else {
            url = URL.createObjectURL(blob);
            window.location.href = url;
        }
        setTimeout(function () {
            // For some browsers it is necessary to delay revoking the ObjectURL
            if (url !== null) {
                window.URL.revokeObjectURL(url);
            }
            url = undefined;
            blob = undefined;
        }, 100);
    });

    $('a[href="#importMonitorConfig"]').on('click', function (event) {
        event.preventDefault();
<<<<<<< HEAD
        $('#emptyDialog').dialog({ title: window.Messages.strImportDialogTitle });
        $('#emptyDialog').html(window.Messages.strImportDialogMessage + ':<br><form>' +
=======
        $('#emptyDialog').dialog({
            classes: {
                'ui-dialog-titlebar-close': 'btn-close'
            },
            title: Messages.strImportDialogTitle
        });
        $('#emptyDialog').html(Messages.strImportDialogMessage + ':<br><form>' +
>>>>>>> be57ae7d
            '<input type="file" name="file" id="import_file"> </form>');

        var dlgBtns = {
            [Messages.strImport]: {
                text: Messages.strImport,
                class: 'btn btn-primary',
            },
            [Messages.strCancel]: {
                text: Messages.strCancel,
                class: 'btn btn-secondary',
            },
        };

<<<<<<< HEAD
        dlgBtns[window.Messages.strImport] = function () {
=======
        dlgBtns[Messages.strImport].click = function () {
>>>>>>> be57ae7d
            var input = $('#emptyDialog').find('#import_file')[0];
            var reader = new FileReader();

            reader.onerror = function (event) {
                alert(window.Messages.strFailedParsingConfig + '\n' + event.target.error.code);
            };
            reader.onload = function (e) {
                var data = e.target.result;
                var json = null;
                // Try loading config
                try {
                    json = JSON.parse(data);
                } catch (err) {
                    alert(window.Messages.strFailedParsingConfig);
                    $('#emptyDialog').dialog('close');
                    return;
                }

                // Basic check, is this a monitor config json?
                if (!json || ! json.monitorCharts || ! json.monitorCharts) {
                    alert(window.Messages.strFailedParsingConfig);
                    $('#emptyDialog').dialog('close');
                    return;
                }

                // If json ok, try applying config
                try {
                    if (window.Config.isStorageSupported('localStorage')) {
                        window.localStorage.monitorCharts = JSON.stringify(json.monitorCharts);
                        window.localStorage.monitorSettings = JSON.stringify(json.monitorSettings);
                    }
                    rebuildGrid();
                } catch (err) {
                    alert(window.Messages.strFailedBuildingGrid);
                    // If an exception is thrown, load default again
                    if (window.Config.isStorageSupported('localStorage')) {
                        window.localStorage.removeItem('monitorCharts');
                        window.localStorage.removeItem('monitorSettings');
                    }
                    rebuildGrid();
                }

                $('#emptyDialog').dialog('close');
            };
            reader.readAsText(input.files[0]);
        };

<<<<<<< HEAD
        dlgBtns[window.Messages.strCancel] = function () {
=======
        dlgBtns[Messages.strCancel].click = function () {
>>>>>>> be57ae7d
            $(this).dialog('close');
        };

        $('#emptyDialog').dialog({
            classes: {
                'ui-dialog-titlebar-close': 'btn-close'
            },
            width: 'auto',
            height: 'auto',
            buttons: dlgBtns
        });
    });

    $('a[href="#clearMonitorConfig"]').on('click', function (event) {
        event.preventDefault();
        if (window.Config.isStorageSupported('localStorage')) {
            window.localStorage.removeItem('monitorCharts');
            window.localStorage.removeItem('monitorSettings');
            window.localStorage.removeItem('monitorVersion');
        }
        $(this).hide();
        rebuildGrid();
    });

    $('a[href="#pauseCharts"]').on('click', function (event) {
        event.preventDefault();
        runtime.redrawCharts = ! runtime.redrawCharts;
        if (! runtime.redrawCharts) {
            $(this).html(Functions.getImage('play') + window.Messages.strResumeMonitor);
        } else {
            $(this).html(Functions.getImage('pause') + window.Messages.strPauseMonitor);
            if (! runtime.charts) {
                initGrid();
                $('a[href="#settingsPopup"]').show();
            }
        }
        return false;
    });

    $('a[href="#monitorInstructionsDialog"]').on('click', function (event) {
        event.preventDefault();

        var $dialog = $('#monitorInstructionsDialog');
<<<<<<< HEAD
        var dlgBtns = {};
        dlgBtns[window.Messages.strClose] = function () {
            $(this).dialog('close');
=======
        var dlgBtns = {
            [Messages.strClose]: {
                text: Messages.strClose,
                class: 'btn btn-primary',
                click: function () {
                    $(this).dialog('close');
                }
            },
>>>>>>> be57ae7d
        };
        $dialog.dialog({
            classes: {
                'ui-dialog-titlebar-close': 'btn-close'
            },
            width: '60%',
            height: 'auto',
            buttons: dlgBtns
        }).find('img.ajaxIcon').show();

        var loadLogVars = function (getvars) {
            var vars = {
                'ajax_request': true,
                'server': window.CommonParams.get('server')
            };
            if (getvars) {
                $.extend(vars, getvars);
            }

            $.post('index.php?route=/server/status/monitor/log-vars', vars,
                function (data) {
                    var logVars;
                    if (typeof data !== 'undefined' && data.success === true) {
                        logVars = data.message;
                    } else {
                        return serverResponseError();
                    }
                    var icon = Functions.getImage('s_success');
                    var msg = '';
                    var str = '';

                    if (logVars.general_log === 'ON') {
                        if (logVars.slow_query_log === 'ON') {
                            msg = window.Messages.strBothLogOn;
                        } else {
                            msg = window.Messages.strGenLogOn;
                        }
                    }

                    if (msg.length === 0 && logVars.slow_query_log === 'ON') {
                        msg = window.Messages.strSlowLogOn;
                    }

                    if (msg.length === 0) {
                        icon = Functions.getImage('s_error');
                        msg = window.Messages.strBothLogOff;
                    }

                    str = '<b>' + window.Messages.strCurrentSettings + '</b><br><div class="smallIndent">';
                    str += icon + msg + '<br>';

                    if (logVars.log_output !== 'TABLE') {
                        str += Functions.getImage('s_error') + ' ' + window.Messages.strLogOutNotTable + '<br>';
                    } else {
                        str += Functions.getImage('s_success') + ' ' + window.Messages.strLogOutIsTable + '<br>';
                    }

                    if (logVars.slow_query_log === 'ON') {
                        if (logVars.long_query_time > 2) {
                            str += Functions.getImage('s_attention') + ' ';
                            str += Functions.sprintf(window.Messages.strSmallerLongQueryTimeAdvice, logVars.long_query_time);
                            str += '<br>';
                        }

                        if (logVars.long_query_time < 2) {
                            str += Functions.getImage('s_success') + ' ';
                            str += Functions.sprintf(window.Messages.strLongQueryTimeSet, logVars.long_query_time);
                            str += '<br>';
                        }
                    }

                    str += '</div>';

                    if (isSuperUser) {
                        str += '<p></p><b>' + window.Messages.strChangeSettings + '</b>';
                        str += '<div class="smallIndent">';
                        str += window.Messages.strSettingsAppliedGlobal + '<br>';

                        var varValue = 'TABLE';
                        if (logVars.log_output === 'TABLE') {
                            varValue = 'FILE';
                        }

                        str += '- <a class="set" href="#log_output-' + varValue + '">';
                        str += Functions.sprintf(window.Messages.strSetLogOutput, varValue);
                        str += ' </a><br>';

                        if (logVars.general_log !== 'ON') {
                            str += '- <a class="set" href="#general_log-ON">';
                            str += Functions.sprintf(window.Messages.strEnableVar, 'general_log');
                            str += ' </a><br>';
                        } else {
                            str += '- <a class="set" href="#general_log-OFF">';
                            str += Functions.sprintf(window.Messages.strDisableVar, 'general_log');
                            str += ' </a><br>';
                        }

                        if (logVars.slow_query_log !== 'ON') {
                            str += '- <a class="set" href="#slow_query_log-ON">';
                            str +=  Functions.sprintf(window.Messages.strEnableVar, 'slow_query_log');
                            str += ' </a><br>';
                        } else {
                            str += '- <a class="set" href="#slow_query_log-OFF">';
                            str +=  Functions.sprintf(window.Messages.strDisableVar, 'slow_query_log');
                            str += ' </a><br>';
                        }

                        varValue = 5;
                        if (logVars.long_query_time > 2) {
                            varValue = 1;
                        }

                        str += '- <a class="set" href="#long_query_time-' + varValue + '">';
                        str += Functions.sprintf(window.Messages.setSetLongQueryTime, varValue);
                        str += ' </a><br>';
                    } else {
                        str += window.Messages.strNoSuperUser + '<br>';
                    }

                    str += '</div>';

                    $dialog.find('div.monitorUse').toggle(
                        logVars.log_output === 'TABLE' && (logVars.slow_query_log === 'ON' || logVars.general_log === 'ON')
                    );

                    $dialog.find('div.ajaxContent').html(str);
                    $dialog.find('img.ajaxIcon').hide();
                    $dialog.find('a.set').on('click', function () {
                        var nameValue = $(this).attr('href').split('-');
                        loadLogVars({ varName: nameValue[0].substring(1), varValue: nameValue[1] });
                        $dialog.find('img.ajaxIcon').show();
                    });
                }
            );
        };


        loadLogVars();

        return false;
    });

    $('input[name="chartType"]').on('change', function () {
        $('#chartVariableSettings').toggle(this.checked && this.value === 'variable');
        var title = $('input[name="chartTitle"]').val();
        if (title === window.Messages.strChartTitle ||
            title === $('label[for="' + $('input[name="chartTitle"]').data('lastRadio') + '"]').text()
        ) {
            $('input[name="chartTitle"]')
                .data('lastRadio', $(this).attr('id'))
                .val($('label[for="' + $(this).attr('id') + '"]').text());
        }
    });

    $('input[name="useDivisor"]').on('change', function () {
        $('span.divisorInput').toggle(this.checked);
    });

    $('input[name="useUnit"]').on('change', function () {
        $('span.unitInput').toggle(this.checked);
    });

    $('select[name="varChartList"]').on('change', function () {
        if (this.selectedIndex !== 0) {
            $('#variableInput').val(this.value);
        }
    });

    $('a[href="#kibDivisor"]').on('click', function (event) {
        event.preventDefault();
        $('input[name="valueDivisor"]').val(1024);
        $('input[name="valueUnit"]').val(window.Messages.strKiB);
        $('span.unitInput').toggle(true);
        $('input[name="useUnit"]').prop('checked', true);
        return false;
    });

    $('a[href="#mibDivisor"]').on('click', function (event) {
        event.preventDefault();
        $('input[name="valueDivisor"]').val(1024 * 1024);
        $('input[name="valueUnit"]').val(window.Messages.strMiB);
        $('span.unitInput').toggle(true);
        $('input[name="useUnit"]').prop('checked', true);
        return false;
    });

    $('a[href="#submitClearSeries"]').on('click', function (event) {
        event.preventDefault();
        $('#seriesPreview').html('<i>' + window.Messages.strNone + '</i>');
        newChart = null;
        $('#clearSeriesLink').hide();
    });

    $('a[href="#submitAddSeries"]').on('click', function (event) {
        event.preventDefault();
        if ($('#variableInput').val() === '') {
            return false;
        }

        if (newChart === null) {
            $('#seriesPreview').html('');

            newChart = {
                title: $('input[name="chartTitle"]').val(),
                nodes: [],
                series: [],
                maxYLabel: 0
            };
        }

        var serie = {
            dataPoints: [{ type: 'statusvar', name: $('#variableInput').val() }],
            display: $('input[name="differentialValue"]').prop('checked') ? 'differential' : ''
        };

        if (serie.dataPoints[0].name === 'Processes') {
            serie.dataPoints[0].type = 'proc';
        }

        if ($('input[name="useDivisor"]').prop('checked')) {
            serie.valueDivisor = parseInt($('input[name="valueDivisor"]').val(), 10);
        }

        if ($('input[name="useUnit"]').prop('checked')) {
            serie.unit = $('input[name="valueUnit"]').val();
        }

        var str = serie.display === 'differential' ? ', ' + window.Messages.strDifferential : '';
        str += serie.valueDivisor ? (', ' + Functions.sprintf(window.Messages.strDividedBy, serie.valueDivisor)) : '';
        str += serie.unit ? (', ' + window.Messages.strUnit + ': ' + serie.unit) : '';

        var newSeries = {
            label: $('#variableInput').val().replace(/_/g, ' ')
        };
        newChart.series.push(newSeries);
        $('#seriesPreview').append('- ' + Functions.escapeHtml(newSeries.label + str) + '<br>');
        newChart.nodes.push(serie);
        $('#variableInput').val('');
        $('input[name="differentialValue"]').prop('checked', true);
        $('input[name="useDivisor"]').prop('checked', false);
        $('input[name="useUnit"]').prop('checked', false);
        $('input[name="useDivisor"]').trigger('change');
        $('input[name="useUnit"]').trigger('change');
        $('select[name="varChartList"]').get(0).selectedIndex = 0;

        $('#clearSeriesLink').show();

        return false;
    });

    $('#variableInput').autocomplete({
        source: variableNames
    });

    /* Initializes the monitor, called only once */
    function initGrid () {
        var i;

        /* Apply default values & config */
        if (window.Config.isStorageSupported('localStorage')) {
            if (typeof window.localStorage.monitorCharts !== 'undefined') {
                runtime.charts = JSON.parse(window.localStorage.monitorCharts);
            }
            if (typeof window.localStorage.monitorSettings !== 'undefined') {
                monitorSettings = JSON.parse(window.localStorage.monitorSettings);
            }

            $('a[href="#clearMonitorConfig"]').toggle(runtime.charts !== null);

            if (runtime.charts !== null
                && typeof window.localStorage.monitorVersion !== 'undefined'
                && monitorProtocolVersion !== window.localStorage.monitorVersion
            ) {
<<<<<<< HEAD
                $('#emptyDialog').dialog({ title: window.Messages.strIncompatibleMonitorConfig });
                $('#emptyDialog').html(window.Messages.strIncompatibleMonitorConfigDescription);

                var dlgBtns = {};
                dlgBtns[window.Messages.strClose] = function () {
                    $(this).dialog('close');
=======
                $('#emptyDialog').dialog({
                    classes: {
                        'ui-dialog-titlebar-close': 'btn-close'
                    },
                    title: Messages.strIncompatibleMonitorConfig
                });
                $('#emptyDialog').html(Messages.strIncompatibleMonitorConfigDescription);

                var dlgBtns = {
                    [Messages.strClose]: {
                        text: Messages.strClose,
                        class: 'btn btn-primary',
                        click: function () {
                            $(this).dialog('close');
                        }
                    },
>>>>>>> be57ae7d
                };

                $('#emptyDialog').dialog({
                    classes: {
                        'ui-dialog-titlebar-close': 'btn-close'
                    },
                    width: 400,
                    buttons: dlgBtns
                });
            }
        }

        if (runtime.charts === null) {
            runtime.charts = defaultChartGrid;
        }
        if (monitorSettings === null) {
            monitorSettings = defaultMonitorSettings;
        }

        $('select[name="gridChartRefresh"]').val(monitorSettings.gridRefresh / 1000);
        $('select[name="chartColumns"]').val(monitorSettings.columns);

        if (monitorSettings.gridMaxPoints === 'auto') {
            runtime.gridMaxPoints = Math.round((monitorSettings.chartSize.width - 40) / 12);
        } else {
            runtime.gridMaxPoints = monitorSettings.gridMaxPoints;
        }

        runtime.xmin = new Date().getTime() - serverTimeDiff - runtime.gridMaxPoints * monitorSettings.gridRefresh;
        runtime.xmax = new Date().getTime() - serverTimeDiff + monitorSettings.gridRefresh;

        /* Calculate how much spacing there is between each chart */
        $('#chartGrid').html('<tr><td></td><td></td></tr><tr><td></td><td></td></tr>');
        chartSpacing = {
            width: $('#chartGrid').find('td').eq(1).offset().left -
                $('#chartGrid').find('td').eq(0).offset().left,
            height: $('#chartGrid').find('tr').eq(1).find('td').eq(1).offset().top -
               $('#chartGrid').find('tr').eq(0).find('td').eq(0).offset().top
        };
        $('#chartGrid').html('');

        /* Add all charts - in correct order */
        var keys = [];
        $.each(runtime.charts, function (key) {
            keys.push(key);
        });
        keys.sort();
        for (i = 0; i < keys.length; i++) {
            addChart(runtime.charts[keys[i]], true);
        }

        /* Fill in missing cells */
        var numCharts = $('#chartGrid').find('.monitorChart').length;
        var numMissingCells = (monitorSettings.columns - numCharts % monitorSettings.columns) % monitorSettings.columns;
        for (i = 0; i < numMissingCells; i++) {
            $('#chartGrid').find('tr').last().append('<td></td>');
        }

        // Empty cells should keep their size so you can drop onto them
        calculateChartSize();
        $('#chartGrid').find('tr td').css('width', chartSize.width + 'px');

        buildRequiredDataList();
        refreshChartGrid();
    }

    /* Calls destroyGrid() and initGrid(), but before doing so it saves the chart
     * data from each chart and restores it after the monitor is initialized again */
    function rebuildGrid () {
        var oldData = null;
        if (runtime.charts) {
            oldData = {};
            $.each(runtime.charts, function (key, chartObj) {
                for (var i = 0, l = chartObj.nodes.length; i < l; i++) {
                    oldData[chartObj.nodes[i].dataPoint] = [];
                    for (var j = 0, ll = chartObj.chart.series[i].data.length; j < ll; j++) {
                        oldData[chartObj.nodes[i].dataPoint].push([chartObj.chart.series[i].data[j].x, chartObj.chart.series[i].data[j].y]);
                    }
                }
            });
        }

        destroyGrid();
        initGrid();
    }

    /* Calculates the dynamic chart size that depends on the column width */
    function calculateChartSize () {
        var panelWidth;
        if ($('body').height() > $(window).height()) { // has vertical scroll bar
            panelWidth = $('#logTable').innerWidth();
        } else {
            panelWidth = $('#logTable').innerWidth() - 10; // leave some space for vertical scroll bar
        }

        var wdt = panelWidth;
        var windowWidth = $(window).width();

        if (windowWidth > 768) {
            wdt = (panelWidth - monitorSettings.columns * Math.abs(chartSpacing.width)) / monitorSettings.columns;
        }

        chartSize = {
            width: Math.floor(wdt),
            height: Math.floor(0.75 * wdt)
        };
    }

    /* Adds a chart to the chart grid */
    function addChart (chartObj, initialize) {
        var i;
        var settings = {
            title: Functions.escapeHtml(chartObj.title),
            grid: {
                drawBorder: false,
                shadow: false,
                background: 'rgba(0,0,0,0)'
            },
            axes: {
                xaxis: {
                    renderer: $.jqplot.DateAxisRenderer,
                    tickOptions: {
                        formatString: '%H:%M:%S',
                        showGridline: false
                    },
                    min: runtime.xmin,
                    max: runtime.xmax
                },
                yaxis: {
                    min: 0,
                    max: 100,
                    tickInterval: 20
                }
            },
            seriesDefaults: {
                rendererOptions: {
                    smooth: true
                },
                showLine: true,
                lineWidth: 2,
                markerOptions: {
                    size: 6
                }
            },
            highlighter: {
                show: true
            }
        };

        if (settings.title === window.Messages.strSystemCPUUsage ||
            settings.title === window.Messages.strQueryCacheEfficiency
        ) {
            settings.axes.yaxis.tickOptions = {
                formatString: '%d %%'
            };
        } else if (settings.title === window.Messages.strSystemMemory ||
            settings.title === window.Messages.strSystemSwap
        ) {
            settings.stackSeries = true;
            settings.axes.yaxis.tickOptions = {
                formatter: $.jqplot.byteFormatter(2) // MiB
            };
        } else if (settings.title === window.Messages.strTraffic) {
            settings.axes.yaxis.tickOptions = {
                formatter: $.jqplot.byteFormatter(1) // KiB
            };
        } else if (settings.title === window.Messages.strQuestions ||
            settings.title === window.Messages.strConnections
        ) {
            settings.axes.yaxis.tickOptions = {
                formatter: function (format, val) {
                    if (Math.abs(val) >= 1000000) {
                        return $.jqplot.sprintf('%.3g M', val / 1000000);
                    } else if (Math.abs(val) >= 1000) {
                        return $.jqplot.sprintf('%.3g k', val / 1000);
                    } else {
                        return $.jqplot.sprintf('%d', val);
                    }
                }
            };
        }

        settings.series = chartObj.series;

        if ($('#' + 'gridchart' + runtime.chartAI).length === 0) {
            var numCharts = $('#chartGrid').find('.monitorChart').length;

            if (numCharts === 0 || (numCharts % monitorSettings.columns === 0)) {
                $('#chartGrid').append('<tr></tr>');
            }

            if (!chartSize) {
                calculateChartSize();
            }
            $('#chartGrid').find('tr').last().append(
                '<td><div id="gridChartContainer' + runtime.chartAI + '" class="">' +
                '<div class="ui-state-default monitorChart"' +
                ' id="gridchart' + runtime.chartAI + '"' +
                ' style="width:' + chartSize.width + 'px; height:' + chartSize.height + 'px;"></div>' +
                '</div></td>'
            );
        }

        // Set series' data as [0,0], smooth lines won't plot with data array having null values.
        // also chart won't plot initially with no data and data comes on refreshChartGrid()
        var series = [];
        for (i in chartObj.series) {
            series.push([[0, 0]]);
        }

        var tempTooltipContentEditor = function (str, seriesIndex, pointIndex, plot) {
            var j;
            // TODO: move style to theme CSS
            var tooltipHtml = '<div id="tooltip_editor">';
            // x value i.e. time
            var timeValue = str.split(',')[0];
            var seriesValue;
            tooltipHtml += 'Time: ' + timeValue;
            tooltipHtml += '<span id="tooltip_font">';
            // Add y values to the tooltip per series
            for (j in plot.series) {
                // get y value if present
                if (plot.series[j].data.length > pointIndex) {
                    seriesValue = plot.series[j].data[pointIndex][1];
                } else {
                    return;
                }
                var seriesLabel = plot.series[j].label;
                var seriesColor = plot.series[j].color;
                // format y value
                if (plot.series[0]._yaxis.tickOptions.formatter) { // eslint-disable-line no-underscore-dangle
                    // using formatter function
                    // eslint-disable-next-line no-underscore-dangle
                    seriesValue = plot.series[0]._yaxis.tickOptions.formatter('%s', seriesValue);
                } else if (plot.series[0]._yaxis.tickOptions.formatString) { // eslint-disable-line no-underscore-dangle
                    // using format string
                    // eslint-disable-next-line no-underscore-dangle
                    seriesValue = Functions.sprintf(plot.series[0]._yaxis.tickOptions.formatString, seriesValue);
                }
                tooltipHtml += '<br><span style="color:' + seriesColor + '">' +
                    seriesLabel + ': ' + seriesValue + '</span>';
            }
            tooltipHtml += '</span></div>';
            return tooltipHtml;
        };

        // set Tooltip for each series
        for (i in settings.series) {
            settings.series[i].highlighter = {
                show: true,
                tooltipContentEditor: tempTooltipContentEditor
            };
        }

        chartObj.chart = $.jqplot('gridchart' + runtime.chartAI, series, settings);
        // remove [0,0] after plotting
        for (i in chartObj.chart.series) {
            chartObj.chart.series[i].data.shift();
        }

        var $legend = $('<div></div>').css('padding', '0.5em');
        for (i in chartObj.chart.series) {
            $legend.append(
                $('<div></div>').append(
                    $('<div>').css({
                        width: '1em',
                        height: '1em',
                        background: chartObj.chart.seriesColors[i]
                    }).addClass('float-start')
                ).append(
                    $('<div>').text(
                        chartObj.chart.series[i].label
                    ).addClass('float-start')
                ).append(
                    $('<div class="clearfloat">')
                ).addClass('float-start')
            );
        }
        $('#gridchart' + runtime.chartAI)
            .parent()
            .append($legend);

        if (initialize !== true) {
            runtime.charts['c' + runtime.chartAI] = chartObj;
            buildRequiredDataList();
        }

        // time span selection
        $('#gridchart' + runtime.chartAI).on('jqplotMouseDown', function (ev, gridpos, datapos) {
            drawTimeSpan = true;
            selectionTimeDiff.push(datapos.xaxis);
            if ($('#selection_box').length) {
                $('#selection_box').remove();
            }
            var selectionBox = $('<div id="selection_box" >');
            // eslint-disable-next-line compat/compat
            $(document.body).append(selectionBox);
            selectionStartX = ev.pageX;
            selectionStartY = ev.pageY;
            selectionBox
                .attr({ id: 'selection_box' })
                .css({
                    top: selectionStartY - gridpos.y,
                    left: selectionStartX
                })
                .fadeIn();
        });

        $('#gridchart' + runtime.chartAI).on('jqplotMouseUp', function (ev, gridpos, datapos) {
            if (! drawTimeSpan || editMode) {
                return;
            }

            selectionTimeDiff.push(datapos.xaxis);

            if (selectionTimeDiff[1] <= selectionTimeDiff[0]) {
                selectionTimeDiff = [];
                return;
            }
            // get date from timestamp
            var min = new Date(Math.ceil(selectionTimeDiff[0]));
            var max = new Date(Math.ceil(selectionTimeDiff[1]));
            getLogAnalyseDialog(min, max);
            selectionTimeDiff = [];
            drawTimeSpan = false;
        });

        $('#gridchart' + runtime.chartAI).on('jqplotMouseMove', function (ev) {
            if (! drawTimeSpan || editMode) {
                return;
            }
            if (selectionStartX !== undefined) {
                $('#selection_box')
                    .css({
                        width: Math.ceil(ev.pageX - selectionStartX)
                    })
                    .fadeIn();
            }
        });

        $('#gridchart' + runtime.chartAI).on('jqplotMouseLeave', function () {
            drawTimeSpan = false;
        });

        // eslint-disable-next-line compat/compat
        $(document.body).on('mouseup', function () {
            if ($('#selection_box').length) {
                $('#selection_box').remove();
            }
        });

        // Edit, Print icon only in edit mode
        $('#chartGrid').find('div svg').find('*[zIndex=20], *[zIndex=21], *[zIndex=19]').toggle(editMode);

        runtime.chartAI++;
    }

    function getLogAnalyseDialog (min, max) {
        var $logAnalyseDialog = $('#logAnalyseDialog');
        var $dateStart = $logAnalyseDialog.find('input[name="dateStart"]');
        var $dateEnd = $logAnalyseDialog.find('input[name="dateEnd"]');
        $dateStart.prop('readonly', true);
        $dateEnd.prop('readonly', true);

        var dlgBtns = {
            [Messages.strFromSlowLog]: {
                text: Messages.strFromSlowLog,
                class: 'btn btn-secondary',
            },
            [Messages.strFromGeneralLog]: {
                text: Messages.strFromGeneralLog,
                class: 'btn btn-secondary',
            },
        };

<<<<<<< HEAD
        dlgBtns[window.Messages.strFromSlowLog] = function () {
=======
        dlgBtns[Messages.strFromSlowLog].click = function () {
>>>>>>> be57ae7d
            loadLog('slow', min, max);
            $(this).dialog('close');
        };

<<<<<<< HEAD
        dlgBtns[window.Messages.strFromGeneralLog] = function () {
=======
        dlgBtns[Messages.strFromGeneralLog].click = function () {
>>>>>>> be57ae7d
            loadLog('general', min, max);
            $(this).dialog('close');
        };

        $logAnalyseDialog.dialog({
            classes: {
                'ui-dialog-titlebar-close': 'btn-close'
            },
            width: 'auto',
            height: 'auto',
            buttons: dlgBtns
        });

        Functions.addDatepicker($dateStart, 'datetime', {
            showMillisec: false,
            showMicrosec: false,
            timeFormat: 'HH:mm:ss',
            firstDay: firstDayOfCalendar
        });
        Functions.addDatepicker($dateEnd, 'datetime', {
            showMillisec: false,
            showMicrosec: false,
            timeFormat: 'HH:mm:ss',
            firstDay: firstDayOfCalendar
        });
        $dateStart.datepicker('setDate', min);
        $dateEnd.datepicker('setDate', max);
    }

    function loadLog (type, min, max) {
        var dateStart = Date.parse($('#logAnalyseDialog').find('input[name="dateStart"]').datepicker('getDate')) || min;
        var dateEnd = Date.parse($('#logAnalyseDialog').find('input[name="dateEnd"]').datepicker('getDate')) || max;

        loadLogStatistics({
            src: type,
            start: dateStart,
            end: dateEnd,
            removeVariables: $('#removeVariables').prop('checked'),
            limitTypes: $('#limitTypes').prop('checked')
        });
    }

    /* Called in regular intervals, this function updates the values of each chart in the grid */
    function refreshChartGrid () {
        /* Send to server */
        runtime.refreshRequest = $.post('index.php?route=/server/status/monitor/chart', {
            'ajax_request': true,
            'requiredData': JSON.stringify(runtime.dataList),
            'server': window.CommonParams.get('server')
        }, function (data) {
            var chartData;
            if (typeof data !== 'undefined' && data.success === true) {
                chartData = data.message;
            } else {
                return serverResponseError();
            }
            var value;
            var i = 0;
            var diff;
            var total;

            /* Update values in each graph */
            $.each(runtime.charts, function (orderKey, elem) {
                var key = elem.chartID;
                // If newly added chart, we have no data for it yet
                if (! chartData[key]) {
                    return;
                }
                // Draw all series
                total = 0;
                for (var j = 0; j < elem.nodes.length; j++) {
                    // Update x-axis
                    if (i === 0 && j === 0) {
                        if (oldChartData === null) {
                            diff = chartData.x - runtime.xmax;
                        } else {
                            diff = parseInt(chartData.x - oldChartData.x, 10);
                        }

                        runtime.xmin += diff;
                        runtime.xmax += diff;
                    }

                    // elem.chart.xAxis[0].setExtremes(runtime.xmin, runtime.xmax, false);
                    /* Calculate y value */

                    // If transform function given, use it
                    if (elem.nodes[j].transformFn) {
                        value = chartValueTransform(
                            elem.nodes[j].transformFn,
                            chartData[key][j],
                            // Check if first iteration (oldChartData==null), or if newly added chart oldChartData[key]==null
                            (
                                oldChartData === null ||
                                oldChartData[key] === null ||
                                oldChartData[key] === undefined ? null : oldChartData[key][j]
                            )
                        );

                    // Otherwise use original value and apply differential and divisor if given,
                    // in this case we have only one data point per series - located at chartData[key][j][0]
                    } else {
                        value = parseFloat(chartData[key][j][0].value);

                        if (elem.nodes[j].display === 'differential') {
                            if (oldChartData === null ||
                                oldChartData[key] === null ||
                                oldChartData[key] === undefined
                            ) {
                                continue;
                            }
                            value -= oldChartData[key][j][0].value;
                        }

                        if (elem.nodes[j].valueDivisor) {
                            value = value / elem.nodes[j].valueDivisor;
                        }
                    }

                    // Set y value, if defined
                    if (value !== undefined) {
                        elem.chart.series[j].data.push([chartData.x, value]);
                        if (value > elem.maxYLabel) {
                            elem.maxYLabel = value;
                        } else if (elem.maxYLabel === 0) {
                            elem.maxYLabel = 0.5;
                        }
                        // free old data point values and update maxYLabel
                        if (elem.chart.series[j].data.length > runtime.gridMaxPoints &&
                            elem.chart.series[j].data[0][0] < runtime.xmin
                        ) {
                            // check if the next freeable point is highest
                            if (elem.maxYLabel <= elem.chart.series[j].data[0][1]) {
                                elem.chart.series[j].data.splice(0, elem.chart.series[j].data.length - runtime.gridMaxPoints);
                                elem.maxYLabel = getMaxYLabel(elem.chart.series[j].data);
                            } else {
                                elem.chart.series[j].data.splice(0, elem.chart.series[j].data.length - runtime.gridMaxPoints);
                            }
                        }
                        if (elem.title === window.Messages.strSystemMemory ||
                            elem.title === window.Messages.strSystemSwap
                        ) {
                            total += value;
                        }
                    }
                }

                // update chart options
                // keep ticks number/positioning consistent while refreshrate changes
                var tickInterval = (runtime.xmax - runtime.xmin) / 5;
                elem.chart.axes.xaxis.ticks = [(runtime.xmax - tickInterval * 4),
                    (runtime.xmax - tickInterval * 3), (runtime.xmax - tickInterval * 2),
                    (runtime.xmax - tickInterval), runtime.xmax];

                if (elem.title !== window.Messages.strSystemCPUUsage &&
                    elem.title !== window.Messages.strQueryCacheEfficiency &&
                    elem.title !== window.Messages.strSystemMemory &&
                    elem.title !== window.Messages.strSystemSwap
                ) {
                    elem.chart.axes.yaxis.max = Math.ceil(elem.maxYLabel * 1.1);
                    elem.chart.axes.yaxis.tickInterval = Math.ceil(elem.maxYLabel * 1.1 / 5);
                } else if (elem.title === window.Messages.strSystemMemory ||
                    elem.title === window.Messages.strSystemSwap
                ) {
                    elem.chart.axes.yaxis.max = Math.ceil(total * 1.1 / 100) * 100;
                    elem.chart.axes.yaxis.tickInterval = Math.ceil(total * 1.1 / 5);
                }
                i++;

                if (runtime.redrawCharts) {
                    elem.chart.replot();
                }
            });

            oldChartData = chartData;

            runtime.refreshTimeout = setTimeout(refreshChartGrid, monitorSettings.gridRefresh);
        });
    }

    /* Function to get highest plotted point's y label, to scale the chart,
     * TODO: make jqplot's autoscale:true work here
     */
    function getMaxYLabel (dataValues) {
        var maxY = dataValues[0][1];
        $.each(dataValues, function (k, v) {
            maxY = (v[1] > maxY) ? v[1] : maxY;
        });
        return maxY;
    }

    /* Function that supplies special value transform functions for chart values */
    function chartValueTransform (name, cur, prev) {
        switch (name) {
        case 'cpu-linux':
            if (prev === null) {
                return undefined;
            }
            // cur and prev are datapoint arrays, but containing
            // only 1 element for cpu-linux
            var newCur = cur[0];
            var newPrev = prev[0];

            var diffTotal = newCur.busy + newCur.idle - (newPrev.busy + newPrev.idle);
            var diffIdle = newCur.idle - newPrev.idle;
            return 100 * (diffTotal - diffIdle) / diffTotal;

        // Query cache efficiency (%)
        case 'qce':
            if (prev === null) {
                return undefined;
            }
            // cur[0].value is Qcache_hits, cur[1].value is Com_select
            var diffQHits = cur[0].value - prev[0].value;
            // No NaN please :-)
            if (cur[1].value - prev[1].value === 0) {
                return 0;
            }

            return diffQHits / (cur[1].value - prev[1].value + diffQHits) * 100;

        // Query cache usage (%)
        case 'qcu':
            if (cur[1].value === 0) {
                return 0;
            }
            // cur[0].value is Qcache_free_memory, cur[1].value is query_cache_size
            return 100 - cur[0].value / cur[1].value * 100;
        }
        return undefined;
    }

    /* Build list of nodes that need to be retrieved from server.
     * It creates something like a stripped down version of the runtime.charts object.
     */
    function buildRequiredDataList () {
        runtime.dataList = {};
        // Store an own id, because the property name is subject of reordering,
        // thus destroying our mapping with runtime.charts <=> runtime.dataList
        var chartID = 0;
        $.each(runtime.charts, function (key, chart) {
            runtime.dataList[chartID] = [];
            for (var i = 0, l = chart.nodes.length; i < l; i++) {
                runtime.dataList[chartID][i] = chart.nodes[i].dataPoints;
            }
            runtime.charts[key].chartID = chartID;
            chartID++;
        });
    }

    /* Loads the log table data, generates the table and handles the filters */
    function loadLogStatistics (opts) {
        var logRequest = null;

        if (! opts.removeVariables) {
            opts.removeVariables = false;
        }
        if (! opts.limitTypes) {
            opts.limitTypes = false;
        }

<<<<<<< HEAD
        $('#emptyDialog').dialog({ title: window.Messages.strAnalysingLogsTitle });
        $('#emptyDialog').html(window.Messages.strAnalysingLogs +
=======
        $('#emptyDialog').dialog({
            classes: {
                'ui-dialog-titlebar-close': 'btn-close'
            },
            title: Messages.strAnalysingLogsTitle
        });
        $('#emptyDialog').html(Messages.strAnalysingLogs +
>>>>>>> be57ae7d
                                ' <img class="ajaxIcon" src="' + themeImagePath +
                                'ajax_clock_small.gif" alt="">');

<<<<<<< HEAD
        dlgBtns[window.Messages.strCancelRequest] = function () {
=======
        var dlgBtns = {
            [Messages.strCancelRequest]: {
                text: Messages.strCancelRequest,
                class: 'btn btn-primary',
            },
        };

        dlgBtns[Messages.strCancelRequest].click = function () {
>>>>>>> be57ae7d
            if (logRequest !== null) {
                logRequest.abort();
            }

            $(this).dialog('close');
        };

        $('#emptyDialog').dialog({
            classes: {
                'ui-dialog-titlebar-close': 'btn-close'
            },
            width: 'auto',
            height: 'auto',
            buttons: dlgBtns
        });

        var url = 'index.php?route=/server/status/monitor/slow-log';
        if (opts.src === 'general') {
            url = 'index.php?route=/server/status/monitor/general-log';
        }
        logRequest = $.post(
            url,
            {
                'ajax_request': true,
                'time_start': Math.round(opts.start / 1000),
                'time_end': Math.round(opts.end / 1000),
                'removeVariables': opts.removeVariables,
                'limitTypes': opts.limitTypes,
                'server': window.CommonParams.get('server')
            },
            function (data) {
                var logData;
                var dlgBtns = {
                    [Messages.strClose]: {
                        text: Messages.strClose,
                        class: 'btn btn-primary',
                    },
                };
                if (typeof data !== 'undefined' && data.success === true) {
                    logData = data.message;
                } else {
                    return serverResponseError();
                }

                if (logData.rows.length === 0) {
<<<<<<< HEAD
                    $('#emptyDialog').dialog({ title: window.Messages.strNoDataFoundTitle });
                    $('#emptyDialog').html('<p>' + window.Messages.strNoDataFound + '</p>');

                    dlgBtns[window.Messages.strClose] = function () {
=======
                    $('#emptyDialog').dialog({
                        classes: {
                            'ui-dialog-titlebar-close': 'btn-close'
                        },
                        title: Messages.strNoDataFoundTitle,
                    });
                    $('#emptyDialog').html('<p>' + Messages.strNoDataFound + '</p>');

                    dlgBtns[Messages.strClose].click = function () {
>>>>>>> be57ae7d
                        $(this).dialog('close');
                    };

                    $('#emptyDialog').dialog('option', 'buttons', dlgBtns);
                    return;
                }

                runtime.logDataCols = buildLogTable(logData, opts.removeVariables);

                /* Show some stats in the dialog */
<<<<<<< HEAD
                $('#emptyDialog').dialog({ title: window.Messages.strLoadingLogs });
                $('#emptyDialog').html('<p>' + window.Messages.strLogDataLoaded + '</p>');
=======
                $('#emptyDialog').dialog({
                    classes: {
                        'ui-dialog-titlebar-close': 'btn-close'
                    },
                    title: Messages.strLoadingLogs
                });
                $('#emptyDialog').html('<p>' + Messages.strLogDataLoaded + '</p>');
>>>>>>> be57ae7d
                $.each(logData.sum, function (key, value) {
                    var newKey = key.charAt(0).toUpperCase() + key.slice(1).toLowerCase();
                    if (newKey === 'Total') {
                        newKey = '<b>' + newKey + '</b>';
                    }
                    $('#emptyDialog').append(newKey + ': ' + value + '<br>');
                });

                /* Add filter options if more than a bunch of rows there to filter */
                if (logData.numRows > 12) {
                    $('#logTable').prepend(
                        '<fieldset class="pma-fieldset" id="logDataFilter">' +
                        '    <legend>' + window.Messages.strFiltersForLogTable + '</legend>' +
                        '    <div class="formelement">' +
                        '        <label for="filterQueryText">' + window.Messages.strFilterByWordRegexp + '</label>' +
                        '        <input name="filterQueryText" type="text" id="filterQueryText">' +
                        '    </div>' +
                        ((logData.numRows > 250) ? ' <div class="formelement"><button class="btn btn-secondary" name="startFilterQueryText" id="startFilterQueryText">' + window.Messages.strFilter + '</button></div>' : '') +
                        '    <div class="formelement">' +
                        '       <input type="checkbox" id="noWHEREData" name="noWHEREData" value="1"> ' +
                        '       <label for="noWHEREData"> ' + window.Messages.strIgnoreWhereAndGroup + '</label>' +
                        '   </div' +
                        '</fieldset>'
                    );

                    $('#noWHEREData').on('change', function () {
                        filterQueries(true);
                    });

                    if (logData.numRows > 250) {
                        $('#startFilterQueryText').on('click', filterQueries);
                    } else {
                        $('#filterQueryText').on('keyup', filterQueries);
                    }
                }

<<<<<<< HEAD
                dlgBtns[window.Messages.strJumpToTable] = function () {
                    $(this).dialog('close');
                    $(document).scrollTop($('#logTable').offset().top);
=======
                dlgBtns[Messages.strJumpToTable] = {
                    text: Messages.strJumpToTable,
                    class: 'btn btn-secondary',
                    click: function () {
                        $(this).dialog('close');
                        $(document).scrollTop($('#logTable').offset().top);
                    },
>>>>>>> be57ae7d
                };

                $('#emptyDialog').dialog('option', 'buttons', dlgBtns);
            }
        );

        /**
         * Handles the actions performed when the user uses any of the
         * log table filters which are the filter by name and grouping
         * with ignoring data in WHERE clauses
         *
         * @param {boolean} varFilterChange Should be true when the users enabled or disabled
         *                to group queries ignoring data in WHERE clauses
         */
        function filterQueries (varFilterChange) {
            var textFilter;
            var val = $('#filterQueryText').val();

            if (val.length === 0) {
                textFilter = null;
            } else {
                try {
                    textFilter = new RegExp(val, 'i');
                    $('#filterQueryText').removeClass('error');
                } catch (e) {
                    if (e instanceof SyntaxError) {
                        $('#filterQueryText').addClass('error');
                        textFilter = null;
                    }
                }
            }

            var rowSum = 0;
            var totalSum = 0;
            var i = 0;
            var q;
            var noVars = $('#noWHEREData').prop('checked');
            var equalsFilter = /([^=]+)=(\d+|(('|"|).*?[^\\])\4((\s+)|$))/gi;
            var functionFilter = /([a-z0-9_]+)\(.+?\)/gi;
            var filteredQueries = {};
            var filteredQueriesLines = {};
            var hide = false;
            var rowData;
            var queryColumnName = runtime.logDataCols[runtime.logDataCols.length - 2];
            var sumColumnName = runtime.logDataCols[runtime.logDataCols.length - 1];
            var isSlowLog = opts.src === 'slow';
            var columnSums = {};

            // For the slow log we have to count many columns (query_time, lock_time, rows_examined, rows_sent, etc.)
            var countRow = function (query, row) {
                var cells = row.match(/<td>(.*?)<\/td>/gi);
                if (!columnSums[query]) {
                    columnSums[query] = [0, 0, 0, 0];
                }

                // lock_time and query_time and displayed in timespan format
                columnSums[query][0] += timeToSec(cells[2].replace(/(<td>|<\/td>)/gi, ''));
                columnSums[query][1] += timeToSec(cells[3].replace(/(<td>|<\/td>)/gi, ''));
                // rows_examind and rows_sent are just numbers
                columnSums[query][2] += parseInt(cells[4].replace(/(<td>|<\/td>)/gi, ''), 10);
                columnSums[query][3] += parseInt(cells[5].replace(/(<td>|<\/td>)/gi, ''), 10);
            };

            // We just assume the sql text is always in the second last column, and that the total count is right of it
            $('#logTable').find('table tbody tr td.queryCell').each(function () {
                var $t = $(this);
                // If query is a SELECT and user enabled or disabled to group
                // queries ignoring data in where statements, we
                // need to re-calculate the sums of each row
                if (varFilterChange && $t.html().match(/^SELECT/i)) {
                    if (noVars) {
                        // Group on => Sum up identical columns, and hide all but 1

                        q = $t.text().replace(equalsFilter, '$1=...$6').trim();
                        q = q.replace(functionFilter, ' $1(...)');

                        // Js does not specify a limit on property name length,
                        // so we can abuse it as index :-)
                        if (filteredQueries[q]) {
                            filteredQueries[q] += parseInt($t.next().text(), 10);
                            totalSum += parseInt($t.next().text(), 10);
                            hide = true;
                        } else {
                            filteredQueries[q] = parseInt($t.next().text(), 10);
                            filteredQueriesLines[q] = i;
                            $t.text(q);
                        }
                        if (isSlowLog) {
                            countRow(q, $t.parent().html());
                        }
                    } else {
                        // Group off: Restore original columns

                        rowData = $t.parent().data('query');
                        // Restore SQL text
                        $t.text(rowData[queryColumnName]);
                        // Restore total count
                        $t.next().text(rowData[sumColumnName]);
                        // Restore slow log columns
                        if (isSlowLog) {
                            $t.parent().children('td').eq(2).text(rowData.query_time);
                            $t.parent().children('td').eq(3).text(rowData.lock_time);
                            $t.parent().children('td').eq(4).text(rowData.rows_sent);
                            $t.parent().children('td').eq(5).text(rowData.rows_examined);
                        }
                    }
                }

                // If not required to be hidden, do we need
                // to hide because of a not matching text filter?
                if (! hide && (textFilter !== null && ! textFilter.exec($t.text()))) {
                    hide = true;
                }

                // Now display or hide this column
                if (hide) {
                    $t.parent().css('display', 'none');
                } else {
                    totalSum += parseInt($t.next().text(), 10);
                    rowSum++;
                    $t.parent().css('display', '');
                }

                hide = false;
                i++;
            });

            // We finished summarizing counts => Update count values of all grouped entries
            if (varFilterChange) {
                if (noVars) {
                    var numCol;
                    var row;
                    var $table = $('#logTable').find('table tbody');
                    $.each(filteredQueriesLines, function (key, value) {
                        if (filteredQueries[key] <= 1) {
                            return;
                        }

                        row =  $table.children('tr').eq(value);
                        numCol = row.children().eq(runtime.logDataCols.length - 1);
                        numCol.text(filteredQueries[key]);

                        if (isSlowLog) {
                            row.children('td').eq(2).text(secToTime(columnSums[key][0]));
                            row.children('td').eq(3).text(secToTime(columnSums[key][1]));
                            row.children('td').eq(4).text(columnSums[key][2]);
                            row.children('td').eq(5).text(columnSums[key][3]);
                        }
                    });
                }

                $('#logTable').find('table').trigger('update');
                setTimeout(function () {
                    $('#logTable').find('table').trigger('sorton', [[[runtime.logDataCols.length - 1, 1]]]);
                }, 0);
            }

            // Display some stats at the bottom of the table
            $('#logTable').find('table tfoot tr')
                .html('<th colspan="' + (runtime.logDataCols.length - 1) + '">' +
                      window.Messages.strSumRows + ' ' + rowSum + '<span class="float-end">' +
                      window.Messages.strTotal + '</span></th><th class="text-end">' + totalSum + '</th>');
        }
    }

    /* Turns a timespan (12:12:12) into a number */
    function timeToSec (timeStr) {
        var time = timeStr.split(':');
        return (parseInt(time[0], 10) * 3600) + (parseInt(time[1], 10) * 60) + parseInt(time[2], 10);
    }

    /* Turns a number into a timespan (100 into 00:01:40) */
    function secToTime (timeInt) {
        var time = timeInt;
        var hours = Math.floor(time / 3600);
        time -= hours * 3600;
        var minutes = Math.floor(time / 60);
        time -= minutes * 60;

        if (hours < 10) {
            hours = '0' + hours;
        }
        if (minutes < 10) {
            minutes = '0' + minutes;
        }
        if (time < 10) {
            time = '0' + time;
        }

        return hours + ':' + minutes + ':' + time;
    }

    /* Constructs the log table out of the retrieved server data */
    function buildLogTable (data, groupInserts) {
        var rows = data.rows;
        var cols = [];
        var $table = $('<table class="table table-striped table-hover align-middle sortable"></table>');
        var $tBody;
        var $tRow;
        var $tCell;

        $('#logTable').html($table);

        var tempPushKey = function (key) {
            cols.push(key);
        };

        var formatValue = function (name, value) {
            if (name === 'user_host') {
                return value.replace(/(\[.*?\])+/g, '');
            }
            return Functions.escapeHtml(value);
        };

        for (var i = 0, l = rows.length; i < l; i++) {
            if (i === 0) {
                $.each(rows[0], tempPushKey);
                $table.append('<thead>' +
                              '<tr><th class="text-nowrap">' + cols.join('</th><th class="text-nowrap">') + '</th></tr>' +
                              '</thead>'
                );

                $table.append($tBody = $('<tbody></tbody>'));
            }

            $tBody.append($tRow = $('<tr class="noclick"></tr>'));
            for (var j = 0, ll = cols.length; j < ll; j++) {
                // Assuming the query column is the second last
                if (j === cols.length - 2 && rows[i][cols[j]].match(/^SELECT/i)) {
                    $tRow.append($tCell = $('<td class="linkElem queryCell">' + formatValue(cols[j], rows[i][cols[j]]) + '</td>'));
                    $tCell.on('click', openQueryAnalyzer);
                } else {
                    $tRow.append('<td>' + formatValue(cols[j], rows[i][cols[j]]) + '</td>');
                }

                $tRow.data('query', rows[i]);
            }
        }

        $table.append('<tfoot>' +
                    '<tr><th colspan="' + (cols.length - 1) + '">' + window.Messages.strSumRows +
                    ' ' + data.numRows + '<span class="float-end">' + window.Messages.strTotal +
                    '</span></th><th class="text-end">' + data.sum.TOTAL + '</th></tr></tfoot>');

        // Append a tooltip to the count column, if there exist one
        if ($('#logTable').find('tr').first().find('th').last().text().indexOf('#') > -1) {
            $('#logTable').find('tr').first().find('th').last().append('&nbsp;' + Functions.getImage('b_help', '', { 'class': 'qroupedQueryInfoIcon' }));

            var tooltipContent = window.Messages.strCountColumnExplanation;
            if (groupInserts) {
                tooltipContent += '<p>' + window.Messages.strMoreCountColumnExplanation + '</p>';
            }

            Functions.tooltip(
                $('img.qroupedQueryInfoIcon'),
                'img',
                tooltipContent
            );
        }

        $('#logTable').find('table').tablesorter({
            sortList: [[cols.length - 1, 1]],
            widgets: ['fast-zebra']
        });

        $('#logTable').find('table thead th')
            .append('<div class="sorticon"></div>');

        return cols;
    }

    /* Opens the query analyzer dialog */
    function openQueryAnalyzer () {
        var rowData = $(this).parent().data('query');
        var query = rowData.argument || rowData.sql_text;

        if (window.codeMirrorEditor) {
            // TODO: somehow Functions.sqlPrettyPrint messes up the query, needs be fixed
            // query = Functions.sqlPrettyPrint(query);
            window.codeMirrorEditor.setValue(query);
            // Codemirror is bugged, it doesn't refresh properly sometimes.
            // Following lines seem to fix that
            setTimeout(function () {
                window.codeMirrorEditor.refresh();
            }, 50);
        } else {
            $('#sqlquery').val(query);
        }

        var profilingChart = null;
        var dlgBtns = {
            [Messages.strAnalyzeQuery]: {
                text: Messages.strAnalyzeQuery,
                class: 'btn btn-primary',
            },
            [Messages.strClose]: {
                text: Messages.strClose,
                class: 'btn btn-secondary',
            },
        };

<<<<<<< HEAD
        dlgBtns[window.Messages.strAnalyzeQuery] = function () {
            profilingChart = loadQueryAnalysis(rowData);
        };
        dlgBtns[window.Messages.strClose] = function () {
=======
        dlgBtns[Messages.strAnalyzeQuery].click = function () {
            profilingChart = loadQueryAnalysis(rowData);
        };
        dlgBtns[Messages.strClose].click = function () {
>>>>>>> be57ae7d
            $(this).dialog('close');
        };

        $('#queryAnalyzerDialog').dialog({
            classes: {
                'ui-dialog-titlebar-close': 'btn-close'
            },
            width: 'auto',
            height: 'auto',
            resizable: false,
            buttons: dlgBtns,
            close: function () {
                if (profilingChart !== null) {
                    profilingChart.destroy();
                }
                $('#queryAnalyzerDialog').find('div.placeHolder').html('');
                if (window.codeMirrorEditor) {
                    window.codeMirrorEditor.setValue('');
                } else {
                    $('#sqlquery').val('');
                }
            }
        });
    }

    /* Loads and displays the analyzed query data */
    function loadQueryAnalysis (rowData) {
        var db = rowData.db || '';
        var profilingChart = null;

        $('#queryAnalyzerDialog').find('div.placeHolder').html(
            window.Messages.strAnalyzing + ' <img class="ajaxIcon" src="' +
            themeImagePath + 'ajax_clock_small.gif" alt="">');

        $.post('index.php?route=/server/status/monitor/query', {
            'ajax_request': true,
            'query': window.codeMirrorEditor ? window.codeMirrorEditor.getValue() : $('#sqlquery').val(),
            'database': db,
            'server': window.CommonParams.get('server')
        }, function (responseData) {
            var data = responseData;
            var i;
            var l;
            if (typeof data !== 'undefined' && data.success === true) {
                data = data.message;
            }
            if (data.error) {
                if (data.error.indexOf('1146') !== -1 || data.error.indexOf('1046') !== -1) {
                    data.error = window.Messages.strServerLogError;
                }
                $('#queryAnalyzerDialog').find('div.placeHolder').html('<div class="alert alert-danger" role="alert">' + data.error + '</div>');
                return;
            }
            var totalTime = 0;
            // Float sux, I'll use table :(
            $('#queryAnalyzerDialog').find('div.placeHolder')
                .html('<table class="table table-borderless"><tr><td class="explain"></td><td class="chart"></td></tr></table>');

            var explain = '<b>' + window.Messages.strExplainOutput + '</b> ' + $('#explain_docu').html();
            if (data.explain.length > 1) {
                explain += ' (';
                for (i = 0; i < data.explain.length; i++) {
                    if (i > 0) {
                        explain += ', ';
                    }
                    explain += '<a href="#showExplain-' + i + '">' + i + '</a>';
                }
                explain += ')';
            }
            explain += '<p></p>';

            var tempExplain = function (key, value) {
                var newValue = (value === null) ? 'null' : Functions.escapeHtml(value);

                if (key === 'type' && newValue.toLowerCase() === 'all') {
                    newValue = '<span class="text-danger">' + newValue + '</span>';
                }
                if (key === 'Extra') {
                    newValue = newValue.replace(/(using (temporary|filesort))/gi, '<span class="text-danger">$1</span>');
                }
                explain += key + ': ' + newValue + '<br>';
            };

            for (i = 0, l = data.explain.length; i < l; i++) {
                explain += '<div class="explain-' + i + '"' + (i > 0 ?  'style="display:none;"' : '') + '>';
                $.each(data.explain[i], tempExplain);
                explain += '</div>';
            }

            explain += '<p><b>' + window.Messages.strAffectedRows + '</b> ' + data.affectedRows;

            $('#queryAnalyzerDialog').find('div.placeHolder td.explain').append(explain);

            $('#queryAnalyzerDialog').find('div.placeHolder a[href*="#showExplain"]').on('click', function () {
                var id = $(this).attr('href').split('-')[1];
                $(this).parent().find('div[class*="explain"]').hide();
                $(this).parent().find('div[class*="explain-' + id + '"]').show();
            });

            if (data.profiling) {
                var chartData = [];
                var numberTable = '<table class="table table-sm table-striped table-hover w-auto queryNums"><thead><tr><th>' + window.Messages.strStatus + '</th><th>' + window.Messages.strTime + '</th></tr></thead><tbody>';
                var duration;
                var otherTime = 0;

                for (i = 0, l = data.profiling.length; i < l; i++) {
                    duration = parseFloat(data.profiling[i].duration);

                    totalTime += duration;

                    numberTable += '<tr><td>' + data.profiling[i].state + ' </td><td> ' + Functions.prettyProfilingNum(duration, 2) + '</td></tr>';
                }

                // Only put those values in the pie which are > 2%
                for (i = 0, l = data.profiling.length; i < l; i++) {
                    duration = parseFloat(data.profiling[i].duration);

                    if (duration / totalTime > 0.02) {
                        chartData.push([Functions.prettyProfilingNum(duration, 2) + ' ' + data.profiling[i].state, duration]);
                    } else {
                        otherTime += duration;
                    }
                }

                if (otherTime > 0) {
                    chartData.push([Functions.prettyProfilingNum(otherTime, 2) + ' ' + window.Messages.strOther, otherTime]);
                }

                numberTable += '<tr><td><b>' + window.Messages.strTotalTime + '</b></td><td>' + Functions.prettyProfilingNum(totalTime, 2) + '</td></tr>';
                numberTable += '</tbody></table>';

                $('#queryAnalyzerDialog').find('div.placeHolder td.chart').append(
                    '<b>' + window.Messages.strProfilingResults + ' ' + $('#profiling_docu').html() + '</b> ' +
                    '(<a href="#showNums">' + window.Messages.strTable + '</a>, <a href="#showChart">' + window.Messages.strChart + '</a>)<br>' +
                    numberTable + ' <div id="queryProfiling"></div>');

                $('#queryAnalyzerDialog').find('div.placeHolder a[href="#showNums"]').on('click', function () {
                    $('#queryAnalyzerDialog').find('#queryProfiling').hide();
                    $('#queryAnalyzerDialog').find('table.queryNums').show();
                    return false;
                });

                $('#queryAnalyzerDialog').find('div.placeHolder a[href="#showChart"]').on('click', function () {
                    $('#queryAnalyzerDialog').find('#queryProfiling').show();
                    $('#queryAnalyzerDialog').find('table.queryNums').hide();
                    return false;
                });

                profilingChart = Functions.createProfilingChart(
                    'queryProfiling',
                    chartData
                );
            }
        });
        return profilingChart;
    }

    /* Saves the monitor to localstorage */
    function saveMonitor () {
        var gridCopy = {};

        $.each(runtime.charts, function (key, elem) {
            gridCopy[key] = {};
            gridCopy[key].nodes = elem.nodes;
            gridCopy[key].settings = elem.settings;
            gridCopy[key].title = elem.title;
            gridCopy[key].series = elem.series;
            gridCopy[key].maxYLabel = elem.maxYLabel;
        });

        if (window.Config.isStorageSupported('localStorage')) {
            window.localStorage.monitorCharts = JSON.stringify(gridCopy);
            window.localStorage.monitorSettings = JSON.stringify(monitorSettings);
            window.localStorage.monitorVersion = monitorProtocolVersion;
        }

        $('a[href="#clearMonitorConfig"]').show();
    }
});

// Run the monitor once loaded
window.AJAX.registerOnload('server/status/monitor.js', function () {
    $('a[href="#pauseCharts"]').trigger('click');
});<|MERGE_RESOLUTION|>--- conflicted
+++ resolved
@@ -21,16 +21,9 @@
 var monitorSettings;
 
 function serverResponseError () {
-<<<<<<< HEAD
-    var btns = {};
-    btns[window.Messages.strReloadPage] = function () {
-        window.location.reload();
-    };
-    $('#emptyDialog').dialog({ title: window.Messages.strRefreshFailed });
-=======
     var btns = {
-        [Messages.strReloadPage]: {
-            text: Messages.strReloadPage,
+        [window.Messages.strReloadPage]: {
+            text: window.Messages.strReloadPage,
             class: 'btn btn-primary',
             click: function () {
                 window.location.reload();
@@ -41,9 +34,8 @@
         classes: {
             'ui-dialog-titlebar-close': 'btn-close'
         },
-        title: Messages.strRefreshFailed
+        title: window.Messages.strRefreshFailed
     });
->>>>>>> be57ae7d
     $('#emptyDialog').html(
         Functions.getImage('s_attention') +
         window.Messages.strInvalidResponseExplanation
@@ -659,36 +651,27 @@
 
     $('a[href="#importMonitorConfig"]').on('click', function (event) {
         event.preventDefault();
-<<<<<<< HEAD
-        $('#emptyDialog').dialog({ title: window.Messages.strImportDialogTitle });
-        $('#emptyDialog').html(window.Messages.strImportDialogMessage + ':<br><form>' +
-=======
         $('#emptyDialog').dialog({
             classes: {
                 'ui-dialog-titlebar-close': 'btn-close'
             },
-            title: Messages.strImportDialogTitle
-        });
-        $('#emptyDialog').html(Messages.strImportDialogMessage + ':<br><form>' +
->>>>>>> be57ae7d
+            title: window.Messages.strImportDialogTitle
+        });
+        $('#emptyDialog').html(window.Messages.strImportDialogMessage + ':<br><form>' +
             '<input type="file" name="file" id="import_file"> </form>');
 
         var dlgBtns = {
-            [Messages.strImport]: {
-                text: Messages.strImport,
+            [window.Messages.strImport]: {
+                text: window.Messages.strImport,
                 class: 'btn btn-primary',
             },
-            [Messages.strCancel]: {
-                text: Messages.strCancel,
+            [window.Messages.strCancel]: {
+                text: window.Messages.strCancel,
                 class: 'btn btn-secondary',
             },
         };
 
-<<<<<<< HEAD
-        dlgBtns[window.Messages.strImport] = function () {
-=======
-        dlgBtns[Messages.strImport].click = function () {
->>>>>>> be57ae7d
+        dlgBtns[window.Messages.strImport].click = function () {
             var input = $('#emptyDialog').find('#import_file')[0];
             var reader = new FileReader();
 
@@ -736,11 +719,7 @@
             reader.readAsText(input.files[0]);
         };
 
-<<<<<<< HEAD
-        dlgBtns[window.Messages.strCancel] = function () {
-=======
-        dlgBtns[Messages.strCancel].click = function () {
->>>>>>> be57ae7d
+        dlgBtns[window.Messages.strCancel].click = function () {
             $(this).dialog('close');
         };
 
@@ -784,20 +763,14 @@
         event.preventDefault();
 
         var $dialog = $('#monitorInstructionsDialog');
-<<<<<<< HEAD
-        var dlgBtns = {};
-        dlgBtns[window.Messages.strClose] = function () {
-            $(this).dialog('close');
-=======
         var dlgBtns = {
-            [Messages.strClose]: {
-                text: Messages.strClose,
+            [window.Messages.strClose]: {
+                text: window.Messages.strClose,
                 class: 'btn btn-primary',
                 click: function () {
                     $(this).dialog('close');
                 }
             },
->>>>>>> be57ae7d
         };
         $dialog.dialog({
             classes: {
@@ -1071,31 +1044,22 @@
                 && typeof window.localStorage.monitorVersion !== 'undefined'
                 && monitorProtocolVersion !== window.localStorage.monitorVersion
             ) {
-<<<<<<< HEAD
-                $('#emptyDialog').dialog({ title: window.Messages.strIncompatibleMonitorConfig });
-                $('#emptyDialog').html(window.Messages.strIncompatibleMonitorConfigDescription);
-
-                var dlgBtns = {};
-                dlgBtns[window.Messages.strClose] = function () {
-                    $(this).dialog('close');
-=======
                 $('#emptyDialog').dialog({
                     classes: {
                         'ui-dialog-titlebar-close': 'btn-close'
                     },
-                    title: Messages.strIncompatibleMonitorConfig
+                    title: window.Messages.strIncompatibleMonitorConfig
                 });
-                $('#emptyDialog').html(Messages.strIncompatibleMonitorConfigDescription);
+                $('#emptyDialog').html(window.Messages.strIncompatibleMonitorConfigDescription);
 
                 var dlgBtns = {
-                    [Messages.strClose]: {
-                        text: Messages.strClose,
+                    [window.Messages.strClose]: {
+                        text: window.Messages.strClose,
                         class: 'btn btn-primary',
                         click: function () {
                             $(this).dialog('close');
                         }
                     },
->>>>>>> be57ae7d
                 };
 
                 $('#emptyDialog').dialog({
@@ -1461,30 +1425,22 @@
         $dateEnd.prop('readonly', true);
 
         var dlgBtns = {
-            [Messages.strFromSlowLog]: {
-                text: Messages.strFromSlowLog,
+            [window.Messages.strFromSlowLog]: {
+                text: window.Messages.strFromSlowLog,
                 class: 'btn btn-secondary',
             },
-            [Messages.strFromGeneralLog]: {
-                text: Messages.strFromGeneralLog,
+            [window.Messages.strFromGeneralLog]: {
+                text: window.Messages.strFromGeneralLog,
                 class: 'btn btn-secondary',
             },
         };
 
-<<<<<<< HEAD
-        dlgBtns[window.Messages.strFromSlowLog] = function () {
-=======
-        dlgBtns[Messages.strFromSlowLog].click = function () {
->>>>>>> be57ae7d
+        dlgBtns[window.Messages.strFromSlowLog].click = function () {
             loadLog('slow', min, max);
             $(this).dialog('close');
         };
 
-<<<<<<< HEAD
-        dlgBtns[window.Messages.strFromGeneralLog] = function () {
-=======
-        dlgBtns[Messages.strFromGeneralLog].click = function () {
->>>>>>> be57ae7d
+        dlgBtns[window.Messages.strFromGeneralLog].click = function () {
             loadLog('general', min, max);
             $(this).dialog('close');
         };
@@ -1746,33 +1702,24 @@
             opts.limitTypes = false;
         }
 
-<<<<<<< HEAD
-        $('#emptyDialog').dialog({ title: window.Messages.strAnalysingLogsTitle });
-        $('#emptyDialog').html(window.Messages.strAnalysingLogs +
-=======
         $('#emptyDialog').dialog({
             classes: {
                 'ui-dialog-titlebar-close': 'btn-close'
             },
-            title: Messages.strAnalysingLogsTitle
-        });
-        $('#emptyDialog').html(Messages.strAnalysingLogs +
->>>>>>> be57ae7d
+            title: window.Messages.strAnalysingLogsTitle
+        });
+        $('#emptyDialog').html(window.Messages.strAnalysingLogs +
                                 ' <img class="ajaxIcon" src="' + themeImagePath +
                                 'ajax_clock_small.gif" alt="">');
 
-<<<<<<< HEAD
-        dlgBtns[window.Messages.strCancelRequest] = function () {
-=======
         var dlgBtns = {
-            [Messages.strCancelRequest]: {
-                text: Messages.strCancelRequest,
+            [window.Messages.strCancelRequest]: {
+                text: window.Messages.strCancelRequest,
                 class: 'btn btn-primary',
             },
         };
 
-        dlgBtns[Messages.strCancelRequest].click = function () {
->>>>>>> be57ae7d
+        dlgBtns[window.Messages.strCancelRequest].click = function () {
             if (logRequest !== null) {
                 logRequest.abort();
             }
@@ -1806,8 +1753,8 @@
             function (data) {
                 var logData;
                 var dlgBtns = {
-                    [Messages.strClose]: {
-                        text: Messages.strClose,
+                    [window.Messages.strClose]: {
+                        text: window.Messages.strClose,
                         class: 'btn btn-primary',
                     },
                 };
@@ -1818,22 +1765,15 @@
                 }
 
                 if (logData.rows.length === 0) {
-<<<<<<< HEAD
-                    $('#emptyDialog').dialog({ title: window.Messages.strNoDataFoundTitle });
-                    $('#emptyDialog').html('<p>' + window.Messages.strNoDataFound + '</p>');
-
-                    dlgBtns[window.Messages.strClose] = function () {
-=======
                     $('#emptyDialog').dialog({
                         classes: {
                             'ui-dialog-titlebar-close': 'btn-close'
                         },
-                        title: Messages.strNoDataFoundTitle,
+                        title: window.Messages.strNoDataFoundTitle,
                     });
-                    $('#emptyDialog').html('<p>' + Messages.strNoDataFound + '</p>');
-
-                    dlgBtns[Messages.strClose].click = function () {
->>>>>>> be57ae7d
+                    $('#emptyDialog').html('<p>' + window.Messages.strNoDataFound + '</p>');
+
+                    dlgBtns[window.Messages.strClose].click = function () {
                         $(this).dialog('close');
                     };
 
@@ -1844,18 +1784,13 @@
                 runtime.logDataCols = buildLogTable(logData, opts.removeVariables);
 
                 /* Show some stats in the dialog */
-<<<<<<< HEAD
-                $('#emptyDialog').dialog({ title: window.Messages.strLoadingLogs });
-                $('#emptyDialog').html('<p>' + window.Messages.strLogDataLoaded + '</p>');
-=======
                 $('#emptyDialog').dialog({
                     classes: {
                         'ui-dialog-titlebar-close': 'btn-close'
                     },
-                    title: Messages.strLoadingLogs
+                    title: window.Messages.strLoadingLogs
                 });
-                $('#emptyDialog').html('<p>' + Messages.strLogDataLoaded + '</p>');
->>>>>>> be57ae7d
+                $('#emptyDialog').html('<p>' + window.Messages.strLogDataLoaded + '</p>');
                 $.each(logData.sum, function (key, value) {
                     var newKey = key.charAt(0).toUpperCase() + key.slice(1).toLowerCase();
                     if (newKey === 'Total') {
@@ -1892,19 +1827,13 @@
                     }
                 }
 
-<<<<<<< HEAD
-                dlgBtns[window.Messages.strJumpToTable] = function () {
-                    $(this).dialog('close');
-                    $(document).scrollTop($('#logTable').offset().top);
-=======
-                dlgBtns[Messages.strJumpToTable] = {
-                    text: Messages.strJumpToTable,
+                dlgBtns[window.Messages.strJumpToTable] = {
+                    text: window.Messages.strJumpToTable,
                     class: 'btn btn-secondary',
                     click: function () {
                         $(this).dialog('close');
                         $(document).scrollTop($('#logTable').offset().top);
                     },
->>>>>>> be57ae7d
                 };
 
                 $('#emptyDialog').dialog('option', 'buttons', dlgBtns);
@@ -2196,27 +2125,20 @@
 
         var profilingChart = null;
         var dlgBtns = {
-            [Messages.strAnalyzeQuery]: {
-                text: Messages.strAnalyzeQuery,
+            [window.Messages.strAnalyzeQuery]: {
+                text: window.Messages.strAnalyzeQuery,
                 class: 'btn btn-primary',
             },
-            [Messages.strClose]: {
-                text: Messages.strClose,
+            [window.Messages.strClose]: {
+                text: window.Messages.strClose,
                 class: 'btn btn-secondary',
             },
         };
 
-<<<<<<< HEAD
-        dlgBtns[window.Messages.strAnalyzeQuery] = function () {
+        dlgBtns[window.Messages.strAnalyzeQuery].click = function () {
             profilingChart = loadQueryAnalysis(rowData);
         };
-        dlgBtns[window.Messages.strClose] = function () {
-=======
-        dlgBtns[Messages.strAnalyzeQuery].click = function () {
-            profilingChart = loadQueryAnalysis(rowData);
-        };
-        dlgBtns[Messages.strClose].click = function () {
->>>>>>> be57ae7d
+        dlgBtns[window.Messages.strClose].click = function () {
             $(this).dialog('close');
         };
 
