/**
 * Server Status Processes
 *
 * @package PhpMyAdmin
 */

// object to store process list state information
var processList = {

    // denotes whether auto refresh is on or off
    autoRefresh: false,
    // stores the GET request which refresh process list
    refreshRequest: null,
    // stores the timeout id returned by setTimeout
    refreshTimeout: null,
    // the refresh interval in seconds
    refreshInterval: null,
    // the refresh URL (required to save last used option)
    // i.e. full or sorting url
    refreshUrl: null,

    /**
     * Handles killing of a process
     *
     * @return {void}
     */
    init: function () {
        processList.setRefreshLabel();
        if (processList.refreshUrl === null) {
            processList.refreshUrl = 'index.php?route=/server/status/processes/refresh';
        }
        if (processList.refreshInterval === null) {
            processList.refreshInterval = $('#id_refreshRate').val();
        } else {
            $('#id_refreshRate').val(processList.refreshInterval);
        }
    },

    /**
     * Handles killing of a process
     *
     * @param {object} event the event object
     *
     * @return {void}
     */
    killProcessHandler: function (event) {
        event.preventDefault();
        var argSep = CommonParams.get('arg_separator');
        var params = $(this).getPostData();
        params += argSep + 'ajax_request=1' + argSep + 'server=' + CommonParams.get('server');
        // Get row element of the process to be killed.
        var $tr = $(this).closest('tr');
        $.post($(this).attr('href'), params, function (data) {
            // Check if process was killed or not.
            if (data.hasOwnProperty('success') && data.success) {
                // remove the row of killed process.
                $tr.remove();
                // As we just removed a row, reapply odd-even classes
                // to keep table stripes consistent
                var $tableProcessListTr = $('#tableprocesslist').find('> tbody > tr');
                $tableProcessListTr.each(function (index) {
                    if (index >= 0 && index % 2 === 0) {
                        $(this).removeClass('odd').addClass('even');
                    } else if (index >= 0 && index % 2 !== 0) {
                        $(this).removeClass('even').addClass('odd');
                    }
                });
                // Show process killed message
                Functions.ajaxShowMessage(data.message, false);
            } else {
                // Show process error message
                Functions.ajaxShowMessage(data.error, false);
            }
        }, 'json');
    },

    /**
     * Handles Auto Refreshing
     *
<<<<<<< HEAD
     * @param {object} the event object
     *
     * @return {void}
=======
     * @return void
>>>>>>> 2dd9797b
     */
    refresh: function () {
        // abort any previous pending requests
        // this is necessary, it may go into
        // multiple loops causing unnecessary
        // requests even after leaving the page.
        processList.abortRefresh();
        // if auto refresh is enabled
        if (processList.autoRefresh) {
            // Only fetch the table contents
            processList.refreshUrl = 'index.php?route=/server/status/processes/refresh';
            var interval = parseInt(processList.refreshInterval, 10) * 1000;
            var urlParams = processList.getUrlParams();
            processList.refreshRequest = $.post(processList.refreshUrl,
                urlParams,
                function (data) {
                    if (data.hasOwnProperty('success') && data.success) {
                        var $newTable = $(data.message);
                        $('#tableprocesslist').html($newTable.html());
                        Functions.highlightSql($('#tableprocesslist'));
                    }
                    processList.refreshTimeout = setTimeout(
                        processList.refresh,
                        interval
                    );
                });
        }
    },

    /**
     * Stop current request and clears timeout
     *
     * @return {void}
     */
    abortRefresh: function () {
        if (processList.refreshRequest !== null) {
            processList.refreshRequest.abort();
            processList.refreshRequest = null;
        }
        clearTimeout(processList.refreshTimeout);
    },

    /**
     * Set label of refresh button
     * change between play & pause
     *
     * @return {void}
     */
    setRefreshLabel: function () {
        var img = 'play';
        var label = Messages.strStartRefresh;
        if (processList.autoRefresh) {
            img = 'pause';
            label = Messages.strStopRefresh;
            processList.refresh();
        }
        $('a#toggleRefresh').html(Functions.getImage(img) + Functions.escapeHtml(label));
    },

    /**
     * Return the Url Parameters
     * for autorefresh request,
     * includes showExecuting if the filter is checked
     *
     * @return {object} urlParams - url parameters with autoRefresh request
     */
    getUrlParams: function () {
        var urlParams = {
            'server': CommonParams.get('server'),
            'ajax_request': true,
            'refresh': true,
            'full': $('input[name="full"]').val(),
            'order_by_field': $('input[name="order_by_field"]').val(),
            'column_name': $('input[name="column_name"]').val(),
            'sort_order': $('input[name="sort_order"]').val()
        };
        if ($('#showExecuting').is(':checked')) {
            urlParams.showExecuting = true;
            return urlParams;
        }
        return urlParams;
    }
};

AJAX.registerOnload('server/status/processes.js', function () {
    processList.init();
    // Bind event handler for kill_process
    $('#tableprocesslist').on(
        'click',
        'a.kill_process',
        processList.killProcessHandler
    );
    // Bind event handler for toggling refresh of process list
    $('a#toggleRefresh').on('click', function (event) {
        event.preventDefault();
        processList.autoRefresh = !processList.autoRefresh;
        processList.setRefreshLabel();
    });
    // Bind event handler for change in refresh rate
    $('#id_refreshRate').on('change', function () {
        processList.refreshInterval = $(this).val();
        processList.refresh();
    });
    // Bind event handler for table header links
    $('#tableprocesslist').on('click', 'thead a', function () {
        processList.refreshUrl = $(this).attr('href');
    });
});

/**
 * Unbind all event handlers before tearing down a page
 */
AJAX.registerTeardown('server/status/processes.js', function () {
    $('#tableprocesslist').off('click', 'a.kill_process');
    $('a#toggleRefresh').off('click');
    $('#id_refreshRate').off('change');
    $('#tableprocesslist').off('click', 'thead a');
    // stop refreshing further
    processList.abortRefresh();
});<|MERGE_RESOLUTION|>--- conflicted
+++ resolved
@@ -76,14 +76,7 @@
 
     /**
      * Handles Auto Refreshing
-     *
-<<<<<<< HEAD
-     * @param {object} the event object
-     *
      * @return {void}
-=======
-     * @return void
->>>>>>> 2dd9797b
      */
     refresh: function () {
         // abort any previous pending requests
