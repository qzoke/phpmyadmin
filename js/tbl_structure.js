--- conflicted
+++ resolved
@@ -166,19 +166,11 @@
         /**
          * @var question    String containing the question to be asked for confirmation
          */
-<<<<<<< HEAD
         var question = $.sprintf(PMA_messages.strDoYouReally, 'ALTER TABLE `' + escapeHtml(curr_table_name) + '` DROP `' + escapeHtml(curr_column_name) + '`;');
         $(this).PMA_confirm(question, $(this).attr('href'), function (url) {
             var $msg = PMA_ajaxShowMessage(PMA_messages.strDroppingColumn, false);
-            $.get(url, {'is_js_confirmed' : 1, 'ajax_request' : true}, function (data) {
-                if (data.success === true) {
-=======
-        var question = $.sprintf(PMA_messages['strDoYouReally'], 'ALTER TABLE `' + escapeHtml(curr_table_name) + '` DROP `' + escapeHtml(curr_column_name) + '`;');
-        $(this).PMA_confirm(question, $(this).attr('href'), function(url) {
-            var $msg = PMA_ajaxShowMessage(PMA_messages['strDroppingColumn'], false);
             $.get(url, {'is_js_confirmed' : 1, 'ajax_request' : true, 'ajax_page_request' : true}, function (data) {
                 if (data.success == true) {
->>>>>>> 35f12c9a
                     PMA_ajaxRemoveMessage($msg);
                     if ($('#result_query').length) {
                         $('#result_query').remove();
