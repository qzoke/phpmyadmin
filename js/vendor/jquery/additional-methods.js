--- conflicted
+++ resolved
@@ -1,29 +1,21 @@
-/*!
-<<<<<<< HEAD
- * jQuery Validation Plugin v1.19.2
- *
- * https://jqueryvalidation.org/
- *
- * Copyright (c) 2020 Jörn Zaefferer
-=======
- * jQuery Validation Plugin v1.19.3
- *
- * https://jqueryvalidation.org/
- *
- * Copyright (c) 2021 Jörn Zaefferer
->>>>>>> 401eedd2
- * Released under the MIT license
- */
-(function( factory ) {
-	if ( typeof define === "function" && define.amd ) {
-		define( ["jquery", "./jquery.validate"], factory );
-	} else if (typeof module === "object" && module.exports) {
-		module.exports = factory( require( "jquery" ) );
-	} else {
-		factory( jQuery );
-	}
-}(function( $ ) {
-
+/*!
+ * jQuery Validation Plugin v1.19.3
+ *
+ * https://jqueryvalidation.org/
+ *
+ * Copyright (c) 2021 Jörn Zaefferer
+ * Released under the MIT license
+ */
+(function( factory ) {
+	if ( typeof define === "function" && define.amd ) {
+		define( ["jquery", "./jquery.validate"], factory );
+	} else if (typeof module === "object" && module.exports) {
+		module.exports = factory( require( "jquery" ) );
+	} else {
+		factory( jQuery );
+	}
+}(function( $ ) {
+
 ( function() {
 
 	function stripHtml( value ) {
@@ -50,7 +42,7 @@
 	}, $.validator.format( "Please enter between {0} and {1} words." ) );
 
 }() );
-
+
 /**
  * This is used in the United States to process payments, deposits,
  * or transfers using the Automated Clearing House (ACH) or Fedwire
@@ -82,7 +74,7 @@
 
 	return false;
 }, "Please enter a valid routing number." );
-
+
 // Accept a value from a file input based on a required mimetype
 $.validator.addMethod( "accept", function( value, element, param ) {
 
@@ -124,11 +116,11 @@
 	// browser does not support element.files and the FileList feature
 	return true;
 }, $.validator.format( "Please enter a value with a valid mimetype." ) );
-
+
 $.validator.addMethod( "alphanumeric", function( value, element ) {
 	return this.optional( element ) || /^\w+$/i.test( value );
 }, "Letters, numbers, and underscores only please" );
-
+
 /*
  * Dutch bank account numbers (not 'giro' numbers) have 9 digits
  * and pass the '11 check'.
@@ -155,13 +147,13 @@
 	}
 	return sum % 11 === 0;
 }, "Please specify a valid bank account number" );
-
+
 $.validator.addMethod( "bankorgiroaccountNL", function( value, element ) {
 	return this.optional( element ) ||
 			( $.validator.methods.bankaccountNL.call( this, value, element ) ) ||
 			( $.validator.methods.giroaccountNL.call( this, value, element ) );
 }, "Please specify a valid bank or giro account number" );
-
+
 /**
  * BIC is the business identifier code (ISO 9362). This BIC check is not a guarantee for authenticity.
  *
@@ -180,7 +172,7 @@
 $.validator.addMethod( "bic", function( value, element ) {
     return this.optional( element ) || /^([A-Z]{6}[A-Z2-9][A-NP-Z1-9])(X{3}|[A-WY-Z0-9][A-Z0-9]{2})?$/.test( value.toUpperCase() );
 }, "Please specify a valid BIC code" );
-
+
 /*
  * Código de identificación fiscal ( CIF ) is the tax identification code for Spanish legal entities
  * Further rules can be found in Spanish on http://es.wikipedia.org/wiki/C%C3%B3digo_de_identificaci%C3%B3n_fiscal
@@ -295,7 +287,7 @@
 	return control === control_digit || control === control_letter;
 
 }, "Please specify a valid CIF number." );
-
+
 /*
  * Brazillian CNH number (Carteira Nacional de Habilitacao) is the License Driver number.
  * CNH numbers have 11 digits in total: 9 numbers followed by 2 check numbers that are being used for validation.
@@ -345,7 +337,7 @@
   return ( String( firstCN ).concat( secondCN ) === value.substr( -2 ) );
 
 }, "Please specify a valid CNH number" );
-
+
 /*
  * Brazillian value number (Cadastrado de Pessoas Juridica).
  * value numbers have 14 digits in total: 12 numbers followed by 2 check numbers that are being used for validation.
@@ -420,7 +412,7 @@
 	return true;
 
 }, "Please specify a CNPJ value number" );
-
+
 /*
  * Brazillian CPF number (Cadastrado de Pessoas Físicas) is the equivalent of a Brazilian tax registration number.
  * CPF numbers have 11 digits in total: 9 numbers followed by 2 check numbers that are being used for validation.
@@ -486,7 +478,7 @@
 	return false;
 
 }, "Please specify a valid CPF number" );
-
+
 // https://jqueryvalidation.org/creditcard-method/
 // based on https://en.wikipedia.org/wiki/Luhn_algorithm
 $.validator.addMethod( "creditcard", function( value, element ) {
@@ -527,7 +519,7 @@
 
 	return ( nCheck % 10 ) === 0;
 }, "Please enter a valid credit card number." );
-
+
 /* NOTICE: Modified version of Castle.Components.Validator.CreditCardValidator
  * Redistributed under the Apache License 2.0 at http://www.apache.org/licenses/LICENSE-2.0
  * Valid Types: mastercard, visa, amex, dinersclub, enroute, discover, jcb, unknown, all (overrides all other settings)
@@ -597,7 +589,7 @@
 	}
 	return false;
 }, "Please enter a valid credit card number." );
-
+
 /**
  * Validates currencies with any given symbols by @jameslouiz
  * Symbols can be optional or required. Symbols required by default
@@ -639,11 +631,11 @@
     return this.optional( element ) || regex.test( value );
 
 }, "Please specify a valid currency" );
-
+
 $.validator.addMethod( "dateFA", function( value, element ) {
 	return this.optional( element ) || /^[1-4]\d{3}\/((0?[1-6]\/((3[0-1])|([1-2][0-9])|(0?[1-9])))|((1[0-2]|(0?[7-9]))\/(30|([1-2][0-9])|(0?[1-9]))))$/.test( value );
 }, $.validator.messages.date );
-
+
 /**
  * Return true, if the value is a valid date, also making this formal check dd/mm/yyyy.
  *
@@ -683,24 +675,24 @@
 	}
 	return this.optional( element ) || check;
 }, $.validator.messages.date );
-
+
 $.validator.addMethod( "dateNL", function( value, element ) {
 	return this.optional( element ) || /^(0?[1-9]|[12]\d|3[01])[\.\/\-](0?[1-9]|1[012])[\.\/\-]([12]\d)?(\d\d)$/.test( value );
 }, $.validator.messages.date );
-
+
 // Older "accept" file extension method. Old docs: http://docs.jquery.com/Plugins/Validation/Methods/accept
 $.validator.addMethod( "extension", function( value, element, param ) {
 	param = typeof param === "string" ? param.replace( /,/g, "|" ) : "png|jpe?g|gif";
 	return this.optional( element ) || value.match( new RegExp( "\\.(" + param + ")$", "i" ) );
 }, $.validator.format( "Please enter a value with a valid extension." ) );
-
+
 /**
  * Dutch giro account numbers (not bank numbers) have max 7 digits
  */
 $.validator.addMethod( "giroaccountNL", function( value, element ) {
 	return this.optional( element ) || /^[0-9]{1,7}$/.test( value );
 }, "Please specify a valid giro account number" );
-
+
 $.validator.addMethod( "greaterThan", function( value, element, param ) {
     var target = $( param );
 
@@ -712,7 +704,7 @@
 
     return value > target.val();
 }, "Please enter a greater value." );
-
+
 $.validator.addMethod( "greaterThanEqual", function( value, element, param ) {
     var target = $( param );
 
@@ -724,7 +716,7 @@
 
     return value >= target.val();
 }, "Please enter a greater value." );
-
+
 /**
  * IBAN is the international bank account number.
  * It has a country - specific format, that is checked here too
@@ -861,19 +853,19 @@
 	}
 	return cRest === 1;
 }, "Please specify a valid IBAN" );
-
+
 $.validator.addMethod( "integer", function( value, element ) {
 	return this.optional( element ) || /^-?\d+$/.test( value );
 }, "A positive or negative non-decimal number please" );
-
+
 $.validator.addMethod( "ipv4", function( value, element ) {
 	return this.optional( element ) || /^(25[0-5]|2[0-4]\d|[01]?\d\d?)\.(25[0-5]|2[0-4]\d|[01]?\d\d?)\.(25[0-5]|2[0-4]\d|[01]?\d\d?)\.(25[0-5]|2[0-4]\d|[01]?\d\d?)$/i.test( value );
 }, "Please enter a valid IP v4 address." );
-
+
 $.validator.addMethod( "ipv6", function( value, element ) {
 	return this.optional( element ) || /^((([0-9A-Fa-f]{1,4}:){7}[0-9A-Fa-f]{1,4})|(([0-9A-Fa-f]{1,4}:){6}:[0-9A-Fa-f]{1,4})|(([0-9A-Fa-f]{1,4}:){5}:([0-9A-Fa-f]{1,4}:)?[0-9A-Fa-f]{1,4})|(([0-9A-Fa-f]{1,4}:){4}:([0-9A-Fa-f]{1,4}:){0,2}[0-9A-Fa-f]{1,4})|(([0-9A-Fa-f]{1,4}:){3}:([0-9A-Fa-f]{1,4}:){0,3}[0-9A-Fa-f]{1,4})|(([0-9A-Fa-f]{1,4}:){2}:([0-9A-Fa-f]{1,4}:){0,4}[0-9A-Fa-f]{1,4})|(([0-9A-Fa-f]{1,4}:){6}((\b((25[0-5])|(1\d{2})|(2[0-4]\d)|(\d{1,2}))\b)\.){3}(\b((25[0-5])|(1\d{2})|(2[0-4]\d)|(\d{1,2}))\b))|(([0-9A-Fa-f]{1,4}:){0,5}:((\b((25[0-5])|(1\d{2})|(2[0-4]\d)|(\d{1,2}))\b)\.){3}(\b((25[0-5])|(1\d{2})|(2[0-4]\d)|(\d{1,2}))\b))|(::([0-9A-Fa-f]{1,4}:){0,5}((\b((25[0-5])|(1\d{2})|(2[0-4]\d)|(\d{1,2}))\b)\.){3}(\b((25[0-5])|(1\d{2})|(2[0-4]\d)|(\d{1,2}))\b))|([0-9A-Fa-f]{1,4}::([0-9A-Fa-f]{1,4}:){0,5}[0-9A-Fa-f]{1,4})|(::([0-9A-Fa-f]{1,4}:){0,6}[0-9A-Fa-f]{1,4})|(([0-9A-Fa-f]{1,4}:){1,7}:))$/i.test( value );
 }, "Please enter a valid IP v6 address." );
-
+
 $.validator.addMethod( "lessThan", function( value, element, param ) {
     var target = $( param );
 
@@ -885,7 +877,7 @@
 
     return value < target.val();
 }, "Please enter a lesser value." );
-
+
 $.validator.addMethod( "lessThanEqual", function( value, element, param ) {
     var target = $( param );
 
@@ -897,15 +889,15 @@
 
     return value <= target.val();
 }, "Please enter a lesser value." );
-
+
 $.validator.addMethod( "lettersonly", function( value, element ) {
 	return this.optional( element ) || /^[a-z]+$/i.test( value );
 }, "Letters only please" );
-
+
 $.validator.addMethod( "letterswithbasicpunc", function( value, element ) {
 	return this.optional( element ) || /^[a-z\-.,()'"\s]+$/i.test( value );
 }, "Letters or punctuation only please" );
-
+
 // Limit the number of files in a FileList.
 $.validator.addMethod( "maxfiles", function( value, element, param ) {
 	if ( this.optional( element ) ) {
@@ -920,7 +912,7 @@
 
 	return true;
 }, $.validator.format( "Please select no more than {0} files." ) );
-
+
 // Limit the size of each individual file in a FileList.
 $.validator.addMethod( "maxsize", function( value, element, param ) {
 	if ( this.optional( element ) ) {
@@ -939,7 +931,7 @@
 
 	return true;
 }, $.validator.format( "File size must not exceed {0} bytes each." ) );
-
+
 // Limit the size of all files in a FileList.
 $.validator.addMethod( "maxsizetotal", function( value, element, param ) {
 	if ( this.optional( element ) ) {
@@ -962,16 +954,16 @@
 	return true;
 }, $.validator.format( "Total size of all files must not exceed {0} bytes." ) );
 
-
+
 $.validator.addMethod( "mobileNL", function( value, element ) {
 	return this.optional( element ) || /^((\+|00(\s|\s?\-\s?)?)31(\s|\s?\-\s?)?(\(0\)[\-\s]?)?|0)6((\s|\s?\-\s?)?[0-9]){8}$/.test( value );
 }, "Please specify a valid mobile number" );
-
+
 $.validator.addMethod( "mobileRU", function( phone_number, element ) {
 	var ruPhone_number = phone_number.replace( /\(|\)|\s+|-/g, "" );
 	return this.optional( element ) || ruPhone_number.length > 9 && /^((\+7|7|8)+([0-9]){10})$/.test( ruPhone_number );
 }, "Please specify a valid mobile number" );
-
+
 /* For UK phone functions, do the following server side processing:
  * Compare original input with this RegEx pattern:
  * ^\(?(?:(?:00\)?[\s\-]?\(?|\+)(44)\)?[\s\-]?\(?(?:0\)?[\s\-]?\(?)?|0)([1-9]\d{1,4}\)?[\s\d\-]+)$
@@ -985,11 +977,11 @@
 	return this.optional( element ) || phone_number.length > 9 &&
 		phone_number.match( /^(?:(?:(?:00\s?|\+)44\s?|0)7(?:[1345789]\d{2}|624)\s?\d{3}\s?\d{3})$/ );
 }, "Please specify a valid mobile number" );
-
+
 $.validator.addMethod( "netmask", function( value, element ) {
     return this.optional( element ) || /^(254|252|248|240|224|192|128)\.0\.0\.0|255\.(254|252|248|240|224|192|128|0)\.0\.0|255\.255\.(254|252|248|240|224|192|128|0)\.0|255\.255\.255\.(254|252|248|240|224|192|128|0)/i.test( value );
 }, "Please enter a valid netmask." );
-
+
 /*
  * The NIE (Número de Identificación de Extranjero) is a Spanish tax identification number assigned by the Spanish
  * authorities to any foreigner.
@@ -1029,7 +1021,7 @@
 	return validChars.charAt( parseInt( number, 10 ) % 23 ) === letter;
 
 }, "Please specify a valid NIE number." );
-
+
 /*
  * The Número de Identificación Fiscal ( NIF ) is the way tax identification used in Spain for individuals
  */
@@ -1060,7 +1052,7 @@
 	return false;
 
 }, "Please specify a valid NIF number." );
-
+
 /*
  * Numer identyfikacji podatkowej ( NIP ) is the way tax identification used in Poland for companies
  */
@@ -1083,7 +1075,7 @@
 
 	return ( intControlNr === parseInt( value[ 9 ], 10 ) );
 }, "Please specify a valid NIP number." );
-
+
 /**
  * Created for project jquery-validation.
  * @Description Brazillian PIS or NIS number (Número de Identificação Social Pis ou Pasep) is the equivalent of a
@@ -1141,15 +1133,15 @@
 		return false;
 	}
 }, "Please specify a valid NIS/PIS number" );
-
+
 $.validator.addMethod( "notEqualTo", function( value, element, param ) {
 	return this.optional( element ) || !$.validator.methods.equalTo.call( this, value, element, param );
 }, "Please enter a different value, values must not be the same." );
-
+
 $.validator.addMethod( "nowhitespace", function( value, element ) {
 	return this.optional( element ) || /^\S+$/i.test( value );
 }, "No white space please" );
-
+
 /**
 * Return true if the field value matches the given format RegExp
 *
@@ -1172,14 +1164,14 @@
 	}
 	return param.test( value );
 }, "Invalid format." );
-
+
 /**
  * Dutch phone numbers have 10 digits (or 11 and start with +31).
  */
 $.validator.addMethod( "phoneNL", function( value, element ) {
 	return this.optional( element ) || /^((\+|00(\s|\s?\-\s?)?)31(\s|\s?\-\s?)?(\(0\)[\-\s]?)?|0)[1-9]((\s|\s?\-\s?)?[0-9]){8}$/.test( value );
 }, "Please specify a valid phone number." );
-
+
 /**
  * Polish telephone numbers have 9 digits.
  *
@@ -1203,7 +1195,7 @@
 	var regexp = /^(?:(?:(?:\+|00)?48)|(?:\(\+?48\)))?(?:1[2-8]|2[2-69]|3[2-49]|4[1-68]|5[0-9]|6[0-35-9]|[7-8][1-9]|9[145])\d{7}$/;
 	return this.optional( element ) || regexp.test( phone_number );
 }, "Please specify a valid phone number" );
-
+
 /* For UK phone functions, do the following server side processing:
  * Compare original input with this RegEx pattern:
  * ^\(?(?:(?:00\)?[\s\-]?\(?|\+)(44)\)?[\s\-]?\(?(?:0\)?[\s\-]?\(?)?|0)([1-9]\d{1,4}\)?[\s\d\-]+)$
@@ -1219,7 +1211,7 @@
 	return this.optional( element ) || phone_number.length > 9 &&
 		phone_number.match( /^(?:(?:(?:00\s?|\+)44\s?|0)(?:1\d{8,9}|[23]\d{9}|7(?:[1345789]\d{8}|624\d{6})))$/ );
 }, "Please specify a valid uk phone number" );
-
+
 /* For UK phone functions, do the following server side processing:
  * Compare original input with this RegEx pattern:
  * ^\(?(?:(?:00\)?[\s\-]?\(?|\+)(44)\)?[\s\-]?\(?(?:0\)?[\s\-]?\(?)?|0)([1-9]\d{1,4}\)?[\s\d\-]+)$
@@ -1233,7 +1225,7 @@
 	return this.optional( element ) || phone_number.length > 9 &&
 		phone_number.match( /^(?:(?:(?:00\s?|\+)44\s?)|(?:\(?0))(?:\d{2}\)?\s?\d{4}\s?\d{4}|\d{3}\)?\s?\d{3}\s?\d{3,4}|\d{4}\)?\s?(?:\d{5}|\d{3}\s?\d{3})|\d{5}\)?\s?\d{4,5})$/ );
 }, "Please specify a valid phone number" );
-
+
 /**
  * Matches US phone number format
  *
@@ -1255,7 +1247,7 @@
 	return this.optional( element ) || phone_number.length > 9 &&
 		phone_number.match( /^(\+?1-?)?(\([2-9]([02-9]\d|1[02-9])\)|[2-9]([02-9]\d|1[02-9]))-?[2-9]\d{2}-?\d{4}$/ );
 }, "Please specify a valid phone number" );
-
+
 /*
 * Valida CEPs do brasileiros:
 *
@@ -1267,7 +1259,7 @@
 $.validator.addMethod( "postalcodeBR", function( cep_value, element ) {
 	return this.optional( element ) || /^\d{2}.\d{3}-\d{3}?$|^\d{5}-?\d{3}?$/.test( cep_value );
 }, "Informe um CEP válido." );
-
+
 /**
  * Matches a valid Canadian Postal Code
  *
@@ -1284,21 +1276,21 @@
 $.validator.addMethod( "postalCodeCA", function( value, element ) {
 	return this.optional( element ) || /^[ABCEGHJKLMNPRSTVXY]\d[ABCEGHJKLMNPRSTVWXYZ] *\d[ABCEGHJKLMNPRSTVWXYZ]\d$/i.test( value );
 }, "Please specify a valid postal code" );
-
+
 /* Matches Italian postcode (CAP) */
 $.validator.addMethod( "postalcodeIT", function( value, element ) {
 	return this.optional( element ) || /^\d{5}$/.test( value );
 }, "Please specify a valid postal code" );
-
+
 $.validator.addMethod( "postalcodeNL", function( value, element ) {
 	return this.optional( element ) || /^[1-9][0-9]{3}\s?[a-zA-Z]{2}$/.test( value );
 }, "Please specify a valid postal code" );
-
+
 // Matches UK postcode. Does not match to UK Channel Islands that have their own postcodes (non standard UK)
 $.validator.addMethod( "postcodeUK", function( value, element ) {
 	return this.optional( element ) || /^((([A-PR-UWYZ][0-9])|([A-PR-UWYZ][0-9][0-9])|([A-PR-UWYZ][A-HK-Y][0-9])|([A-PR-UWYZ][A-HK-Y][0-9][0-9])|([A-PR-UWYZ][0-9][A-HJKSTUW])|([A-PR-UWYZ][A-HK-Y][0-9][ABEHMNPRVWXY]))\s?([0-9][ABD-HJLNP-UW-Z]{2})|(GIR)\s?(0AA))$/i.test( value );
 }, "Please specify a valid UK postcode" );
-
+
 /*
  * Lets you say "at least X inputs that match selector Y must be filled."
  *
@@ -1336,7 +1328,7 @@
 	}
 	return isValid;
 }, $.validator.format( "Please fill at least {0} of these fields." ) );
-
+
 /*
  * Lets you say "either at least X inputs that match selector Y must be filled,
  * OR they must all be skipped (left blank)."
@@ -1380,7 +1372,7 @@
 	}
 	return isValid;
 }, $.validator.format( "Please either skip these fields or fill at least {0} of them." ) );
-
+
 /* Validates US States and/or Territories by @jdforsythe
  * Can be case insensitive or require capitalization - default is case insensitive
  * Can include US Territories or not - default does not
@@ -1435,25 +1427,25 @@
 	regex = caseSensitive ? new RegExp( regex ) : new RegExp( regex, "i" );
 	return this.optional( element ) || regex.test( value );
 }, "Please specify a valid state" );
-
+
 // TODO check if value starts with <, otherwise don't try stripping anything
 $.validator.addMethod( "strippedminlength", function( value, element, param ) {
 	return $( value ).text().length >= param;
 }, $.validator.format( "Please enter at least {0} characters" ) );
-
+
 $.validator.addMethod( "time", function( value, element ) {
 	return this.optional( element ) || /^([01]\d|2[0-3]|[0-9])(:[0-5]\d){1,2}$/.test( value );
 }, "Please enter a valid time, between 00:00 and 23:59" );
-
+
 $.validator.addMethod( "time12h", function( value, element ) {
 	return this.optional( element ) || /^((0?[1-9]|1[012])(:[0-5]\d){1,2}(\ ?[AP]M))$/i.test( value );
 }, "Please enter a valid time in 12-hour am/pm format" );
-
+
 // Same as url, but TLD is optional
 $.validator.addMethod( "url2", function( value, element ) {
 	return this.optional( element ) || /^(https?|ftp):\/\/(((([a-z]|\d|-|\.|_|~|[\u00A0-\uD7FF\uF900-\uFDCF\uFDF0-\uFFEF])|(%[\da-f]{2})|[!\$&'\(\)\*\+,;=]|:)*@)?(((\d|[1-9]\d|1\d\d|2[0-4]\d|25[0-5])\.(\d|[1-9]\d|1\d\d|2[0-4]\d|25[0-5])\.(\d|[1-9]\d|1\d\d|2[0-4]\d|25[0-5])\.(\d|[1-9]\d|1\d\d|2[0-4]\d|25[0-5]))|((([a-z]|\d|[\u00A0-\uD7FF\uF900-\uFDCF\uFDF0-\uFFEF])|(([a-z]|\d|[\u00A0-\uD7FF\uF900-\uFDCF\uFDF0-\uFFEF])([a-z]|\d|-|\.|_|~|[\u00A0-\uD7FF\uF900-\uFDCF\uFDF0-\uFFEF])*([a-z]|\d|[\u00A0-\uD7FF\uF900-\uFDCF\uFDF0-\uFFEF])))\.)*(([a-z]|[\u00A0-\uD7FF\uF900-\uFDCF\uFDF0-\uFFEF])|(([a-z]|[\u00A0-\uD7FF\uF900-\uFDCF\uFDF0-\uFFEF])([a-z]|\d|-|\.|_|~|[\u00A0-\uD7FF\uF900-\uFDCF\uFDF0-\uFFEF])*([a-z]|[\u00A0-\uD7FF\uF900-\uFDCF\uFDF0-\uFFEF])))\.?)(:\d*)?)(\/((([a-z]|\d|-|\.|_|~|[\u00A0-\uD7FF\uF900-\uFDCF\uFDF0-\uFFEF])|(%[\da-f]{2})|[!\$&'\(\)\*\+,;=]|:|@)+(\/(([a-z]|\d|-|\.|_|~|[\u00A0-\uD7FF\uF900-\uFDCF\uFDF0-\uFFEF])|(%[\da-f]{2})|[!\$&'\(\)\*\+,;=]|:|@)*)*)?)?(\?((([a-z]|\d|-|\.|_|~|[\u00A0-\uD7FF\uF900-\uFDCF\uFDF0-\uFFEF])|(%[\da-f]{2})|[!\$&'\(\)\*\+,;=]|:|@)|[\uE000-\uF8FF]|\/|\?)*)?(#((([a-z]|\d|-|\.|_|~|[\u00A0-\uD7FF\uF900-\uFDCF\uFDF0-\uFFEF])|(%[\da-f]{2})|[!\$&'\(\)\*\+,;=]|:|@)|\/|\?)*)?$/i.test( value );
 }, $.validator.messages.url );
-
+
 /**
  * Return true, if the value is a valid vehicle identification number (VIN).
  *
@@ -1508,13 +1500,13 @@
 	}
 	return false;
 }, "The specified vehicle identification number (VIN) is invalid." );
-
+
 $.validator.addMethod( "zipcodeUS", function( value, element ) {
 	return this.optional( element ) || /^\d{5}(-\d{4})?$/.test( value );
 }, "The specified US ZIP Code is invalid" );
-
+
 $.validator.addMethod( "ziprange", function( value, element ) {
 	return this.optional( element ) || /^90[2-5]\d\{2\}-\d{4}$/.test( value );
 }, "Your ZIP-code must be in the range 902xx-xxxx to 905xx-xxxx" );
-return $;
+return $;
 }));