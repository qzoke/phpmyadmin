<?php
/* vim: set expandtab sw=4 ts=4 sts=4: */
/**
 * Exporting of Core::$goto_whitelist from PHP to Javascript
 *
 * @package PhpMyAdmin
 */
declare(strict_types=1);

<<<<<<< HEAD
use PhpMyAdmin\OutputBuffering;

if (! defined('ROOT_PATH')) {
    define('ROOT_PATH', dirname(__DIR__) . DIRECTORY_SEPARATOR);
}

if (! defined('TESTSUITE')) {
=======
use PhpMyAdmin\Core;
use PhpMyAdmin\OutputBuffering;

if (!defined('TESTSUITE')) {
>>>>>>> 9a6f0779
    chdir('..');

    // Send correct type:
    header('Content-Type: text/javascript; charset=UTF-8');

    // Cache output in client - the nocache query parameter makes sure that this
    // file is reloaded when config changes
    header('Expires: ' . gmdate('D, d M Y H:i:s', time() + 3600) . ' GMT');

    // Avoid loading the full common.inc.php because this would add many
    // non-js-compatible stuff like DOCTYPE
    define('PMA_MINIMUM_COMMON', true);
    define('PMA_PATH_TO_BASEDIR', '../');
    require_once ROOT_PATH . 'libraries/common.inc.php';
    // Close session early as we won't write anything there
    session_write_close();
}

$buffer = OutputBuffering::getInstance();
$buffer->start();
if (! defined('TESTSUITE')) {
    register_shutdown_function(
        function () {
            echo OutputBuffering::getInstance()->getContents();
        }
    );
}

<<<<<<< HEAD
echo "var GotoWhitelist = [];\n";
$i = -1;
foreach ($GLOBALS['goto_whitelist'] as $one_whitelist) {
    $i++;
    echo 'GotoWhitelist[' , $i , '] = \'' , $one_whitelist , '\';' , "\n";
=======
echo "var PMA_gotoWhitelist = new Array();\n";
$i = 0;
foreach (Core::$goto_whitelist as $one_whitelist) {
    echo 'PMA_gotoWhitelist[' , $i , ']="' , $one_whitelist , '";' , "\n";
    $i++;
>>>>>>> 9a6f0779
}<|MERGE_RESOLUTION|>--- conflicted
+++ resolved
@@ -7,7 +7,7 @@
  */
 declare(strict_types=1);
 
-<<<<<<< HEAD
+use PhpMyAdmin\Core;
 use PhpMyAdmin\OutputBuffering;
 
 if (! defined('ROOT_PATH')) {
@@ -15,12 +15,6 @@
 }
 
 if (! defined('TESTSUITE')) {
-=======
-use PhpMyAdmin\Core;
-use PhpMyAdmin\OutputBuffering;
-
-if (!defined('TESTSUITE')) {
->>>>>>> 9a6f0779
     chdir('..');
 
     // Send correct type:
@@ -49,17 +43,9 @@
     );
 }
 
-<<<<<<< HEAD
 echo "var GotoWhitelist = [];\n";
-$i = -1;
-foreach ($GLOBALS['goto_whitelist'] as $one_whitelist) {
-    $i++;
-    echo 'GotoWhitelist[' , $i , '] = \'' , $one_whitelist , '\';' , "\n";
-=======
-echo "var PMA_gotoWhitelist = new Array();\n";
 $i = 0;
 foreach (Core::$goto_whitelist as $one_whitelist) {
-    echo 'PMA_gotoWhitelist[' , $i , ']="' , $one_whitelist , '";' , "\n";
+    echo 'GotoWhitelist[' , $i , '] = \'' , $one_whitelist , '\';' , "\n";
     $i++;
->>>>>>> 9a6f0779
 }