--- conflicted
+++ resolved
@@ -409,13 +409,6 @@
         if ( !isset($_SESSION['PMA_VERSION_COMMITDATA_' . $hash])) {
             $git_file_name = $git_folder . '/objects/' . substr($hash, 0, 2)
                     . '/' . substr($hash, 2);
-<<<<<<< HEAD
-            if (! file_exists($git_file_name) ) {
-                return;
-            }
-            if (! $commit = @file_get_contents($git_file_name)) {
-                return;
-=======
             if (file_exists($git_file_name) ) {
                 if (! $commit = @file_get_contents($git_file_name)) {
                     return;
@@ -423,7 +416,6 @@
                 $commit = explode("\0", gzuncompress($commit), 2);
                 $commit = explode("\n", $commit[1]);
                 $_SESSION['PMA_VERSION_COMMITDATA_' . $hash] = $commit;
->>>>>>> e689a100
             }
         } else {
             $commit = $_SESSION['PMA_VERSION_COMMITDATA_' . $hash];
