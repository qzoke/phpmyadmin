<?php
/* vim: set expandtab sw=4 ts=4 sts=4: */
/**
 * Configuration handling.
 *
 * @package PhpMyAdmin
 */

if (! defined('PHPMYADMIN')) {
    exit;
}

/**
 * Load vendor configuration.
 */
require_once './libraries/vendor_config.php';

/**
 * Indication for error handler (see end of this file).
 */
$GLOBALS['pma_config_loading'] = false;

/**
 * Configuration class
 *
 * @package PhpMyAdmin
 */
class PMA_Config
{
    /**
     * @var string  default config source
     */
    var $default_source = './libraries/config.default.php';

    /**
     * @var array   default configuration settings
     */
    var $default = array();

    /**
     * @var array   configuration settings, without user preferences applied
     */
    var $base_settings = array();

    /**
     * @var array   configuration settings
     */
    var $settings = array();

    /**
     * @var string  config source
     */
    var $source = '';

    /**
     * @var int     source modification time
     */
    var $source_mtime = 0;
    var $default_source_mtime = 0;
    var $set_mtime = 0;

    /**
     * @var boolean
     */
    var $error_config_file = false;

    /**
     * @var boolean
     */
    var $error_config_default_file = false;

    /**
     * @var boolean
     */
    var $error_pma_uri = false;

    /**
     * @var array
     */
    var $default_server = array();

    /**
     * @var boolean whether init is done or not
     * set this to false to force some initial checks
     * like checking for required functions
     */
    var $done = false;

    /**
     * constructor
     *
     * @param string $source source to read config from
     */
    function __construct($source = null)
    {
        $this->settings = array();

        // functions need to refresh in case of config file changed goes in
        // PMA_Config::load()
        $this->load($source);

        // other settings, independent from config file, comes in
        $this->checkSystem();

        $this->isHttps();

        $this->base_settings = $this->settings;
    }

    /**
     * sets system and application settings
     *
     * @return void
     */
    function checkSystem()
    {
        $this->set('PMA_VERSION', '4.5.0-dev');
        /**
         * @deprecated
         */
        $this->set('PMA_THEME_VERSION', 2);
        /**
         * @deprecated
         */
        $this->set('PMA_THEME_GENERATION', 2);

        $this->checkPhpVersion();
        $this->checkWebServerOs();
        $this->checkWebServer();
        $this->checkGd2();
        $this->checkClient();
        $this->checkUpload();
        $this->checkUploadSize();
        $this->checkOutputCompression();
    }

    /**
     * whether to use gzip output compression or not
     *
     * @return void
     */
    function checkOutputCompression()
    {
        // If zlib output compression is set in the php configuration file, no
        // output buffering should be run
        if (@ini_get('zlib.output_compression')) {
            $this->set('OBGzip', false);
        }

        // disable output-buffering (if set to 'auto') for IE6, else enable it.
        if (strtolower($this->get('OBGzip')) == 'auto') {
            if ($this->get('PMA_USR_BROWSER_AGENT') == 'IE'
                && $this->get('PMA_USR_BROWSER_VER') >= 6
                && $this->get('PMA_USR_BROWSER_VER') < 7
            ) {
                $this->set('OBGzip', false);
            } else {
                $this->set('OBGzip', true);
            }
        }
    }

    /**
     * Sets the client platform based on user agent
     *
     * @param string $user_agent the user agent
     *
     * @return void
     */
    private function _setClientPlatform($user_agent)
    {
        if (/*overload*/mb_strstr($user_agent, 'Win')) {
            $this->set('PMA_USR_OS', 'Win');
        } elseif (/*overload*/mb_strstr($user_agent, 'Mac')) {
            $this->set('PMA_USR_OS', 'Mac');
        } elseif (/*overload*/mb_strstr($user_agent, 'Linux')) {
            $this->set('PMA_USR_OS', 'Linux');
        } elseif (/*overload*/mb_strstr($user_agent, 'Unix')) {
            $this->set('PMA_USR_OS', 'Unix');
        } elseif (/*overload*/mb_strstr($user_agent, 'OS/2')) {
            $this->set('PMA_USR_OS', 'OS/2');
        } else {
            $this->set('PMA_USR_OS', 'Other');
        }
    }

    /**
     * Determines platform (OS), browser and version of the user
     * Based on a phpBuilder article:
     *
     * @see http://www.phpbuilder.net/columns/tim20000821.php
     *
     * @return void
     */
    function checkClient()
    {
        if (PMA_getenv('HTTP_USER_AGENT')) {
            $HTTP_USER_AGENT = PMA_getenv('HTTP_USER_AGENT');
        } else {
            $HTTP_USER_AGENT = '';
        }

        // 1. Platform
        $this->_setClientPlatform($HTTP_USER_AGENT);

        // 2. browser and version
        // (must check everything else before Mozilla)

        $is_mozilla = preg_match(
            '@Mozilla/([0-9].[0-9]{1,2})@',
            $HTTP_USER_AGENT,
            $mozilla_version
        );

        if (preg_match(
            '@Opera(/| )([0-9].[0-9]{1,2})@',
            $HTTP_USER_AGENT,
            $log_version
        )) {
            $this->set('PMA_USR_BROWSER_VER', $log_version[2]);
            $this->set('PMA_USR_BROWSER_AGENT', 'OPERA');
        } elseif (preg_match(
            '@(MS)?IE ([0-9]{1,2}.[0-9]{1,2})@',
            $HTTP_USER_AGENT,
            $log_version
        )) {
            $this->set('PMA_USR_BROWSER_VER', $log_version[2]);
            $this->set('PMA_USR_BROWSER_AGENT', 'IE');
        } elseif (preg_match(
            '@Trident/(7)\.0@',
            $HTTP_USER_AGENT,
            $log_version
        )) {
            $this->set('PMA_USR_BROWSER_VER', intval($log_version[1]) + 4);
            $this->set('PMA_USR_BROWSER_AGENT', 'IE');
        } elseif (preg_match(
            '@OmniWeb/([0-9].[0-9]{1,2})@',
            $HTTP_USER_AGENT,
            $log_version
        )) {
            $this->set('PMA_USR_BROWSER_VER', $log_version[1]);
            $this->set('PMA_USR_BROWSER_AGENT', 'OMNIWEB');
            // Konqueror 2.2.2 says Konqueror/2.2.2
            // Konqueror 3.0.3 says Konqueror/3
        } elseif (preg_match(
            '@(Konqueror/)(.*)(;)@',
            $HTTP_USER_AGENT,
            $log_version
        )) {
            $this->set('PMA_USR_BROWSER_VER', $log_version[2]);
            $this->set('PMA_USR_BROWSER_AGENT', 'KONQUEROR');
            // must check Chrome before Safari
        } elseif ($is_mozilla
            && preg_match('@Chrome/([0-9.]*)@', $HTTP_USER_AGENT, $log_version)
        ) {
            $this->set('PMA_USR_BROWSER_VER', $log_version[1]);
            $this->set('PMA_USR_BROWSER_AGENT', 'CHROME');
            // newer Safari
        } elseif ($is_mozilla
            && preg_match('@Version/(.*) Safari@', $HTTP_USER_AGENT, $log_version)
        ) {
            $this->set(
                'PMA_USR_BROWSER_VER', $log_version[1]
            );
            $this->set('PMA_USR_BROWSER_AGENT', 'SAFARI');
            // older Safari
        } elseif ($is_mozilla
            && preg_match('@Safari/([0-9]*)@', $HTTP_USER_AGENT, $log_version)
        ) {
            $this->set(
                'PMA_USR_BROWSER_VER', $mozilla_version[1] . '.' . $log_version[1]
            );
            $this->set('PMA_USR_BROWSER_AGENT', 'SAFARI');
            // Firefox
        } elseif (! /*overload*/mb_strstr($HTTP_USER_AGENT, 'compatible')
            && preg_match('@Firefox/([\w.]+)@', $HTTP_USER_AGENT, $log_version)
        ) {
            $this->set(
                'PMA_USR_BROWSER_VER', $log_version[1]
            );
            $this->set('PMA_USR_BROWSER_AGENT', 'FIREFOX');
        } elseif (preg_match('@rv:1.9(.*)Gecko@', $HTTP_USER_AGENT)) {
            $this->set('PMA_USR_BROWSER_VER', '1.9');
            $this->set('PMA_USR_BROWSER_AGENT', 'GECKO');
        } elseif ($is_mozilla) {
            $this->set('PMA_USR_BROWSER_VER', $mozilla_version[1]);
            $this->set('PMA_USR_BROWSER_AGENT', 'MOZILLA');
        } else {
            $this->set('PMA_USR_BROWSER_VER', 0);
            $this->set('PMA_USR_BROWSER_AGENT', 'OTHER');
        }
    }

    /**
     * Whether GD2 is present
     *
     * @return void
     */
    function checkGd2()
    {
        if ($this->get('GD2Available') == 'yes') {
            $this->set('PMA_IS_GD2', 1);
            return;
        }

        if ($this->get('GD2Available') == 'no') {
            $this->set('PMA_IS_GD2', 0);
            return;
        }

        if (!@function_exists('imagecreatetruecolor')) {
            $this->set('PMA_IS_GD2', 0);
            return;
        }

        if (@function_exists('gd_info')) {
            $gd_nfo = gd_info();
            if (/*overload*/mb_strstr($gd_nfo["GD Version"], '2.')) {
                $this->set('PMA_IS_GD2', 1);
            } else {
                $this->set('PMA_IS_GD2', 0);
            }
        } else {
            $this->set('PMA_IS_GD2', 0);
        }
    }

    /**
     * Whether the Web server php is running on is IIS
     *
     * @return void
     */
    function checkWebServer()
    {
        // some versions return Microsoft-IIS, some Microsoft/IIS
        // we could use a preg_match() but it's slower
        if (PMA_getenv('SERVER_SOFTWARE')
            && stristr(PMA_getenv('SERVER_SOFTWARE'), 'Microsoft')
            && stristr(PMA_getenv('SERVER_SOFTWARE'), 'IIS')
        ) {
            $this->set('PMA_IS_IIS', 1);
        } else {
            $this->set('PMA_IS_IIS', 0);
        }
    }

    /**
     * Whether the os php is running on is windows or not
     *
     * @return void
     */
    function checkWebServerOs()
    {
        // Default to Unix or Equiv
        $this->set('PMA_IS_WINDOWS', 0);
        // If PHP_OS is defined then continue
        if (defined('PHP_OS')) {
            if (stristr(PHP_OS, 'win') && !stristr(PHP_OS, 'darwin')) {
                // Is it some version of Windows
                $this->set('PMA_IS_WINDOWS', 1);
            } elseif (stristr(PHP_OS, 'OS/2')) {
                // Is it OS/2 (No file permissions like Windows)
                $this->set('PMA_IS_WINDOWS', 1);
            }
        }
    }

    /**
     * detects PHP version
     *
     * @return void
     */
    function checkPhpVersion()
    {
        $match = array();
        if (! preg_match(
            '@([0-9]{1,2}).([0-9]{1,2}).([0-9]{1,2})@',
            phpversion(),
            $match
        )) {
            preg_match(
                '@([0-9]{1,2}).([0-9]{1,2})@',
                phpversion(),
                $match
            );
        }
        if (isset($match) && ! empty($match[1])) {
            if (! isset($match[2])) {
                $match[2] = 0;
            }
            if (! isset($match[3])) {
                $match[3] = 0;
            }
            $this->set(
                'PMA_PHP_INT_VERSION',
                (int) sprintf('%d%02d%02d', $match[1], $match[2], $match[3])
            );
        } else {
            $this->set('PMA_PHP_INT_VERSION', 0);
        }
        $this->set('PMA_PHP_STR_VERSION', phpversion());
    }

    /**
     * detects if Git revision
     *
     * @return boolean
     */
    function isGitRevision()
    {
        if (!$this->get('ShowGitRevision')) {
            return false;
        }

        // caching
        if (isset($_SESSION['is_git_revision'])) {
            if ($_SESSION['is_git_revision']) {
                $this->set('PMA_VERSION_GIT', 1);
            }
            return $_SESSION['is_git_revision'];
        }
        // find out if there is a .git folder
        $git_folder = '.git';
        if (! @file_exists($git_folder)
            || ! @file_exists($git_folder . '/config')
        ) {
            $_SESSION['is_git_revision'] = false;
            return false;
        }
        $_SESSION['is_git_revision'] = true;
        return true;
    }

    /**
     * detects Git revision, if running inside repo
     *
     * @return void
     */
    function checkGitRevision()
    {
        // find out if there is a .git folder
        $git_folder = '.git';
        if (! $this->isGitRevision()) {
            return;
        }

        if (! $ref_head = @file_get_contents($git_folder . '/HEAD')) {
            return;
        }

        $branch = false;
        // are we on any branch?
        if (/*overload*/mb_strstr($ref_head, '/')) {
            $ref_head = /*overload*/mb_substr(trim($ref_head), 5);
            if (substr($ref_head, 0, 11) === 'refs/heads/') {
                $branch = /*overload*/mb_substr($ref_head, 11);
            } else {
                $branch = basename($ref_head);
            }

            $ref_file = $git_folder . '/' . $ref_head;
            if (@file_exists($ref_file)) {
                $hash = @file_get_contents($ref_file);
                if (! $hash) {
                    return;
                }
                $hash = trim($hash);
            } else {
                // deal with packed refs
                $packed_refs = @file_get_contents($git_folder . '/packed-refs');
                if (! $packed_refs) {
                    return;
                }
                // split file to lines
                $ref_lines = explode("\n", $packed_refs);
                foreach ($ref_lines as $line) {
                    // skip comments
                    if ($line[0] == '#') {
                        continue;
                    }
                    // parse line
                    $parts = explode(' ', $line);
                    // care only about named refs
                    if (count($parts) != 2) {
                        continue;
                    }
                    // have found our ref?
                    if ($parts[1] == $ref_head) {
                        $hash = $parts[0];
                        break;
                    }
                }
                if (! isset($hash)) {
                    // Could not find ref
                    return;
                }
            }
        } else {
            $hash = trim($ref_head);
        }

        $commit = false;
        if (! isset($_SESSION['PMA_VERSION_COMMITDATA_' . $hash])) {
            $git_file_name = $git_folder . '/objects/'
                . substr($hash, 0, 2) . '/' . substr($hash, 2);
            if (file_exists($git_file_name) ) {
                if (! $commit = @file_get_contents($git_file_name)) {
                    return;
                }
                $commit = explode("\0", gzuncompress($commit), 2);
                $commit = explode("\n", $commit[1]);
                $_SESSION['PMA_VERSION_COMMITDATA_' . $hash] = $commit;
            } else {
                $pack_names = array();
                // work with packed data
                $packs_file = $git_folder . '/objects/info/packs';
                if (file_exists($packs_file)
                    && $packs = @file_get_contents($packs_file)
                ) {
                    // File exists. Read it, parse the file to get the names of the
                    // packs. (to look for them in .git/object/pack directory later)
                    foreach (explode("\n", $packs) as $line) {
                        // skip blank lines
                        if (strlen(trim($line)) == 0) {
                            continue;
                        }
                        // skip non pack lines
                        if ($line[0] != 'P') {
                            continue;
                        }
                        // parse names
                        $pack_names[] = substr($line, 2);
                    }
                } else {
                    // '.git/objects/info/packs' file can be missing
                    // (atlease in mysGit)
                    // File missing. May be we can look in the .git/object/pack
                    // directory for all the .pack files and use that list of
                    // files instead
                    $dirIterator = new DirectoryIterator(
                        $git_folder . '/objects/pack'
                    );
                    foreach ($dirIterator as $file_info) {
                        $file_name = $file_info->getFilename();
                        // if this is a .pack file
                        if ($file_info->isFile() && substr($file_name, -5) == '.pack'
                        ) {
                            $pack_names[] = $file_name;
                        }
                    }
                }
                $hash = strtolower($hash);
                foreach ($pack_names as $pack_name) {
                    $index_name = str_replace('.pack', '.idx', $pack_name);

                    // load index
                    $index_data = @file_get_contents(
                        $git_folder . '/objects/pack/' . $index_name
                    );
                    if (! $index_data) {
                        continue;
                    }
                    // check format
                    if (substr($index_data, 0, 4) != "\377tOc") {
                        continue;
                    }
                    // check version
                    $version = unpack('N', substr($index_data, 4, 4));
                    if ($version[1] != 2) {
                        continue;
                    }
                    // parse fanout table
                    $fanout = unpack(
                        "N*",
                        substr($index_data, 8, 256 * 4)
                    );

                    // find where we should search
                    $firstbyte = intval(substr($hash, 0, 2), 16);
                    // array is indexed from 1 and we need to get
                    // previous entry for start
                    if ($firstbyte == 0) {
                        $start = 0;
                    } else {
                        $start = $fanout[$firstbyte];
                    }
                    $end = $fanout[$firstbyte + 1];

                    // stupid linear search for our sha
                    $found = false;
                    $offset = 8 + (256 * 4);
                    for ($position = $start; $position < $end; $position++) {
                        $sha = strtolower(
                            bin2hex(
                                substr($index_data, $offset + ($position * 20), 20)
                            )
                        );
                        if ($sha == $hash) {
                            $found = true;
                            break;
                        }
                    }
                    if (! $found) {
                        continue;
                    }
                    // read pack offset
                    $offset = 8 + (256 * 4) + (24 * $fanout[256]);
                    $pack_offset = unpack(
                        'N',
                        substr($index_data, $offset + ($position * 4), 4)
                    );
                    $pack_offset = $pack_offset[1];

                    // open pack file
                    $pack_file = fopen(
                        $git_folder . '/objects/pack/' . $pack_name, 'rb'
                    );
                    if ($pack_file === false) {
                        continue;
                    }
                    // seek to start
                    fseek($pack_file, $pack_offset);

                    // parse header
                    $header = ord(fread($pack_file, 1));
                    $type = ($header >> 4) & 7;
                    $hasnext = ($header & 128) >> 7;
                    $size = $header & 0xf;
                    $offset = 4;

                    while ($hasnext) {
                        $byte = ord(fread($pack_file, 1));
                        $size |= ($byte & 0x7f) << $offset;
                        $hasnext = ($byte & 128) >> 7;
                        $offset += 7;
                    }

                    // we care only about commit objects
                    if ($type != 1) {
                        continue;
                    }

                    // read data
                    $commit = fread($pack_file, $size);
                    $commit = gzuncompress($commit);
                    $commit = explode("\n", $commit);
                    $_SESSION['PMA_VERSION_COMMITDATA_' . $hash] = $commit;
                    fclose($pack_file);
                }
            }
        } else {
            $commit = $_SESSION['PMA_VERSION_COMMITDATA_' . $hash];
        }

        // check if commit exists in Github
        if ($commit !== false
            && isset($_SESSION['PMA_VERSION_REMOTECOMMIT_' . $hash])
        ) {
            $is_remote_commit = $_SESSION['PMA_VERSION_REMOTECOMMIT_' . $hash];
        } else {
            $link = 'https://api.github.com/repos/phpmyadmin/phpmyadmin/git/commits/'
                . $hash;
            $is_found = $this->checkHTTP($link, ! $commit);
            switch($is_found) {
            case false:
                $is_remote_commit = false;
                $_SESSION['PMA_VERSION_REMOTECOMMIT_' . $hash] = false;
                break;
            case null:
                // no remote link for now, but don't cache this as Github is down
                $is_remote_commit = false;
                break;
            default:
                $is_remote_commit = true;
                $_SESSION['PMA_VERSION_REMOTECOMMIT_' . $hash] = true;
                if ($commit === false) {
                    // if no local commit data, try loading from Github
                    $commit_json = json_decode($is_found);
                }
                break;
            }
        }

        $is_remote_branch = false;
        if ($is_remote_commit && $branch !== false) {
            // check if branch exists in Github
            if (isset($_SESSION['PMA_VERSION_REMOTEBRANCH_' . $hash])) {
                $is_remote_branch = $_SESSION['PMA_VERSION_REMOTEBRANCH_' . $hash];
            } else {
                $link = 'https://api.github.com/repos/phpmyadmin/phpmyadmin'
                    . '/git/trees/' . $branch;
                $is_found = $this->checkHTTP($link);
                switch($is_found) {
                case true:
                    $is_remote_branch = true;
                    $_SESSION['PMA_VERSION_REMOTEBRANCH_' . $hash] = true;
                    break;
                case false:
                    $is_remote_branch = false;
                    $_SESSION['PMA_VERSION_REMOTEBRANCH_' . $hash] = false;
                    break;
                case null:
                    // no remote link for now, but don't cache this as Github is down
                    $is_remote_branch = false;
                    break;
                }
            }
        }

        if ($commit !== false) {
            $author = array('name' => '', 'email' => '', 'date' => '');
            $committer = array('name' => '', 'email' => '', 'date' => '');

            do {
                $dataline = array_shift($commit);
                $datalinearr = explode(' ', $dataline, 2);
                $linetype = $datalinearr[0];
                if (in_array($linetype, array('author', 'committer'))) {
                    $user = $datalinearr[1];
                    preg_match('/([^<]+)<([^>]+)> ([0-9]+)( [^ ]+)?/', $user, $user);
                    $user2 = array(
                        'name' => trim($user[1]),
                        'email' => trim($user[2]),
                        'date' => date('Y-m-d H:i:s', $user[3]));
                    if (isset($user[4])) {
                        $user2['date'] .= $user[4];
                    }
                    $$linetype = $user2;
                }
            } while ($dataline != '');
            $message = trim(implode(' ', $commit));

        } elseif (isset($commit_json)) {
            $author = array(
                'name' => $commit_json->author->name,
                'email' => $commit_json->author->email,
                'date' => $commit_json->author->date);
            $committer = array(
                'name' => $commit_json->committer->name,
                'email' => $commit_json->committer->email,
                'date' => $commit_json->committer->date);
            $message = trim($commit_json->message);
        } else {
            return;
        }

        $this->set('PMA_VERSION_GIT', 1);
        $this->set('PMA_VERSION_GIT_COMMITHASH', $hash);
        $this->set('PMA_VERSION_GIT_BRANCH', $branch);
        $this->set('PMA_VERSION_GIT_MESSAGE', $message);
        $this->set('PMA_VERSION_GIT_AUTHOR', $author);
        $this->set('PMA_VERSION_GIT_COMMITTER', $committer);
        $this->set('PMA_VERSION_GIT_ISREMOTECOMMIT', $is_remote_commit);
        $this->set('PMA_VERSION_GIT_ISREMOTEBRANCH', $is_remote_branch);
    }

    /**
     * Checks if given URL is 200 or 404, optionally returns data
     *
     * @param string  $link     the URL to check
     * @param boolean $get_body whether to retrieve body of document
     *
     * @return string|boolean test result or data
     */
    function checkHTTP($link, $get_body = false)
    {
        if (! function_exists('curl_init')) {
            return null;
        }
<<<<<<< HEAD
        $handle = curl_init($link);
        curl_setopt($handle, CURLOPT_FOLLOWLOCATION, 0);
        curl_setopt($handle, CURLOPT_HEADER, 1);
        curl_setopt($handle, CURLOPT_RETURNTRANSFER, 1);
        curl_setopt($handle, CURLOPT_SSL_VERIFYHOST, 0);
        curl_setopt($handle, CURLOPT_SSL_VERIFYPEER, 0);
        curl_setopt($handle, CURLOPT_CONNECTTIMEOUT, 5);
        curl_setopt($handle, CURLOPT_USERAGENT, 'phpMyAdmin/' . PMA_VERSION);
        curl_setopt($handle, CURLOPT_TIMEOUT, 5);
=======
        $ch = curl_init($link);
        PMA_Util::configureCurl($ch);
        curl_setopt($ch, CURLOPT_FOLLOWLOCATION, 0);
        curl_setopt($ch, CURLOPT_HEADER, 1);
        curl_setopt($ch, CURLOPT_RETURNTRANSFER, 1);
        curl_setopt($ch, CURLOPT_SSL_VERIFYHOST, 0);
        curl_setopt($ch, CURLOPT_SSL_VERIFYPEER, 0);
        curl_setopt($ch, CURLOPT_CONNECTTIMEOUT, 5);
        curl_setopt($ch, CURLOPT_TIMEOUT, 5);
>>>>>>> bdf46120
        if (! defined('TESTSUITE')) {
            session_write_close();
        }
        $data = @curl_exec($handle);
        if (! defined('TESTSUITE')) {
            ini_set('session.use_only_cookies', '0');
            ini_set('session.use_cookies', '0');
            ini_set('session.use_trans_sid', '0');
            ini_set('session.cache_limiter', 'nocache');
            session_start();
        }
        if ($data === false) {
            return null;
        }
        $httpOk = 'HTTP/1.1 200 OK';
        $httpNotFound = 'HTTP/1.1 404 Not Found';

        if (substr($data, 0, strlen($httpOk)) === $httpOk) {
            return $get_body
                ? /*overload*/mb_substr(
                    $data,
                    /*overload*/mb_strpos($data, "\r\n\r\n") + 4
                )
                : true;
        }

        $httpNOK = substr(
            $data,
            0,
            strlen($httpNotFound)
        );
        if ($httpNOK === $httpNotFound) {
            return false;
        }
        return null;
    }

    /**
     * loads default values from default source
     *
     * @return boolean     success
     */
    function loadDefaults()
    {
        $cfg = array();
        if (! file_exists($this->default_source)) {
            $this->error_config_default_file = true;
            return false;
        }
        include $this->default_source;

        $this->default_source_mtime = filemtime($this->default_source);

        $this->default_server = $cfg['Servers'][1];
        unset($cfg['Servers']);

        $this->default = $cfg;
        $this->settings = PMA_arrayMergeRecursive($this->settings, $cfg);

        $this->error_config_default_file = false;

        return true;
    }

    /**
     * loads configuration from $source, usually the config file
     * should be called on object creation
     *
     * @param string $source config file
     *
     * @return bool
     */
    function load($source = null)
    {
        $this->loadDefaults();

        if (null !== $source) {
            $this->setSource($source);
        }

        /**
         * We check and set the font size at this point, to make the font size
         * selector work also for users without a config.inc.php
         */
        $this->checkFontsize();

        if (! $this->checkConfigSource()) {
            // even if no config file, set collation_connection
            $this->checkCollationConnection();
            return false;
        }

        $cfg = array();

        /**
         * Parses the configuration file, we throw away any errors or
         * output.
         */
        $old_error_reporting = error_reporting(0);
        ob_start();
        $GLOBALS['pma_config_loading'] = true;
        $eval_result = include $this->getSource();
        $GLOBALS['pma_config_loading'] = false;
        ob_end_clean();
        error_reporting($old_error_reporting);

        if ($eval_result === false) {
            $this->error_config_file = true;
        } else {
            $this->error_config_file = false;
            $this->source_mtime = filemtime($this->getSource());
        }

        /**
         * Backward compatibility code
         */
        if (!empty($cfg['DefaultTabTable'])) {
            $cfg['DefaultTabTable'] = str_replace(
                '_properties',
                '',
                str_replace(
                    'tbl_properties.php',
                    'tbl_sql.php',
                    $cfg['DefaultTabTable']
                )
            );
        }
        if (!empty($cfg['DefaultTabDatabase'])) {
            $cfg['DefaultTabDatabase'] = str_replace(
                '_details',
                '',
                str_replace(
                    'db_details.php',
                    'db_sql.php',
                    $cfg['DefaultTabDatabase']
                )
            );
        }

        $this->settings = PMA_arrayMergeRecursive($this->settings, $cfg);
        $this->checkPmaAbsoluteUri();

        // Handling of the collation must be done after merging of $cfg
        // (from config.inc.php) so that $cfg['DefaultConnectionCollation']
        // can have an effect.
        $this->checkCollationConnection();

        return true;
    }

    /**
     * Loads user preferences and merges them with current config
     * must be called after control connection has been established
     *
     * @return void
     */
    function loadUserPreferences()
    {
        // index.php should load these settings, so that phpmyadmin.css.php
        // will have everything available in session cache
        $server = isset($GLOBALS['server'])
            ? $GLOBALS['server']
            : (!empty($GLOBALS['cfg']['ServerDefault'])
                ? $GLOBALS['cfg']['ServerDefault']
                : 0);
        $cache_key = 'server_' . $server;
        if ($server > 0 && !defined('PMA_MINIMUM_COMMON')) {
            $config_mtime = max($this->default_source_mtime, $this->source_mtime);
            // cache user preferences, use database only when needed
            if (! isset($_SESSION['cache'][$cache_key]['userprefs'])
                || $_SESSION['cache'][$cache_key]['config_mtime'] < $config_mtime
            ) {
                // load required libraries
                include_once './libraries/user_preferences.lib.php';
                $prefs = PMA_loadUserprefs();
                $_SESSION['cache'][$cache_key]['userprefs']
                    = PMA_applyUserprefs($prefs['config_data']);
                $_SESSION['cache'][$cache_key]['userprefs_mtime'] = $prefs['mtime'];
                $_SESSION['cache'][$cache_key]['userprefs_type'] = $prefs['type'];
                $_SESSION['cache'][$cache_key]['config_mtime'] = $config_mtime;
            }
        } elseif ($server == 0
            || ! isset($_SESSION['cache'][$cache_key]['userprefs'])
        ) {
            $this->set('user_preferences', false);
            return;
        }
        $config_data = $_SESSION['cache'][$cache_key]['userprefs'];
        // type is 'db' or 'session'
        $this->set(
            'user_preferences',
            $_SESSION['cache'][$cache_key]['userprefs_type']
        );
        $this->set(
            'user_preferences_mtime',
            $_SESSION['cache'][$cache_key]['userprefs_mtime']
        );

        // backup some settings
        $org_fontsize = '';
        if (isset($this->settings['fontsize'])) {
            $org_fontsize = $this->settings['fontsize'];
        }
        // load config array
        $this->settings = PMA_arrayMergeRecursive($this->settings, $config_data);
        $GLOBALS['cfg'] = PMA_arrayMergeRecursive($GLOBALS['cfg'], $config_data);
        if (defined('PMA_MINIMUM_COMMON')) {
            return;
        }

        // settings below start really working on next page load, but
        // changes are made only in index.php so everything is set when
        // in frames

        // save theme
        $tmanager = $_SESSION['PMA_Theme_Manager'];
        if ($tmanager->getThemeCookie() || isset($_REQUEST['set_theme'])) {
            if ((! isset($config_data['ThemeDefault'])
                && $tmanager->theme->getId() != 'original')
                || isset($config_data['ThemeDefault'])
                && $config_data['ThemeDefault'] != $tmanager->theme->getId()
            ) {
                // new theme was set in common.inc.php
                $this->setUserValue(
                    null,
                    'ThemeDefault',
                    $tmanager->theme->getId(),
                    'original'
                );
            }
        } else {
            // no cookie - read default from settings
            if ($this->settings['ThemeDefault'] != $tmanager->theme->getId()
                && $tmanager->checkTheme($this->settings['ThemeDefault'])
            ) {
                $tmanager->setActiveTheme($this->settings['ThemeDefault']);
                $tmanager->setThemeCookie();
            }
        }

        // save font size
        if ((! isset($config_data['fontsize'])
            && $org_fontsize != '82%')
            || isset($config_data['fontsize'])
            && $org_fontsize != $config_data['fontsize']
        ) {
            $this->setUserValue(null, 'fontsize', $org_fontsize, '82%');
        }

        // save language
        if (isset($_COOKIE['pma_lang']) || isset($_POST['lang'])) {
            if ((! isset($config_data['lang'])
                && $GLOBALS['lang'] != 'en')
                || isset($config_data['lang'])
                && $GLOBALS['lang'] != $config_data['lang']
            ) {
                $this->setUserValue(null, 'lang', $GLOBALS['lang'], 'en');
            }
        } else {
            // read language from settings
            if (isset($config_data['lang']) && PMA_langSet($config_data['lang'])) {
                $this->setCookie('pma_lang', $GLOBALS['lang']);
            }
        }

        // save connection collation
        if (!PMA_DRIZZLE) {
            // just to shorten the lines
            $collation = 'collation_connection';
            if (isset($_COOKIE['pma_collation_connection'])
                || isset($_POST[$collation])
            ) {
                if ((! isset($config_data[$collation])
                    && $GLOBALS[$collation] != 'utf8_general_ci')
                    || isset($config_data[$collation])
                    && $GLOBALS[$collation] != $config_data[$collation]
                ) {
                    $this->setUserValue(
                        null,
                        $collation,
                        $GLOBALS[$collation],
                        'utf8_general_ci'
                    );
                }
            } else {
                // read collation from settings
                if (isset($config_data['collation_connection'])) {
                    $GLOBALS['collation_connection']
                        = $config_data['collation_connection'];
                    $this->setCookie(
                        'pma_collation_connection',
                        $GLOBALS['collation_connection']
                    );
                }
            }
        }
    }

    /**
     * Sets config value which is stored in user preferences (if available)
     * or in a cookie.
     *
     * If user preferences are not yet initialized, option is applied to
     * global config and added to a update queue, which is processed
     * by {@link loadUserPreferences()}
     *
     * @param string $cookie_name   can be null
     * @param string $cfg_path      configuration path
     * @param mixed  $new_cfg_value new value
     * @param mixed  $default_value default value
     *
     * @return void
     */
    function setUserValue($cookie_name, $cfg_path, $new_cfg_value,
        $default_value = null
    ) {
        // use permanent user preferences if possible
        $prefs_type = $this->get('user_preferences');
        if ($prefs_type) {
            include_once './libraries/user_preferences.lib.php';
            if ($default_value === null) {
                $default_value = PMA_arrayRead($cfg_path, $this->default);
            }
            PMA_persistOption($cfg_path, $new_cfg_value, $default_value);
        }
        if ($prefs_type != 'db' && $cookie_name) {
            // fall back to cookies
            if ($default_value === null) {
                $default_value = PMA_arrayRead($cfg_path, $this->settings);
            }
            $this->setCookie($cookie_name, $new_cfg_value, $default_value);
        }
        PMA_arrayWrite($cfg_path, $GLOBALS['cfg'], $new_cfg_value);
        PMA_arrayWrite($cfg_path, $this->settings, $new_cfg_value);
    }

    /**
     * Reads value stored by {@link setUserValue()}
     *
     * @param string $cookie_name cookie name
     * @param mixed  $cfg_value   config value
     *
     * @return mixed
     */
    function getUserValue($cookie_name, $cfg_value)
    {
        $cookie_exists = isset($_COOKIE) && !empty($_COOKIE[$cookie_name]);
        $prefs_type = $this->get('user_preferences');
        if ($prefs_type == 'db') {
            // permanent user preferences value exists, remove cookie
            if ($cookie_exists) {
                $this->removeCookie($cookie_name);
            }
        } else if ($cookie_exists) {
            return $_COOKIE[$cookie_name];
        }
        // return value from $cfg array
        return $cfg_value;
    }

    /**
     * set source
     *
     * @param string $source source
     *
     * @return void
     */
    function setSource($source)
    {
        $this->source = trim($source);
    }

    /**
     * check config source
     *
     * @return boolean whether source is valid or not
     */
    function checkConfigSource()
    {
        if (! $this->getSource()) {
            // no configuration file set at all
            return false;
        }

        if (! file_exists($this->getSource())) {
            $this->source_mtime = 0;
            return false;
        }

        if (! is_readable($this->getSource())) {
            // manually check if file is readable
            // might be bug #3059806 Supporting running from CIFS/Samba shares

            $contents = false;
            $handle = @fopen($this->getSource(), 'r');
            if ($handle !== false) {
                $contents = @fread($handle, 1); // reading 1 byte is enough to test
                @fclose($handle);
            }
            if ($contents === false) {
                $this->source_mtime = 0;
                PMA_fatalError(
                    sprintf(
                        function_exists('__')
                        ? __('Existing configuration file (%s) is not readable.')
                        : 'Existing configuration file (%s) is not readable.',
                        $this->getSource()
                    )
                );
                return false;
            }
        }

        return true;
    }

    /**
     * verifies the permissions on config file (if asked by configuration)
     * (must be called after config.inc.php has been merged)
     *
     * @return void
     */
    function checkPermissions()
    {
        // Check for permissions (on platforms that support it):
        if ($this->get('CheckConfigurationPermissions')) {
            $perms = @fileperms($this->getSource());
            if (!($perms === false) && ($perms & 2)) {
                // This check is normally done after loading configuration
                $this->checkWebServerOs();
                if ($this->get('PMA_IS_WINDOWS') == 0) {
                    $this->source_mtime = 0;
                    PMA_fatalError(
                        __(
                            'Wrong permissions on configuration file, '
                            . 'should not be world writable!'
                        )
                    );
                }
            }
        }
    }

    /**
     * returns specific config setting
     *
     * @param string $setting config setting
     *
     * @return mixed value
     */
    function get($setting)
    {
        if (isset($this->settings[$setting])) {
            return $this->settings[$setting];
        }
        return null;
    }

    /**
     * sets configuration variable
     *
     * @param string $setting configuration option
     * @param mixed  $value   new value for configuration option
     *
     * @return void
     */
    function set($setting, $value)
    {
        if (! isset($this->settings[$setting])
            || $this->settings[$setting] !== $value
        ) {
            $this->settings[$setting] = $value;
            $this->set_mtime = time();
        }
    }

    /**
     * returns source for current config
     *
     * @return string  config source
     */
    function getSource()
    {
        return $this->source;
    }

    /**
     * returns a unique value to force a CSS reload if either the config
     * or the theme changes
     * must also check the pma_fontsize cookie in case there is no
     * config file
     *
     * @return int Summary of unix timestamps and fontsize,
     * to be unique on theme parameters change
     */
    function getThemeUniqueValue()
    {
        if (null !== $this->get('fontsize')) {
            $fontsize = intval($this->get('fontsize'));
        } elseif (isset($_COOKIE['pma_fontsize'])) {
            $fontsize = intval($_COOKIE['pma_fontsize']);
        } else {
            $fontsize = 0;
        }
        return (
            $fontsize +
            $this->source_mtime +
            $this->default_source_mtime +
            $this->get('user_preferences_mtime') +
            $_SESSION['PMA_Theme']->mtime_info +
            $_SESSION['PMA_Theme']->filesize_info);
    }

    /**
     * $cfg['PmaAbsoluteUri'] is a required directive else cookies won't be
     * set properly and, depending on browsers, inserting or updating a
     * record might fail
     *
     * @return void
     */
    function checkPmaAbsoluteUri()
    {
        // Setup a default value to let the people and lazy sysadmins work anyway,
        // they'll get an error if the autodetect code doesn't work
        $pma_absolute_uri = $this->get('PmaAbsoluteUri');
        $is_https = $this->detectHttps();

        if (/*overload*/mb_strlen($pma_absolute_uri) < 5) {
            $url = array();

            // If we don't have scheme, we didn't have full URL so we need to
            // dig deeper
            if (empty($url['scheme'])) {
                // Scheme
                if ($is_https) {
                    $url['scheme'] = 'https';
                } else {
                    $url['scheme'] = 'http';
                }

                // Host and port
                if (PMA_getenv('HTTP_HOST')) {
                    // Prepend the scheme before using parse_url() since this
                    // is not part of the RFC2616 Host request-header
                    $parsed_url = parse_url(
                        $url['scheme'] . '://' . PMA_getenv('HTTP_HOST')
                    );
                    if (!empty($parsed_url['host'])) {
                        $url = $parsed_url;
                    } else {
                        $url['host'] = PMA_getenv('HTTP_HOST');
                    }
                } elseif (PMA_getenv('SERVER_NAME')) {
                    $url['host'] = PMA_getenv('SERVER_NAME');
                } else {
                    $this->error_pma_uri = true;
                    return;
                }

                // If we didn't set port yet...
                if (empty($url['port']) && PMA_getenv('SERVER_PORT')) {
                    $url['port'] = PMA_getenv('SERVER_PORT');
                }

                // And finally the path could be already set from REQUEST_URI
                if (empty($url['path'])) {
                    // we got a case with nginx + php-fpm where PHP_SELF
                    // was not set, so PMA_PHP_SELF was not set as well
                    if (isset($GLOBALS['PMA_PHP_SELF'])) {
                        $path = parse_url($GLOBALS['PMA_PHP_SELF']);
                    } else {
                        $path = parse_url(PMA_getenv('REQUEST_URI'));
                    }
                    $url['path'] = $path['path'];
                }
            }

            // Make url from parts we have
            $pma_absolute_uri = $url['scheme'] . '://';
            // Was there user information?
            if (!empty($url['user'])) {
                $pma_absolute_uri .= $url['user'];
                if (!empty($url['pass'])) {
                    $pma_absolute_uri .= ':' . $url['pass'];
                }
                $pma_absolute_uri .= '@';
            }
            // Add hostname
            $pma_absolute_uri .= $url['host'];
            // Add port, if it not the default one
            if (! empty($url['port'])
                && (($url['scheme'] == 'http' && $url['port'] != 80)
                || ($url['scheme'] == 'https' && $url['port'] != 443))
            ) {
                $pma_absolute_uri .= ':' . $url['port'];
            }
            // And finally path, without script name, the 'a' is there not to
            // strip our directory, when path is only /pmadir/ without filename.
            // Backslashes returned by Windows have to be changed.
            // Only replace backslashes by forward slashes if on Windows,
            // as the backslash could be valid on a non-Windows system.
            $this->checkWebServerOs();
            if ($this->get('PMA_IS_WINDOWS') == 1) {
                $path = str_replace("\\", "/", dirname($url['path'] . 'a'));
            } else {
                $path = dirname($url['path'] . 'a');
            }

            // To work correctly within javascript
            if (defined('PMA_PATH_TO_BASEDIR') && PMA_PATH_TO_BASEDIR == '../') {
                if ($this->get('PMA_IS_WINDOWS') == 1) {
                    $path = str_replace("\\", "/", dirname($path));
                } else {
                    $path = dirname($path);
                }
            }

            // PHP's dirname function would have returned a dot
            // when $path contains no slash
            if ($path == '.') {
                $path = '';
            }
            // in vhost situations, there could be already an ending slash
            if (/*overload*/mb_substr($path, -1) != '/') {
                $path .= '/';
            }
            $pma_absolute_uri .= $path;

            // This is to handle the case of a reverse proxy
            if ($this->get('ForceSSL')) {
                $this->set('PmaAbsoluteUri', $pma_absolute_uri);
                $pma_absolute_uri = $this->getSSLUri();
                $this->isHttps();
            }

            // We used to display a warning if PmaAbsoluteUri wasn't set, but now
            // the autodetect code works well enough that we don't display the
            // warning at all. The user can still set PmaAbsoluteUri manually.

        } else {
            // The URI is specified, however users do often specify this
            // wrongly, so we try to fix this.

            // Adds a trailing slash et the end of the phpMyAdmin uri if it
            // does not exist.
            if (/*overload*/mb_substr($pma_absolute_uri, -1) != '/') {
                $pma_absolute_uri .= '/';
            }

            // If URI doesn't start with http:// or https://, we will add
            // this.
            if (/*overload*/mb_substr($pma_absolute_uri, 0, 7) != 'http://'
                && /*overload*/mb_substr($pma_absolute_uri, 0, 8) != 'https://'
            ) {
                $pma_absolute_uri
                    = ($is_https ? 'https' : 'http')
                    . ':'
                    . (
                        /*overload*/mb_substr($pma_absolute_uri, 0, 2) == '//'
                        ? ''
                        : '//'
                    )
                    . $pma_absolute_uri;
            }
        }
        $this->set('PmaAbsoluteUri', $pma_absolute_uri);
    }

    /**
     * Converts currently used PmaAbsoluteUri to SSL based variant.
     *
     * @return String witch adjusted URI
     */
    function getSSLUri()
    {
        // grab current URL
        $url = $this->get('PmaAbsoluteUri');
        // Parse current URL
        $parsed = parse_url($url);
        // In case parsing has failed do stupid string replacement
        if ($parsed === false) {
            // Replace http protocol
            return preg_replace('@^http:@', 'https:', $url);
        }

        // Reconstruct URL using parsed parts
        return 'https://' . $parsed['host'] . ':443' . $parsed['path'];
    }

    /**
     * Sets collation_connection based on user preference. First is checked
     * value from request, then cookies with fallback to default.
     *
     * After setting it here, cookie is set in common.inc.php to persist
     * the selection.
     *
     * @todo check validity of collation string
     *
     * @return void
     */
    function checkCollationConnection()
    {
        if (! empty($_REQUEST['collation_connection'])) {
            $collation = strip_tags($_REQUEST['collation_connection']);
        } elseif (! empty($_COOKIE['pma_collation_connection'])) {
            $collation = strip_tags($_COOKIE['pma_collation_connection']);
        } else {
            $collation = $this->get('DefaultConnectionCollation');
        }
        $this->set('collation_connection', $collation);
    }

    /**
     * checks for font size configuration, and sets font size as requested by user
     *
     * @return void
     */
    function checkFontsize()
    {
        $new_fontsize = '';

        if (isset($_GET['set_fontsize'])) {
            $new_fontsize = $_GET['set_fontsize'];
        } elseif (isset($_POST['set_fontsize'])) {
            $new_fontsize = $_POST['set_fontsize'];
        } elseif (isset($_COOKIE['pma_fontsize'])) {
            $new_fontsize = $_COOKIE['pma_fontsize'];
        }

        if (preg_match('/^[0-9.]+(px|em|pt|\%)$/', $new_fontsize)) {
            $this->set('fontsize', $new_fontsize);
        } elseif (! $this->get('fontsize')) {
            // 80% would correspond to the default browser font size
            // of 16, but use 82% to help read the monoface font
            $this->set('fontsize', '82%');
        }

        $this->setCookie('pma_fontsize', $this->get('fontsize'), '82%');
    }

    /**
     * checks if upload is enabled
     *
     * @return void
     */
    function checkUpload()
    {
        if (!ini_get('file_uploads')) {
            $this->set('enable_upload', false);
            return;
        }

        $this->set('enable_upload', true);
        // if set "php_admin_value file_uploads Off" in httpd.conf
        // ini_get() also returns the string "Off" in this case:
        if ('off' == strtolower(ini_get('file_uploads'))) {
            $this->set('enable_upload', false);
        }
    }

    /**
     * Maximum upload size as limited by PHP
     * Used with permission from Moodle (http://moodle.org) by Martin Dougiamas
     *
     * this section generates $max_upload_size in bytes
     *
     * @return void
     */
    function checkUploadSize()
    {
        if (! $filesize = ini_get('upload_max_filesize')) {
            $filesize = "5M";
        }

        if ($postsize = ini_get('post_max_size')) {
            $this->set(
                'max_upload_size',
                min(PMA_getRealSize($filesize), PMA_getRealSize($postsize))
            );
        } else {
            $this->set('max_upload_size', PMA_getRealSize($filesize));
        }
    }

    /**
     * Checks if protocol is https
     *
     * This function checks if the https protocol is used in the PmaAbsoluteUri
     * configuration setting, as opposed to detectHttps() which checks if the
     * https protocol is used on the active connection.
     *
     * @return bool
     */
    public function isHttps()
    {

        if (null !== $this->get('is_https')) {
            return $this->get('is_https');
        }

        $url = parse_url($this->get('PmaAbsoluteUri'));

        $is_https = (isset($url['scheme']) && $url['scheme'] == 'https');

        $this->set('is_https', $is_https);

        return $is_https;
    }

    /**
     * Detects whether https appears to be used.
     *
     * This function checks if the https protocol is used in the current connection
     * with the webserver, based on environment variables.
     * Please note that this just detects what we see, so
     * it completely ignores things like reverse proxies.
     *
     * @return bool
     */
    function detectHttps()
    {
        $url = array();

        // At first we try to parse REQUEST_URI, it might contain full URL,
        if (PMA_getenv('REQUEST_URI')) {
            // produces E_WARNING if it cannot get parsed, e.g. '/foobar:/'
            $url = @parse_url(PMA_getenv('REQUEST_URI'));
            if ($url === false) {
                $url = array();
            }
        }

        // If we don't have scheme, we didn't have full URL so we need to
        // dig deeper
        if (empty($url['scheme'])) {
            // Scheme
            if (PMA_getenv('HTTP_SCHEME')) {
                $url['scheme'] = PMA_getenv('HTTP_SCHEME');
            } elseif (PMA_getenv('HTTPS')
                && strtolower(PMA_getenv('HTTPS')) == 'on'
            ) {
                $url['scheme'] = 'https';
                // A10 Networks load balancer:
            } elseif (PMA_getenv('HTTP_HTTPS_FROM_LB')
                && strtolower(PMA_getenv('HTTP_HTTPS_FROM_LB')) == 'on'
            ) {
                $url['scheme'] = 'https';
            } elseif (PMA_getenv('HTTP_X_FORWARDED_PROTO')) {
                $url['scheme'] = /*overload*/mb_strtolower(
                    PMA_getenv('HTTP_X_FORWARDED_PROTO')
                );
            } elseif (PMA_getenv('HTTP_FRONT_END_HTTPS')
                && strtolower(PMA_getenv('HTTP_FRONT_END_HTTPS')) == 'on'
            ) {
                $url['scheme'] = 'https';
            } else {
                $url['scheme'] = 'http';
            }
        }

        if (isset($url['scheme']) && $url['scheme'] == 'https') {
            $is_https = true;
        } else {
            $is_https = false;
        }

        return $is_https;
    }

    /**
     * detect correct cookie path
     *
     * @return void
     */
    function checkCookiePath()
    {
        $this->set('cookie_path', $this->getCookiePath());
    }

    /**
     * Get cookie path
     *
     * @return string
     */
    public function getCookiePath()
    {
        static $cookie_path = null;

        if (null !== $cookie_path && !defined('TESTSUITE')) {
            return $cookie_path;
        }

        $parsed_url = parse_url($this->get('PmaAbsoluteUri'));

        $cookie_path   = $parsed_url['path'];

        return $cookie_path;
    }

    /**
     * enables backward compatibility
     *
     * @return void
     */
    function enableBc()
    {
        $GLOBALS['cfg']             = $this->settings;
        $GLOBALS['default_server']  = $this->default_server;
        unset($this->default_server);
        $GLOBALS['collation_connection'] = $this->get('collation_connection');
        $GLOBALS['is_upload']       = $this->get('enable_upload');
        $GLOBALS['max_upload_size'] = $this->get('max_upload_size');
        $GLOBALS['cookie_path']     = $this->get('cookie_path');
        $GLOBALS['is_https']        = $this->get('is_https');

        $defines = array(
            'PMA_VERSION',
            'PMA_THEME_VERSION',
            'PMA_THEME_GENERATION',
            'PMA_PHP_STR_VERSION',
            'PMA_PHP_INT_VERSION',
            'PMA_IS_WINDOWS',
            'PMA_IS_IIS',
            'PMA_IS_GD2',
            'PMA_USR_OS',
            'PMA_USR_BROWSER_VER',
            'PMA_USR_BROWSER_AGENT'
            );

        foreach ($defines as $define) {
            if (! defined($define)) {
                define($define, $this->get($define));
            }
        }
    }

    /**
     * returns options for font size selection
     *
     * @param string $current_size current selected font size with unit
     *
     * @return array selectable font sizes
     *
     * @static
     */
    static protected function getFontsizeOptions($current_size = '82%')
    {
        $unit = preg_replace('/[0-9.]*/', '', $current_size);
        $value = preg_replace('/[^0-9.]*/', '', $current_size);

        $factors = array();
        $options = array();
        $options["$value"] = $value . $unit;

        if ($unit === '%') {
            $factors[] = 1;
            $factors[] = 5;
            $factors[] = 10;
        } elseif ($unit === 'em') {
            $factors[] = 0.05;
            $factors[] = 0.2;
            $factors[] = 1;
        } elseif ($unit === 'pt') {
            $factors[] = 0.5;
            $factors[] = 2;
        } elseif ($unit === 'px') {
            $factors[] = 1;
            $factors[] = 5;
            $factors[] = 10;
        } else {
            //unknown font size unit
            $factors[] = 0.05;
            $factors[] = 0.2;
            $factors[] = 1;
            $factors[] = 5;
            $factors[] = 10;
        }

        foreach ($factors as $key => $factor) {
            $option_inc = $value + $factor;
            $option_dec = $value - $factor;
            while (count($options) < 21) {
                $options["$option_inc"] = $option_inc . $unit;
                if ($option_dec > $factors[0]) {
                    $options["$option_dec"] = $option_dec . $unit;
                }
                $option_inc += $factor;
                $option_dec -= $factor;
                if (isset($factors[$key + 1])
                    && $option_inc >= $value + $factors[$key + 1]
                ) {
                    break;
                }
            }
        }
        ksort($options);
        return $options;
    }

    /**
     * returns html selectbox for font sizes
     *
     * @static
     *
     * @return string html selectbox
     */
    static protected function getFontsizeSelection()
    {
        $current_size = $GLOBALS['PMA_Config']->get('fontsize');
        // for the case when there is no config file (this is supported)
        if (empty($current_size)) {
            if (isset($_COOKIE['pma_fontsize'])) {
                $current_size = htmlspecialchars($_COOKIE['pma_fontsize']);
            } else {
                $current_size = '82%';
            }
        }
        $options = PMA_Config::getFontsizeOptions($current_size);

        $return = '<label for="select_fontsize">' . __('Font size')
            . ':</label>' . "\n"
            . '<select name="set_fontsize" id="select_fontsize"'
            . ' class="autosubmit">' . "\n";
        foreach ($options as $option) {
            $return .= '<option value="' . $option . '"';
            if ($option == $current_size) {
                $return .= ' selected="selected"';
            }
            $return .= '>' . $option . '</option>' . "\n";
        }
        $return .= '</select>';

        return $return;
    }

    /**
     * return complete font size selection form
     *
     * @static
     *
     * @return string html selectbox
     */
    static public function getFontsizeForm()
    {
        return '<form name="form_fontsize_selection" id="form_fontsize_selection"'
            . ' method="get" action="index.php" class="disableAjax">' . "\n"
            . PMA_URL_getHiddenInputs() . "\n"
            . PMA_Config::getFontsizeSelection() . "\n"
            . '</form>';
    }

    /**
     * removes cookie
     *
     * @param string $cookie name of cookie to remove
     *
     * @return boolean result of setcookie()
     */
    function removeCookie($cookie)
    {
        if (defined('TESTSUITE')) {
            if (isset($_COOKIE[$cookie])) {
                unset($_COOKIE[$cookie]);
            }
            return true;
        }
        return setcookie(
            $cookie,
            '',
            time() - 3600,
            $this->getCookiePath(),
            '',
            $this->isHttps()
        );
    }

    /**
     * sets cookie if value is different from current cookie value,
     * or removes if value is equal to default
     *
     * @param string $cookie   name of cookie to remove
     * @param mixed  $value    new cookie value
     * @param string $default  default value
     * @param int    $validity validity of cookie in seconds (default is one month)
     * @param bool   $httponly whether cookie is only for HTTP (and not for scripts)
     *
     * @return boolean result of setcookie()
     */
    function setCookie($cookie, $value, $default = null, $validity = null,
        $httponly = true
    ) {
        if (/*overload*/mb_strlen($value) && null !== $default && $value === $default
        ) {
            // default value is used
            if (isset($_COOKIE[$cookie])) {
                // remove cookie
                return $this->removeCookie($cookie);
            }
            return false;
        }

        if (!/*overload*/mb_strlen($value) && isset($_COOKIE[$cookie])) {
            // remove cookie, value is empty
            return $this->removeCookie($cookie);
        }

        if (! isset($_COOKIE[$cookie]) || $_COOKIE[$cookie] !== $value) {
            // set cookie with new value
            /* Calculate cookie validity */
            if ($validity === null) {
                $validity = time() + 2592000;
            } elseif ($validity == 0) {
                $validity = 0;
            } else {
                $validity = time() + $validity;
            }
            if (defined('TESTSUITE')) {
                $_COOKIE[$cookie] = $value;
                return true;
            }
            return setcookie(
                $cookie,
                $value,
                $validity,
                $this->getCookiePath(),
                '',
                $this->isHttps(),
                $httponly
            );
        }

        // cookie has already $value as value
        return true;
    }
}


/**
 * Error handler to catch fatal errors when loading configuration
 * file
 *
 * @return void
 */
function PMA_Config_fatalErrorHandler()
{
    if (isset($GLOBALS['pma_config_loading']) && $GLOBALS['pma_config_loading']) {
        $error = error_get_last();
        if ($error !== null) {
            PMA_fatalError(
                sprintf(
                    'Failed to load phpMyAdmin configuration (%s:%s): %s',
                    PMA_Error::relPath($error['file']),
                    $error['line'],
                    $error['message']
                )
            );
        }
    }
}

if (!defined('TESTSUITE')) {
    register_shutdown_function('PMA_Config_fatalErrorHandler');
}

?><|MERGE_RESOLUTION|>--- conflicted
+++ resolved
@@ -767,27 +767,15 @@
         if (! function_exists('curl_init')) {
             return null;
         }
-<<<<<<< HEAD
         $handle = curl_init($link);
+        PMA_Util::configureCurl($handle);
         curl_setopt($handle, CURLOPT_FOLLOWLOCATION, 0);
         curl_setopt($handle, CURLOPT_HEADER, 1);
         curl_setopt($handle, CURLOPT_RETURNTRANSFER, 1);
         curl_setopt($handle, CURLOPT_SSL_VERIFYHOST, 0);
         curl_setopt($handle, CURLOPT_SSL_VERIFYPEER, 0);
         curl_setopt($handle, CURLOPT_CONNECTTIMEOUT, 5);
-        curl_setopt($handle, CURLOPT_USERAGENT, 'phpMyAdmin/' . PMA_VERSION);
         curl_setopt($handle, CURLOPT_TIMEOUT, 5);
-=======
-        $ch = curl_init($link);
-        PMA_Util::configureCurl($ch);
-        curl_setopt($ch, CURLOPT_FOLLOWLOCATION, 0);
-        curl_setopt($ch, CURLOPT_HEADER, 1);
-        curl_setopt($ch, CURLOPT_RETURNTRANSFER, 1);
-        curl_setopt($ch, CURLOPT_SSL_VERIFYHOST, 0);
-        curl_setopt($ch, CURLOPT_SSL_VERIFYPEER, 0);
-        curl_setopt($ch, CURLOPT_CONNECTTIMEOUT, 5);
-        curl_setopt($ch, CURLOPT_TIMEOUT, 5);
->>>>>>> bdf46120
         if (! defined('TESTSUITE')) {
             session_write_close();
         }
