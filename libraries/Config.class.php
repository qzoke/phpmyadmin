<?php
/* vim: set expandtab sw=4 ts=4 sts=4: */
/**
 * Configuration handling.
 *
 * @package PhpMyAdmin
 */

if (! defined('PHPMYADMIN')) {
    exit;
}

/**
 * Load vendor configuration.
 */
require_once './libraries/vendor_config.php';

/**
 * Indication for error handler (see end of this file).
 */
$GLOBALS['pma_config_loading'] = false;

/**
 * Configuration class
 *
 * @package PhpMyAdmin
 */
class PMA_Config
{
    /**
     * @var string  default config source
     */
    var $default_source = './libraries/config.default.php';

    /**
     * @var array   default configuration settings
     */
    var $default = array();

    /**
     * @var array   configuration settings, without user preferences applied
     */
    var $base_settings = array();

    /**
     * @var array   configuration settings
     */
    var $settings = array();

    /**
     * @var string  config source
     */
    var $source = '';

    /**
     * @var int     source modification time
     */
    var $source_mtime = 0;
    var $default_source_mtime = 0;
    var $set_mtime = 0;

    /**
     * @var boolean
     */
    var $error_config_file = false;

    /**
     * @var boolean
     */
    var $error_config_default_file = false;

    /**
     * @var boolean
     */
    var $error_pma_uri = false;

    /**
     * @var array
     */
    var $default_server = array();

    /**
     * @var boolean whether init is done or not
     * set this to false to force some initial checks
     * like checking for required functions
     */
    var $done = false;

    /**
     * constructor
     *
     * @param string $source source to read config from
     */
    function __construct($source = null)
    {
        $this->settings = array();

        // functions need to refresh in case of config file changed goes in
        // PMA_Config::load()
        $this->load($source);

        // other settings, independent from config file, comes in
        $this->checkSystem();

        $this->isHttps();

        $this->base_settings = $this->settings;
    }

    /**
     * sets system and application settings
     *
     * @return void
     */
    function checkSystem()
    {
<<<<<<< HEAD
        $this->set('PMA_VERSION', '4.4.4');
=======
        $this->set('PMA_VERSION', '4.4.5');
>>>>>>> 86a7d270
        /**
         * @deprecated
         */
        $this->set('PMA_THEME_VERSION', 2);
        /**
         * @deprecated
         */
        $this->set('PMA_THEME_GENERATION', 2);

        $this->checkPhpVersion();
        $this->checkWebServerOs();
        $this->checkWebServer();
        $this->checkGd2();
        $this->checkClient();
        $this->checkUpload();
        $this->checkUploadSize();
        $this->checkOutputCompression();
    }

    /**
     * whether to use gzip output compression or not
     *
     * @return void
     */
    function checkOutputCompression()
    {
        // If zlib output compression is set in the php configuration file, no
        // output buffering should be run
        if (@ini_get('zlib.output_compression')) {
            $this->set('OBGzip', false);
        }

        // disable output-buffering (if set to 'auto') for IE6, else enable it.
        if (strtolower($this->get('OBGzip')) == 'auto') {
            if ($this->get('PMA_USR_BROWSER_AGENT') == 'IE'
                && $this->get('PMA_USR_BROWSER_VER') >= 6
                && $this->get('PMA_USR_BROWSER_VER') < 7
            ) {
                $this->set('OBGzip', false);
            } else {
                $this->set('OBGzip', true);
            }
        }
    }

    /**
     * Determines platform (OS), browser and version of the user
     * Based on a phpBuilder article:
     *
     * @see http://www.phpbuilder.net/columns/tim20000821.php
     *
     * @return void
     */
    function checkClient()
    {
        if (PMA_getenv('HTTP_USER_AGENT')) {
            $HTTP_USER_AGENT = PMA_getenv('HTTP_USER_AGENT');
        } else {
            $HTTP_USER_AGENT = '';
        }

        // 1. Platform
        if (/*overload*/mb_strstr($HTTP_USER_AGENT, 'Win')) {
            $this->set('PMA_USR_OS', 'Win');
        } elseif (/*overload*/mb_strstr($HTTP_USER_AGENT, 'Mac')) {
            $this->set('PMA_USR_OS', 'Mac');
        } elseif (/*overload*/mb_strstr($HTTP_USER_AGENT, 'Linux')) {
            $this->set('PMA_USR_OS', 'Linux');
        } elseif (/*overload*/mb_strstr($HTTP_USER_AGENT, 'Unix')) {
            $this->set('PMA_USR_OS', 'Unix');
        } elseif (/*overload*/mb_strstr($HTTP_USER_AGENT, 'OS/2')) {
            $this->set('PMA_USR_OS', 'OS/2');
        } else {
            $this->set('PMA_USR_OS', 'Other');
        }

        // 2. browser and version
        // (must check everything else before Mozilla)

        $is_mozilla = preg_match(
            '@Mozilla/([0-9].[0-9]{1,2})@',
            $HTTP_USER_AGENT,
            $mozilla_version
        );

        if (preg_match(
            '@Opera(/| )([0-9].[0-9]{1,2})@',
            $HTTP_USER_AGENT,
            $log_version
        )) {
            $this->set('PMA_USR_BROWSER_VER', $log_version[2]);
            $this->set('PMA_USR_BROWSER_AGENT', 'OPERA');
        } elseif (preg_match(
            '@(MS)?IE ([0-9]{1,2}.[0-9]{1,2})@',
            $HTTP_USER_AGENT,
            $log_version
        )) {
            $this->set('PMA_USR_BROWSER_VER', $log_version[2]);
            $this->set('PMA_USR_BROWSER_AGENT', 'IE');
        } elseif (preg_match(
            '@Trident/(7)\.0@',
            $HTTP_USER_AGENT,
            $log_version
        )) {
            $this->set('PMA_USR_BROWSER_VER', intval($log_version[1]) + 4);
            $this->set('PMA_USR_BROWSER_AGENT', 'IE');
        } elseif (preg_match(
            '@OmniWeb/([0-9].[0-9]{1,2})@',
            $HTTP_USER_AGENT,
            $log_version
        )) {
            $this->set('PMA_USR_BROWSER_VER', $log_version[1]);
            $this->set('PMA_USR_BROWSER_AGENT', 'OMNIWEB');
            // Konqueror 2.2.2 says Konqueror/2.2.2
            // Konqueror 3.0.3 says Konqueror/3
        } elseif (preg_match(
            '@(Konqueror/)(.*)(;)@',
            $HTTP_USER_AGENT,
            $log_version
        )) {
            $this->set('PMA_USR_BROWSER_VER', $log_version[2]);
            $this->set('PMA_USR_BROWSER_AGENT', 'KONQUEROR');
            // must check Chrome before Safari
        } elseif ($is_mozilla
            && preg_match('@Chrome/([0-9.]*)@', $HTTP_USER_AGENT, $log_version)
        ) {
            $this->set('PMA_USR_BROWSER_VER', $log_version[1]);
            $this->set('PMA_USR_BROWSER_AGENT', 'CHROME');
            // newer Safari
        } elseif ($is_mozilla
            && preg_match('@Version/(.*) Safari@', $HTTP_USER_AGENT, $log_version)
        ) {
            $this->set(
                'PMA_USR_BROWSER_VER', $log_version[1]
            );
            $this->set('PMA_USR_BROWSER_AGENT', 'SAFARI');
            // older Safari
        } elseif ($is_mozilla
            && preg_match('@Safari/([0-9]*)@', $HTTP_USER_AGENT, $log_version)
        ) {
            $this->set(
                'PMA_USR_BROWSER_VER', $mozilla_version[1] . '.' . $log_version[1]
            );
            $this->set('PMA_USR_BROWSER_AGENT', 'SAFARI');
            // Firefox
        } elseif (! /*overload*/mb_strstr($HTTP_USER_AGENT, 'compatible')
            && preg_match('@Firefox/([\w.]+)@', $HTTP_USER_AGENT, $log_version)
        ) {
            $this->set(
                'PMA_USR_BROWSER_VER', $log_version[1]
            );
            $this->set('PMA_USR_BROWSER_AGENT', 'FIREFOX');
        } elseif (preg_match('@rv:1.9(.*)Gecko@', $HTTP_USER_AGENT)) {
            $this->set('PMA_USR_BROWSER_VER', '1.9');
            $this->set('PMA_USR_BROWSER_AGENT', 'GECKO');
        } elseif ($is_mozilla) {
            $this->set('PMA_USR_BROWSER_VER', $mozilla_version[1]);
            $this->set('PMA_USR_BROWSER_AGENT', 'MOZILLA');
        } else {
            $this->set('PMA_USR_BROWSER_VER', 0);
            $this->set('PMA_USR_BROWSER_AGENT', 'OTHER');
        }
    }

    /**
     * Whether GD2 is present
     *
     * @return void
     */
    function checkGd2()
    {
        if ($this->get('GD2Available') == 'yes') {
            $this->set('PMA_IS_GD2', 1);
            return;
        }

        if ($this->get('GD2Available') == 'no') {
            $this->set('PMA_IS_GD2', 0);
            return;
        }

        if (!@function_exists('imagecreatetruecolor')) {
            $this->set('PMA_IS_GD2', 0);
            return;
        }

        if (@function_exists('gd_info')) {
            $gd_nfo = gd_info();
            if (/*overload*/mb_strstr($gd_nfo["GD Version"], '2.')) {
                $this->set('PMA_IS_GD2', 1);
            } else {
                $this->set('PMA_IS_GD2', 0);
            }
        } else {
            $this->set('PMA_IS_GD2', 0);
        }
    }

    /**
     * Whether the Web server php is running on is IIS
     *
     * @return void
     */
    function checkWebServer()
    {
        // some versions return Microsoft-IIS, some Microsoft/IIS
        // we could use a preg_match() but it's slower
        if (PMA_getenv('SERVER_SOFTWARE')
            && stristr(PMA_getenv('SERVER_SOFTWARE'), 'Microsoft')
            && stristr(PMA_getenv('SERVER_SOFTWARE'), 'IIS')
        ) {
            $this->set('PMA_IS_IIS', 1);
        } else {
            $this->set('PMA_IS_IIS', 0);
        }
    }

    /**
     * Whether the os php is running on is windows or not
     *
     * @return void
     */
    function checkWebServerOs()
    {
        // Default to Unix or Equiv
        $this->set('PMA_IS_WINDOWS', 0);
        // If PHP_OS is defined then continue
        if (defined('PHP_OS')) {
            if (stristr(PHP_OS, 'win') && !stristr(PHP_OS, 'darwin')) {
                // Is it some version of Windows
                $this->set('PMA_IS_WINDOWS', 1);
            } elseif (stristr(PHP_OS, 'OS/2')) {
                // Is it OS/2 (No file permissions like Windows)
                $this->set('PMA_IS_WINDOWS', 1);
            }
        }
    }

    /**
     * detects PHP version
     *
     * @return void
     */
    function checkPhpVersion()
    {
        $match = array();
        if (! preg_match(
            '@([0-9]{1,2}).([0-9]{1,2}).([0-9]{1,2})@',
            phpversion(),
            $match
        )) {
            preg_match(
                '@([0-9]{1,2}).([0-9]{1,2})@',
                phpversion(),
                $match
            );
        }
        if (isset($match) && ! empty($match[1])) {
            if (! isset($match[2])) {
                $match[2] = 0;
            }
            if (! isset($match[3])) {
                $match[3] = 0;
            }
            $this->set(
                'PMA_PHP_INT_VERSION',
                (int) sprintf('%d%02d%02d', $match[1], $match[2], $match[3])
            );
        } else {
            $this->set('PMA_PHP_INT_VERSION', 0);
        }
        $this->set('PMA_PHP_STR_VERSION', phpversion());
    }

    /**
     * detects if Git revision
     *
     * @return boolean
     */
    function isGitRevision()
    {
        // caching
        if (isset($_SESSION['is_git_revision'])) {
            if ($_SESSION['is_git_revision']) {
                $this->set('PMA_VERSION_GIT', 1);
            }
            return $_SESSION['is_git_revision'];
        }
        // find out if there is a .git folder
        $git_folder = '.git';
        if (! @file_exists($git_folder)
            || ! @file_exists($git_folder . '/config')
        ) {
            $_SESSION['is_git_revision'] = false;
            return false;
        }
        $_SESSION['is_git_revision'] = true;
        return true;
    }

    /**
     * detects Git revision, if running inside repo
     *
     * @return void
     */
    function checkGitRevision()
    {
        // find out if there is a .git folder
        $git_folder = '.git';
        if (! $this->isGitRevision()) {
            return;
        }

        if (! $ref_head = @file_get_contents($git_folder . '/HEAD')) {
            return;
        }

        $branch = false;
        // are we on any branch?
        if (/*overload*/mb_strstr($ref_head, '/')) {
            $ref_head = /*overload*/mb_substr(trim($ref_head), 5);
            if (substr($ref_head, 0, 11) === 'refs/heads/') {
                $branch = /*overload*/mb_substr($ref_head, 11);
            } else {
                $branch = basename($ref_head);
            }

            $ref_file = $git_folder . '/' . $ref_head;
            if (@file_exists($ref_file)) {
                $hash = @file_get_contents($ref_file);
                if (! $hash) {
                    return;
                }
                $hash = trim($hash);
            } else {
                // deal with packed refs
                $packed_refs = @file_get_contents($git_folder . '/packed-refs');
                if (! $packed_refs) {
                    return;
                }
                // split file to lines
                $ref_lines = explode("\n", $packed_refs);
                foreach ($ref_lines as $line) {
                    // skip comments
                    if ($line[0] == '#') {
                        continue;
                    }
                    // parse line
                    $parts = explode(' ', $line);
                    // care only about named refs
                    if (count($parts) != 2) {
                        continue;
                    }
                    // have found our ref?
                    if ($parts[1] == $ref_head) {
                        $hash = $parts[0];
                        break;
                    }
                }
                if (! isset($hash)) {
                    // Could not find ref
                    return;
                }
            }
        } else {
            $hash = trim($ref_head);
        }

        $commit = false;
        if (! isset($_SESSION['PMA_VERSION_COMMITDATA_' . $hash])) {
            $git_file_name = $git_folder . '/objects/'
                . substr($hash, 0, 2) . '/' . substr($hash, 2);
            if (file_exists($git_file_name) ) {
                if (! $commit = @file_get_contents($git_file_name)) {
                    return;
                }
                $commit = explode("\0", gzuncompress($commit), 2);
                $commit = explode("\n", $commit[1]);
                $_SESSION['PMA_VERSION_COMMITDATA_' . $hash] = $commit;
            } else {
                $pack_names = array();
                // work with packed data
                $packs_file = $git_folder . '/objects/info/packs';
                if (file_exists($packs_file)
                    && $packs = @file_get_contents($packs_file)
                ) {
                    // File exists. Read it, parse the file to get the names of the
                    // packs. (to look for them in .git/object/pack directory later)
                    foreach (explode("\n", $packs) as $line) {
                        // skip blank lines
                        if (strlen(trim($line)) == 0) {
                            continue;
                        }
                        // skip non pack lines
                        if ($line[0] != 'P') {
                            continue;
                        }
                        // parse names
                        $pack_names[] = substr($line, 2);
                    }
                } else {
                    // '.git/objects/info/packs' file can be missing
                    // (atlease in mysGit)
                    // File missing. May be we can look in the .git/object/pack
                    // directory for all the .pack files and use that list of
                    // files instead
                    $dirIterator = new DirectoryIterator(
                        $git_folder . '/objects/pack'
                    );
                    foreach ($dirIterator as $file_info) {
                        $file_name = $file_info->getFilename();
                        // if this is a .pack file
                        if ($file_info->isFile() && substr($file_name, -5) == '.pack'
                        ) {
                            $pack_names[] = $file_name;
                        }
                    }
                }
                $hash = strtolower($hash);
                foreach ($pack_names as $pack_name) {
                    $index_name = str_replace('.pack', '.idx', $pack_name);

                    // load index
                    $index_data = @file_get_contents(
                        $git_folder . '/objects/pack/' . $index_name
                    );
                    if (! $index_data) {
                        continue;
                    }
                    // check format
                    if (substr($index_data, 0, 4) != "\377tOc") {
                        continue;
                    }
                    // check version
                    $version = unpack('N', substr($index_data, 4, 4));
                    if ($version[1] != 2) {
                        continue;
                    }
                    // parse fanout table
                    $fanout = unpack(
                        "N*",
                        substr($index_data, 8, 256 * 4)
                    );

                    // find where we should search
                    $firstbyte = intval(substr($hash, 0, 2), 16);
                    // array is indexed from 1 and we need to get
                    // previous entry for start
                    if ($firstbyte == 0) {
                        $start = 0;
                    } else {
                        $start = $fanout[$firstbyte];
                    }
                    $end = $fanout[$firstbyte + 1];

                    // stupid linear search for our sha
                    $found = false;
                    $offset = 8 + (256 * 4);
                    for ($position = $start; $position < $end; $position++) {
                        $sha = strtolower(
                            bin2hex(
                                substr($index_data, $offset + ($position * 20), 20)
                            )
                        );
                        if ($sha == $hash) {
                            $found = true;
                            break;
                        }
                    }
                    if (! $found) {
                        continue;
                    }
                    // read pack offset
                    $offset = 8 + (256 * 4) + (24 * $fanout[256]);
                    $pack_offset = unpack(
                        'N',
                        substr($index_data, $offset + ($position * 4), 4)
                    );
                    $pack_offset = $pack_offset[1];

                    // open pack file
                    $pack_file = fopen(
                        $git_folder . '/objects/pack/' . $pack_name, 'rb'
                    );
                    if ($pack_file === false) {
                        continue;
                    }
                    // seek to start
                    fseek($pack_file, $pack_offset);

                    // parse header
                    $header = ord(fread($pack_file, 1));
                    $type = ($header >> 4) & 7;
                    $hasnext = ($header & 128) >> 7;
                    $size = $header & 0xf;
                    $offset = 4;

                    while ($hasnext) {
                        $byte = ord(fread($pack_file, 1));
                        $size |= ($byte & 0x7f) << $offset;
                        $hasnext = ($byte & 128) >> 7;
                        $offset += 7;
                    }

                    // we care only about commit objects
                    if ($type != 1) {
                        continue;
                    }

                    // read data
                    $commit = fread($pack_file, $size);
                    $commit = gzuncompress($commit);
                    $commit = explode("\n", $commit);
                    $_SESSION['PMA_VERSION_COMMITDATA_' . $hash] = $commit;
                    fclose($pack_file);
                }
            }
        } else {
            $commit = $_SESSION['PMA_VERSION_COMMITDATA_' . $hash];
        }

        // check if commit exists in Github
        if ($commit !== false
            && isset($_SESSION['PMA_VERSION_REMOTECOMMIT_' . $hash])
        ) {
            $is_remote_commit = $_SESSION['PMA_VERSION_REMOTECOMMIT_' . $hash];
        } else {
            $link = 'https://api.github.com/repos/phpmyadmin/phpmyadmin/git/commits/'
                . $hash;
            $is_found = $this->checkHTTP($link, ! $commit);
            switch($is_found) {
            case false:
                $is_remote_commit = false;
                $_SESSION['PMA_VERSION_REMOTECOMMIT_' . $hash] = false;
                break;
            case null:
                // no remote link for now, but don't cache this as Github is down
                $is_remote_commit = false;
                break;
            default:
                $is_remote_commit = true;
                $_SESSION['PMA_VERSION_REMOTECOMMIT_' . $hash] = true;
                if ($commit === false) {
                    // if no local commit data, try loading from Github
                    $commit_json = json_decode($is_found);
                }
                break;
            }
        }

        $is_remote_branch = false;
        if ($is_remote_commit && $branch !== false) {
            // check if branch exists in Github
            if (isset($_SESSION['PMA_VERSION_REMOTEBRANCH_' . $hash])) {
                $is_remote_branch = $_SESSION['PMA_VERSION_REMOTEBRANCH_' . $hash];
            } else {
                $link = 'https://api.github.com/repos/phpmyadmin/phpmyadmin'
                    . '/git/trees/' . $branch;
                $is_found = $this->checkHTTP($link);
                switch($is_found) {
                case true:
                    $is_remote_branch = true;
                    $_SESSION['PMA_VERSION_REMOTEBRANCH_' . $hash] = true;
                    break;
                case false:
                    $is_remote_branch = false;
                    $_SESSION['PMA_VERSION_REMOTEBRANCH_' . $hash] = false;
                    break;
                case null:
                    // no remote link for now, but don't cache this as Github is down
                    $is_remote_branch = false;
                    break;
                }
            }
        }

        if ($commit !== false) {
            $author = array('name' => '', 'email' => '', 'date' => '');
            $committer = array('name' => '', 'email' => '', 'date' => '');

            do {
                $dataline = array_shift($commit);
                $datalinearr = explode(' ', $dataline, 2);
                $linetype = $datalinearr[0];
                if (in_array($linetype, array('author', 'committer'))) {
                    $user = $datalinearr[1];
                    preg_match('/([^<]+)<([^>]+)> ([0-9]+)( [^ ]+)?/', $user, $user);
                    $user2 = array(
                        'name' => trim($user[1]),
                        'email' => trim($user[2]),
                        'date' => date('Y-m-d H:i:s', $user[3]));
                    if (isset($user[4])) {
                        $user2['date'] .= $user[4];
                    }
                    $$linetype = $user2;
                }
            } while ($dataline != '');
            $message = trim(implode(' ', $commit));

        } elseif (isset($commit_json)) {
            $author = array(
                'name' => $commit_json->author->name,
                'email' => $commit_json->author->email,
                'date' => $commit_json->author->date);
            $committer = array(
                'name' => $commit_json->committer->name,
                'email' => $commit_json->committer->email,
                'date' => $commit_json->committer->date);
            $message = trim($commit_json->message);
        } else {
            return;
        }

        $this->set('PMA_VERSION_GIT', 1);
        $this->set('PMA_VERSION_GIT_COMMITHASH', $hash);
        $this->set('PMA_VERSION_GIT_BRANCH', $branch);
        $this->set('PMA_VERSION_GIT_MESSAGE', $message);
        $this->set('PMA_VERSION_GIT_AUTHOR', $author);
        $this->set('PMA_VERSION_GIT_COMMITTER', $committer);
        $this->set('PMA_VERSION_GIT_ISREMOTECOMMIT', $is_remote_commit);
        $this->set('PMA_VERSION_GIT_ISREMOTEBRANCH', $is_remote_branch);
    }

    /**
     * Checks if given URL is 200 or 404, optionally returns data
     *
     * @param string  $link     the URL to check
     * @param boolean $get_body whether to retrieve body of document
     *
     * @return string|boolean test result or data
     */
    function checkHTTP($link, $get_body = false)
    {
        if (! function_exists('curl_init')) {
            return null;
        }
        $ch = curl_init($link);
        curl_setopt($ch, CURLOPT_FOLLOWLOCATION, 0);
        curl_setopt($ch, CURLOPT_HEADER, 1);
        curl_setopt($ch, CURLOPT_RETURNTRANSFER, 1);
        curl_setopt($ch, CURLOPT_SSL_VERIFYHOST, 0);
        curl_setopt($ch, CURLOPT_SSL_VERIFYPEER, 0);
        curl_setopt($ch, CURLOPT_CONNECTTIMEOUT, 5);
        curl_setopt($ch, CURLOPT_USERAGENT, 'phpMyAdmin/' . PMA_VERSION);
        curl_setopt($ch, CURLOPT_TIMEOUT, 5);
        if (! defined('TESTSUITE')) {
            session_write_close();
        }
        $data = @curl_exec($ch);
        if (! defined('TESTSUITE')) {
            ini_set('session.use_only_cookies', '0');
            ini_set('session.use_cookies', '0');
            ini_set('session.use_trans_sid', '0');
            ini_set('session.cache_limiter', 'nocache');
            session_start();
        }
        if ($data === false) {
            return null;
        }
        $httpOk = 'HTTP/1.1 200 OK';
        $httpNotFound = 'HTTP/1.1 404 Not Found';

        if (substr($data, 0, strlen($httpOk)) === $httpOk) {
            return $get_body
                ? /*overload*/mb_substr(
                    $data,
                    /*overload*/mb_strpos($data, "\r\n\r\n") + 4
                )
                : true;
        }

        $httpNOK = substr(
            $data,
            0,
            strlen($httpNotFound)
        );
        if ($httpNOK === $httpNotFound) {
            return false;
        }
        return null;
    }

    /**
     * loads default values from default source
     *
     * @return boolean     success
     */
    function loadDefaults()
    {
        $cfg = array();
        if (! file_exists($this->default_source)) {
            $this->error_config_default_file = true;
            return false;
        }
        include $this->default_source;

        $this->default_source_mtime = filemtime($this->default_source);

        $this->default_server = $cfg['Servers'][1];
        unset($cfg['Servers']);

        $this->default = $cfg;
        $this->settings = PMA_arrayMergeRecursive($this->settings, $cfg);

        $this->error_config_default_file = false;

        return true;
    }

    /**
     * loads configuration from $source, usually the config file
     * should be called on object creation
     *
     * @param string $source config file
     *
     * @return bool
     */
    function load($source = null)
    {
        $this->loadDefaults();

        if (null !== $source) {
            $this->setSource($source);
        }

        /**
         * We check and set the font size at this point, to make the font size
         * selector work also for users without a config.inc.php
         */
        $this->checkFontsize();

        if (! $this->checkConfigSource()) {
            // even if no config file, set collation_connection
            $this->checkCollationConnection();
            return false;
        }

        $cfg = array();

        /**
         * Parses the configuration file, we throw away any errors or
         * output.
         */
        $old_error_reporting = error_reporting(0);
        ob_start();
        $GLOBALS['pma_config_loading'] = true;
        $eval_result = include $this->getSource();
        $GLOBALS['pma_config_loading'] = false;
        ob_end_clean();
        error_reporting($old_error_reporting);

        if ($eval_result === false) {
            $this->error_config_file = true;
        } else {
            $this->error_config_file = false;
            $this->source_mtime = filemtime($this->getSource());
        }

        /**
         * Backward compatibility code
         */
        if (!empty($cfg['DefaultTabTable'])) {
            $cfg['DefaultTabTable'] = str_replace(
                '_properties',
                '',
                str_replace(
                    'tbl_properties.php',
                    'tbl_sql.php',
                    $cfg['DefaultTabTable']
                )
            );
        }
        if (!empty($cfg['DefaultTabDatabase'])) {
            $cfg['DefaultTabDatabase'] = str_replace(
                '_details',
                '',
                str_replace(
                    'db_details.php',
                    'db_sql.php',
                    $cfg['DefaultTabDatabase']
                )
            );
        }

        $this->settings = PMA_arrayMergeRecursive($this->settings, $cfg);
        $this->checkPmaAbsoluteUri();

        // Handling of the collation must be done after merging of $cfg
        // (from config.inc.php) so that $cfg['DefaultConnectionCollation']
        // can have an effect.
        $this->checkCollationConnection();

        return true;
    }

    /**
     * Loads user preferences and merges them with current config
     * must be called after control connection has been established
     *
     * @return void
     */
    function loadUserPreferences()
    {
        // index.php should load these settings, so that phpmyadmin.css.php
        // will have everything available in session cache
        $server = isset($GLOBALS['server'])
            ? $GLOBALS['server']
            : (!empty($GLOBALS['cfg']['ServerDefault'])
                ? $GLOBALS['cfg']['ServerDefault']
                : 0);
        $cache_key = 'server_' . $server;
        if ($server > 0 && !defined('PMA_MINIMUM_COMMON')) {
            $config_mtime = max($this->default_source_mtime, $this->source_mtime);
            // cache user preferences, use database only when needed
            if (! isset($_SESSION['cache'][$cache_key]['userprefs'])
                || $_SESSION['cache'][$cache_key]['config_mtime'] < $config_mtime
            ) {
                // load required libraries
                include_once './libraries/user_preferences.lib.php';
                $prefs = PMA_loadUserprefs();
                $_SESSION['cache'][$cache_key]['userprefs']
                    = PMA_applyUserprefs($prefs['config_data']);
                $_SESSION['cache'][$cache_key]['userprefs_mtime'] = $prefs['mtime'];
                $_SESSION['cache'][$cache_key]['userprefs_type'] = $prefs['type'];
                $_SESSION['cache'][$cache_key]['config_mtime'] = $config_mtime;
            }
        } elseif ($server == 0
            || ! isset($_SESSION['cache'][$cache_key]['userprefs'])
        ) {
            $this->set('user_preferences', false);
            return;
        }
        $config_data = $_SESSION['cache'][$cache_key]['userprefs'];
        // type is 'db' or 'session'
        $this->set(
            'user_preferences',
            $_SESSION['cache'][$cache_key]['userprefs_type']
        );
        $this->set(
            'user_preferences_mtime',
            $_SESSION['cache'][$cache_key]['userprefs_mtime']
        );

        // backup some settings
        $org_fontsize = '';
        if (isset($this->settings['fontsize'])) {
            $org_fontsize = $this->settings['fontsize'];
        }
        // load config array
        $this->settings = PMA_arrayMergeRecursive($this->settings, $config_data);
        $GLOBALS['cfg'] = PMA_arrayMergeRecursive($GLOBALS['cfg'], $config_data);
        if (defined('PMA_MINIMUM_COMMON')) {
            return;
        }

        // settings below start really working on next page load, but
        // changes are made only in index.php so everything is set when
        // in frames

        // save theme
        $tmanager = $_SESSION['PMA_Theme_Manager'];
        if ($tmanager->getThemeCookie() || isset($_REQUEST['set_theme'])) {
            if ((! isset($config_data['ThemeDefault'])
                && $tmanager->theme->getId() != 'original')
                || isset($config_data['ThemeDefault'])
                && $config_data['ThemeDefault'] != $tmanager->theme->getId()
            ) {
                // new theme was set in common.inc.php
                $this->setUserValue(
                    null,
                    'ThemeDefault',
                    $tmanager->theme->getId(),
                    'original'
                );
            }
        } else {
            // no cookie - read default from settings
            if ($this->settings['ThemeDefault'] != $tmanager->theme->getId()
                && $tmanager->checkTheme($this->settings['ThemeDefault'])
            ) {
                $tmanager->setActiveTheme($this->settings['ThemeDefault']);
                $tmanager->setThemeCookie();
            }
        }

        // save font size
        if ((! isset($config_data['fontsize'])
            && $org_fontsize != '82%')
            || isset($config_data['fontsize'])
            && $org_fontsize != $config_data['fontsize']
        ) {
            $this->setUserValue(null, 'fontsize', $org_fontsize, '82%');
        }

        // save language
        if (isset($_COOKIE['pma_lang']) || isset($_POST['lang'])) {
            if ((! isset($config_data['lang'])
                && $GLOBALS['lang'] != 'en')
                || isset($config_data['lang'])
                && $GLOBALS['lang'] != $config_data['lang']
            ) {
                $this->setUserValue(null, 'lang', $GLOBALS['lang'], 'en');
            }
        } else {
            // read language from settings
            if (isset($config_data['lang']) && PMA_langSet($config_data['lang'])) {
                $this->setCookie('pma_lang', $GLOBALS['lang']);
            }
        }

        // save connection collation
        if (!PMA_DRIZZLE) {
            // just to shorten the lines
            $collation = 'collation_connection';
            if (isset($_COOKIE['pma_collation_connection'])
                || isset($_POST[$collation])
            ) {
                if ((! isset($config_data[$collation])
                    && $GLOBALS[$collation] != 'utf8_general_ci')
                    || isset($config_data[$collation])
                    && $GLOBALS[$collation] != $config_data[$collation]
                ) {
                    $this->setUserValue(
                        null,
                        $collation,
                        $GLOBALS[$collation],
                        'utf8_general_ci'
                    );
                }
            } else {
                // read collation from settings
                if (isset($config_data['collation_connection'])) {
                    $GLOBALS['collation_connection']
                        = $config_data['collation_connection'];
                    $this->setCookie(
                        'pma_collation_connection',
                        $GLOBALS['collation_connection']
                    );
                }
            }
        }
    }

    /**
     * Sets config value which is stored in user preferences (if available)
     * or in a cookie.
     *
     * If user preferences are not yet initialized, option is applied to
     * global config and added to a update queue, which is processed
     * by {@link loadUserPreferences()}
     *
     * @param string $cookie_name   can be null
     * @param string $cfg_path      configuration path
     * @param mixed  $new_cfg_value new value
     * @param mixed  $default_value default value
     *
     * @return void
     */
    function setUserValue($cookie_name, $cfg_path, $new_cfg_value,
        $default_value = null
    ) {
        // use permanent user preferences if possible
        $prefs_type = $this->get('user_preferences');
        if ($prefs_type) {
            include_once './libraries/user_preferences.lib.php';
            if ($default_value === null) {
                $default_value = PMA_arrayRead($cfg_path, $this->default);
            }
            PMA_persistOption($cfg_path, $new_cfg_value, $default_value);
        }
        if ($prefs_type != 'db' && $cookie_name) {
            // fall back to cookies
            if ($default_value === null) {
                $default_value = PMA_arrayRead($cfg_path, $this->settings);
            }
            $this->setCookie($cookie_name, $new_cfg_value, $default_value);
        }
        PMA_arrayWrite($cfg_path, $GLOBALS['cfg'], $new_cfg_value);
        PMA_arrayWrite($cfg_path, $this->settings, $new_cfg_value);
    }

    /**
     * Reads value stored by {@link setUserValue()}
     *
     * @param string $cookie_name cookie name
     * @param mixed  $cfg_value   config value
     *
     * @return mixed
     */
    function getUserValue($cookie_name, $cfg_value)
    {
        $cookie_exists = isset($_COOKIE) && !empty($_COOKIE[$cookie_name]);
        $prefs_type = $this->get('user_preferences');
        if ($prefs_type == 'db') {
            // permanent user preferences value exists, remove cookie
            if ($cookie_exists) {
                $this->removeCookie($cookie_name);
            }
        } else if ($cookie_exists) {
            return $_COOKIE[$cookie_name];
        }
        // return value from $cfg array
        return $cfg_value;
    }

    /**
     * set source
     *
     * @param string $source source
     *
     * @return void
     */
    function setSource($source)
    {
        $this->source = trim($source);
    }

    /**
     * check config source
     *
     * @return boolean whether source is valid or not
     */
    function checkConfigSource()
    {
        if (! $this->getSource()) {
            // no configuration file set at all
            return false;
        }

        if (! file_exists($this->getSource())) {
            $this->source_mtime = 0;
            return false;
        }

        if (! is_readable($this->getSource())) {
            // manually check if file is readable
            // might be bug #3059806 Supporting running from CIFS/Samba shares

            $contents = false;
            $handle = @fopen($this->getSource(), 'r');
            if ($handle !== false) {
                $contents = @fread($handle, 1); // reading 1 byte is enough to test
                @fclose($handle);
            }
            if ($contents === false) {
                $this->source_mtime = 0;
                PMA_fatalError(
                    sprintf(
                        function_exists('__')
                        ? __('Existing configuration file (%s) is not readable.')
                        : 'Existing configuration file (%s) is not readable.',
                        $this->getSource()
                    )
                );
                return false;
            }
        }

        return true;
    }

    /**
     * verifies the permissions on config file (if asked by configuration)
     * (must be called after config.inc.php has been merged)
     *
     * @return void
     */
    function checkPermissions()
    {
        // Check for permissions (on platforms that support it):
        if ($this->get('CheckConfigurationPermissions')) {
            $perms = @fileperms($this->getSource());
            if (!($perms === false) && ($perms & 2)) {
                // This check is normally done after loading configuration
                $this->checkWebServerOs();
                if ($this->get('PMA_IS_WINDOWS') == 0) {
                    $this->source_mtime = 0;
                    PMA_fatalError(
                        __(
                            'Wrong permissions on configuration file, '
                            . 'should not be world writable!'
                        )
                    );
                }
            }
        }
    }

    /**
     * returns specific config setting
     *
     * @param string $setting config setting
     *
     * @return mixed value
     */
    function get($setting)
    {
        if (isset($this->settings[$setting])) {
            return $this->settings[$setting];
        }
        return null;
    }

    /**
     * sets configuration variable
     *
     * @param string $setting configuration option
     * @param mixed  $value   new value for configuration option
     *
     * @return void
     */
    function set($setting, $value)
    {
        if (! isset($this->settings[$setting])
            || $this->settings[$setting] !== $value
        ) {
            $this->settings[$setting] = $value;
            $this->set_mtime = time();
        }
    }

    /**
     * returns source for current config
     *
     * @return string  config source
     */
    function getSource()
    {
        return $this->source;
    }

    /**
     * returns a unique value to force a CSS reload if either the config
     * or the theme changes
     * must also check the pma_fontsize cookie in case there is no
     * config file
     *
     * @return int Summary of unix timestamps and fontsize,
     * to be unique on theme parameters change
     */
    function getThemeUniqueValue()
    {
        if (null !== $this->get('fontsize')) {
            $fontsize = intval($this->get('fontsize'));
        } elseif (isset($_COOKIE['pma_fontsize'])) {
            $fontsize = intval($_COOKIE['pma_fontsize']);
        } else {
            $fontsize = 0;
        }
        return (
            $fontsize +
            $this->source_mtime +
            $this->default_source_mtime +
            $this->get('user_preferences_mtime') +
            $_SESSION['PMA_Theme']->mtime_info +
            $_SESSION['PMA_Theme']->filesize_info);
    }

    /**
     * $cfg['PmaAbsoluteUri'] is a required directive else cookies won't be
     * set properly and, depending on browsers, inserting or updating a
     * record might fail
     *
     * @return void
     */
    function checkPmaAbsoluteUri()
    {
        // Setup a default value to let the people and lazy sysadmins work anyway,
        // they'll get an error if the autodetect code doesn't work
        $pma_absolute_uri = $this->get('PmaAbsoluteUri');
        $is_https = $this->detectHttps();

        if (/*overload*/mb_strlen($pma_absolute_uri) < 5) {
            $url = array();

            // If we don't have scheme, we didn't have full URL so we need to
            // dig deeper
            if (empty($url['scheme'])) {
                // Scheme
                if ($is_https) {
                    $url['scheme'] = 'https';
                } else {
                    $url['scheme'] = 'http';
                }

                // Host and port
                if (PMA_getenv('HTTP_HOST')) {
                    // Prepend the scheme before using parse_url() since this
                    // is not part of the RFC2616 Host request-header
                    $parsed_url = parse_url(
                        $url['scheme'] . '://' . PMA_getenv('HTTP_HOST')
                    );
                    if (!empty($parsed_url['host'])) {
                        $url = $parsed_url;
                    } else {
                        $url['host'] = PMA_getenv('HTTP_HOST');
                    }
                } elseif (PMA_getenv('SERVER_NAME')) {
                    $url['host'] = PMA_getenv('SERVER_NAME');
                } else {
                    $this->error_pma_uri = true;
                    return;
                }

                // If we didn't set port yet...
                if (empty($url['port']) && PMA_getenv('SERVER_PORT')) {
                    $url['port'] = PMA_getenv('SERVER_PORT');
                }

                // And finally the path could be already set from REQUEST_URI
                if (empty($url['path'])) {
                    // we got a case with nginx + php-fpm where PHP_SELF
                    // was not set, so PMA_PHP_SELF was not set as well
                    if (isset($GLOBALS['PMA_PHP_SELF'])) {
                        $path = parse_url($GLOBALS['PMA_PHP_SELF']);
                    } else {
                        $path = parse_url(PMA_getenv('REQUEST_URI'));
                    }
                    $url['path'] = $path['path'];
                }
            }

            // Make url from parts we have
            $pma_absolute_uri = $url['scheme'] . '://';
            // Was there user information?
            if (!empty($url['user'])) {
                $pma_absolute_uri .= $url['user'];
                if (!empty($url['pass'])) {
                    $pma_absolute_uri .= ':' . $url['pass'];
                }
                $pma_absolute_uri .= '@';
            }
            // Add hostname
            $pma_absolute_uri .= $url['host'];
            // Add port, if it not the default one
            if (! empty($url['port'])
                && (($url['scheme'] == 'http' && $url['port'] != 80)
                || ($url['scheme'] == 'https' && $url['port'] != 443))
            ) {
                $pma_absolute_uri .= ':' . $url['port'];
            }
            // And finally path, without script name, the 'a' is there not to
            // strip our directory, when path is only /pmadir/ without filename.
            // Backslashes returned by Windows have to be changed.
            // Only replace backslashes by forward slashes if on Windows,
            // as the backslash could be valid on a non-Windows system.
            $this->checkWebServerOs();
            if ($this->get('PMA_IS_WINDOWS') == 1) {
                $path = str_replace("\\", "/", dirname($url['path'] . 'a'));
            } else {
                $path = dirname($url['path'] . 'a');
            }

            // To work correctly within javascript
            if (defined('PMA_PATH_TO_BASEDIR') && PMA_PATH_TO_BASEDIR == '../') {
                if ($this->get('PMA_IS_WINDOWS') == 1) {
                    $path = str_replace("\\", "/", dirname($path));
                } else {
                    $path = dirname($path);
                }
            }

            // PHP's dirname function would have returned a dot
            // when $path contains no slash
            if ($path == '.') {
                $path = '';
            }
            // in vhost situations, there could be already an ending slash
            if (/*overload*/mb_substr($path, -1) != '/') {
                $path .= '/';
            }
            $pma_absolute_uri .= $path;

            // This is to handle the case of a reverse proxy
            if ($this->get('ForceSSL')) {
                $this->set('PmaAbsoluteUri', $pma_absolute_uri);
                $pma_absolute_uri = $this->getSSLUri();
                $this->isHttps();
            }

            // We used to display a warning if PmaAbsoluteUri wasn't set, but now
            // the autodetect code works well enough that we don't display the
            // warning at all. The user can still set PmaAbsoluteUri manually.

        } else {
            // The URI is specified, however users do often specify this
            // wrongly, so we try to fix this.

            // Adds a trailing slash et the end of the phpMyAdmin uri if it
            // does not exist.
            if (/*overload*/mb_substr($pma_absolute_uri, -1) != '/') {
                $pma_absolute_uri .= '/';
            }

            // If URI doesn't start with http:// or https://, we will add
            // this.
            if (/*overload*/mb_substr($pma_absolute_uri, 0, 7) != 'http://'
                && /*overload*/mb_substr($pma_absolute_uri, 0, 8) != 'https://'
            ) {
                $pma_absolute_uri
                    = ($is_https ? 'https' : 'http')
                    . ':'
                    . (
                        /*overload*/mb_substr($pma_absolute_uri, 0, 2) == '//'
                        ? ''
                        : '//'
                    )
                    . $pma_absolute_uri;
            }
        }
        $this->set('PmaAbsoluteUri', $pma_absolute_uri);
    }

    /**
     * Converts currently used PmaAbsoluteUri to SSL based variant.
     *
     * @return String witch adjusted URI
     */
    function getSSLUri()
    {
        // grab current URL
        $url = $this->get('PmaAbsoluteUri');
        // Parse current URL
        $parsed = parse_url($url);
        // In case parsing has failed do stupid string replacement
        if ($parsed === false) {
            // Replace http protocol
            return preg_replace('@^http:@', 'https:', $url);
        }

        // Reconstruct URL using parsed parts
        return 'https://' . $parsed['host'] . ':443' . $parsed['path'];
    }

    /**
     * Sets collation_connection based on user preference. First is checked
     * value from request, then cookies with fallback to default.
     *
     * After setting it here, cookie is set in common.inc.php to persist
     * the selection.
     *
     * @todo check validity of collation string
     *
     * @return void
     */
    function checkCollationConnection()
    {
        if (! empty($_REQUEST['collation_connection'])) {
            $collation = strip_tags($_REQUEST['collation_connection']);
        } elseif (! empty($_COOKIE['pma_collation_connection'])) {
            $collation = strip_tags($_COOKIE['pma_collation_connection']);
        } else {
            $collation = $this->get('DefaultConnectionCollation');
        }
        $this->set('collation_connection', $collation);
    }

    /**
     * checks for font size configuration, and sets font size as requested by user
     *
     * @return void
     */
    function checkFontsize()
    {
        $new_fontsize = '';

        if (isset($_GET['set_fontsize'])) {
            $new_fontsize = $_GET['set_fontsize'];
        } elseif (isset($_POST['set_fontsize'])) {
            $new_fontsize = $_POST['set_fontsize'];
        } elseif (isset($_COOKIE['pma_fontsize'])) {
            $new_fontsize = $_COOKIE['pma_fontsize'];
        }

        if (preg_match('/^[0-9.]+(px|em|pt|\%)$/', $new_fontsize)) {
            $this->set('fontsize', $new_fontsize);
        } elseif (! $this->get('fontsize')) {
            // 80% would correspond to the default browser font size
            // of 16, but use 82% to help read the monoface font
            $this->set('fontsize', '82%');
        }

        $this->setCookie('pma_fontsize', $this->get('fontsize'), '82%');
    }

    /**
     * checks if upload is enabled
     *
     * @return void
     */
    function checkUpload()
    {
        if (!ini_get('file_uploads')) {
            $this->set('enable_upload', false);
            return;
        }

        $this->set('enable_upload', true);
        // if set "php_admin_value file_uploads Off" in httpd.conf
        // ini_get() also returns the string "Off" in this case:
        if ('off' == strtolower(ini_get('file_uploads'))) {
            $this->set('enable_upload', false);
        }
    }

    /**
     * Maximum upload size as limited by PHP
     * Used with permission from Moodle (http://moodle.org) by Martin Dougiamas
     *
     * this section generates $max_upload_size in bytes
     *
     * @return void
     */
    function checkUploadSize()
    {
        if (! $filesize = ini_get('upload_max_filesize')) {
            $filesize = "5M";
        }

        if ($postsize = ini_get('post_max_size')) {
            $this->set(
                'max_upload_size',
                min(PMA_getRealSize($filesize), PMA_getRealSize($postsize))
            );
        } else {
            $this->set('max_upload_size', PMA_getRealSize($filesize));
        }
    }

    /**
     * Checks if protocol is https
     *
     * This function checks if the https protocol is used in the PmaAbsoluteUri
     * configuration setting, as opposed to detectHttps() which checks if the
     * https protocol is used on the active connection.
     *
     * @return bool
     */
    public function isHttps()
    {

        if (null !== $this->get('is_https')) {
            return $this->get('is_https');
        }

        $url = parse_url($this->get('PmaAbsoluteUri'));

        $is_https = (isset($url['scheme']) && $url['scheme'] == 'https');

        $this->set('is_https', $is_https);

        return $is_https;
    }

    /**
     * Detects whether https appears to be used.
     *
     * This function checks if the https protocol is used in the current connection
     * with the webserver, based on environment variables.
     * Please note that this just detects what we see, so
     * it completely ignores things like reverse proxies.
     *
     * @return bool
     */
    function detectHttps()
    {
        $url = array();

        // At first we try to parse REQUEST_URI, it might contain full URL,
        if (PMA_getenv('REQUEST_URI')) {
            // produces E_WARNING if it cannot get parsed, e.g. '/foobar:/'
            $url = @parse_url(PMA_getenv('REQUEST_URI'));
            if ($url === false) {
                $url = array();
            }
        }

        // If we don't have scheme, we didn't have full URL so we need to
        // dig deeper
        if (empty($url['scheme'])) {
            // Scheme
            if (PMA_getenv('HTTP_SCHEME')) {
                $url['scheme'] = PMA_getenv('HTTP_SCHEME');
            } elseif (PMA_getenv('HTTPS')
                && strtolower(PMA_getenv('HTTPS')) == 'on'
            ) {
                $url['scheme'] = 'https';
                // A10 Networks load balancer:
            } elseif (PMA_getenv('HTTP_HTTPS_FROM_LB')
                && strtolower(PMA_getenv('HTTP_HTTPS_FROM_LB')) == 'on'
            ) {
                $url['scheme'] = 'https';
            } elseif (PMA_getenv('HTTP_X_FORWARDED_PROTO')) {
                $url['scheme'] = /*overload*/mb_strtolower(
                    PMA_getenv('HTTP_X_FORWARDED_PROTO')
                );
            } elseif (PMA_getenv('HTTP_FRONT_END_HTTPS')
                && strtolower(PMA_getenv('HTTP_FRONT_END_HTTPS')) == 'on'
            ) {
                $url['scheme'] = 'https';
            } else {
                $url['scheme'] = 'http';
            }
        }

        if (isset($url['scheme']) && $url['scheme'] == 'https') {
            $is_https = true;
        } else {
            $is_https = false;
        }

        return $is_https;
    }

    /**
     * detect correct cookie path
     *
     * @return void
     */
    function checkCookiePath()
    {
        $this->set('cookie_path', $this->getCookiePath());
    }

    /**
     * Get cookie path
     *
     * @return string
     */
    public function getCookiePath()
    {
        static $cookie_path = null;

        if (null !== $cookie_path && !defined('TESTSUITE')) {
            return $cookie_path;
        }

        $parsed_url = parse_url($this->get('PmaAbsoluteUri'));

        $cookie_path   = $parsed_url['path'];

        return $cookie_path;
    }

    /**
     * enables backward compatibility
     *
     * @return void
     */
    function enableBc()
    {
        $GLOBALS['cfg']             = $this->settings;
        $GLOBALS['default_server']  = $this->default_server;
        unset($this->default_server);
        $GLOBALS['collation_connection'] = $this->get('collation_connection');
        $GLOBALS['is_upload']       = $this->get('enable_upload');
        $GLOBALS['max_upload_size'] = $this->get('max_upload_size');
        $GLOBALS['cookie_path']     = $this->get('cookie_path');
        $GLOBALS['is_https']        = $this->get('is_https');

        $defines = array(
            'PMA_VERSION',
            'PMA_THEME_VERSION',
            'PMA_THEME_GENERATION',
            'PMA_PHP_STR_VERSION',
            'PMA_PHP_INT_VERSION',
            'PMA_IS_WINDOWS',
            'PMA_IS_IIS',
            'PMA_IS_GD2',
            'PMA_USR_OS',
            'PMA_USR_BROWSER_VER',
            'PMA_USR_BROWSER_AGENT'
            );

        foreach ($defines as $define) {
            if (! defined($define)) {
                define($define, $this->get($define));
            }
        }
    }

    /**
     * returns options for font size selection
     *
     * @param string $current_size current selected font size with unit
     *
     * @return array selectable font sizes
     *
     * @static
     */
    static protected function getFontsizeOptions($current_size = '82%')
    {
        $unit = preg_replace('/[0-9.]*/', '', $current_size);
        $value = preg_replace('/[^0-9.]*/', '', $current_size);

        $factors = array();
        $options = array();
        $options["$value"] = $value . $unit;

        if ($unit === '%') {
            $factors[] = 1;
            $factors[] = 5;
            $factors[] = 10;
        } elseif ($unit === 'em') {
            $factors[] = 0.05;
            $factors[] = 0.2;
            $factors[] = 1;
        } elseif ($unit === 'pt') {
            $factors[] = 0.5;
            $factors[] = 2;
        } elseif ($unit === 'px') {
            $factors[] = 1;
            $factors[] = 5;
            $factors[] = 10;
        } else {
            //unknown font size unit
            $factors[] = 0.05;
            $factors[] = 0.2;
            $factors[] = 1;
            $factors[] = 5;
            $factors[] = 10;
        }

        foreach ($factors as $key => $factor) {
            $option_inc = $value + $factor;
            $option_dec = $value - $factor;
            while (count($options) < 21) {
                $options["$option_inc"] = $option_inc . $unit;
                if ($option_dec > $factors[0]) {
                    $options["$option_dec"] = $option_dec . $unit;
                }
                $option_inc += $factor;
                $option_dec -= $factor;
                if (isset($factors[$key + 1])
                    && $option_inc >= $value + $factors[$key + 1]
                ) {
                    break;
                }
            }
        }
        ksort($options);
        return $options;
    }

    /**
     * returns html selectbox for font sizes
     *
     * @static
     *
     * @return string html selectbox
     */
    static protected function getFontsizeSelection()
    {
        $current_size = $GLOBALS['PMA_Config']->get('fontsize');
        // for the case when there is no config file (this is supported)
        if (empty($current_size)) {
            if (isset($_COOKIE['pma_fontsize'])) {
                $current_size = htmlspecialchars($_COOKIE['pma_fontsize']);
            } else {
                $current_size = '82%';
            }
        }
        $options = PMA_Config::getFontsizeOptions($current_size);

        $return = '<label for="select_fontsize">' . __('Font size')
            . ':</label>' . "\n"
            . '<select name="set_fontsize" id="select_fontsize"'
            . ' class="autosubmit">' . "\n";
        foreach ($options as $option) {
            $return .= '<option value="' . $option . '"';
            if ($option == $current_size) {
                $return .= ' selected="selected"';
            }
            $return .= '>' . $option . '</option>' . "\n";
        }
        $return .= '</select>';

        return $return;
    }

    /**
     * return complete font size selection form
     *
     * @static
     *
     * @return string html selectbox
     */
    static public function getFontsizeForm()
    {
        return '<form name="form_fontsize_selection" id="form_fontsize_selection"'
            . ' method="get" action="index.php" class="disableAjax">' . "\n"
            . PMA_URL_getHiddenInputs() . "\n"
            . PMA_Config::getFontsizeSelection() . "\n"
            . '</form>';
    }

    /**
     * removes cookie
     *
     * @param string $cookie name of cookie to remove
     *
     * @return boolean result of setcookie()
     */
    function removeCookie($cookie)
    {
        if (defined('TESTSUITE')) {
            if (isset($_COOKIE[$cookie])) {
                unset($_COOKIE[$cookie]);
            }
            return true;
        }
        return setcookie(
            $cookie,
            '',
            time() - 3600,
            $this->getCookiePath(),
            '',
            $this->isHttps()
        );
    }

    /**
     * sets cookie if value is different from current cookie value,
     * or removes if value is equal to default
     *
     * @param string $cookie   name of cookie to remove
     * @param mixed  $value    new cookie value
     * @param string $default  default value
     * @param int    $validity validity of cookie in seconds (default is one month)
     * @param bool   $httponly whether cookie is only for HTTP (and not for scripts)
     *
     * @return boolean result of setcookie()
     */
    function setCookie($cookie, $value, $default = null, $validity = null,
        $httponly = true
    ) {
        if (/*overload*/mb_strlen($value) && null !== $default && $value === $default
        ) {
            // default value is used
            if (isset($_COOKIE[$cookie])) {
                // remove cookie
                return $this->removeCookie($cookie);
            }
            return false;
        }

        if (!/*overload*/mb_strlen($value) && isset($_COOKIE[$cookie])) {
            // remove cookie, value is empty
            return $this->removeCookie($cookie);
        }

        if (! isset($_COOKIE[$cookie]) || $_COOKIE[$cookie] !== $value) {
            // set cookie with new value
            /* Calculate cookie validity */
            if ($validity === null) {
                $validity = time() + 2592000;
            } elseif ($validity == 0) {
                $validity = 0;
            } else {
                $validity = time() + $validity;
            }
            if (defined('TESTSUITE')) {
                $_COOKIE[$cookie] = $value;
                return true;
            }
            return setcookie(
                $cookie,
                $value,
                $validity,
                $this->getCookiePath(),
                '',
                $this->isHttps(),
                $httponly
            );
        }

        // cookie has already $value as value
        return true;
    }
}


/**
 * Error handler to catch fatal errors when loading configuration
 * file
 *
 * @return void
 */
function PMA_Config_fatalErrorHandler()
{
    if (isset($GLOBALS['pma_config_loading']) && $GLOBALS['pma_config_loading']) {
        $error = error_get_last();
        if ($error !== null) {
            PMA_fatalError(
                sprintf(
                    'Failed to load phpMyAdmin configuration (%s:%s): %s',
                    PMA_Error::relPath($error['file']),
                    $error['line'],
                    $error['message']
                )
            );
        }
    }
}

if (!defined('TESTSUITE')) {
    register_shutdown_function('PMA_Config_fatalErrorHandler');
}

?><|MERGE_RESOLUTION|>--- conflicted
+++ resolved
@@ -114,11 +114,7 @@
      */
     function checkSystem()
     {
-<<<<<<< HEAD
-        $this->set('PMA_VERSION', '4.4.4');
-=======
         $this->set('PMA_VERSION', '4.4.5');
->>>>>>> 86a7d270
         /**
          * @deprecated
          */
