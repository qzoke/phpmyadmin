--- conflicted
+++ resolved
@@ -114,11 +114,7 @@
      */
     function checkSystem()
     {
-<<<<<<< HEAD
-        $this->set('PMA_VERSION', '4.3.7');
-=======
         $this->set('PMA_VERSION', '4.3.8');
->>>>>>> ed5ed553
         /**
          * @deprecated
          */
