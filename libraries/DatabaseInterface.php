--- conflicted
+++ resolved
@@ -2060,11 +2060,7 @@
         if (Util::cacheExists('mysql_cur_user')) {
             return Util::cacheGet('mysql_cur_user');
         }
-<<<<<<< HEAD
-        $user = $this->fetchValue('SELECT USER();');
-=======
-        $user = $GLOBALS['dbi']->fetchValue('SELECT CURRENT_USER();');
->>>>>>> b875cf13
+        $user = $this->fetchValue('SELECT  CURRENT_USER();');
         if ($user !== false) {
             Util::cacheSet('mysql_cur_user', $user);
             return Util::cacheGet('mysql_cur_user');
