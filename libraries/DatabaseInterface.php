<?php
/* vim: set expandtab sw=4 ts=4 sts=4: */
/**
 * Main interface for database interactions
 *
 * @package PhpMyAdmin-DBI
 */
namespace PMA\libraries;

use PMA\libraries\dbi\DBIExtension;
use PMA\libraries\LanguageManager;
use PMA\libraries\URL;
use PMA\libraries\Logging;

require_once './libraries/util.lib.php';

/**
 * Main interface for database interactions
 *
 * @package PhpMyAdmin-DBI
 */
class DatabaseInterface
{
    /**
     * Force STORE_RESULT method, ignored by classic MySQL.
     */
    const QUERY_STORE = 1;
    /**
     * Do not read whole query.
     */
    const QUERY_UNBUFFERED = 2;
    /**
     * Get session variable.
     */
    const GETVAR_SESSION = 1;
    /**
     * Get global variable.
     */
    const GETVAR_GLOBAL = 2;

    /**
     * User connection.
     */
    const CONNECT_USER = 0x100;
    /**
     * Control user connection.
     */
    const CONNECT_CONTROL = 0x101;
    /**
     * Auxiliary connection.
     *
     * Used for example for replication setup.
     */
    const CONNECT_AUXILIARY = 0x102;

    /**
     * @var DBIExtension
     */
    private $_extension;

    /**
     * @var array Table data cache
     */
    private $_table_cache;

    /**
<<<<<<< HEAD
     * @var array Current user and host cache
     */
    private $_current_user;
=======
     * @var null|string lower_case_table_names value cache
     */
    private $_lower_case_table_names = null;
>>>>>>> 715bdf3a

    /**
     * Constructor
     *
     * @param DBIExtension $ext Object to be used for database queries
     */
    public function __construct($ext)
    {
        $this->_extension = $ext;
        $this->_table_cache = array();
        $this->_current_user = array();
    }

    /**
     * Checks whether database extension is loaded
     *
     * @param string $extension mysql extension to check
     *
     * @return bool
     */
    public static function checkDbExtension($extension = 'mysql')
    {
        if (function_exists($extension . '_connect')) {
            return true;
        }
        return false;
    }

    /**
     * runs a query
     *
     * @param string $query               SQL query to execute
     * @param mixed  $link                optional database link to use
     * @param int    $options             optional query options
     * @param bool   $cache_affected_rows whether to cache affected rows
     *
     * @return mixed
     */
    public function query($query, $link = null, $options = 0,
        $cache_affected_rows = true
    ) {
        $res = $this->tryQuery($query, $link, $options, $cache_affected_rows)
            or Util::mysqlDie($this->getError($link), $query);
        return $res;
    }

    /**
     * Get a cached value from table cache.
     *
     * @param array $contentPath Array of the name of the target value
     * @param mixed $default     Return value on cache miss
     *
     * @return mixed cached value or default
     */
    public function getCachedTableContent($contentPath, $default = null)
    {
        return \PMA\Util\get($this->_table_cache, $contentPath, $default);
    }

    /**
     * Set an item in table cache using dot notation.
     *
     * @param array $contentPath Array with the target path
     * @param mixed $value       Target value
     *
     * @return void
     */
    public function cacheTableContent($contentPath, $value)
    {
        $loc = &$this->_table_cache;

        if (!isset($contentPath)) {
            $loc = $value;
            return;
        }

        while (count($contentPath) > 1) {
            $key = array_shift($contentPath);

            // If the key doesn't exist at this depth, we will just create an empty
            // array to hold the next value, allowing us to create the arrays to hold
            // final values at the correct depth. Then we'll keep digging into the
            // array.
            if (!isset($loc[$key]) || !is_array($loc[$key])) {
                $loc[$key] = array();
            }
            $loc = &$loc[$key];
        }

        $loc[array_shift($contentPath)] = $value;
    }

    /**
     * Clear the table cache.
     *
     * @return void
     */
    public function clearTableCache()
    {
        $this->_table_cache = array();
    }

    /**
     * Caches table data so Table does not require to issue
     * SHOW TABLE STATUS again
     *
     * @param array  $tables information for tables of some databases
     * @param string $table  table name
     *
     * @return void
     */
    private function _cacheTableData($tables, $table)
    {
        // Note: I don't see why we would need array_merge_recursive() here,
        // as it creates double entries for the same table (for example a double
        // entry for Comment when changing the storage engine in Operations)
        // Note 2: Instead of array_merge(), simply use the + operator because
        //  array_merge() renumbers numeric keys starting with 0, therefore
        //  we would lose a db name that consists only of numbers

        foreach ($tables as $one_database => $its_tables) {
            if (isset($this->_table_cache[$one_database])) {
                // the + operator does not do the intended effect
                // when the cache for one table already exists
                if ($table
                    && isset($this->_table_cache[$one_database][$table])
                ) {
                    unset($this->_table_cache[$one_database][$table]);
                }
                $this->_table_cache[$one_database]
                    = $this->_table_cache[$one_database] + $tables[$one_database];
            } else {
                $this->_table_cache[$one_database] = $tables[$one_database];
            }
        }
    }

    /**
     * Stores query data into session data for debugging purposes
     *
     * @param string         $query  Query text
     * @param object         $link   database link
     * @param object|boolean $result Query result
     * @param integer        $time   Time to execute query
     *
     * @return void
     */
    private function _dbgQuery($query, $link, $result, $time)
    {
        $dbgInfo = array();
        $error_message = $this->getError($link);
        if ($result == false && is_string($error_message)) {
            $dbgInfo['error']
                = '<span style="color:red">'
                . htmlspecialchars($error_message) . '</span>';
        }
        $dbgInfo['query'] = htmlspecialchars($query);
        $dbgInfo['time'] = $time;
        // Get and slightly format backtrace, this is used
        // in the javascript console.
        // Strip call to _dbgQuery
        $dbgInfo['trace'] = Error::processBacktrace(
            array_slice(debug_backtrace(), 1)
        );
        $dbgInfo['hash'] = md5($query);

        $_SESSION['debug']['queries'][] = $dbgInfo;
    }

    /**
     * runs a query and returns the result
     *
     * @param string  $query               query to run
     * @param object  $link                mysql link resource
     * @param integer $options             query options
     * @param bool    $cache_affected_rows whether to cache affected row
     *
     * @return mixed
     */
    public function tryQuery($query, $link = null, $options = 0,
        $cache_affected_rows = true
    ) {
        $debug = $GLOBALS['cfg']['DBG']['sql'];
        $link = $this->getLink($link);
        if ($link === false) {
            return false;
        }

        if ($debug) {
            $time = microtime(true);
        }

        $result = $this->_extension->realQuery($query, $link, $options);

        if ($cache_affected_rows) {
            $GLOBALS['cached_affected_rows'] = $this->affectedRows($link, false);
        }

        if ($debug) {
            $time = microtime(true) - $time;
            $this->_dbgQuery($query, $link, $result, $time);
            if ($GLOBALS['cfg']['DBG']['sqllog']) {
                openlog('phpMyAdmin', LOG_NDELAY | LOG_PID, LOG_USER);
                syslog(
                    LOG_INFO,
                    'SQL[' . basename($_SERVER['SCRIPT_NAME']) . ']: '
                    . sprintf('%0.3f', $time) . ' > ' . $query
                );
            }
        }

        if ((!empty($result)) && (Tracker::isActive())) {
            Tracker::handleQuery($query);
        }

        return $result;
    }

    /**
     * Run multi query statement and return results
     *
     * @param string $multi_query multi query statement to execute
     * @param mysqli $link        mysqli object
     *
     * @return mysqli_result collection | boolean(false)
     */
    public function tryMultiQuery($multi_query = '', $link = null)
    {
        $link = $this->getLink($link);
        if ($link === false) {
            return false;
        }

        return $this->_extension->realMultiQuery($link, $multi_query);
    }

    /**
     * returns array with table names for given db
     *
     * @param string $database name of database
     * @param mixed  $link     mysql link resource|object
     *
     * @return array   tables names
     */
    public function getTables($database, $link = null)
    {
        return $this->fetchResult(
            'SHOW TABLES FROM ' . Util::backquote($database) . ';',
            null,
            0,
            $link,
            self::QUERY_STORE
        );
    }

    /**
     * returns a segment of the SQL WHERE clause regarding table name and type
     *
     * @param array|string $table        table(s)
     * @param boolean      $tbl_is_group $table is a table group
     * @param string       $table_type   whether table or view
     *
     * @return string a segment of the WHERE clause
     */
    private function _getTableCondition($table, $tbl_is_group, $table_type)
    {
        // get table information from information_schema
        if ($table) {
            if (is_array($table)) {
                $sql_where_table = 'AND t.`TABLE_NAME` '
                    . Util::getCollateForIS() . ' IN (\''
                    . implode(
                        '\', \'',
                        array_map(
                            array($this, 'escapeString'),
                            $table
                        )
                    )
                    . '\')';
            } elseif (true === $tbl_is_group) {
                $sql_where_table = 'AND t.`TABLE_NAME` LIKE \''
                    . Util::escapeMysqlWildcards(
                        $GLOBALS['dbi']->escapeString($table)
                    )
                    . '%\'';
            } else {
                $sql_where_table = 'AND t.`TABLE_NAME` '
                    . Util::getCollateForIS() . ' = \''
                    . $GLOBALS['dbi']->escapeString($table) . '\'';
            }
        } else {
            $sql_where_table = '';
        }

        if ($table_type) {
            if ($table_type == 'view') {
                $sql_where_table .= " AND t.`TABLE_TYPE` != 'BASE TABLE'";
            } else if ($table_type == 'table') {
                $sql_where_table .= " AND t.`TABLE_TYPE` = 'BASE TABLE'";
            }
        }
        return $sql_where_table;
    }

    /**
     * returns the beginning of the SQL statement to fetch the list of tables
     *
     * @param string[] $this_databases  databases to list
     * @param string   $sql_where_table additional condition
     *
     * @return string the SQL statement
     */
    private function _getSqlForTablesFull($this_databases, $sql_where_table)
    {
        $sql = '
            SELECT *,
                `TABLE_SCHEMA`       AS `Db`,
                `TABLE_NAME`         AS `Name`,
                `TABLE_TYPE`         AS `TABLE_TYPE`,
                `ENGINE`             AS `Engine`,
                `ENGINE`             AS `Type`,
                `VERSION`            AS `Version`,
                `ROW_FORMAT`         AS `Row_format`,
                `TABLE_ROWS`         AS `Rows`,
                `AVG_ROW_LENGTH`     AS `Avg_row_length`,
                `DATA_LENGTH`        AS `Data_length`,
                `MAX_DATA_LENGTH`    AS `Max_data_length`,
                `INDEX_LENGTH`       AS `Index_length`,
                `DATA_FREE`          AS `Data_free`,
                `AUTO_INCREMENT`     AS `Auto_increment`,
                `CREATE_TIME`        AS `Create_time`,
                `UPDATE_TIME`        AS `Update_time`,
                `CHECK_TIME`         AS `Check_time`,
                `TABLE_COLLATION`    AS `Collation`,
                `CHECKSUM`           AS `Checksum`,
                `CREATE_OPTIONS`     AS `Create_options`,
                `TABLE_COMMENT`      AS `Comment`
            FROM `information_schema`.`TABLES` t
            WHERE `TABLE_SCHEMA` ' . Util::getCollateForIS() . '
                IN (\'' . implode("', '", $this_databases) . '\')
                ' . $sql_where_table;

        return $sql;
    }

    /**
     * returns array of all tables in given db or dbs
     * this function expects unquoted names:
     * RIGHT: my_database
     * WRONG: `my_database`
     * WRONG: my\_database
     * if $tbl_is_group is true, $table is used as filter for table names
     *
     * <code>
     * $GLOBALS['dbi']->getTablesFull('my_database');
     * $GLOBALS['dbi']->getTablesFull('my_database', 'my_table'));
     * $GLOBALS['dbi']->getTablesFull('my_database', 'my_tables_', true));
     * </code>
     *
     * @param string          $database     database
     * @param string|array    $table        table name(s)
     * @param boolean         $tbl_is_group $table is a table group
     * @param mixed           $link         mysql link
     * @param integer         $limit_offset zero-based offset for the count
     * @param boolean|integer $limit_count  number of tables to return
     * @param string          $sort_by      table attribute to sort by
     * @param string          $sort_order   direction to sort (ASC or DESC)
     * @param string          $table_type   whether table or view
     *
     * @todo    move into Table
     *
     * @return array           list of tables in given db(s)
     */
    public function getTablesFull($database, $table = '',
        $tbl_is_group = false,  $link = null, $limit_offset = 0,
        $limit_count = false, $sort_by = 'Name', $sort_order = 'ASC',
        $table_type = null
    ) {
        if (true === $limit_count) {
            $limit_count = $GLOBALS['cfg']['MaxTableList'];
        }
        // prepare and check parameters
        if (! is_array($database)) {
            $databases = array($database);
        } else {
            $databases = $database;
        }

        $tables = array();

        if (! $GLOBALS['cfg']['Server']['DisableIS']) {
            $sql_where_table = $this->_getTableCondition(
                $table, $tbl_is_group, $table_type
            );

            // for PMA bc:
            // `SCHEMA_FIELD_NAME` AS `SHOW_TABLE_STATUS_FIELD_NAME`
            //
            // on non-Windows servers,
            // added BINARY in the WHERE clause to force a case sensitive
            // comparison (if we are looking for the db Aa we don't want
            // to find the db aa)
            $this_databases = array_map(
                array($this, 'escapeString'),
                $databases
            );

            $sql = $this->_getSqlForTablesFull($this_databases, $sql_where_table);

            // Sort the tables
            $sql .= " ORDER BY $sort_by $sort_order";

            if ($limit_count) {
                $sql .= ' LIMIT ' . $limit_count . ' OFFSET ' . $limit_offset;
            }

            $tables = $this->fetchResult(
                $sql, array('TABLE_SCHEMA', 'TABLE_NAME'), null, $link
            );

            if ($sort_by == 'Name' && $GLOBALS['cfg']['NaturalOrder']) {
                // here, the array's first key is by schema name
                foreach ($tables as $one_database_name => $one_database_tables) {
                    uksort($one_database_tables, 'strnatcasecmp');

                    if ($sort_order == 'DESC') {
                        $one_database_tables = array_reverse($one_database_tables);
                    }
                    $tables[$one_database_name] = $one_database_tables;
                }
            } elseif ($sort_by == 'Data_length') {
                // Size = Data_length + Index_length
                foreach ($tables as $one_database_name => $one_database_tables) {
                    uasort(
                        $one_database_tables,
                        function ($a, $b) {
                            $aLength = $a['Data_length'] + $a['Index_length'];
                            $bLength = $b['Data_length'] + $b['Index_length'];
                            return ($aLength == $bLength)
                                ? 0
                                : ($aLength < $bLength) ? -1 : 1;
                        }
                    );

                    if ($sort_order == 'DESC') {
                        $one_database_tables = array_reverse($one_database_tables);
                    }
                    $tables[$one_database_name] = $one_database_tables;
                }
            }
        } // end (get information from table schema)

        // If permissions are wrong on even one database directory,
        // information_schema does not return any table info for any database
        // this is why we fall back to SHOW TABLE STATUS even for MySQL >= 50002
        if (empty($tables)) {
            foreach ($databases as $each_database) {
                if ($table || (true === $tbl_is_group) || ! empty($table_type)) {
                    $sql = 'SHOW TABLE STATUS FROM '
                        . Util::backquote($each_database)
                        . ' WHERE';
                    $needAnd = false;
                    if ($table || (true === $tbl_is_group)) {
                        if (is_array($table)) {
                            $sql .= ' `Name` IN (\''
                                . implode(
                                    '\', \'',
                                    array_map(
                                        array($this, 'escapeString'),
                                        $table,
                                        $link
                                    )
                                ) . '\')';
                        } else {
                            $sql .= " `Name` LIKE '"
                                . Util::escapeMysqlWildcards(
                                    $this->escapeString($table, $link)
                                )
                                . "%'";
                        }
                        $needAnd = true;
                    }
                    if (! empty($table_type)) {
                        if ($needAnd) {
                            $sql .= " AND";
                        }
                        if ($table_type == 'view') {
                            $sql .= " `Comment` = 'VIEW'";
                        } else if ($table_type == 'table') {
                            $sql .= " `Comment` != 'VIEW'";
                        }
                    }
                } else {
                    $sql = 'SHOW TABLE STATUS FROM '
                        . Util::backquote($each_database);
                }

                $each_tables = $this->fetchResult($sql, 'Name', null, $link);

                // Sort naturally if the config allows it and we're sorting
                // the Name column.
                if ($sort_by == 'Name' && $GLOBALS['cfg']['NaturalOrder']) {
                    uksort($each_tables, 'strnatcasecmp');

                    if ($sort_order == 'DESC') {
                        $each_tables = array_reverse($each_tables);
                    }
                } else {
                    // Prepare to sort by creating array of the selected sort
                    // value to pass to array_multisort

                    // Size = Data_length + Index_length
                    if ($sort_by == 'Data_length') {
                        foreach ($each_tables as $table_name => $table_data) {
                            ${$sort_by}[$table_name] = strtolower(
                                $table_data['Data_length']
                                + $table_data['Index_length']
                            );
                        }
                    } else {
                        foreach ($each_tables as $table_name => $table_data) {
                            ${$sort_by}[$table_name]
                                = strtolower($table_data[$sort_by]);
                        }
                    }

                    if (! empty($$sort_by)) {
                        if ($sort_order == 'DESC') {
                            array_multisort($$sort_by, SORT_DESC, $each_tables);
                        } else {
                            array_multisort($$sort_by, SORT_ASC, $each_tables);
                        }
                    }

                    // cleanup the temporary sort array
                    unset($$sort_by);
                }

                if ($limit_count) {
                    $each_tables = array_slice(
                        $each_tables, $limit_offset, $limit_count
                    );
                }

                foreach ($each_tables as $table_name => $each_table) {
                    if (! isset($each_tables[$table_name]['Type'])
                        && isset($each_tables[$table_name]['Engine'])
                    ) {
                        // pma BC, same parts of PMA still uses 'Type'
                        $each_tables[$table_name]['Type']
                            =& $each_tables[$table_name]['Engine'];
                    } elseif (! isset($each_tables[$table_name]['Engine'])
                        && isset($each_tables[$table_name]['Type'])
                    ) {
                        // old MySQL reports Type, newer MySQL reports Engine
                        $each_tables[$table_name]['Engine']
                            =& $each_tables[$table_name]['Type'];
                    }

                    // Compatibility with INFORMATION_SCHEMA output
                    $each_tables[$table_name]['TABLE_SCHEMA']
                        = $each_database;
                    $each_tables[$table_name]['TABLE_NAME']
                        =& $each_tables[$table_name]['Name'];
                    $each_tables[$table_name]['ENGINE']
                        =& $each_tables[$table_name]['Engine'];
                    $each_tables[$table_name]['VERSION']
                        =& $each_tables[$table_name]['Version'];
                    $each_tables[$table_name]['ROW_FORMAT']
                        =& $each_tables[$table_name]['Row_format'];
                    $each_tables[$table_name]['TABLE_ROWS']
                        =& $each_tables[$table_name]['Rows'];
                    $each_tables[$table_name]['AVG_ROW_LENGTH']
                        =& $each_tables[$table_name]['Avg_row_length'];
                    $each_tables[$table_name]['DATA_LENGTH']
                        =& $each_tables[$table_name]['Data_length'];
                    $each_tables[$table_name]['MAX_DATA_LENGTH']
                        =& $each_tables[$table_name]['Max_data_length'];
                    $each_tables[$table_name]['INDEX_LENGTH']
                        =& $each_tables[$table_name]['Index_length'];
                    $each_tables[$table_name]['DATA_FREE']
                        =& $each_tables[$table_name]['Data_free'];
                    $each_tables[$table_name]['AUTO_INCREMENT']
                        =& $each_tables[$table_name]['Auto_increment'];
                    $each_tables[$table_name]['CREATE_TIME']
                        =& $each_tables[$table_name]['Create_time'];
                    $each_tables[$table_name]['UPDATE_TIME']
                        =& $each_tables[$table_name]['Update_time'];
                    $each_tables[$table_name]['CHECK_TIME']
                        =& $each_tables[$table_name]['Check_time'];
                    $each_tables[$table_name]['TABLE_COLLATION']
                        =& $each_tables[$table_name]['Collation'];
                    $each_tables[$table_name]['CHECKSUM']
                        =& $each_tables[$table_name]['Checksum'];
                    $each_tables[$table_name]['CREATE_OPTIONS']
                        =& $each_tables[$table_name]['Create_options'];
                    $each_tables[$table_name]['TABLE_COMMENT']
                        =& $each_tables[$table_name]['Comment'];

                    if (strtoupper($each_tables[$table_name]['Comment']) === 'VIEW'
                        && $each_tables[$table_name]['Engine'] == null
                    ) {
                        $each_tables[$table_name]['TABLE_TYPE'] = 'VIEW';
                    } elseif ($each_database == 'information_schema') {
                        $each_tables[$table_name]['TABLE_TYPE'] = 'SYSTEM VIEW';
                    } else {
                        /**
                         * @todo difference between 'TEMPORARY' and 'BASE TABLE'
                         * but how to detect?
                         */
                        $each_tables[$table_name]['TABLE_TYPE'] = 'BASE TABLE';
                    }
                }

                $tables[$each_database] = $each_tables;
            }
        }

        // cache table data
        // so Table does not require to issue SHOW TABLE STATUS again
        $this->_cacheTableData($tables, $table);

        if (is_array($database)) {
            return $tables;
        }

        if (isset($tables[$database])) {
            return $tables[$database];
        }

        if (isset($tables[mb_strtolower($database)])) {
            // on windows with lower_case_table_names = 1
            // MySQL returns
            // with SHOW DATABASES or information_schema.SCHEMATA: `Test`
            // but information_schema.TABLES gives `test`
            // bug #2036
            // https://sourceforge.net/p/phpmyadmin/bugs/2036/
            return $tables[mb_strtolower($database)];
        }

        return $tables;
    }

    /**
     * Get VIEWs in a particular database
     *
     * @param string $db Database name to look in
     *
     * @return array $views Set of VIEWs inside the database
     */
    public function getVirtualTables($db)
    {

        $tables_full = $this->getTablesFull($db);
        $views = array();

        foreach ($tables_full as $table=>$tmp) {

            $_table = $this->getTable($db, $table);
            if ($_table->isView()) {
                $views[] = $table;
            }

        }

        return $views;

    }


    /**
     * returns array with databases containing extended infos about them
     *
     * @param string   $database     database
     * @param boolean  $force_stats  retrieve stats also for MySQL < 5
     * @param object   $link         mysql link
     * @param string   $sort_by      column to order by
     * @param string   $sort_order   ASC or DESC
     * @param integer  $limit_offset starting offset for LIMIT
     * @param bool|int $limit_count  row count for LIMIT or true
     *                               for $GLOBALS['cfg']['MaxDbList']
     *
     * @todo    move into ListDatabase?
     *
     * @return array $databases
     */
    public function getDatabasesFull($database = null, $force_stats = false,
        $link = null, $sort_by = 'SCHEMA_NAME', $sort_order = 'ASC',
        $limit_offset = 0, $limit_count = false
    ) {
        $sort_order = strtoupper($sort_order);

        if (true === $limit_count) {
            $limit_count = $GLOBALS['cfg']['MaxDbList'];
        }

        $apply_limit_and_order_manual = true;

        if (! $GLOBALS['cfg']['Server']['DisableIS']) {
            /**
             * if $GLOBALS['cfg']['NaturalOrder'] is enabled, we cannot use LIMIT
             * cause MySQL does not support natural ordering,
             * we have to do it afterward
             */
            $limit = '';
            if (! $GLOBALS['cfg']['NaturalOrder']) {
                if ($limit_count) {
                    $limit = ' LIMIT ' . $limit_count . ' OFFSET ' . $limit_offset;
                }

                $apply_limit_and_order_manual = false;
            }

            // get table information from information_schema
            if (! empty($database)) {
                $sql_where_schema = 'WHERE `SCHEMA_NAME` LIKE \''
                    . $this->escapeString($database, $link) . '\'';
            } else {
                $sql_where_schema = '';
            }

            $sql  = 'SELECT *,
                    CAST(BIN_NAME AS CHAR CHARACTER SET utf8) AS SCHEMA_NAME
                FROM (';
            $sql .= 'SELECT
                BINARY s.SCHEMA_NAME AS BIN_NAME,
                s.DEFAULT_COLLATION_NAME';
            if ($force_stats) {
                $sql .= ',
                    COUNT(t.TABLE_SCHEMA)  AS SCHEMA_TABLES,
                    SUM(t.TABLE_ROWS)      AS SCHEMA_TABLE_ROWS,
                    SUM(t.DATA_LENGTH)     AS SCHEMA_DATA_LENGTH,
                    SUM(t.MAX_DATA_LENGTH) AS SCHEMA_MAX_DATA_LENGTH,
                    SUM(t.INDEX_LENGTH)    AS SCHEMA_INDEX_LENGTH,
                    SUM(t.DATA_LENGTH + t.INDEX_LENGTH)
                                           AS SCHEMA_LENGTH,
                    SUM(IF(t.ENGINE <> \'InnoDB\', t.DATA_FREE, 0))
                                           AS SCHEMA_DATA_FREE';
            }
            $sql .= '
                   FROM `information_schema`.SCHEMATA s';
            if ($force_stats) {
                $sql .= '
                    LEFT JOIN `information_schema`.TABLES t
                        ON BINARY t.TABLE_SCHEMA = BINARY s.SCHEMA_NAME';
            }
            $sql .= $sql_where_schema . '
                    GROUP BY BINARY s.SCHEMA_NAME, s.DEFAULT_COLLATION_NAME
                    ORDER BY ';
            if ($sort_by == 'SCHEMA_NAME'
                || $sort_by == 'DEFAULT_COLLATION_NAME'
            ) {
                $sql .= 'BINARY ';
            }
            $sql .= Util::backquote($sort_by)
                . ' ' . $sort_order
                . $limit;
            $sql .= ') a';

            $databases = $this->fetchResult($sql, 'SCHEMA_NAME', null, $link);

            $mysql_error = $this->getError($link);
            if (! count($databases) && $GLOBALS['errno']) {
                Util::mysqlDie($mysql_error, $sql);
            }

            // display only databases also in official database list
            // f.e. to apply hide_db and only_db
            $drops = array_diff(
                array_keys($databases), (array) $GLOBALS['dblist']->databases
            );
            foreach ($drops as $drop) {
                unset($databases[$drop]);
            }
        } else {
            $databases = array();
            foreach ($GLOBALS['dblist']->databases as $database_name) {
                // Compatibility with INFORMATION_SCHEMA output
                $databases[$database_name]['SCHEMA_NAME']      = $database_name;

                $databases[$database_name]['DEFAULT_COLLATION_NAME']
                    = $this->getDbCollation($database_name);

                if (!$force_stats) {
                    continue;
                }

                // get additional info about tables
                $databases[$database_name]['SCHEMA_TABLES']          = 0;
                $databases[$database_name]['SCHEMA_TABLE_ROWS']      = 0;
                $databases[$database_name]['SCHEMA_DATA_LENGTH']     = 0;
                $databases[$database_name]['SCHEMA_MAX_DATA_LENGTH'] = 0;
                $databases[$database_name]['SCHEMA_INDEX_LENGTH']    = 0;
                $databases[$database_name]['SCHEMA_LENGTH']          = 0;
                $databases[$database_name]['SCHEMA_DATA_FREE']       = 0;

                $res = $this->query(
                    'SHOW TABLE STATUS FROM '
                    . Util::backquote($database_name) . ';'
                );

                if ($res === false) {
                    unset($res);
                    continue;
                }

                while ($row = $this->fetchAssoc($res)) {
                    $databases[$database_name]['SCHEMA_TABLES']++;
                    $databases[$database_name]['SCHEMA_TABLE_ROWS']
                        += $row['Rows'];
                    $databases[$database_name]['SCHEMA_DATA_LENGTH']
                        += $row['Data_length'];
                    $databases[$database_name]['SCHEMA_MAX_DATA_LENGTH']
                        += $row['Max_data_length'];
                    $databases[$database_name]['SCHEMA_INDEX_LENGTH']
                        += $row['Index_length'];

                    // for InnoDB, this does not contain the number of
                    // overhead bytes but the total free space
                    if ('InnoDB' != $row['Engine']) {
                        $databases[$database_name]['SCHEMA_DATA_FREE']
                            += $row['Data_free'];
                    }
                    $databases[$database_name]['SCHEMA_LENGTH']
                        += $row['Data_length'] + $row['Index_length'];
                }
                $this->freeResult($res);
                unset($res);
            }
        }

        /**
         * apply limit and order manually now
         * (caused by older MySQL < 5 or $GLOBALS['cfg']['NaturalOrder'])
         */
        if ($apply_limit_and_order_manual) {
            $GLOBALS['callback_sort_order'] = $sort_order;
            $GLOBALS['callback_sort_by'] = $sort_by;
            usort(
                $databases,
                array('PMA\libraries\DatabaseInterface', '_usortComparisonCallback')
            );
            unset($GLOBALS['callback_sort_order'], $GLOBALS['callback_sort_by']);

            /**
             * now apply limit
             */
            if ($limit_count) {
                $databases = array_slice($databases, $limit_offset, $limit_count);
            }
        }

        return $databases;
    }

    /**
     * usort comparison callback
     *
     * @param string $a first argument to sort
     * @param string $b second argument to sort
     *
     * @return integer  a value representing whether $a should be before $b in the
     *                   sorted array or not
     *
     * @access  private
     */
    private static function _usortComparisonCallback($a, $b)
    {
        if ($GLOBALS['cfg']['NaturalOrder']) {
            $sorter = 'strnatcasecmp';
        } else {
            $sorter = 'strcasecmp';
        }
        /* No sorting when key is not present */
        if (! isset($a[$GLOBALS['callback_sort_by']])
            || ! isset($b[$GLOBALS['callback_sort_by']])
        ) {
            return 0;
        }
        // produces f.e.:
        // return -1 * strnatcasecmp($a["SCHEMA_TABLES"], $b["SCHEMA_TABLES"])
        return ($GLOBALS['callback_sort_order'] == 'ASC' ? 1 : -1) * $sorter(
            $a[$GLOBALS['callback_sort_by']], $b[$GLOBALS['callback_sort_by']]
        );
    } // end of the '_usortComparisonCallback()' method

    /**
     * returns detailed array with all columns for sql
     *
     * @param string $sql_query    target SQL query to get columns
     * @param array  $view_columns alias for columns
     *
     * @return array
     */
    public function getColumnMapFromSql($sql_query, $view_columns = array())
    {
        $result = $this->tryQuery($sql_query);

        if ($result === false) {
            return array();
        }

        $meta = $this->getFieldsMeta(
            $result
        );

        $nbFields = count($meta);
        if ($nbFields <= 0) {
            return array();
        }

        $column_map = array();
        $nbColumns = count($view_columns);

        for ($i=0; $i < $nbFields; $i++) {

            $map = array();
            $map['table_name'] = $meta[$i]->table;
            $map['refering_column'] = $meta[$i]->name;

            if ($nbColumns > 1) {
                $map['real_column'] = $view_columns[$i];
            }

            $column_map[] = $map;
        }

        return $column_map;
    }

    /**
     * returns detailed array with all columns for given table in database,
     * or all tables/databases
     *
     * @param string $database name of database
     * @param string $table    name of table to retrieve columns from
     * @param string $column   name of specific column
     * @param mixed  $link     mysql link resource
     *
     * @return array
     */
    public function getColumnsFull($database = null, $table = null,
        $column = null, $link = null
    ) {
        if (! $GLOBALS['cfg']['Server']['DisableIS']) {
            $sql_wheres = array();
            $array_keys = array();

            // get columns information from information_schema
            if (null !== $database) {
                $sql_wheres[] = '`TABLE_SCHEMA` = \''
                    . $this->escapeString($database, $link) . '\' ';
            } else {
                $array_keys[] = 'TABLE_SCHEMA';
            }
            if (null !== $table) {
                $sql_wheres[] = '`TABLE_NAME` = \''
                    . $this->escapeString($table, $link) . '\' ';
            } else {
                $array_keys[] = 'TABLE_NAME';
            }
            if (null !== $column) {
                $sql_wheres[] = '`COLUMN_NAME` = \''
                    . $this->escapeString($column, $link) . '\' ';
            } else {
                $array_keys[] = 'COLUMN_NAME';
            }

            // for PMA bc:
            // `[SCHEMA_FIELD_NAME]` AS `[SHOW_FULL_COLUMNS_FIELD_NAME]`
            $sql = '
                 SELECT *,
                        `COLUMN_NAME`       AS `Field`,
                        `COLUMN_TYPE`       AS `Type`,
                        `COLLATION_NAME`    AS `Collation`,
                        `IS_NULLABLE`       AS `Null`,
                        `COLUMN_KEY`        AS `Key`,
                        `COLUMN_DEFAULT`    AS `Default`,
                        `EXTRA`             AS `Extra`,
                        `PRIVILEGES`        AS `Privileges`,
                        `COLUMN_COMMENT`    AS `Comment`
                   FROM `information_schema`.`COLUMNS`';

            if (count($sql_wheres)) {
                $sql .= "\n" . ' WHERE ' . implode(' AND ', $sql_wheres);
            }
            return $this->fetchResult($sql, $array_keys, null, $link);
        } else {
            $columns = array();
            if (null === $database) {
                foreach ($GLOBALS['dblist']->databases as $database) {
                    $columns[$database] = $this->getColumnsFull(
                        $database, null, null, $link
                    );
                }
                return $columns;
            } elseif (null === $table) {
                $tables = $this->getTables($database);
                foreach ($tables as $table) {
                    $columns[$table] = $this->getColumnsFull(
                        $database, $table, null, $link
                    );
                }
                return $columns;
            }
            $sql = 'SHOW FULL COLUMNS FROM '
                . Util::backquote($database) . '.' . Util::backquote($table);
            if (null !== $column) {
                $sql .= " LIKE '" . $this->escapeString($column, $link) . "'";
            }

            $columns = $this->fetchResult($sql, 'Field', null, $link);
            $ordinal_position = 1;
            foreach ($columns as $column_name => $each_column) {

                // Compatibility with INFORMATION_SCHEMA output
                $columns[$column_name]['COLUMN_NAME']
                    =& $columns[$column_name]['Field'];
                $columns[$column_name]['COLUMN_TYPE']
                    =& $columns[$column_name]['Type'];
                $columns[$column_name]['COLLATION_NAME']
                    =& $columns[$column_name]['Collation'];
                $columns[$column_name]['IS_NULLABLE']
                    =& $columns[$column_name]['Null'];
                $columns[$column_name]['COLUMN_KEY']
                    =& $columns[$column_name]['Key'];
                $columns[$column_name]['COLUMN_DEFAULT']
                    =& $columns[$column_name]['Default'];
                $columns[$column_name]['EXTRA']
                    =& $columns[$column_name]['Extra'];
                $columns[$column_name]['PRIVILEGES']
                    =& $columns[$column_name]['Privileges'];
                $columns[$column_name]['COLUMN_COMMENT']
                    =& $columns[$column_name]['Comment'];

                $columns[$column_name]['TABLE_CATALOG'] = null;
                $columns[$column_name]['TABLE_SCHEMA'] = $database;
                $columns[$column_name]['TABLE_NAME'] = $table;
                $columns[$column_name]['ORDINAL_POSITION'] = $ordinal_position;
                $columns[$column_name]['DATA_TYPE']
                    = substr(
                        $columns[$column_name]['COLUMN_TYPE'],
                        0,
                        strpos($columns[$column_name]['COLUMN_TYPE'], '(')
                    );
                /**
                 * @todo guess CHARACTER_MAXIMUM_LENGTH from COLUMN_TYPE
                */
                $columns[$column_name]['CHARACTER_MAXIMUM_LENGTH'] = null;
                /**
                 * @todo guess CHARACTER_OCTET_LENGTH from CHARACTER_MAXIMUM_LENGTH
                 */
                $columns[$column_name]['CHARACTER_OCTET_LENGTH'] = null;
                $columns[$column_name]['NUMERIC_PRECISION'] = null;
                $columns[$column_name]['NUMERIC_SCALE'] = null;
                $columns[$column_name]['CHARACTER_SET_NAME']
                    = substr(
                        $columns[$column_name]['COLLATION_NAME'],
                        0,
                        strpos($columns[$column_name]['COLLATION_NAME'], '_')
                    );

                $ordinal_position++;
            }

            if (null !== $column) {
                return reset($columns);
            }

            return $columns;
        }
    }

    /**
     * Returns SQL query for fetching columns for a table
     *
     * The 'Key' column is not calculated properly, use $GLOBALS['dbi']->getColumns()
     * to get correct values.
     *
     * @param string  $database name of database
     * @param string  $table    name of table to retrieve columns from
     * @param string  $column   name of column, null to show all columns
     * @param boolean $full     whether to return full info or only column names
     *
     * @see getColumns()
     *
     * @return string
     */
    public function getColumnsSql($database, $table, $column = null, $full = false)
    {
        $sql = 'SHOW ' . ($full ? 'FULL' : '') . ' COLUMNS FROM '
            . Util::backquote($database) . '.' . Util::backquote($table)
            . (($column !== null) ? "LIKE '"
            . $GLOBALS['dbi']->escapeString($column) . "'" : '');

        return $sql;
    }

    /**
     * Returns descriptions of columns in given table (all or given by $column)
     *
     * @param string  $database name of database
     * @param string  $table    name of table to retrieve columns from
     * @param string  $column   name of column, null to show all columns
     * @param boolean $full     whether to return full info or only column names
     * @param mixed   $link     mysql link resource
     *
     * @return array array indexed by column names or,
     *               if $column is given, flat array description
     */
    public function getColumns($database, $table, $column = null, $full = false,
        $link = null
    ) {
        $sql = $this->getColumnsSql($database, $table, $column, $full);
        $fields = $this->fetchResult($sql, 'Field', null, $link);
        if (! is_array($fields) || count($fields) == 0) {
            return array();
        }
        // Check if column is a part of multiple-column index and set its 'Key'.
        $indexes = Index::getFromTable($table, $database);
        foreach ($fields as $field => $field_data) {
            if (!empty($field_data['Key'])) {
                continue;
            }

            foreach ($indexes as $index) {
                /** @var Index $index */
                if (!$index->hasColumn($field)) {
                    continue;
                }

                $index_columns = $index->getColumns();
                if ($index_columns[$field]->getSeqInIndex() > 1) {
                    if ($index->isUnique()) {
                        $fields[$field]['Key'] = 'UNI';
                    } else {
                        $fields[$field]['Key'] = 'MUL';
                    }
                }
            }
        }

        return ($column != null) ? array_shift($fields) : $fields;
    }

    /**
     * Returns all column names in given table
     *
     * @param string $database name of database
     * @param string $table    name of table to retrieve columns from
     * @param mixed  $link     mysql link resource
     *
     * @return null|array
     */
    public function getColumnNames($database, $table, $link = null)
    {
        $sql = $this->getColumnsSql($database, $table);
        // We only need the 'Field' column which contains the table's column names
        $fields = array_keys($this->fetchResult($sql, 'Field', null, $link));

        if (! is_array($fields) || count($fields) == 0) {
            return null;
        }
        return $fields;
    }

    /**
    * Returns SQL for fetching information on table indexes (SHOW INDEXES)
    *
    * @param string $database name of database
    * @param string $table    name of the table whose indexes are to be retrieved
    * @param string $where    additional conditions for WHERE
    *
    * @return string SQL for getting indexes
    */
    public function getTableIndexesSql($database, $table, $where = null)
    {
        $sql = 'SHOW INDEXES FROM ' . Util::backquote($database) . '.'
            . Util::backquote($table);
        if ($where) {
            $sql .= ' WHERE (' . $where . ')';
        }
        return $sql;
    }

    /**
     * Returns indexes of a table
     *
     * @param string $database name of database
     * @param string $table    name of the table whose indexes are to be retrieved
     * @param mixed  $link     mysql link resource
     *
     * @return array   $indexes
     */
    public function getTableIndexes($database, $table, $link = null)
    {
        $sql = $this->getTableIndexesSql($database, $table);
        $indexes = $this->fetchResult($sql, null, null, $link);

        if (! is_array($indexes) || count($indexes) < 1) {
            return array();
        }
        return $indexes;
    }

    /**
     * returns value of given mysql server variable
     *
     * @param string $var  mysql server variable name
     * @param int    $type DatabaseInterface::GETVAR_SESSION |
     *                     DatabaseInterface::GETVAR_GLOBAL
     * @param mixed  $link mysql link resource|object
     *
     * @return mixed   value for mysql server variable
     */
    public function getVariable(
        $var, $type = self::GETVAR_SESSION, $link = null
    ) {
        $link = $this->getLink($link);
        if ($link === false) {
            return false;
        }

        switch ($type) {
        case self::GETVAR_SESSION:
            $modifier = ' SESSION';
            break;
        case self::GETVAR_GLOBAL:
            $modifier = ' GLOBAL';
            break;
        default:
            $modifier = '';
        }
        return $this->fetchValue(
            'SHOW' . $modifier . ' VARIABLES LIKE \'' . $var . '\';', 0, 1, $link
        );
    }

    /**
     * Sets new value for a variable if it is different from the current value
     *
     * @param string $var   variable name
     * @param string $value value to set
     * @param mixed  $link  mysql link resource|object
     *
     * @return bool whether query was a successful
     */
    public function setVariable($var, $value, $link = null)
    {
        $link = $this->getLink($link);
        if ($link === false) {
            return false;
        }
        $current_value = $this->getVariable(
            $var, self::GETVAR_SESSION, $link
        );
        if ($current_value == $value) {
            return true;
        }

        return $this->query("SET " . $var . " = " . $value . ';', $link);
    }

    /**
     * Function called just after a connection to the MySQL database server has
     * been established. It sets the connection collation, and determines the
     * version of MySQL which is running.
     *
     * @param mixed $link mysql link resource|object
     *
     * @return void
     */
    public function postConnect($link)
    {
        if (! defined('PMA_MYSQL_INT_VERSION')) {
            $version = $this->fetchSingleRow(
                'SELECT @@version, @@version_comment',
                'ASSOC',
                $link
            );

            if ($version) {
                $match = explode('.', $version['@@version']);
                define('PMA_MYSQL_MAJOR_VERSION', (int)$match[0]);
                define(
                    'PMA_MYSQL_INT_VERSION',
                    (int) sprintf(
                        '%d%02d%02d', $match[0], $match[1], intval($match[2])
                    )
                );
                define('PMA_MYSQL_STR_VERSION', $version['@@version']);
                define(
                    'PMA_MYSQL_VERSION_COMMENT',
                    $version['@@version_comment']
                );
            } else {
                define('PMA_MYSQL_INT_VERSION', 50501);
                define('PMA_MYSQL_MAJOR_VERSION', 5);
                define('PMA_MYSQL_STR_VERSION', '5.05.01');
                define('PMA_MYSQL_VERSION_COMMENT', '');
            }
            /* Detect MariaDB */
            if (mb_strpos(PMA_MYSQL_STR_VERSION, 'MariaDB') !== false) {
                define('PMA_MARIADB', true);
            } else {
                define('PMA_MARIADB', false);
            }
        }

        if (PMA_MYSQL_INT_VERSION >  50503) {
            $default_charset = 'utf8mb4';
            $default_collation = 'utf8mb4_general_ci';
        } else {
            $default_charset = 'utf8';
            $default_collation = 'utf8_general_ci';
        }
        if (! empty($GLOBALS['collation_connection'])) {
            $this->query(
                "SET CHARACTER SET '$default_charset';",
                $link,
                self::QUERY_STORE
            );
            /* Automatically adjust collation to mb4 variant */
            if ($default_charset == 'utf8mb4'
                && strncmp('utf8_', $GLOBALS['collation_connection'], 5) == 0
            ) {
                $GLOBALS['collation_connection'] = 'utf8mb4_' . substr(
                    $GLOBALS['collation_connection'],
                    5
                );
            }
            $result = $this->tryQuery(
                "SET collation_connection = '"
                . $this->escapeString($GLOBALS['collation_connection'], $link)
                . "';",
                $link,
                self::QUERY_STORE
            );
            if ($result === false) {
                trigger_error(
                    __('Failed to set configured collation connection!'),
                    E_USER_WARNING
                );
                $this->query(
                    "SET collation_connection = '"
                    . $this->escapeString($GLOBALS['collation_connection'], $link)
                    . "';",
                    $link,
                    self::QUERY_STORE
                );
            }
        } else {
            $this->query(
                "SET NAMES '$default_charset' COLLATE '$default_collation';",
                $link,
                self::QUERY_STORE
            );
        }

        /* Locale for messages */
        $locale = LanguageManager::getInstance()->getCurrentLanguage()->getMySQLLocale();
        if (! empty($locale)) {
            $this->query(
                "SET lc_messages = '" . $locale . "';",
                $link,
                self::QUERY_STORE
            );
        }
    }

    /**
     * returns a single value from the given result or query,
     * if the query or the result has more than one row or field
     * the first field of the first row is returned
     *
     * <code>
     * $sql = 'SELECT `name` FROM `user` WHERE `id` = 123';
     * $user_name = $GLOBALS['dbi']->fetchValue($sql);
     * // produces
     * // $user_name = 'John Doe'
     * </code>
     *
     * @param string         $query      The query to execute
     * @param integer        $row_number row to fetch the value from,
     *                                   starting at 0, with 0 being default
     * @param integer|string $field      field to fetch the value from,
     *                                   starting at 0, with 0 being default
     * @param object         $link       mysql link
     *
     * @return mixed value of first field in first row from result
     *               or false if not found
     */
    public function fetchValue($query, $row_number = 0, $field = 0, $link = null)
    {
        $value = false;

        $result = $this->tryQuery(
            $query,
            $link,
            self::QUERY_STORE,
            false
        );
        if ($result === false) {
            return false;
        }

        // return false if result is empty or false
        // or requested row is larger than rows in result
        if ($this->numRows($result) < ($row_number + 1)) {
            return $value;
        }

        // if $field is an integer use non associative mysql fetch function
        if (is_int($field)) {
            $fetch_function = 'fetchRow';
        } else {
            $fetch_function = 'fetchAssoc';
        }

        // get requested row
        for ($i = 0; $i <= $row_number; $i++) {
            $row = $this->$fetch_function($result);
        }
        $this->freeResult($result);

        // return requested field
        if (isset($row[$field])) {
            $value = $row[$field];
        }

        return $value;
    }

    /**
     * returns only the first row from the result
     *
     * <code>
     * $sql = 'SELECT * FROM `user` WHERE `id` = 123';
     * $user = $GLOBALS['dbi']->fetchSingleRow($sql);
     * // produces
     * // $user = array('id' => 123, 'name' => 'John Doe')
     * </code>
     *
     * @param string $query The query to execute
     * @param string $type  NUM|ASSOC|BOTH returned array should either
     *                      numeric associative or both
     * @param object $link  mysql link
     *
     * @return array|boolean first row from result
     *                       or false if result is empty
     */
    public function fetchSingleRow($query, $type = 'ASSOC', $link = null)
    {
        $result = $this->tryQuery(
            $query,
            $link,
            self::QUERY_STORE,
            false
        );
        if ($result === false) {
            return false;
        }

        // return false if result is empty or false
        if (! $this->numRows($result)) {
            return false;
        }

        switch ($type) {
        case 'NUM' :
            $fetch_function = 'fetchRow';
            break;
        case 'ASSOC' :
            $fetch_function = 'fetchAssoc';
            break;
        case 'BOTH' :
        default :
            $fetch_function = 'fetchArray';
            break;
        }

        $row = $this->$fetch_function($result);
        $this->freeResult($result);
        return $row;
    }

    /**
     * Returns row or element of a row
     *
     * @param array       $row   Row to process
     * @param string|null $value Which column to return
     *
     * @return mixed
     */
    private function _fetchValue($row, $value)
    {
        if (is_null($value)) {
            return $row;
        } else {
            return $row[$value];
        }
    }

    /**
     * returns all rows in the resultset in one array
     *
     * <code>
     * $sql = 'SELECT * FROM `user`';
     * $users = $GLOBALS['dbi']->fetchResult($sql);
     * // produces
     * // $users[] = array('id' => 123, 'name' => 'John Doe')
     *
     * $sql = 'SELECT `id`, `name` FROM `user`';
     * $users = $GLOBALS['dbi']->fetchResult($sql, 'id');
     * // produces
     * // $users['123'] = array('id' => 123, 'name' => 'John Doe')
     *
     * $sql = 'SELECT `id`, `name` FROM `user`';
     * $users = $GLOBALS['dbi']->fetchResult($sql, 0);
     * // produces
     * // $users['123'] = array(0 => 123, 1 => 'John Doe')
     *
     * $sql = 'SELECT `id`, `name` FROM `user`';
     * $users = $GLOBALS['dbi']->fetchResult($sql, 'id', 'name');
     * // or
     * $users = $GLOBALS['dbi']->fetchResult($sql, 0, 1);
     * // produces
     * // $users['123'] = 'John Doe'
     *
     * $sql = 'SELECT `name` FROM `user`';
     * $users = $GLOBALS['dbi']->fetchResult($sql);
     * // produces
     * // $users[] = 'John Doe'
     *
     * $sql = 'SELECT `group`, `name` FROM `user`'
     * $users = $GLOBALS['dbi']->fetchResult($sql, array('group', null), 'name');
     * // produces
     * // $users['admin'][] = 'John Doe'
     *
     * $sql = 'SELECT `group`, `name` FROM `user`'
     * $users = $GLOBALS['dbi']->fetchResult($sql, array('group', 'name'), 'id');
     * // produces
     * // $users['admin']['John Doe'] = '123'
     * </code>
     *
     * @param string               $query   query to execute
     * @param string|integer|array $key     field-name or offset
     *                                      used as key for array
     *                                      or array of those
     * @param string|integer       $value   value-name or offset
     *                                      used as value for array
     * @param object               $link    mysql link
     * @param integer              $options query options
     *
     * @return array resultrows or values indexed by $key
     */
    public function fetchResult($query, $key = null, $value = null,
        $link = null, $options = 0
    ) {
        $resultrows = array();

        $result = $this->tryQuery($query, $link, $options, false);

        // return empty array if result is empty or false
        if ($result === false) {
            return $resultrows;
        }

        $fetch_function = 'fetchAssoc';

        // no nested array if only one field is in result
        if (null === $key && 1 === $this->numFields($result)) {
            $value = 0;
            $fetch_function = 'fetchRow';
        }

        // if $key is an integer use non associative mysql fetch function
        if (is_int($key)) {
            $fetch_function = 'fetchRow';
        }

        if (null === $key) {
            while ($row = $this->$fetch_function($result)) {
                $resultrows[] = $this->_fetchValue($row, $value);
            }
        } else {
            if (is_array($key)) {
                while ($row = $this->$fetch_function($result)) {
                    $result_target =& $resultrows;
                    foreach ($key as $key_index) {
                        if (null === $key_index) {
                            $result_target =& $result_target[];
                            continue;
                        }

                        if (! isset($result_target[$row[$key_index]])) {
                            $result_target[$row[$key_index]] = array();
                        }
                        $result_target =& $result_target[$row[$key_index]];
                    }
                    $result_target = $this->_fetchValue($row, $value);
                }
            } else {
                while ($row = $this->$fetch_function($result)) {
                    $resultrows[$row[$key]] = $this->_fetchValue($row, $value);
                }
            }
        }

        $this->freeResult($result);
        return $resultrows;
    }

    /**
     * Get supported SQL compatibility modes
     *
     * @return array supported SQL compatibility modes
     */
    public function getCompatibilities()
    {
        $compats = array('NONE');
        $compats[] = 'ANSI';
        $compats[] = 'DB2';
        $compats[] = 'MAXDB';
        $compats[] = 'MYSQL323';
        $compats[] = 'MYSQL40';
        $compats[] = 'MSSQL';
        $compats[] = 'ORACLE';
        // removed; in MySQL 5.0.33, this produces exports that
        // can't be read by POSTGRESQL (see our bug #1596328)
        //$compats[] = 'POSTGRESQL';
        $compats[] = 'TRADITIONAL';

        return $compats;
    }

    /**
     * returns warnings for last query
     *
     * @param object $link mysql link resource
     *
     * @return array warnings
     */
    public function getWarnings($link = null)
    {
        $link = $this->getLink($link);
        if ($link === false) {
            return false;
        }

        return $this->fetchResult('SHOW WARNINGS', null, null, $link);
    }

    /**
     * returns an array of PROCEDURE or FUNCTION names for a db
     *
     * @param string $db    db name
     * @param string $which PROCEDURE | FUNCTION
     * @param object $link  mysql link
     *
     * @return array the procedure names or function names
     */
    public function getProceduresOrFunctions($db, $which, $link = null)
    {
        $shows = $this->fetchResult(
            'SHOW ' . $which . ' STATUS;', null, null, $link
        );
        $result = array();
        foreach ($shows as $one_show) {
            if ($one_show['Db'] == $db && $one_show['Type'] == $which) {
                $result[] = $one_show['Name'];
            }
        }
        return($result);
    }

    /**
     * returns the definition of a specific PROCEDURE, FUNCTION, EVENT or VIEW
     *
     * @param string $db    db name
     * @param string $which PROCEDURE | FUNCTION | EVENT | VIEW
     * @param string $name  the procedure|function|event|view name
     * @param object $link  MySQL link
     *
     * @return string the definition
     */
    public function getDefinition($db, $which, $name, $link = null)
    {
        $returned_field = array(
            'PROCEDURE' => 'Create Procedure',
            'FUNCTION'  => 'Create Function',
            'EVENT'     => 'Create Event',
            'VIEW'      => 'Create View'
        );
        $query = 'SHOW CREATE ' . $which . ' '
            . Util::backquote($db) . '.'
            . Util::backquote($name);
        return($this->fetchValue($query, 0, $returned_field[$which], $link));
    }

    /**
     * returns details about the PROCEDUREs or FUNCTIONs for a specific database
     * or details about a specific routine
     *
     * @param string $db    db name
     * @param string $which PROCEDURE | FUNCTION or null for both
     * @param string $name  name of the routine (to fetch a specific routine)
     *
     * @return array information about ROCEDUREs or FUNCTIONs
     */
    public function getRoutines($db, $which = null, $name = '')
    {
        $routines = array();
        if (! $GLOBALS['cfg']['Server']['DisableIS']) {
            $query = "SELECT"
                . " `ROUTINE_SCHEMA` AS `Db`,"
                . " `SPECIFIC_NAME` AS `Name`,"
                . " `ROUTINE_TYPE` AS `Type`,"
                . " `DEFINER` AS `Definer`,"
                . " `LAST_ALTERED` AS `Modified`,"
                . " `CREATED` AS `Created`,"
                . " `SECURITY_TYPE` AS `Security_type`,"
                . " `ROUTINE_COMMENT` AS `Comment`,"
                . " `CHARACTER_SET_CLIENT` AS `character_set_client`,"
                . " `COLLATION_CONNECTION` AS `collation_connection`,"
                . " `DATABASE_COLLATION` AS `Database Collation`,"
                . " `DTD_IDENTIFIER`"
                . " FROM `information_schema`.`ROUTINES`"
                . " WHERE `ROUTINE_SCHEMA` " . Util::getCollateForIS()
                . " = '" . $GLOBALS['dbi']->escapeString($db) . "'";
            if (PMA_isValid($which, array('FUNCTION','PROCEDURE'))) {
                $query .= " AND `ROUTINE_TYPE` = '" . $which . "'";
            }
            if (! empty($name)) {
                $query .= " AND `SPECIFIC_NAME`"
                    . " = '" . $GLOBALS['dbi']->escapeString($name) . "'";
            }
            $result = $this->fetchResult($query);
            if (!empty($result)) {
                $routines = $result;
            }
        } else {
            if ($which == 'FUNCTION' || $which == null) {
                $query = "SHOW FUNCTION STATUS"
                    . " WHERE `Db` = '" . $GLOBALS['dbi']->escapeString($db) . "'";
                if (! empty($name)) {
                    $query .= " AND `Name` = '"
                        . $GLOBALS['dbi']->escapeString($name) . "'";
                }
                $result = $this->fetchResult($query);
                if (!empty($result)) {
                    $routines = array_merge($routines, $result);
                }
            }
            if ($which == 'PROCEDURE' || $which == null) {
                $query = "SHOW PROCEDURE STATUS"
                    . " WHERE `Db` = '" . $GLOBALS['dbi']->escapeString($db) . "'";
                if (! empty($name)) {
                    $query .= " AND `Name` = '"
                        . $GLOBALS['dbi']->escapeString($name) . "'";
                }
                $result = $this->fetchResult($query);
                if (!empty($result)) {
                    $routines = array_merge($routines, $result);
                }
            }
        }

        $ret = array();
        foreach ($routines as $routine) {
            $one_result = array();
            $one_result['db'] = $routine['Db'];
            $one_result['name'] = $routine['Name'];
            $one_result['type'] = $routine['Type'];
            $one_result['definer'] = $routine['Definer'];
            $one_result['returns'] = isset($routine['DTD_IDENTIFIER'])
                ? $routine['DTD_IDENTIFIER'] : "";
            $ret[] = $one_result;
        }

        // Sort results by name
        $name = array();
        foreach ($ret as $value) {
            $name[] = $value['name'];
        }
        array_multisort($name, SORT_ASC, $ret);

        return($ret);
    }

    /**
     * returns details about the EVENTs for a specific database
     *
     * @param string $db   db name
     * @param string $name event name
     *
     * @return array information about EVENTs
     */
    public function getEvents($db, $name = '')
    {
        if (! $GLOBALS['cfg']['Server']['DisableIS']) {
            $query = "SELECT"
                . " `EVENT_SCHEMA` AS `Db`,"
                . " `EVENT_NAME` AS `Name`,"
                . " `DEFINER` AS `Definer`,"
                . " `TIME_ZONE` AS `Time zone`,"
                . " `EVENT_TYPE` AS `Type`,"
                . " `EXECUTE_AT` AS `Execute at`,"
                . " `INTERVAL_VALUE` AS `Interval value`,"
                . " `INTERVAL_FIELD` AS `Interval field`,"
                . " `STARTS` AS `Starts`,"
                . " `ENDS` AS `Ends`,"
                . " `STATUS` AS `Status`,"
                . " `ORIGINATOR` AS `Originator`,"
                . " `CHARACTER_SET_CLIENT` AS `character_set_client`,"
                . " `COLLATION_CONNECTION` AS `collation_connection`, "
                . "`DATABASE_COLLATION` AS `Database Collation`"
                . " FROM `information_schema`.`EVENTS`"
                . " WHERE `EVENT_SCHEMA` " . Util::getCollateForIS()
                . " = '" . $GLOBALS['dbi']->escapeString($db) . "'";
            if (! empty($name)) {
                $query .= " AND `EVENT_NAME`"
                    . " = '" . $GLOBALS['dbi']->escapeString($name) . "'";
            }
        } else {
            $query = "SHOW EVENTS FROM " . Util::backquote($db);
            if (! empty($name)) {
                $query .= " AND `Name` = '"
                    . $GLOBALS['dbi']->escapeString($name) . "'";
            }
        }

        $result = array();
        if ($events = $this->fetchResult($query)) {
            foreach ($events as $event) {
                $one_result = array();
                $one_result['name'] = $event['Name'];
                $one_result['type'] = $event['Type'];
                $one_result['status'] = $event['Status'];
                $result[] = $one_result;
            }
        }

        // Sort results by name
        $name = array();
        foreach ($result as $value) {
            $name[] = $value['name'];
        }
        array_multisort($name, SORT_ASC, $result);

        return $result;
    }

    /**
     * returns details about the TRIGGERs for a specific table or database
     *
     * @param string $db        db name
     * @param string $table     table name
     * @param string $delimiter the delimiter to use (may be empty)
     *
     * @return array information about triggers (may be empty)
     */
    public function getTriggers($db, $table = '', $delimiter = '//')
    {
        $result = array();
        if (! $GLOBALS['cfg']['Server']['DisableIS']) {
            $query = 'SELECT TRIGGER_SCHEMA, TRIGGER_NAME, EVENT_MANIPULATION'
                . ', EVENT_OBJECT_TABLE, ACTION_TIMING, ACTION_STATEMENT'
                . ', EVENT_OBJECT_SCHEMA, EVENT_OBJECT_TABLE, DEFINER'
                . ' FROM information_schema.TRIGGERS'
                . ' WHERE EVENT_OBJECT_SCHEMA ' . Util::getCollateForIS() . '='
                . ' \'' . $GLOBALS['dbi']->escapeString($db) . '\'';

            if (! empty($table)) {
                $query .= " AND EVENT_OBJECT_TABLE " . Util::getCollateForIS()
                    . " = '" . $GLOBALS['dbi']->escapeString($table) . "';";
            }
        } else {
            $query = "SHOW TRIGGERS FROM " . Util::backquote($db);
            if (! empty($table)) {
                $query .= " LIKE '" . $GLOBALS['dbi']->escapeString($table) . "';";
            }
        }

        if ($triggers = $this->fetchResult($query)) {
            foreach ($triggers as $trigger) {
                if ($GLOBALS['cfg']['Server']['DisableIS']) {
                    $trigger['TRIGGER_NAME'] = $trigger['Trigger'];
                    $trigger['ACTION_TIMING'] = $trigger['Timing'];
                    $trigger['EVENT_MANIPULATION'] = $trigger['Event'];
                    $trigger['EVENT_OBJECT_TABLE'] = $trigger['Table'];
                    $trigger['ACTION_STATEMENT'] = $trigger['Statement'];
                    $trigger['DEFINER'] = $trigger['Definer'];
                }
                $one_result = array();
                $one_result['name'] = $trigger['TRIGGER_NAME'];
                $one_result['table'] = $trigger['EVENT_OBJECT_TABLE'];
                $one_result['action_timing'] = $trigger['ACTION_TIMING'];
                $one_result['event_manipulation'] = $trigger['EVENT_MANIPULATION'];
                $one_result['definition'] = $trigger['ACTION_STATEMENT'];
                $one_result['definer'] = $trigger['DEFINER'];

                // do not prepend the schema name; this way, importing the
                // definition into another schema will work
                $one_result['full_trigger_name'] = Util::backquote(
                    $trigger['TRIGGER_NAME']
                );
                $one_result['drop'] = 'DROP TRIGGER IF EXISTS '
                    . $one_result['full_trigger_name'];
                $one_result['create'] = 'CREATE TRIGGER '
                    . $one_result['full_trigger_name'] . ' '
                    . $trigger['ACTION_TIMING'] . ' '
                    . $trigger['EVENT_MANIPULATION']
                    . ' ON ' . Util::backquote($trigger['EVENT_OBJECT_TABLE'])
                    . "\n" . ' FOR EACH ROW '
                    . $trigger['ACTION_STATEMENT'] . "\n" . $delimiter . "\n";

                $result[] = $one_result;
            }
        }

        // Sort results by name
        $name = array();
        foreach ($result as $value) {
            $name[] = $value['name'];
        }
        array_multisort($name, SORT_ASC, $result);

        return($result);
    }

    /**
     * Formats database error message in a friendly way.
     * This is needed because some errors messages cannot
     * be obtained by mysql_error().
     *
     * @param int    $error_number  Error code
     * @param string $error_message Error message as returned by server
     *
     * @return string HML text with error details
     */
    public function formatError($error_number, $error_message)
    {
        $error_message = htmlspecialchars($error_message);

        $error = '#' . ((string) $error_number);
        $separator = ' &mdash; ';

        if ($error_number == 2002) {
            $error .= ' - ' . $error_message;
            $error .= $separator;
            $error .= __(
                'The server is not responding (or the local server\'s socket'
                . ' is not correctly configured).'
            );
        } elseif ($error_number == 2003) {
            $error .= ' - ' . $error_message;
            $error .= $separator . __('The server is not responding.');
        } elseif ($error_number == 1005) {
            if (strpos($error_message, 'errno: 13') !== false) {
                $error .= ' - ' . $error_message;
                $error .= $separator
                    . __(
                        'Please check privileges of directory containing database.'
                    );
            } else {
                /* InnoDB constraints, see
                 * https://dev.mysql.com/doc/refman/5.0/en/
                 *  innodb-foreign-key-constraints.html
                 */
                $error .= ' - ' . $error_message .
                    ' (<a href="server_engines.php' .
                    URL::getCommon(
                        array('engine' => 'InnoDB', 'page' => 'Status')
                    ) . '">' . __('Details…') . '</a>)';
            }
        } else {
            $error .= ' - ' . $error_message;
        }

        return $error;
    }

    /**
     * gets the current user with host
     *
     * @return string the current user i.e. user@host
     */
    public function getCurrentUser()
    {
        if (Util::cacheExists('mysql_cur_user')) {
            return Util::cacheGet('mysql_cur_user');
        }
        $user = $this->fetchValue('SELECT CURRENT_USER();');
        if ($user !== false) {
            Util::cacheSet('mysql_cur_user', $user);
            return Util::cacheGet('mysql_cur_user');
        }
        return '';
    }

    /**
     * Checks if current user is superuser
     *
     * @return bool Whether user is a superuser
     */
    public function isSuperuser()
    {
        return self::isUserType('super');
    }

    /**
     * Checks if current user has global create user/grant privilege
     * or is a superuser (i.e. SELECT on mysql.users)
     * while caching the result in session.
     *
     * @param string $type type of user to check for
     *                     i.e. 'create', 'grant', 'super'
     *
     * @return bool Whether user is a given type of user
     */
    public function isUserType($type)
    {
        if (Util::cacheExists('is_' . $type . 'user')) {
            return Util::cacheGet('is_' . $type . 'user');
        }

        // when connection failed we don't have a $userlink
        if (! isset($GLOBALS['userlink'])) {
            Util::cacheSet('is_' . $type . 'user', false);
            return Util::cacheGet('is_' . $type . 'user');
        }

        if (! $GLOBALS['cfg']['Server']['DisableIS'] || $type === 'super') {
            // Prepare query for each user type check
            $query = '';
            if ($type === 'super') {
                $query = 'SELECT 1 FROM mysql.user LIMIT 1';
            } elseif ($type === 'create') {
                list($user, $host) = $this->getCurrentUserAndHost();
                $query = "SELECT 1 FROM `INFORMATION_SCHEMA`.`USER_PRIVILEGES` "
                    . "WHERE `PRIVILEGE_TYPE` = 'CREATE USER' AND "
                    . "'''" . $user . "''@''" . $host . "''' LIKE `GRANTEE` LIMIT 1";
            } elseif ($type === 'grant') {
                list($user, $host) = $this->getCurrentUserAndHost();
                $query = "SELECT 1 FROM ("
                    . "SELECT `GRANTEE`, `IS_GRANTABLE` FROM "
                    . "`INFORMATION_SCHEMA`.`COLUMN_PRIVILEGES` UNION "
                    . "SELECT `GRANTEE`, `IS_GRANTABLE` FROM "
                    . "`INFORMATION_SCHEMA`.`TABLE_PRIVILEGES` UNION "
                    . "SELECT `GRANTEE`, `IS_GRANTABLE` FROM "
                    . "`INFORMATION_SCHEMA`.`SCHEMA_PRIVILEGES` UNION "
                    . "SELECT `GRANTEE`, `IS_GRANTABLE` FROM "
                    . "`INFORMATION_SCHEMA`.`USER_PRIVILEGES`) t "
                    . "WHERE `IS_GRANTABLE` = 'YES' AND "
                    . "'''" . $user . "''@''" . $host . "''' LIKE `GRANTEE` LIMIT 1";
            }

            $is = false;
            $result = $this->tryQuery(
                $query,
                $GLOBALS['userlink'],
                self::QUERY_STORE
            );
            if ($result) {
                $is = (bool) $this->numRows($result);
            }
            $this->freeResult($result);

            Util::cacheSet('is_' . $type . 'user', $is);
        } else {
            $is = false;
            $grants = $this->fetchResult(
                "SHOW GRANTS FOR CURRENT_USER();",
                null,
                null,
                $GLOBALS['userlink'],
                self::QUERY_STORE
            );
            if ($grants) {
                foreach ($grants as $grant) {
                    if ($type === 'create') {
                        if (strpos($grant, "ALL PRIVILEGES ON *.*") !== false
                            || strpos($grant, "CREATE USER") !== false
                        ) {
                            $is = true;
                            break;
                        }
                    } elseif ($type === 'grant') {
                        if (strpos($grant, "WITH GRANT OPTION") !== false) {
                            $is = true;
                            break;
                        }
                    }
                }
            }

            Util::cacheSet('is_' . $type . 'user', $is);
        }

        return Util::cacheGet('is_' . $type . 'user');
    }

    /**
     * Get the current user and host
     *
     * @return array array of username and hostname
     */
    public function getCurrentUserAndHost()
    {
        if (count($this->_current_user) == 0) {
            $user = $this->getCurrentUser();
            $this->_current_user = explode("@", $user);
        }
        return $this->_current_user;
    }

    /**
     * Returns value for lower_case_table_names variable
     *
     * @return string
     */
    public function getLowerCaseNames()
    {
        if (is_null($this->_lower_case_table_names)) {
            $this->_lower_case_table_names = $this->fetchValue(
                "SELECT @@lower_case_table_names"
            );
        }
        return $this->_lower_case_table_names;
    }

    /**
     * Get the list of system schemas
     *
     * @return array list of system schemas
     */
    public function getSystemSchemas()
    {
        $schemas = array(
            'information_schema', 'performance_schema', 'mysql', 'sys'
        );
        $systemSchemas = array();
        foreach ($schemas as $schema) {
            if ($this->isSystemSchema($schema, true)) {
                $systemSchemas[] = $schema;
            }
        }
        return $systemSchemas;
    }

    /**
     * Checks whether given schema is a system schema
     *
     * @param string $schema_name        Name of schema (database) to test
     * @param bool   $testForMysqlSchema Whether 'mysql' schema should
     *                                   be treated the same as IS and DD
     *
     * @return bool
     */
    public function isSystemSchema($schema_name, $testForMysqlSchema = false)
    {
        $schema_name = strtolower($schema_name);
        return $schema_name == 'information_schema'
            || $schema_name == 'performance_schema'
            || ($schema_name == 'mysql' && $testForMysqlSchema)
            || $schema_name == 'sys';
    }

    /**
     * Return connection parameters for the database server
     *
     * @param integer $mode   Connection mode on of CONNECT_USER, CONNECT_CONTROL
     *                        or CONNECT_AUXILIARY.
     * @param array   $server Server information like host/port/socket/persistent
     *
     * @return array user, host and server settings array
     */
    public function getConnectionParams($mode, $server = null)
    {
        global $cfg;

        $user = null;
        $password = null;

        if ($mode == DatabaseInterface::CONNECT_USER) {
            $user = $cfg['Server']['user'];
            $password = $cfg['Server']['password'];
            $server = $cfg['Server'];
        } elseif ($mode == DatabaseInterface::CONNECT_CONTROL) {
            $user = $cfg['Server']['controluser'];
            $password = $cfg['Server']['controlpass'];

            $server = array();

            if (! empty($cfg['Server']['controlhost'])) {
                $server['host'] = $cfg['Server']['controlhost'];
            } else {
                $server['host'] = $cfg['Server']['host'];
            }
            // Share the settings if the host is same
            if ($server['host'] == $cfg['Server']['host']) {
                $shared = array(
                    'port', 'socket', 'connect_type', 'compress',
                    'ssl', 'ssl_key', 'ssl_cert', 'ssl_ca',
                    'ssl_ca_path',  'ssl_ciphers', 'ssl_verify',
                );
                foreach ($shared as $item) {
                    if (isset($cfg['Server'][$item])) {
                        $server[$item] = $cfg['Server'][$item];
                    }
                }
            }
            // Set configured port
            if (! empty($cfg['Server']['controlport'])) {
                $server['port'] = $cfg['Server']['controlport'];
            }
            // Set any configuration with control_ prefix
            foreach ($cfg['Server'] as $key => $val) {
                if (substr($key, 0, 8) === 'control_') {
                    $server[substr($key, 8)] = $val;
                }
            }
        } else {
            if (is_null($server)) {
                return array(null, null, null);
            }
            if (isset($server['user'])) {
                $user = $server['user'];
            }
            if (isset($server['password'])) {
                $password = $server['password'];
            }
        }

        // Perform sanity checks on some variables
        if (empty($server['port'])) {
            $server['port'] = 0;
        } else {
            $server['port'] = intval($server['port']);
        }
        if (empty($server['socket'])) {
            $server['socket'] = null;
        }
        if (empty($server['host'])) {
            $server['host'] = 'localhost';
        }
        if (!isset($server['ssl'])) {
            $server['ssl'] = false;
        }
        if (!isset($server['compress'])) {
            $server['compress'] = false;
        }

        return array($user, $password, $server);
    }

    /**
     * connects to the database server
     *
     * @param integer $mode   Connection mode on of CONNECT_USER, CONNECT_CONTROL
     *                        or CONNECT_AUXILIARY.
     * @param array   $server Server information like host/port/socket/persistent
     *
     * @return mixed false on error or a connection object on success
     */
    public function connect($mode, $server = null)
    {
        list($user, $password, $server) = $this->getConnectionParams($mode, $server);

        if (is_null($user) || is_null($password)) {
            trigger_error(
                __('Missing connection parameters!'),
                E_USER_WARNING
            );
            return false;
        }

        // Do not show location and backtrace for connection errors
        $GLOBALS['error_handler']->setHideLocation(true);
        $result = $this->_extension->connect(
            $user, $password, $server
        );
        $GLOBALS['error_handler']->setHideLocation(false);

        if ($result) {
            /* Run post connect for user connections */
            if ($mode == DatabaseInterface::CONNECT_USER) {
                $this->postConnect($result);
            }
            return $result;
        }

        if ($mode == DatabaseInterface::CONNECT_CONTROL) {
            trigger_error(
                __(
                    'Connection for controluser as defined in your '
                    . 'configuration failed.'
                ),
                E_USER_WARNING
            );
            return false;
        } else if ($mode == DatabaseInterface::CONNECT_AUXILIARY) {
            // Do not go back to main login if connection failed
            // (currently used only in unit testing)
            return false;
        }

        Logging::logUser($user, 'mysql-denied');
        $GLOBALS['auth_plugin']->authFails();

        return $result;
    }

    /**
     * selects given database
     *
     * @param string $dbname database name to select
     * @param object $link   connection object
     *
     * @return boolean
     */
    public function selectDb($dbname, $link = null)
    {
        $link = $this->getLink($link);
        if ($link === false) {
            return false;
        }
        return $this->_extension->selectDb($dbname, $link);
    }

    /**
     * returns array of rows with associative and numeric keys from $result
     *
     * @param object $result result set identifier
     *
     * @return array
     */
    public function fetchArray($result)
    {
        return $this->_extension->fetchArray($result);
    }

    /**
     * returns array of rows with associative keys from $result
     *
     * @param object $result result set identifier
     *
     * @return array
     */
    public function fetchAssoc($result)
    {
        return $this->_extension->fetchAssoc($result);
    }

    /**
     * returns array of rows with numeric keys from $result
     *
     * @param object $result result set identifier
     *
     * @return array
     */
    public function fetchRow($result)
    {
        return $this->_extension->fetchRow($result);
    }

    /**
     * Adjusts the result pointer to an arbitrary row in the result
     *
     * @param object  $result database result
     * @param integer $offset offset to seek
     *
     * @return bool true on success, false on failure
     */
    public function dataSeek($result, $offset)
    {
        return $this->_extension->dataSeek($result, $offset);
    }

    /**
     * Frees memory associated with the result
     *
     * @param object $result database result
     *
     * @return void
     */
    public function freeResult($result)
    {
        $this->_extension->freeResult($result);
    }

    /**
     * Check if there are any more query results from a multi query
     *
     * @param object $link the connection object
     *
     * @return bool true or false
     */
    public function moreResults($link = null)
    {
        $link = $this->getLink($link);
        if ($link === false) {
            return false;
        }
        return $this->_extension->moreResults($link);
    }

    /**
     * Prepare next result from multi_query
     *
     * @param object $link the connection object
     *
     * @return bool true or false
     */
    public function nextResult($link = null)
    {
        $link = $this->getLink($link);
        if ($link === false) {
            return false;
        }
        return $this->_extension->nextResult($link);
    }

    /**
     * Store the result returned from multi query
     *
     * @param object $link the connection object
     *
     * @return mixed false when empty results / result set when not empty
     */
    public function storeResult($link = null)
    {
        $link = $this->getLink($link);
        if ($link === false) {
            return false;
        }
        return $this->_extension->storeResult($link);
    }

    /**
     * Returns a string representing the type of connection used
     *
     * @param object $link mysql link
     *
     * @return string type of connection used
     */
    public function getHostInfo($link = null)
    {
        $link = $this->getLink($link);
        if ($link === false) {
            return false;
        }
        return $this->_extension->getHostInfo($link);
    }

    /**
     * Returns the version of the MySQL protocol used
     *
     * @param object $link mysql link
     *
     * @return integer version of the MySQL protocol used
     */
    public function getProtoInfo($link = null)
    {
        $link = $this->getLink($link);
        if ($link === false) {
            return false;
        }
        return $this->_extension->getProtoInfo($link);
    }

    /**
     * returns a string that represents the client library version
     *
     * @return string MySQL client library version
     */
    public function getClientInfo()
    {
        return $this->_extension->getClientInfo();
    }

    /**
     * returns last error message or false if no errors occurred
     *
     * @param object $link connection link
     *
     * @return string|bool $error or false
     */
    public function getError($link = null)
    {
        $link = $this->getLink($link);
        return $this->_extension->getError($link);
    }

    /**
     * returns the number of rows returned by last query
     *
     * @param object $result result set identifier
     *
     * @return string|int
     */
    public function numRows($result)
    {
        return $this->_extension->numRows($result);
    }

    /**
     * returns last inserted auto_increment id for given $link
     * or $GLOBALS['userlink']
     *
     * @param object $link the connection object
     *
     * @return int|boolean
     */
    public function insertId($link = null)
    {
        $link = $this->getLink($link);
        if ($link === false) {
            return false;
        }
        // If the primary key is BIGINT we get an incorrect result
        // (sometimes negative, sometimes positive)
        // and in the present function we don't know if the PK is BIGINT
        // so better play safe and use LAST_INSERT_ID()
        //
        // When no controluser is defined, using mysqli_insert_id($link)
        // does not always return the last insert id due to a mixup with
        // the tracking mechanism, but this works:
        return $this->fetchValue('SELECT LAST_INSERT_ID();', 0, 0, $link);
    }

    /**
     * returns the number of rows affected by last query
     *
     * @param object $link           the connection object
     * @param bool   $get_from_cache whether to retrieve from cache
     *
     * @return int|boolean
     */
    public function affectedRows($link = null, $get_from_cache = true)
    {
        $link = $this->getLink($link);
        if ($link === false) {
            return false;
        }

        if ($get_from_cache) {
            return $GLOBALS['cached_affected_rows'];
        } else {
            return $this->_extension->affectedRows($link);
        }
    }

    /**
     * returns metainfo for fields in $result
     *
     * @param object $result result set identifier
     *
     * @return array meta info for fields in $result
     */
    public function getFieldsMeta($result)
    {
        $result = $this->_extension->getFieldsMeta($result);

        if ($this->getLowerCaseNames() === '2') {
            /**
             * Fixup orgtable for lower_case_table_names = 2
             *
             * In this setup MySQL server reports table name lower case
             * but we still need to operate on original case to properly
             * match existing strings
             */
            foreach ($result as $value) {
                if (strlen($value->orgtable) !== 0 && mb_strtolower($value->orgtable) == mb_strtolower($value->table)) {
                    $value->orgtable = $value->table;
                }
            }
        }

        return $result;
    }

    /**
     * return number of fields in given $result
     *
     * @param object $result result set identifier
     *
     * @return int field count
     */
    public function numFields($result)
    {
        return $this->_extension->numFields($result);
    }

    /**
     * returns the length of the given field $i in $result
     *
     * @param object $result result set identifier
     * @param int    $i      field
     *
     * @return int length of field
     */
    public function fieldLen($result, $i)
    {
        return $this->_extension->fieldLen($result, $i);
    }

    /**
     * returns name of $i. field in $result
     *
     * @param object $result result set identifier
     * @param int    $i      field
     *
     * @return string name of $i. field in $result
     */
    public function fieldName($result, $i)
    {
        return $this->_extension->fieldName($result, $i);
    }

    /**
     * returns concatenated string of human readable field flags
     *
     * @param object $result result set identifier
     * @param int    $i      field
     *
     * @return string field flags
     */
    public function fieldFlags($result, $i)
    {
        return $this->_extension->fieldFlags($result, $i);
    }

    /**
     * returns properly escaped string for use in MySQL queries
     *
     * @param string $str  string to be escaped
     * @param mixed  $link optional database link to use
     *
     * @return string a MySQL escaped string
     */
    public function escapeString($str, $link = null)
    {
        if ($link === null) {
            $link = $this->getLink();
        }

        if ($this->_extension === null) {
            return $str;
        }

        return $this->_extension->escapeString($link, $str);
    }

    /*
     * Gets correct link object.
     *
     * @param object $link optional database link to use
     *
     * @return object|boolean
     */
    public function getLink($link = null)
    {
        if (! is_null($link) && $link !== false) {
            return $link;
        }

        if (isset($GLOBALS['userlink']) && !is_null($GLOBALS['userlink'])) {
            return $GLOBALS['userlink'];
        } else {
            return false;
        }
    }

    /**
     * Checks if this database server is running on Amazon RDS.
     *
     * @return boolean
     */
    public function isAmazonRds()
    {
        if (Util::cacheExists('is_amazon_rds')) {
            return Util::cacheGet('is_amazon_rds');
        }
        $sql = 'SELECT @@basedir';
        $result = $this->fetchResult($sql);
        $rds = ($result[0] == '/rdsdbbin/mysql/');
        Util::cacheSet('is_amazon_rds', $rds);

        return $rds;
    }

    /**
     * Gets SQL for killing a process.
     *
     * @param int $process Process ID
     *
     * @return string
     */
    public function getKillQuery($process)
    {
        if ($this->isAmazonRds()) {
            return 'CALL mysql.rds_kill(' . $process . ');';
        } else {
            return 'KILL ' . $process . ';';
        }
    }

    /**
     * Get the phpmyadmin database manager
     *
     * @return SystemDatabase
     */
    public function getSystemDatabase()
    {
        return new SystemDatabase($this);
    }

    /**
     * Get a table with database name and table name
     *
     * @param string $db_name    DB name
     * @param string $table_name Table name
     *
     * @return Table
     */
    public function getTable($db_name, $table_name)
    {
        return new Table($table_name, $db_name, $this);
    }

    /**
     * returns collation of given db
     *
     * @param string $db name of db
     *
     * @return string  collation of $db
     */
    public function getDbCollation($db)
    {
        if ($this->isSystemSchema($db)) {
            // We don't have to check the collation of the virtual
            // information_schema database: We know it!
            return 'utf8_general_ci';
        }

        if (! $GLOBALS['cfg']['Server']['DisableIS']) {
            // this is slow with thousands of databases
            $sql = 'SELECT DEFAULT_COLLATION_NAME FROM information_schema.SCHEMATA'
                . ' WHERE SCHEMA_NAME = \'' . $this->escapeString($db)
                . '\' LIMIT 1';
            return $this->fetchValue($sql);
        } else {
            $this->selectDb($db);
            $return = $this->fetchValue('SELECT @@collation_database');
            if ($db !== $GLOBALS['db']) {
                $this->selectDb($GLOBALS['db']);
            }
            return $return;
        }
    }

    /**
     * returns default server collation from show variables
     *
     * @return string  $server_collation
     */
    function getServerCollation()
    {
        return $this->fetchValue('SELECT @@collation_server');
    }
}<|MERGE_RESOLUTION|>--- conflicted
+++ resolved
@@ -64,15 +64,14 @@
     private $_table_cache;
 
     /**
-<<<<<<< HEAD
      * @var array Current user and host cache
      */
     private $_current_user;
-=======
+
+    /**
      * @var null|string lower_case_table_names value cache
      */
     private $_lower_case_table_names = null;
->>>>>>> 715bdf3a
 
     /**
      * Constructor
