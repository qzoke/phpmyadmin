<?php
/* vim: set expandtab sw=4 ts=4 sts=4: */
/**
 * Used to render the header of PMA's pages
 *
 * @package PhpMyAdmin
 */
if (! defined('PHPMYADMIN')) {
    exit;
}

require_once 'libraries/Scripts.class.php';
require_once 'libraries/RecentFavoriteTable.class.php';
require_once 'libraries/Menu.class.php';
require_once 'libraries/Console.class.php';
require_once 'libraries/navigation/Navigation.class.php';
require_once 'libraries/url_generating.lib.php';


/**
 * Class used to output the HTTP and HTML headers
 *
 * @package PhpMyAdmin
 */
class PMA_Header
{
    /**
     * PMA_Scripts instance
     *
     * @access private
     * @var PMA_Scripts
     */
    private $_scripts;
    /**
     * PMA_Console instance
     *
     * @access private
     * @var PMA_Console
     */
    private $_console;
    /**
     * PMA_Menu instance
     *
     * @access private
     * @var PMA_Menu
     */
    private $_menu;
    /**
     * Whether to offer the option of importing user settings
     *
     * @access private
     * @var bool
     */
    private $_userprefsOfferImport;
    /**
     * The page title
     *
     * @access private
     * @var string
     */
    private $_title;
    /**
     * The value for the id attribute for the body tag
     *
     * @access private
     * @var string
     */
    private $_bodyId;
    /**
     * Whether to show the top menu
     *
     * @access private
     * @var bool
     */
    private $_menuEnabled;
    /**
     * Whether to show the warnings
     *
     * @access private
     * @var bool
     */
    private $_warningsEnabled;
    /**
     * Whether the page is in 'print view' mode
     *
     * @access private
     * @var bool
     */
    private $_isPrintView;
    /**
     * Whether we are servicing an ajax request.
     * We can't simply use $GLOBALS['is_ajax_request']
     * here since it may have not been initialised yet.
     *
     * @access private
     * @var bool
     */
    private $_isAjax;
    /**
     * Whether to display anything
     *
     * @access private
     * @var bool
     */
    private $_isEnabled;
    /**
     * Whether the HTTP headers (and possibly some HTML)
     * have already been sent to the browser
     *
     * @access private
     * @var bool
     */
    private $_headerIsSent;

    /**
     * Creates a new class instance
     */
    public function __construct()
    {
        $this->_isEnabled = true;
        $this->_isAjax = false;
        $this->_bodyId = '';
        $this->_title  = '';
        $this->_console = new PMA_Console();
        $db = ! empty($GLOBALS['db']) ? $GLOBALS['db'] : '';
        $table = ! empty($GLOBALS['table']) ? $GLOBALS['table'] : '';
        $this->_menu   = new PMA_Menu(
            $GLOBALS['server'],
            $db,
            $table
        );
        $this->_menuEnabled = true;
        $this->_warningsEnabled = true;
        $this->_isPrintView = false;
        $this->_scripts     = new PMA_Scripts();
        $this->_addDefaultScripts();
        $this->_headerIsSent = false;
        // if database storage for user preferences is transient,
        // offer to load exported settings from localStorage
        // (detection will be done in JavaScript)
        $this->_userprefsOfferImport = false;
        if ($GLOBALS['PMA_Config']->get('user_preferences') == 'session'
            && ! isset($_SESSION['userprefs_autoload'])
        ) {
            $this->_userprefsOfferImport = true;
        }
    }

    /**
     * Loads common scripts
     *
     * @return void
     */
    private function _addDefaultScripts()
    {
        // Localised strings
        $params = array('lang' => $GLOBALS['lang']);
        if (isset($GLOBALS['db'])) {
            $params['db'] = $GLOBALS['db'];
        }
        $this->_scripts->addFile('jquery/jquery-1.11.1.min.js');
        $this->_scripts->addFile(
            'whitelist.php' . PMA_URL_getCommon($params), false, true
        );
        $this->_scripts->addFile('sprintf.js');
        $this->_scripts->addFile('ajax.js');
        $this->_scripts->addFile('keyhandler.js');
        $this->_scripts->addFile('jquery/jquery-ui-1.11.2.min.js');
        $this->_scripts->addFile('jquery/jquery.cookie.js');
        $this->_scripts->addFile('jquery/jquery.mousewheel.js');
        $this->_scripts->addFile('jquery/jquery.event.drag-2.2.js');
        $this->_scripts->addFile('jquery/jquery-ui-timepicker-addon.js');
        $this->_scripts->addFile('jquery/jquery.ba-hashchange-1.3.js');
        $this->_scripts->addFile('jquery/jquery.debounce-1.0.5.js');
        $this->_scripts->addFile('menu-resizer.js');

        // Cross-framing protection
        if ($GLOBALS['cfg']['AllowThirdPartyFraming'] === false) {
            $this->_scripts->addFile('cross_framing_protection.js');
        }

        $this->_scripts->addFile('rte.js');
        if ($GLOBALS['cfg']['SendErrorReports'] !== 'never') {
            $this->_scripts->addFile('tracekit/tracekit.js');
            $this->_scripts->addFile('error_report.js');
        }

        // Here would not be a good place to add CodeMirror because
        // the user preferences have not been merged at this point

        $this->_scripts->addFile('messages.php' . PMA_URL_getCommon($params));
        // Append the theme id to this url to invalidate
        // the cache on a theme change. Though this might be
        // unavailable for fatal errors.
        if (isset($_SESSION['PMA_Theme'])) {
            $theme_id = urlencode($_SESSION['PMA_Theme']->getId());
        } else {
            $theme_id = 'default';
        }
        $this->_scripts->addFile(
            'get_image.js.php?theme=' . $theme_id
        );
        $this->_scripts->addFile('doclinks.js');
        $this->_scripts->addFile('functions.js');
        $this->_scripts->addFile('navigation.js');
        $this->_scripts->addFile('indexes.js');
        $this->_scripts->addFile('common.js');
        $this->_scripts->addCode($this->getJsParamsCode());
    }

    /**
     * Returns, as an array, a list of parameters
     * used on the client side
     *
     * @return array
     */
    public function getJsParams()
    {
        $db = ! empty($GLOBALS['db']) ? $GLOBALS['db'] : '';
        $table = ! empty($GLOBALS['table']) ? $GLOBALS['table'] : '';
        $pftext = ! empty($_SESSION['tmpval']['pftext'])
            ? $_SESSION['tmpval']['pftext'] : '';

        // not sure when this happens, but it happens
        if (! isset($GLOBALS['collation_connection'])) {
            $GLOBALS['collation_connection'] = 'utf8_general_ci';
        }

        $params = array(
            'common_query' => PMA_URL_getCommon(array(), 'text'),
            'opendb_url' => $GLOBALS['cfg']['DefaultTabDatabase'],
            'safari_browser' => PMA_USR_BROWSER_AGENT == 'SAFARI' ? 1 : 0,
            'collation_connection' => $GLOBALS['collation_connection'],
            'lang' => $GLOBALS['lang'],
            'server' => $GLOBALS['server'],
            'table' => $table,
            'db'    => $db,
            'token' => $_SESSION[' PMA_token '],
            'text_dir' => $GLOBALS['text_dir'],
            'show_databases_navigation_as_tree'=> $GLOBALS['cfg']['ShowDatabasesNavigationAsTree'],
            'pma_absolute_uri' => $GLOBALS['cfg']['PmaAbsoluteUri'],
            'pma_text_default_tab' => PMA_Util::getTitleForTarget(
                $GLOBALS['cfg']['DefaultTabTable']
            ),
            'pma_text_left_default_tab' => PMA_Util::getTitleForTarget(
                $GLOBALS['cfg']['NavigationTreeDefaultTabTable']
            ),
            'pma_text_left_default_tab2' => PMA_Util::getTitleForTarget(
                $GLOBALS['cfg']['NavigationTreeDefaultTabTable2']
            ),
            'LimitChars' => $GLOBALS['cfg']['LimitChars'],
            'pftext' => $pftext,
            'confirm' => $GLOBALS['cfg']['Confirm'],
            'LoginCookieValidity' => $GLOBALS['cfg']['LoginCookieValidity'],
            'logged_in' => isset($GLOBALS['userlink']) ? true : false
        );
        if (isset($GLOBALS['cfg']['Server'])
            && isset($GLOBALS['cfg']['Server']['auth_type'])
        ) {
            $params['auth_type'] = $GLOBALS['cfg']['Server']['auth_type'];
        }

        return $params;
    }

    /**
     * Returns, as a string, a list of parameters
     * used on the client side
     *
     * @return string
     */
    public function getJsParamsCode()
    {
        $params = $this->getJsParams();
        foreach ($params as $key => $value) {
            $params[$key] = $key . ':"' . PMA_escapeJsString($value) . '"';
        }
        return 'PMA_commonParams.setAll({' . implode(',', $params) . '});';
    }

    /**
     * Disables the rendering of the header
     *
     * @return void
     */
    public function disable()
    {
        $this->_isEnabled = false;
    }

    /**
     * Set the ajax flag to indicate whether
     * we are servicing an ajax request
     *
     * @param bool $isAjax Whether we are servicing an ajax request
     *
     * @return void
     */
    public function setAjax($isAjax)
    {
        $this->_isAjax = ($isAjax == true);
        $this->_console->setAjax($isAjax);
    }

    /**
     * Returns the PMA_Scripts object
     *
     * @return PMA_Scripts object
     */
    public function getScripts()
    {
        return $this->_scripts;
    }

    /**
     * Returns the PMA_Menu object
     *
     * @return PMA_Menu object
     */
    public function getMenu()
    {
        return $this->_menu;
    }

    /**
     * Setter for the ID attribute in the BODY tag
     *
     * @param string $id Value for the ID attribute
     *
     * @return void
     */
    public function setBodyId($id)
    {
        $this->_bodyId = htmlspecialchars($id);
    }

    /**
     * Setter for the title of the page
     *
     * @param string $title New title
     *
     * @return void
     */
    public function setTitle($title)
    {
        $this->_title = htmlspecialchars($title);
    }

    /**
     * Disables the display of the top menu
     *
     * @return void
     */
    public function disableMenuAndConsole()
    {
        $this->_menuEnabled = false;
        $this->_console->disable();
    }

    /**
     * Disables the display of the top menu
     *
     * @return void
     */
    public function disableWarnings()
    {
        $this->_warningsEnabled = false;
    }

    /**
     * Turns on 'print view' mode
     *
     * @return void
     */
    public function enablePrintView()
    {
        $this->disableMenuAndConsole();
        $this->setTitle(__('Print view') . ' - phpMyAdmin ' . PMA_VERSION);
        $this->_isPrintView = true;
    }

    /**
     * Generates the header
     *
     * @return string The header
     */
    public function getDisplay()
    {
        $retval = '';
        if (! $this->_headerIsSent) {
            if (! $this->_isAjax && $this->_isEnabled) {
                $this->sendHttpHeaders();
                $retval .= $this->_getHtmlStart();
                $retval .= $this->_getMetaTags();
                $retval .= $this->_getLinkTags();
                $retval .= $this->getTitleTag();

                // The user preferences have been merged at this point
                // so we can conditionally add CodeMirror
                if ($GLOBALS['cfg']['CodemirrorEnable']) {
                    $this->_scripts->addFile('codemirror/lib/codemirror.js');
                    $this->_scripts->addFile('codemirror/mode/sql/sql.js');
                    $this->_scripts->addFile('codemirror/addon/runmode/runmode.js');
                    $this->_scripts->addFile('codemirror/addon/hint/show-hint.js');
                    $this->_scripts->addFile('codemirror/addon/hint/sql-hint.js');
                }
<<<<<<< HEAD
                $this->_scripts->addCode('ConsoleEnterExecutes='
                    . ($GLOBALS['cfg']['ConsoleEnterExecutes'] ? 'true' : 'false'));
=======
                $this->_scripts->addFiles($this->_console->getScripts());
>>>>>>> 57e21caa
                if ($this->_userprefsOfferImport) {
                    $this->_scripts->addFile('config.js');
                }
                $retval .= $this->_scripts->getDisplay();
                $retval .= '<noscript>';
                $retval .= '<style>html{display:block}</style>';
                $retval .= '</noscript>';
                $retval .= $this->_getBodyStart();
                if ($this->_menuEnabled && $GLOBALS['server'] > 0) {
                    $nav = new PMA_Navigation();
                    $retval .= $nav->getDisplay();
                }
                // Include possible custom headers
                if (file_exists(CUSTOM_HEADER_FILE)) {
                    $retval .= '<div id="pma_header">';
                    ob_start();
                    include CUSTOM_HEADER_FILE;
                    $retval .= ob_get_contents();
                    ob_end_clean();
                    $retval .= '</div>';
                }
                // offer to load user preferences from localStorage
                if ($this->_userprefsOfferImport) {
                    include_once './libraries/user_preferences.lib.php';
                    $retval .= PMA_userprefsAutoloadGetHeader();
                }
                // pass configuration for hint tooltip display
                // (to be used by PMA_tooltip() in js/functions.js)
                if (! $GLOBALS['cfg']['ShowHint']) {
                    $retval .= '<span id="no_hint" class="hide"></span>';
                }
                $retval .= $this->_getWarnings();
                if ($this->_menuEnabled && $GLOBALS['server'] > 0) {
                    $retval .= $this->_menu->getDisplay();
                    $retval .= '<span id="lock_page_icon"></span>';
                    $retval .= sprintf(
                        '<a id="goto_pagetop" href="#" title="%s">%s</a>',
                        __('Click on the bar to scroll to top of page'),
                        PMA_Util::getImage('s_top.png')
                    );
                }
                $retval .= $this->_console->getDisplay();
                $retval .= '<div id="page_content">';
                $retval .= $this->getMessage();
            }
            if ($this->_isEnabled && empty($_REQUEST['recent_table'])) {
                $retval .= $this->_addRecentTable(
                    $GLOBALS['db'],
                    $GLOBALS['table']
                );
            }
        }
        return $retval;
    }

    /**
     * Returns the message to be displayed at the top of
     * the page, including the executed SQL query, if any.
     *
     * @return string
     */
    public function getMessage()
    {
        $retval = '';
        $message = '';
        if (! empty($GLOBALS['message'])) {
            $message = $GLOBALS['message'];
            unset($GLOBALS['message']);
        } else if (! empty($_REQUEST['message'])) {
            $message = $_REQUEST['message'];
        }
        if (! empty($message)) {
            if (isset($GLOBALS['buffer_message'])) {
                $buffer_message = $GLOBALS['buffer_message'];
            }
            $retval .= PMA_Util::getMessage($message);
            if (isset($buffer_message)) {
                $GLOBALS['buffer_message'] = $buffer_message;
            }
        }
        return $retval;
    }

    /**
     * Sends out the HTTP headers
     *
     * @return void
     */
    public function sendHttpHeaders()
    {
        if (defined('TESTSUITE') && ! defined('PMA_TEST_HEADERS')) {
            return;
        }
        if ($GLOBALS['PMA_Config']->isHttps()) {
            $map_tile_urls = '';
        } else {
            $map_tile_urls = ' *.tile.openstreetmap.org *.tile.opencyclemap.org';
        }

        /**
         * Sends http headers
         */
        $GLOBALS['now'] = gmdate('D, d M Y H:i:s') . ' GMT';
        if (!empty($GLOBALS['cfg']['CaptchaLoginPrivateKey'])
            && !empty($GLOBALS['cfg']['CaptchaLoginPublicKey'])
        ) {
            $captcha_url = ' https://www.google.com https://www.gstatic.com ';
        } else {
            $captcha_url = '';
        }
        /* Prevent against ClickJacking by disabling framing */
        if (! $GLOBALS['cfg']['AllowThirdPartyFraming']) {
            header(
                'X-Frame-Options: DENY'
            );
        }
        header(
            "Content-Security-Policy: default-src 'self' "
            . $captcha_url
            . $GLOBALS['cfg']['CSPAllow'] . ';'
            . "script-src 'self' 'unsafe-inline' 'unsafe-eval' "
            . $captcha_url
            . $GLOBALS['cfg']['CSPAllow'] . ';'
            . ";"
            . "style-src 'self' 'unsafe-inline' "
            . $captcha_url
            . $GLOBALS['cfg']['CSPAllow']
            . ";"
            . "img-src 'self' data: "
            . $GLOBALS['cfg']['CSPAllow']
            . $map_tile_urls
            . $captcha_url
            . ";"
        );
        header(
            "X-Content-Security-Policy: default-src 'self' "
            . $captcha_url
            . $GLOBALS['cfg']['CSPAllow'] . ';'
            . "options inline-script eval-script;"
            . "img-src 'self' data: "
            . $GLOBALS['cfg']['CSPAllow']
            . $map_tile_urls
            . $captcha_url
            . ";"
        );
        header(
            "X-WebKit-CSP: default-src 'self' "
            . $captcha_url
            . $GLOBALS['cfg']['CSPAllow'] . ';'
            . "script-src 'self' "
            . $captcha_url
            . $GLOBALS['cfg']['CSPAllow']
            . " 'unsafe-inline' 'unsafe-eval';"
            . "style-src 'self' 'unsafe-inline' "
            . $captcha_url
            . ';'
            . "img-src 'self' data: "
            . $GLOBALS['cfg']['CSPAllow']
            . $map_tile_urls
            . $captcha_url
            . ";"
        );
        PMA_noCacheHeader();
        if (! defined('IS_TRANSFORMATION_WRAPPER')) {
            // Define the charset to be used
            header('Content-Type: text/html; charset=utf-8');
        }
        $this->_headerIsSent = true;
    }

    /**
     * Returns the DOCTYPE and the start HTML tag
     *
     * @return string DOCTYPE and HTML tags
     */
    private function _getHtmlStart()
    {
        $lang = $GLOBALS['available_languages'][$GLOBALS['lang']][1];
        $dir  = $GLOBALS['text_dir'];

        $retval  = "<!DOCTYPE HTML>";
        $retval .= "<html lang='$lang' dir='$dir' class='";
        $retval .= /*overload*/mb_strtolower(PMA_USR_BROWSER_AGENT) . " ";
        $retval .= /*overload*/mb_strtolower(PMA_USR_BROWSER_AGENT)
            . intval(PMA_USR_BROWSER_VER) . "'>";

        return $retval;
    }

    /**
     * Returns the META tags
     *
     * @return string the META tags
     */
    private function _getMetaTags()
    {
        $retval  = '<meta charset="utf-8" />';
        $retval .= '<meta name="robots" content="noindex,nofollow" />';
        $retval .= '<meta http-equiv="X-UA-Compatible" content="IE=Edge">';
        if (! $GLOBALS['cfg']['AllowThirdPartyFraming']) {
            $retval .= '<style id="cfs-style">html{display: none;}</style>';
        }
        return $retval;
    }

    /**
     * Returns the LINK tags for the favicon and the stylesheets
     *
     * @return string the LINK tags
     */
    private function _getLinkTags()
    {
        $retval = '<link rel="icon" href="favicon.ico" '
            . 'type="image/x-icon" />'
            . '<link rel="shortcut icon" href="favicon.ico" '
            . 'type="image/x-icon" />';
        // stylesheets
        $basedir    = defined('PMA_PATH_TO_BASEDIR') ? PMA_PATH_TO_BASEDIR : '';
        $common_url = PMA_URL_getCommon(array('server' => $GLOBALS['server']));
        $theme_id   = $GLOBALS['PMA_Config']->getThemeUniqueValue();
        $theme_path = $GLOBALS['pmaThemePath'];

        if ($this->_isPrintView) {
            $retval .= '<link rel="stylesheet" type="text/css" href="'
                . $basedir . 'print.css" />';
        } else {
            // load jQuery's CSS prior to our theme's CSS, to let the theme
            // override jQuery's CSS
            $retval .= '<link rel="stylesheet" type="text/css" href="'
                . $theme_path . '/jquery/jquery-ui-1.11.2.css" />';
            $retval .= '<link rel="stylesheet" type="text/css" href="'
                . $basedir . 'phpmyadmin.css.php'
                . $common_url . '&amp;nocache='
                . $theme_id . $GLOBALS['text_dir'] . '" />';
        }

        return $retval;
    }

    /**
     * Returns the TITLE tag
     *
     * @return string the TITLE tag
     */
    public function getTitleTag()
    {
        $retval  = "<title>";
        $retval .= $this->_getPageTitle();
        $retval .= "</title>";
        return $retval;
    }

    /**
     * If the page is missing the title, this function
     * will set it to something reasonable
     *
     * @return string
     */
    private function _getPageTitle()
    {
        if (empty($this->_title)) {
            if ($GLOBALS['server'] > 0) {
                if (! empty($GLOBALS['table'])) {
                    $temp_title = $GLOBALS['cfg']['TitleTable'];
                } else if (! empty($GLOBALS['db'])) {
                    $temp_title = $GLOBALS['cfg']['TitleDatabase'];
                } elseif (! empty($GLOBALS['cfg']['Server']['host'])) {
                    $temp_title = $GLOBALS['cfg']['TitleServer'];
                } else {
                    $temp_title = $GLOBALS['cfg']['TitleDefault'];
                }
                $this->_title = htmlspecialchars(
                    PMA_Util::expandUserString($temp_title)
                );
            } else {
                $this->_title = 'phpMyAdmin';
            }
        }
        return $this->_title;
    }

    /**
     * Returns the close tag to the HEAD
     * and the start tag for the BODY
     *
     * @return string HEAD and BODY tags
     */
    private function _getBodyStart()
    {
        $retval = "</head><body";
        if (! empty($this->_bodyId)) {
            $retval .= " id='" . $this->_bodyId . "'";
        }
        $retval .= ">";
        return $retval;
    }

    /**
     * Returns some warnings to be displayed at the top of the page
     *
     * @return string The warnings
     */
    private function _getWarnings()
    {
        $retval = '';
        if ($this->_warningsEnabled) {
            $retval .= "<noscript>";
            $retval .= PMA_message::error(
                __("Javascript must be enabled past this point!")
            )->getDisplay();
            $retval .= "</noscript>";
        }
        return $retval;
    }

    /**
     * Add recently used table and reload the navigation.
     *
     * @param string $db    Database name where the table is located.
     * @param string $table The table name
     *
     * @return string
     */
    private function _addRecentTable($db, $table)
    {
        $retval = '';
        if ($this->_menuEnabled
            && /*overload*/mb_strlen($table)
            && $GLOBALS['cfg']['NumRecentTables'] > 0
        ) {
            $tmp_result = PMA_RecentFavoriteTable::getInstance('recent')
                              ->add($db, $table);
            if ($tmp_result === true) {
                $retval = PMA_RecentFavoriteTable::getHtmlUpdateRecentTables();
            } else {
                $error  = $tmp_result;
                $retval = $error->getDisplay();
            }
        }
        return $retval;
    }
}

?><|MERGE_RESOLUTION|>--- conflicted
+++ resolved
@@ -404,12 +404,9 @@
                     $this->_scripts->addFile('codemirror/addon/hint/show-hint.js');
                     $this->_scripts->addFile('codemirror/addon/hint/sql-hint.js');
                 }
-<<<<<<< HEAD
                 $this->_scripts->addCode('ConsoleEnterExecutes='
                     . ($GLOBALS['cfg']['ConsoleEnterExecutes'] ? 'true' : 'false'));
-=======
                 $this->_scripts->addFiles($this->_console->getScripts());
->>>>>>> 57e21caa
                 if ($this->_userprefsOfferImport) {
                     $this->_scripts->addFile('config.js');
                 }
