--- conflicted
+++ resolved
@@ -642,11 +642,7 @@
     private function _getMetaTags()
     {
         $retval  = '<meta charset="utf-8" />';
-<<<<<<< HEAD
         $retval .= '<meta name="referrer" content="no-referrer" />';
-=======
-        $retval .= '<meta name="referrer" content="none" />';
->>>>>>> 80cd2f44
         $retval .= '<meta name="robots" content="noindex,nofollow" />';
         $retval .= '<meta http-equiv="X-UA-Compatible" content="IE=Edge">';
         if (! $GLOBALS['cfg']['AllowThirdPartyFraming']) {
