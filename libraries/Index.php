--- conflicted
+++ resolved
@@ -715,13 +715,7 @@
                         . ' DROP PRIMARY KEY;';
                     $this_params['message_to_show']
                         = __('The primary key has been dropped.');
-<<<<<<< HEAD
-                    $js_msg = Sanitize::jsFormat(
-                        'ALTER TABLE ' . $table . ' DROP PRIMARY KEY'
-                    );
-=======
-                    $js_msg = PMA_jsFormat($this_params['sql_query']);
->>>>>>> 8efea217
+                    $js_msg = Sanitize::jsFormat($this_params['sql_query']);
                 } else {
                     $this_params['sql_query'] = 'ALTER TABLE '
                         . Util::backquote($table) . ' DROP INDEX '
@@ -729,16 +723,7 @@
                     $this_params['message_to_show'] = sprintf(
                         __('Index %s has been dropped.'), htmlspecialchars($index->getName())
                     );
-<<<<<<< HEAD
-
-                    $js_msg = Sanitize::jsFormat(
-                        'ALTER TABLE ' . $table . ' DROP INDEX '
-                        . $index->getName() . ';'
-                    );
-
-=======
-                    $js_msg = PMA_jsFormat($this_params['sql_query']);
->>>>>>> 8efea217
+                    $js_msg = Sanitize::jsFormat($this_params['sql_query']);
                 }
 
                 $r .= '<td ' . $row_span . ' class="print_ignore">';
