<?php
/* vim: set expandtab sw=4 ts=4 sts=4: */
/**
 * Recent and Favorite table list handling
 *
 * @package PhpMyAdmin
 */

if (! defined('PHPMYADMIN')) {
    exit;
}

require_once './libraries/Message.class.php';

/**
 * Handles the recently used and favorite tables.
 *
 * @TODO Change the release version in table pma_recent
 * (#recent in documentation)
 *
 * @package PhpMyAdmin
 */
class PMA_RecentFavoriteTable
{
    /**
     * Defines the internal PMA table which contains recent/favorite tables.
     *
     * @access  private
     * @var string
     */
    private $_pmaTable;

    /**
     * Reference to session variable containing recently used or favorite tables.
     *
     * @access private
     * @var array
     */
    private $_tables;

    /**
     * Defines type of action, Favorite or Recent table.
     *
     * @access private
     * @var string
     */
    private $_tableType;

    /**
     * PMA_RecentFavoriteTable instances.
     *
     * @access private
     * @var array
     */
    private static $_instances = array();

    /**
     * Creates a new instance of PMA_RecentFavoriteTable
     *
     * @param string $type the table type
     *
     * @access private
     */
    private function __construct($type)
    {
        $this->_tableType = $type;
        if (strlen($GLOBALS['cfg']['Server']['pmadb'])
            && strlen($GLOBALS['cfg']['Server'][$this->_tableType])
        ) {
            $this->_pmaTable
                = PMA_Util::backquote($GLOBALS['cfg']['Server']['pmadb']) . "."
                . PMA_Util::backquote($GLOBALS['cfg']['Server'][$this->_tableType]);
        }
        $server_id = $GLOBALS['server'];
        if (! isset($_SESSION['tmpval'][$this->_tableType . '_tables'][$server_id])) {
            $_SESSION['tmpval'][$this->_tableType . '_tables'][$server_id]
                = isset($this->_pmaTable) ? $this->getFromDb() : array();
        }
        $this->_tables =& $_SESSION['tmpval'][$this->_tableType . '_tables'][$server_id];
    }

    /**
     * Returns class instance.
     *
     * @param string $type the table type
     *
     * @return PMA_RecentFavoriteTable
     */
    public static function getInstance($type)
    {
        if (! array_key_exists($type, self::$_instances)) {
            self::$_instances[$type] = new PMA_RecentFavoriteTable($type);
        }
        return self::$_instances[$type];
    }

    /**
     * Returns the recent/favorite tables array
     *
     * @return array
     */
    public function getTables()
    {
        return $this->_tables;
    }

    /**
     * Returns recently used tables or favorite from phpMyAdmin database.
     *
     * @return array
     */
    public function getFromDb()
    {
        // Read from phpMyAdmin database, if recent tables is not in session
        $sql_query
            = " SELECT `tables` FROM " . $this->_pmaTable .
            " WHERE `username` = '" . $GLOBALS['cfg']['Server']['user'] . "'";

        $return = array();
        $result = PMA_queryAsControlUser($sql_query, false);
        if ($result) {
            $row = $GLOBALS['dbi']->fetchArray($result);
            if (isset($row[0])) {
                $return = json_decode($row[0], true);
            }
        }
        return $return;
    }

    /**
     * Save recent/favorite tables into phpMyAdmin database.
     *
     * @return true|PMA_Message
     */
    public function saveToDb()
    {
        $username = $GLOBALS['cfg']['Server']['user'];
        $sql_query
            = " REPLACE INTO " . $this->_pmaTable . " (`username`, `tables`)" .
                " VALUES ('" . $username . "', '"
                . PMA_Util::sqlAddSlashes(
                    json_encode($this->_tables)
                ) . "')";

        $success = $GLOBALS['dbi']->tryQuery($sql_query, $GLOBALS['controllink']);

        if (! $success) {
            $error_msg = '';
            switch ($this->_tableType) {
            case 'recent':
                $error_msg = __('Could not save recent table!');
                break;

            case 'favorite':
                $error_msg = __('Could not save favorite table!');
                break;
            }
            $message = PMA_Message::error($error_msg);
            $message->addMessage('<br /><br />');
            $message->addMessage(
                PMA_Message::rawError(
                    $GLOBALS['dbi']->getError($GLOBALS['controllink'])
                )
            );
            return $message;
        }
        return true;
    }

    /**
     * Trim recent.favorite table according to the
     * NumRecentTables/NumFavoriteTables configuration.
     *
     * @return boolean True if trimming occurred
     */
    public function trim()
    {
        $max = max(
            $GLOBALS['cfg']['Num' . ucfirst($this->_tableType) . 'Tables'], 0
        );
        $trimming_occurred = count($this->_tables) > $max;
        while (count($this->_tables) > $max) {
            array_pop($this->_tables);
        }
        return $trimming_occurred;
    }

    /**
     * Return HTML ul.
     *
     * @return string
     */
    public function getHtmlList()
    {
        // Remove Recent/Favorite tables that don't exist.
        foreach ($this->_tables as $tbl) {
            if (! $GLOBALS['dbi']->getColumns($tbl['db'], $tbl['table'])) {
                $this->remove($tbl['db'], $tbl['table']);
            }
        }

        $html = '';
        if (count($this->_tables)) {
            if ($this->_tableType == 'recent') {
                foreach ($this->_tables as $table) {
                    $html .= '<li class="warp_link">';
                    $recent_params = array(
                        'db'    => $table['db'],
                        'table' => $table['table']
                    );
                    $recent_url = 'sql.php'
                        . PMA_URL_getCommon($recent_params);
                    $html .= '<a href="' . $recent_url . '">`'
                          . htmlspecialchars($table['db']) . '`.`'
                          . htmlspecialchars($table['table']) . '`</a>';
                    $html .= '</li>';
                }
            } else {
                foreach ($this->_tables as $table) {
                    $html .= '<li class="warp_link">';

                    $html .= '<a class="ajax favorite_table_anchor" ';
                    $fav_params = array(
                        'db'              => $table['db'],
                        'ajax_request'    => true,
                        'favorite_table'  => $table['table'],
                        'remove_favorite' => true
                    );
                    $fav_rm_url = 'db_structure.php'
                        . PMA_URL_getCommon($fav_params);
                    $html .= 'href="' . $fav_rm_url
                        . '" title="' . __("Remove from Favorites")
<<<<<<< HEAD
                        . '" data-favtargetn="' . $table['db'] . "."
                        . $table['table']
=======
                        . '" data-favtargetn="'
                        . md5($table['db'] . "." . $table['table'])
>>>>>>> c68ed5c5
                        . '" >'
                        . PMA_Util::getIcon('b_favorite.png')
                        . '</a>';

                    $fav_params = array(
                        'db'    => $table['db'],
                        'table' => $table['table']
                    );
                    $table_url = 'sql.php'
                        . PMA_URL_getCommon($fav_params);
                    $html .= '<a href="' . $table_url . '">`'
                        . htmlspecialchars($table['db']) . '`.`'
                        . htmlspecialchars($table['table']) . '`</a>';
                    $html .= '</li>';
                }
            }
        } else {
            $html .= '<li class="warp_link">'
                  . ($this->_tableType == 'recent'
                    ?__('There are no recent tables.')
                    :__('There are no favorite tables.'))
                  . '</li>';
        }
        return $html;
    }

    /**
     * Return HTML.
     *
     * @return string
     */
    public function getHtml()
    {
        $html  = '<div class="drop_list">';
        if ($this->_tableType == 'recent') {
            $html .= '<span title="' . __('Recent tables')
                . '" class="drop_button">'
                . __('Recent') . '</span><ul id="pma_recent_list">';
        } else {
            $html .= '<span title="' . __('Favorite tables')
                . '" class="drop_button">'
                . __('Favorites') . '</span><ul id="pma_favorite_list">';
        }
        $html .= $this->getHtmlList();
        $html .= '</ul></div>';
        return $html;
    }

    /**
     * Add recently used or favorite tables.
     *
     * @param string $db    database name where the table is located
     * @param string $table table name
     *
     * @return true|PMA_Message True if success, PMA_Message if not
     */
    public function add($db, $table)
    {
        // If table doesnot exist, do not add.
        if (! $GLOBALS['dbi']->getColumns($db, $table)) {
            return true;
        }

        $table_arr = array();
        $table_arr['db'] = $db;
        $table_arr['table'] = $table;

        // add only if this is new table
        if (! isset($this->_tables[0]) || $this->_tables[0] != $table_arr) {
            array_unshift($this->_tables, $table_arr);
            $this->_tables = array_merge(array_unique($this->_tables, SORT_REGULAR));
            $this->trim();
            if (isset($this->_pmaTable)) {
                return $this->saveToDb();
            }
        }
        return true;
    }

    /**
     * Remove favorite tables.
     *
     * @param string $db    database name where the table is located
     * @param string $table table name
     *
     * @return true|PMA_Message True if success, PMA_Message if not
     */
    public function remove($db, $table)
    {
        $table_arr = array();
        $table_arr['db'] = $db;
        $table_arr['table'] = $table;
        foreach ($this->_tables as $key => $value) {
            if ($value['db'] == $db && $value['table'] == $table) {
                unset($this->_tables[$key]);
            }
        }
        if (isset($this->_pmaTable)) {
            return $this->saveToDb();
        }
        return true;
    }

    /**
     * Generate Html for sync Favorite tables anchor. (from localStorage to pmadb)
     *
     * @return string
     */
    public function getHtmlSyncFavoriteTables()
    {
        $retval = '';
        $server_id = $GLOBALS['server'];
        // Not to show this once list is synchronized.
        $is_synced = isset($_SESSION['tmpval']['favorites_synced'][$server_id]) ?
            true : false;
        if (!$is_synced) {
            $params  = array('ajax_request' => true, 'favorite_table' => true,
                'sync_favorite_tables' => true);
            $url     = 'db_structure.php' . PMA_URL_getCommon($params);
            $retval  = '<a class="hide" id="sync_favorite_tables"';
            $retval .= ' href="' . $url . '"></a>';
        }
        return $retval;
    }
}
?><|MERGE_RESOLUTION|>--- conflicted
+++ resolved
@@ -230,13 +230,8 @@
                         . PMA_URL_getCommon($fav_params);
                     $html .= 'href="' . $fav_rm_url
                         . '" title="' . __("Remove from Favorites")
-<<<<<<< HEAD
-                        . '" data-favtargetn="' . $table['db'] . "."
-                        . $table['table']
-=======
                         . '" data-favtargetn="'
                         . md5($table['db'] . "." . $table['table'])
->>>>>>> c68ed5c5
                         . '" >'
                         . PMA_Util::getIcon('b_favorite.png')
                         . '</a>';
