--- conflicted
+++ resolved
@@ -1150,22 +1150,18 @@
                   TO ' . $new_table->getFullName(true) . ';';
         // I don't think a specific error message for views is necessary
         if (! PMA_DBI_query($GLOBALS['sql_query'])) {
-<<<<<<< HEAD
+            // Restore triggers in the old database
+            if ($handle_triggers) {
+                PMA_DBI_select_db($this->getDbName());
+                foreach ($triggers as $trigger) {
+                    PMA_DBI_query($trigger['create']);
+                }
+            }
             $this->errors[] = sprintf(
                 __('Error renaming table %1$s to %2$s'),
                 $this->getFullName(),
                 $new_table->getFullName()
             );
-=======
-            // Restore triggers in the old database
-            if ($handle_triggers) {
-                PMA_DBI_select_db($this->getDbName());
-                foreach ($triggers as $trigger) {
-                    PMA_DBI_query($trigger['create']);
-                }
-            }
-            $this->errors[] = sprintf(__('Error renaming table %1$s to %2$s'), $this->getFullName(), $new_table->getFullName());
->>>>>>> 6e0a1049
             return false;
         }
 
