--- conflicted
+++ resolved
@@ -1607,17 +1607,14 @@
         // do checking based on property
         if ($property == self::PROP_SORTED_COLUMN) {
             if (isset($this->uiprefs[$property])) {
-<<<<<<< HEAD
-                if (isset($_REQUEST['discard_remembered_sort'])) {
-                    $this->removeUiProp(self::PROP_SORTED_COLUMN);
-                }
-                // check if the column name exists in this table
-                $tmp = explode(' ', $this->uiprefs[$property]);
-                $colname = $tmp[0];
-                //remove backquoting from colname
-                $colname = str_replace('`', '', $colname);
-                //get the available column name without backquoting
-                $avail_columns = $this->getColumns(false);
+                if (! isset($_REQUEST['discard_remembered_sort'])) {
+                    // check if the column name exists in this table
+                    $tmp = explode(' ', $this->uiprefs[$property]);
+                    $colname = $tmp[0];
+                    //remove backquoting from colname
+                    $colname = str_replace('`', '', $colname);
+                    //get the available column name without backquoting
+                    $avail_columns = $this->getColumns(false);
 
                 foreach ($avail_columns as $each_col) {
                     // check if $each_col ends with $colname
@@ -1627,29 +1624,6 @@
                         /*overload*/mb_strlen($each_col) - /*overload*/mb_strlen($colname)
                     ) === 0) {
                         return $this->uiprefs[$property];
-=======
-                if (! isset($_REQUEST['discard_remembered_sort'])) {
-                    // check if the column name exists in this table
-                    $tmp = explode(' ', $this->uiprefs[$property]);
-                    $colname = $tmp[0];
-                    //remove backquoting from colname
-                    $colname = str_replace('`', '', $colname);
-                    //get the available column name without backquoting
-                    $avail_columns = $this->getColumns(false);
-
-                    /** @var PMA_String $pmaString */
-                    $pmaString = $GLOBALS['PMA_String'];
-
-                    foreach ($avail_columns as $each_col) {
-                        // check if $each_col ends with $colname
-                        if (substr_compare(
-                            $each_col,
-                            $colname,
-                            $pmaString->strlen($each_col) - $pmaString->strlen($colname)
-                        ) === 0) {
-                            return $this->uiprefs[$property];
-                        }
->>>>>>> 5f8d0814
                     }
                 }
                 // remove the property, since it no longer exists in database
