--- conflicted
+++ resolved
@@ -3031,20 +3031,12 @@
 
         // for the case ENUM('&#8211;','&ldquo;')
         $displayed_type = htmlspecialchars($printtype);
-<<<<<<< HEAD
         if (/*overload*/mb_strlen($printtype) > $GLOBALS['cfg']['LimitChars']) {
-            $displayed_type  = '<abbr title="' . $printtype . '">';
-            $displayed_type .= /*overload*/mb_substr(
-                $printtype, 0, $GLOBALS['cfg']['LimitChars']
-=======
-        if ($pmaString->strlen($printtype) > $GLOBALS['cfg']['LimitChars']) {
-            $displayed_type  = '<abbr title="'
-                . htmlspecialchars($printtype) . '">';
+            $displayed_type  = '<abbr title="' . htmlspecialchars($printtype) . '">';
             $displayed_type .= htmlspecialchars(
-                $GLOBALS['PMA_String']->substr(
+                /*overload*/mb_substr(
                     $printtype, 0, $GLOBALS['cfg']['LimitChars']
                 )
->>>>>>> 5f8d0814
             );
             $displayed_type .= '</abbr>';
         }
@@ -4369,11 +4361,7 @@
             return $value;
         }
 
-<<<<<<< HEAD
-        if (!/*overload*/mb_strpos($value, '.')) {
-=======
-        if ($pmaString->strpos($value, '.') === false) {
->>>>>>> 5f8d0814
+        if (/*overload*/mb_strpos($value, '.') === false) {
             return $value . '.000000';
         }
 
