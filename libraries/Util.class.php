--- conflicted
+++ resolved
@@ -4447,7 +4447,6 @@
     }
 
     /**
-<<<<<<< HEAD
      * Renders a single link for the top of the navigation panel
      *
      * @param string  $link        The url for the link
@@ -4497,7 +4496,9 @@
             $retval .= '<br />';
         }
         return $retval;
-=======
+    }
+
+    /**
      * Provide COLLATE clause, if required, to perfrom case sensitice comparisons
      * for queries on information_schema.
      *
@@ -4513,7 +4514,6 @@
             return "COLLATE utf8_bin";
         }
         return "";
->>>>>>> f3fe7ca5
     }
 }
 
