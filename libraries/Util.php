--- conflicted
+++ resolved
@@ -4879,9 +4879,6 @@
 
         return $result;
     }
-<<<<<<< HEAD
-}
-=======
 
     /**
      * Converts given (request) paramter to string
@@ -4897,5 +4894,4 @@
         }
         return trim((string)$value);
     }
-}
->>>>>>> be3ecbb4
+}