<?php
/* vim: set expandtab sw=4 ts=4 sts=4: */
/**
 * Get user's global privileges and some db-specific privileges
 *
 * @package PhpMyAdmin
 */
if (! defined('PHPMYADMIN')) {
    exit;
}

/**
 *
 */
$GLOBALS['is_superuser'] = PMA_isSuperuser();

/**
 * sets privilege information extracted from SHOW GRANTS result
 *
 * Detection for some CREATE privilege.
 *
 * Since MySQL 4.1.2, we can easily detect current user's grants using $userlink
 * (no control user needed) and we don't have to try any other method for
 * detection
 *
 * @todo fix to get really all privileges, not only explicitly defined for this user
 * from MySQL manual: (http://dev.mysql.com/doc/refman/5.0/en/show-grants.html)
 * SHOW GRANTS displays only the privileges granted explicitly to the named
 * account. Other privileges might be available to the account, but they are not
 * displayed. For example, if an anonymous account exists, the named account
 * might be able to use its privileges, but SHOW GRANTS will not display them.
 *
 * @return void
 */
function PMA_analyseShowGrant()
{
    
    $common_functions = PMA_CommonFunctions::getInstance();
    
    if ($common_functions->cacheExists('is_create_db_priv', true)) {
        $GLOBALS['is_create_db_priv']  = $common_functions->cacheGet('is_create_db_priv', true);
        $GLOBALS['is_process_priv']    = $common_functions->cacheGet('is_process_priv', true);
        $GLOBALS['is_reload_priv']     = $common_functions->cacheGet('is_reload_priv', true);
        $GLOBALS['db_to_create']       = $common_functions->cacheGet('db_to_create', true);
        $GLOBALS['dbs_where_create_table_allowed']
            = $common_functions->cacheGet('dbs_where_create_table_allowed', true);
        return;
    }

    // defaults
    $GLOBALS['is_create_db_priv']  = false;
    $GLOBALS['is_process_priv']    = true;
    $GLOBALS['is_reload_priv']     = false;
    $GLOBALS['db_to_create']       = '';
    $GLOBALS['dbs_where_create_table_allowed'] = array();

    $rs_usr = PMA_DBI_try_query('SHOW GRANTS');

    if (! $rs_usr) {
        return;
    }

    $re0 = '(^|(\\\\\\\\)+|[^\\\\])'; // non-escaped wildcards
    $re1 = '(^|[^\\\\])(\\\)+'; // escaped wildcards

    while ($row = PMA_DBI_fetch_row($rs_usr)) {
        // extract db from GRANT ... ON *.* or GRANT ... ON db.*
        $db_name_offset = strpos($row[0], ' ON ') + 4;
        $show_grants_dbname = substr(
            $row[0], $db_name_offset,
            strpos($row[0], '.', $db_name_offset) - $db_name_offset
        );
        $show_grants_dbname
            = $common_functions->unQuote($show_grants_dbname, '`');

        $show_grants_str    = substr($row[0], 6, (strpos($row[0], ' ON ') - 6));
        if ($show_grants_str == 'RELOAD') {
            $GLOBALS['is_reload_priv'] = true;
        }

        /**
         * @todo if we find CREATE VIEW but not CREATE, do not offer
         * the create database dialog box
         */
        if ($show_grants_str == 'ALL'
            || $show_grants_str == 'ALL PRIVILEGES'
            || $show_grants_str == 'CREATE'
            || strpos($show_grants_str, 'CREATE,') !== false
        ) {
            if ($show_grants_dbname == '*') {
                // a global CREATE privilege
                $GLOBALS['is_create_db_priv'] = true;
                $GLOBALS['is_reload_priv'] = true;
                $GLOBALS['db_to_create']   = '';
                $GLOBALS['dbs_where_create_table_allowed'][] = '*';
                // @todo we should not break here, cause GRANT ALL *.*
                // could be revoked by a later rule like GRANT SELECT ON db.*
                break;
            } else {
                // this array may contain wildcards
                $GLOBALS['dbs_where_create_table_allowed'][] = $show_grants_dbname;

                $dbname_to_test = $common_functions->backquote($show_grants_dbname);

                if ($GLOBALS['is_create_db_priv']) {
                    // no need for any more tests if we already know this
                    continue;
                }

                // does this db exist?
                if ((preg_match('/' . $re0 . '%|_/', $show_grants_dbname)
                    && ! preg_match('/\\\\%|\\\\_/', $show_grants_dbname))
                    || (! PMA_DBI_try_query('USE ' .  preg_replace('/' . $re1 . '(%|_)/', '\\1\\3', $dbname_to_test))
                    && substr(PMA_DBI_getError(), 1, 4) != 1044)
                ) {
                    /**
                     * Do not handle the underscore wildcard
                     * (this case must be rare anyway)
                     */
                    $GLOBALS['db_to_create'] = preg_replace(
                        '/' . $re0 . '%/',     '\\1...',
                        $show_grants_dbname
                    );
                    $GLOBALS['db_to_create'] = preg_replace(
                        '/' . $re1 . '(%|_)/', '\\1\\3',
                        $GLOBALS['db_to_create']
                    );
                    $GLOBALS['is_create_db_priv'] = true;

                    /**
                     * @todo collect $GLOBALS['db_to_create'] into an array,
                     * to display a drop-down in the "Create database" dialog
                     */
                     // we don't break, we want all possible databases
                     //break;
                } // end if
            } // end elseif
        } // end if
    } // end while

    PMA_DBI_free_result($rs_usr);

<<<<<<< HEAD
    // must also cacheUnset() them in libraries/auth/cookie.auth.lib.php
    $common_functions->cacheSet('is_create_db_priv', $GLOBALS['is_create_db_priv'], true);
    $common_functions->cacheSet('is_process_priv', $GLOBALS['is_process_priv'], true);
    $common_functions->cacheSet('is_reload_priv', $GLOBALS['is_reload_priv'], true);
    $common_functions->cacheSet('db_to_create', $GLOBALS['db_to_create'], true);
    $common_functions->cacheSet(
=======
    // must also PMA_cacheUnset() them in
    // libraries/plugins/auth/AuthenticationCookie.class.php
    PMA_cacheSet('is_create_db_priv', $GLOBALS['is_create_db_priv'], true);
    PMA_cacheSet('is_process_priv', $GLOBALS['is_process_priv'], true);
    PMA_cacheSet('is_reload_priv', $GLOBALS['is_reload_priv'], true);
    PMA_cacheSet('db_to_create', $GLOBALS['db_to_create'], true);
    PMA_cacheSet(
>>>>>>> 3b682525
        'dbs_where_create_table_allowed',
        $GLOBALS['dbs_where_create_table_allowed'],
        true
    );
} // end function

if (!PMA_DRIZZLE) {
    PMA_analyseShowGrant();
} else {
    // todo: for simple_user_policy only database with user's login can be created
    // (unless logged in as root)
    $GLOBALS['is_create_db_priv'] = $GLOBALS['is_superuser'];
    $GLOBALS['is_process_priv']   = false;
    $GLOBALS['is_reload_priv']    = false;
    $GLOBALS['db_to_create']      = '';
    $GLOBALS['dbs_where_create_table_allowed'] = array('*');
}

?><|MERGE_RESOLUTION|>--- conflicted
+++ resolved
@@ -140,22 +140,13 @@
 
     PMA_DBI_free_result($rs_usr);
 
-<<<<<<< HEAD
-    // must also cacheUnset() them in libraries/auth/cookie.auth.lib.php
+    // must also cacheUnset() them in
+    // libraries/plugins/auth/AuthenticationCookie.class.php
     $common_functions->cacheSet('is_create_db_priv', $GLOBALS['is_create_db_priv'], true);
     $common_functions->cacheSet('is_process_priv', $GLOBALS['is_process_priv'], true);
     $common_functions->cacheSet('is_reload_priv', $GLOBALS['is_reload_priv'], true);
     $common_functions->cacheSet('db_to_create', $GLOBALS['db_to_create'], true);
     $common_functions->cacheSet(
-=======
-    // must also PMA_cacheUnset() them in
-    // libraries/plugins/auth/AuthenticationCookie.class.php
-    PMA_cacheSet('is_create_db_priv', $GLOBALS['is_create_db_priv'], true);
-    PMA_cacheSet('is_process_priv', $GLOBALS['is_process_priv'], true);
-    PMA_cacheSet('is_reload_priv', $GLOBALS['is_reload_priv'], true);
-    PMA_cacheSet('db_to_create', $GLOBALS['db_to_create'], true);
-    PMA_cacheSet(
->>>>>>> 3b682525
         'dbs_where_create_table_allowed',
         $GLOBALS['dbs_where_create_table_allowed'],
         true
