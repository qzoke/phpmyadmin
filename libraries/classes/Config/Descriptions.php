<?php
/**
 * Verbose descriptions for settings.
 */

declare(strict_types=1);

namespace PhpMyAdmin\Config;

use PhpMyAdmin\Sanitize;

use function __;
<<<<<<< HEAD
use function htmlspecialchars;
=======
>>>>>>> 2653b294
use function sprintf;
use function str_replace;

/**
 * Class to get name or description for a configuration paths
 */
class Descriptions
{
    /**
     * Return name or description for a configuration path.
     *
     * @param string $path Path of configuration
     * @param string $type Type of message, either 'name', 'cmt' or 'desc'
     *
     * @return string
     */
    public static function get($path, $type = 'name')
    {
        $key = str_replace(
            [
                'Servers/1/',
                '/',
            ],
            [
                'Servers/',
                '_',
            ],
            $path
        );
        $value = self::getString($key, $type);

        /* Fallback to path for name and empty string for description and comment */
        if ($value === null) {
            if ($type === 'name') {
                $value = $path;
            } else {
                $value = '';
            }
        }

        return Sanitize::sanitizeMessage($value);
    }

    /**
     * @return array<string, string>
     */
    private static function getComments(): array
    {
        /** @var array<string, string> $commentsMap */
        static $commentsMap = [];

        if ($commentsMap !== []) {
            return $commentsMap;
        }

        return $commentsMap = [
            'MaxDbList_cmt' => __('Users cannot set a higher value'),
            'MaxTableList_cmt' => __('Users cannot set a higher value'),
            'QueryHistoryMax_cmt' => __('Users cannot set a higher value'),
        ];
    }

    /**
     * @return array<string, string>
     */
    private static function getDescriptions(): array
    {
        /** @var array<string, string> $descriptionsMap */
        static $descriptionsMap = [];

        if ($descriptionsMap !== []) {
            return $descriptionsMap;
        }

        return $descriptionsMap = [
            'AllowArbitraryServer_desc' => __(
                'If enabled, user can enter any MySQL server in login form for cookie auth.'
            ),
            'ArbitraryServerRegexp_desc' => __(
                'Restricts the MySQL servers the user can enter when a login to an arbitrary '
                . 'MySQL server is enabled by matching the IP or hostname of the MySQL server ' .
                'to the given regular expression.'
            ),
            'AllowThirdPartyFraming_desc' => __(
                'Enabling this allows a page located on a different domain to call phpMyAdmin '
                . 'inside a frame, and is a potential [strong]security hole[/strong] allowing '
                . 'cross-frame scripting (XSS) attacks.'
            ),
            'blowfish_secret_desc' => __(
                'Secret passphrase used for encrypting cookies in [kbd]cookie[/kbd] authentication.'
            ),
            'BZipDump_desc' => __('Enable bzip2 compression for import operations.'),
            'CaptchaApi_desc' => __('Enter the URL for your reCAPTCHA v2 compatible API.'),
            'CaptchaCsp_desc' => __('Enter the Content-Security-Policy snippet for your reCAPTCHA v2 compatible API.'),
            'CaptchaRequestParam_desc' => __('Enter the request parameter used by your reCAPTCHA v2 compatible API.'),
            'CaptchaResponseParam_desc' => __('Enter the response parameter used by your reCAPTCHA v2 compatible API.'),
            'CaptchaLoginPublicKey_desc' => __('Enter your public key for the reCAPTCHA service on your domain.'),
            'CaptchaLoginPrivateKey_desc' => __('Enter your private key for your domain reCAPTCHA service.'),
            'CaptchaSiteVerifyURL_desc' => __('Enter your siteverify URL for your reCAPTCHA service.'),
            'CharEditing_desc' => __(
                'Defines which type of editing controls should be used for CHAR and VARCHAR '
                . 'columns; [kbd]input[/kbd] - allows limiting of input length, '
                . '[kbd]textarea[/kbd] - allows newlines in columns.'
            ),
            'CodemirrorEnable_desc' => __(
                'Use user-friendly editor for editing SQL queries '
                . '(CodeMirror) with syntax highlighting and '
                . 'line numbers.'
            ),
            'LintEnable_desc' => __(
                'Find any errors in the query before executing it. Requires CodeMirror to be enabled.'
            ),
            'MinSizeForInputField_desc' => __(
                'Defines the minimum size for input fields generated for CHAR and VARCHAR columns.'
            ),
            'MaxSizeForInputField_desc' => __(
                'Defines the maximum size for input fields generated for CHAR and VARCHAR columns.'
            ),
            'CompressOnFly_desc' => __(
                'Compress gzip exports on the fly without the need for much memory; if '
                . 'you encounter problems with created gzip files disable this feature.'
            ),
            'Confirm_desc' => __(
                'Whether a warning ("Are your really sure…") should be displayed when you\'re about to lose data.'
            ),
            'EnableAutocompleteForTablesAndColumns_desc' => __(
                'Autocomplete of the table and column names in the SQL queries.'
            ),
            'DefaultTransformations_Hex_desc' => __(
                'Values for options list for default transformations. These will be overwritten if'
                . ' transformation is filled in at table structure page.'
            ),
            'DefaultTransformations_Substring_desc' => __(
                'Values for options list for default transformations. These will be overwritten if'
                . ' transformation is filled in at table structure page.'
            ),
            'DefaultTransformations_Bool2Text_desc' => __(
                'Values for options list for default transformations. These will be overwritten if'
                . ' transformation is filled in at table structure page.'
            ),
            'DefaultTransformations_External_desc' => __(
                'Values for options list for default transformations. These will be overwritten if'
                . ' transformation is filled in at table structure page.'
            ),
            'DefaultTransformations_PreApPend_desc' => __(
                'Values for options list for default transformations. These will be overwritten if'
                . ' transformation is filled in at table structure page.'
            ),
            'DefaultTransformations_DateFormat_desc' => __(
                'Values for options list for default transformations. These will be overwritten if'
                . ' transformation is filled in at table structure page.'
            ),
            'DefaultTransformations_Inline_desc' => __(
                'Values for options list for default transformations. These will be overwritten if'
                . ' transformation is filled in at table structure page.'
            ),
            'DefaultTransformations_TextImageLink_desc' => __(
                'Values for options list for default transformations. These will be overwritten if'
                . ' transformation is filled in at table structure page.'
            ),
            'DefaultTransformations_TextLink_desc' => __(
                'Values for options list for default transformations. These will be overwritten if'
                . ' transformation is filled in at table structure page.'
            ),
            'DisableMultiTableMaintenance_desc' => __(
                'Disable the table maintenance mass operations, like optimizing or repairing '
                . 'the selected tables of a database.'
            ),
            'ExecTimeLimit_desc' => __(
                'Set the number of seconds a script is allowed to run ([kbd]0[/kbd] for no limit).'
            ),
            'Export_sql_view_current_user' => __('Exclude definition of current user'),
            'ForeignKeyDropdownOrder_desc' => __(
                'Sort order for items in a foreign-key dropdown box; [kbd]content[/kbd] is '
                . 'the referenced data, [kbd]id[/kbd] is the key value.'
            ),
            'Form_Page_titles_desc' => __(
                'Specify browser\'s title bar text. Refer to '
                . '[doc@faq6-27]documentation[/doc] for magic strings that can be used '
                . 'to get special values.'
            ),
            'Form_Security_desc' => __(
                'Please note that phpMyAdmin is just a user interface and its features do not limit MySQL.'
            ),
            'Form_Server_config_desc' => __(
                'Advanced server configuration, do not change these options unless you know what they are for.'
            ),
            'Form_Server_pmadb_desc' => __(
                'Configure phpMyAdmin configuration storage to gain access to additional '
                . 'features, see [doc@linked-tables]phpMyAdmin configuration storage[/doc] in '
                . 'documentation.'
            ),
            'Form_Server_tracking_desc' => __(
                'Tracking of changes made in database. Requires the phpMyAdmin configuration storage.'
            ),
            'Form_DisplayRelationalSchema_desc' => '',
            'Form_Browse_desc' => __('Customize browse mode.'),
            'Form_CodeGen_desc' => __('Customize default options.'),
            'Form_Csv_desc' => __('Customize default options.'),
            'Form_Developer_desc' => __('Settings for phpMyAdmin developers.'),
            'Form_Edit_desc' => __('Customize edit mode.'),
            'Form_Export_defaults_desc' => __('Customize default export options.'),
            'Form_General_desc' => __('Set some commonly used options.'),
            'Form_Import_defaults_desc' => __('Customize default common import options.'),
            'Form_Import_export_desc' => __('Set import and export directories and compression options.'),
            'Form_Latex_desc' => __('Customize default options.'),
            'Form_Navi_databases_desc' => __('Databases display options.'),
            'Form_Navi_panel_desc' => __('Customize appearance of the navigation panel.'),
            'Form_Navi_tree_desc' => __('Customize the navigation tree.'),
            'Form_Navi_servers_desc' => __('Servers display options.'),
            'Form_Navi_tables_desc' => __('Tables display options.'),
            'Form_Microsoft_Office_desc' => __('Customize default options.'),
            'Form_Open_Document_desc' => __('Customize default options.'),
            'Form_Other_core_settings_desc' => __('Settings that didn\'t fit anywhere else.'),
            'Form_Server_auth_desc' => __('Authentication settings.'),
            'Form_Server_desc' => __('Enter server connection parameters.'),
            'Form_Sql_box_desc' => __('Customize links shown in SQL Query boxes.'),
            'Form_Sql_desc' => __('Customize default options.'),
            'Form_Sql_queries_desc' => __('SQL queries settings.'),
            'Form_Startup_desc' => __('Customize startup page.'),
            'Form_DbStructure_desc' => __('Choose which details to show in the database structure (list of tables).'),
            'Form_TableStructure_desc' => __('Settings for the table structure (list of columns).'),
            'Form_Tabs_desc' => __('Choose how you want tabs to work.'),
            'Form_Text_fields_desc' => __('Customize text input fields.'),
            'Form_Texy_desc' => __('Customize default options'),
            'Form_Warnings_desc' => __('Disable some of the warnings shown by phpMyAdmin.'),
            'PDFDefaultPageSize_desc' => '',
            'GZipDump_desc' => __('Enable gzip compression for import and export operations.'),
            'IgnoreMultiSubmitErrors_desc' => __(
                'If enabled, phpMyAdmin continues computing multiple-statement queries even if '
                . 'one of the queries failed.'
            ),
            'Import_allow_interrupt_desc' => __(
                'Allow interrupt of import in case script detects it is close to time limit. '
                . 'This might be a good way to import large files, however it can break '
                . 'transactions.'
            ),
            'Import_format_desc' => __(
                'Default format; be aware that this list depends on location (database, table) '
                . 'and only SQL is always available.'
            ),
            'Import_csv_replace_desc' => __('Update data when duplicate keys found on import'),
            'Import_ldi_replace_desc' => __('Update data when duplicate keys found on import'),
            'Import_skip_queries_desc' => __('Number of queries to skip from start.'),
            'LoginCookieDeleteAll_desc' => __(
                'If TRUE, logout deletes cookies for all servers; when set to FALSE, logout '
                . 'only occurs for the current server. Setting this to FALSE makes it easy to '
                . 'forget to log out from other servers when connected to multiple servers.'
            ),
            'LoginCookieRecall_desc' => __(
                'Define whether the previous login should be recalled or not in '
                . '[kbd]cookie[/kbd] authentication mode.'
            ),
            'LoginCookieStore_desc' => __(
                'Defines how long (in seconds) a login cookie should be stored in browser. '
                . 'The default of 0 means that it will be kept for the existing session only, '
                . 'and will be deleted as soon as you close the browser window. This is '
                . 'recommended for non-trusted environments.'
            ),
            'MaxCharactersInDisplayedSQL_desc' => __(
                'Maximum number of characters used when a SQL query is displayed.'
            ),
            'FirstLevelNavigationItems_desc' => __(
                'The number of items that can be displayed on each page on the first level of the navigation tree.'
            ),
            'MaxNavigationItems_desc' => __(
                'The number of items that can be displayed on each page of the navigation tree.'
            ),
            'MaxRows_desc' => __(
                'Number of rows displayed when browsing a result set. If the result set '
                . 'contains more rows, "Previous" and "Next" links will be '
                . 'shown.'
            ),
            'MemoryLimit_desc' => __(
                'The number of bytes a script is allowed to allocate, e.g. [kbd]32M[/kbd] '
                . '([kbd]-1[/kbd] for no limit and [kbd]0[/kbd] for no change).'
            ),
            'ShowDatabasesNavigationAsTree_desc' => __(
                'In the navigation panel, replaces the database tree with a selector'
            ),
            'NavigationLinkWithMainPanel_desc' => __(
                'Link with main panel by highlighting the current database or table.'
            ),
            'NavigationLogoLinkWindow_desc' => __(
                'Open the linked page in the main window ([code]main[/code]) or in a new one ([code]new[/code]).'
            ),
            'NavigationTreeDisplayItemFilterMinimum_desc' => __(
                'Defines the minimum number of items (tables, views, routines and events) to display a filter box.'
            ),
            'NavigationTreeEnableGrouping_desc' => __(
                'Group items in the navigation tree (determined by the separator defined in ' .
                'the Databases and Tables tabs above).'
            ),
            'NavigationTreeEnableExpansion_desc' => __(
                'Whether to offer the possibility of tree expansion in the navigation panel.'
            ),
            'NavigationTreeShowProcedures_desc' => __(
                'Whether to show procedures under database in the navigation tree'
            ),
            'NavigationTreeAutoexpandSingleDb_desc' => __(
                'Whether to expand single database in the navigation tree automatically.'
            ),
            'NavigationWidth_desc' => __('Set to 0 to collapse navigation panel.'),
            'NavigationDisplayLogo_desc' => __('Show logo in navigation panel.'),
            'NavigationLogoLink_desc' => __('URL where logo in the navigation panel will point to.'),
            'NavigationDisplayServers_desc' => __('Display server choice at the top of the navigation panel.'),
            'NavigationTreeDbSeparator_desc' => __('String that separates databases into different tree levels.'),
            'NavigationTreeTableSeparator_desc' => __('String that separates tables into different tree levels.'),
            'NavigationTreePointerEnable_desc' => __('Highlight server under the mouse cursor.'),
            'NavigationTreeShowTables_desc' => __('Whether to show tables under database in the navigation tree'),
            'NavigationTreeShowViews_desc' => __('Whether to show views under database in the navigation tree'),
            'NavigationTreeShowFunctions_desc' => __('Whether to show functions under database in the navigation tree'),
            'NavigationTreeShowEvents_desc' => __('Whether to show events under database in the navigation tree'),
            'Order_desc' => __(
                '[kbd]SMART[/kbd] - i.e. descending order for columns of type TIME, DATE, '
                . 'DATETIME and TIMESTAMP, ascending order otherwise.'
            ),
            'PmaNoRelation_DisableWarning_desc' => __(
                'Disable the default warning that is displayed on the database details '
                . 'Structure page if any of the required tables for the phpMyAdmin '
                . 'configuration storage could not be found.'
            ),
            'ReservedWordDisableWarning_desc' => __(
                'Disable the default warning that is displayed on the Structure page if column '
                . 'names in a table are reserved MySQL words.'
            ),
            'QueryHistoryDB_desc' => __(
                'Enable if you want DB-based query history (requires phpMyAdmin configuration '
                . 'storage). If disabled, this utilizes JS-routines to display query history '
                . '(lost by window close).'
            ),
            'Servers_SessionTimeZone_desc' => __(
                'Sets the effective timezone; possibly different than the one from your database server'
            ),
            'Servers_bookmarktable_desc' => __(
                'Leave blank for no [doc@bookmarks@]bookmark[/doc] support, suggested: [kbd]pma__bookmark[/kbd]'
            ),
            'Servers_column_info_desc' => __(
                'Leave blank for no column comments/media types, suggested: [kbd]pma__column_info[/kbd].'
            ),
            'Servers_controluser_desc' => __(
                'A special MySQL user configured with limited permissions, more information '
                . 'available on [doc@linked-tables]documentation[/doc].'
            ),
            'Servers_controlhost_desc' => __(
                'An alternate host to hold the configuration storage; leave blank to use the already defined host.'
            ),
            'Servers_controlport_desc' => __(
                'An alternate port to connect to the host that holds the configuration storage; '
                . 'leave blank to use the default port, or the already defined port, if the '
                . 'controlhost equals host.'
            ),
            'Servers_DisableIS_desc' => __(
                'More information on [a@https://github.com/phpmyadmin/phpmyadmin/issues/8970]phpMyAdmin '
                . 'issue tracker[/a] and [a@https://bugs.mysql.com/19588]MySQL Bugs[/a]'
            ),
            'Servers_history_desc' => __(
                'Leave blank for no SQL query history support, suggested: [kbd]pma__history[/kbd].'
            ),
            'Servers_MaxTableUiprefs_desc' => __(
                'Limits number of table preferences which are stored in database, the oldest '
                . 'records are automatically removed.'
            ),
            'Servers_savedsearches_desc' => __(
                'Leave blank for no QBE saved searches support, suggested: [kbd]pma__savedsearches[/kbd].'
            ),
            'Servers_export_templates_desc' => __(
                'Leave blank for no export template support, suggested: [kbd]pma__export_templates[/kbd].'
            ),
            'Servers_central_columns_desc' => __(
                'Leave blank for no central columns support, suggested: [kbd]pma__central_columns[/kbd].'
            ),
            'Servers_only_db_desc' => __(
                'You can use MySQL wildcard characters (% and _), escape them if you want to '
                . 'use their literal instances, i.e. use [kbd]\'my\_db\'[/kbd] and not '
                . '[kbd]\'my_db\'[/kbd].'
            ),
            'Servers_pdf_pages_desc' => __(
                'Leave blank for no PDF schema support, suggested: [kbd]pma__pdf_pages[/kbd].'
            ),
            'Servers_pmadb_desc' => __(
                'Database used for relations, bookmarks, and PDF features. See '
                . '[doc@linked-tables]pmadb[/doc] for complete information. '
                . 'Leave blank for no support. Suggested: [kbd]phpmyadmin[/kbd].'
            ),
            'Servers_recent_desc' => __(
                'Leave blank for no "persistent" recently used tables across sessions, '
                . 'suggested: [kbd]pma__recent[/kbd].'
            ),
            'Servers_favorite_desc' => __(
                'Leave blank for no "persistent" favorite tables across sessions, '
                . 'suggested: [kbd]pma__favorite[/kbd].'
            ),
            'Servers_relation_desc' => __(
                'Leave blank for no '
                . '[doc@relations@]relation-links[/doc] support, '
                . 'suggested: [kbd]pma__relation[/kbd].'
            ),
            'Servers_SignonSession_desc' => __(
                'See [doc@authentication-modes]authentication types[/doc] for an example.'
            ),
            'Servers_table_coords_desc' => __(
                'Leave blank for no PDF schema support, suggested: [kbd]pma__table_coords[/kbd].'
            ),
            'Servers_table_info_desc' => __(
                'Table to describe the display columns, leave blank for no support; '
                . 'suggested: [kbd]pma__table_info[/kbd].'
            ),
            'Servers_table_uiprefs_desc' => __(
                'Leave blank for no "persistent" tables\' UI preferences across sessions, '
                . 'suggested: [kbd]pma__table_uiprefs[/kbd].'
            ),
            'Servers_tracking_add_drop_database_desc' => __(
                'Whether a DROP DATABASE IF EXISTS statement will be added as first line to '
                . 'the log when creating a database.'
            ),
            'Servers_tracking_add_drop_table_desc' => __(
                'Whether a DROP TABLE IF EXISTS statement will be added as first line to the '
                . 'log when creating a table.'
            ),
            'Servers_tracking_add_drop_view_desc' => __(
                'Whether a DROP VIEW IF EXISTS statement will be added as first line to the '
                . 'log when creating a view.'
            ),
            'Servers_tracking_default_statements_desc' => __(
                'Defines the list of statements the auto-creation uses for new versions.'
            ),
            'Servers_tracking_desc' => __(
                'Leave blank for no SQL query tracking support, suggested: [kbd]pma__tracking[/kbd].'
            ),
            'Servers_tracking_version_auto_create_desc' => __(
                'Whether the tracking mechanism creates versions for tables and views automatically.'
            ),
            'Servers_userconfig_desc' => __(
                'Leave blank for no user preferences storage in database, suggested: [kbd]pma__userconfig[/kbd].'
            ),
            'Servers_users_desc' => __(
                'Both this table and the user groups table are required to enable the ' .
                'configurable menus feature; leaving either one of them blank will disable ' .
                'this feature, suggested: [kbd]pma__users[/kbd].'
            ),
            'Servers_usergroups_desc' => __(
                'Both this table and the users table are required to enable the configurable ' .
                'menus feature; leaving either one of them blank will disable this feature, ' .
                'suggested: [kbd]pma__usergroups[/kbd].'
            ),
            'Servers_navigationhiding_desc' => __(
                'Leave blank to disable the feature to hide and show navigation items, ' .
                'suggested: [kbd]pma__navigationhiding[/kbd].'
            ),
            'Servers_verbose_desc' => __(
                'A user-friendly description of this server. Leave blank to display the hostname instead.'
            ),
            'Servers_AllowDeny_order_desc' => __('Leave blank if not used.'),
            'Servers_AllowDeny_rules_desc' => __('Leave blank for defaults.'),
            'Servers_auth_http_realm_desc' => __('HTTP Basic Auth Realm name to display when doing HTTP Auth.'),
            'Servers_auth_type_desc' => __('Authentication method to use.'),
            'Servers_compress_desc' => __('Compress connection to MySQL server.'),
            'Servers_hide_db_desc' => __('Hide databases matching regular expression (PCRE).'),
            'Servers_host_desc' => __('Hostname where MySQL server is running.'),
            'Servers_password_desc' => __('Leave empty if not using config auth.'),
            'Servers_port_desc' => __('Port on which MySQL server is listening, leave empty for default.'),
            'Servers_socket_desc' => __('Socket on which MySQL server is listening, leave empty for default.'),
            'Servers_ssl_desc' => __('Enable SSL for connection to MySQL server.'),
            'Servers_user_desc' => __('Leave empty if not using config auth.'),
            'ShowChgPassword_desc' => __(
                'Please note that enabling this has no effect with [kbd]config[/kbd] ' .
                'authentication mode because the password is hard coded in the configuration ' .
                'file; this does not limit the ability to execute the same command directly.'
            ),
            'ShowDbStructureCreation_desc' => __(
                'Show or hide a column displaying the Creation timestamp for all tables.'
            ),
            'ShowDbStructureLastUpdate_desc' => __(
                'Show or hide a column displaying the Last update timestamp for all tables.'
            ),
            'ShowDbStructureLastCheck_desc' => __(
                'Show or hide a column displaying the Last check timestamp for all tables.'
            ),
            'ShowFieldTypesInDataEditView_desc' => __(
                'Defines whether or not type fields should be initially displayed in edit/insert mode.'
            ),
            'ShowPhpInfo_desc' => __(
                'Shows link to [a@https://www.php.net/manual/en/function.phpinfo.php]phpinfo()[/a] output.'
            ),
            'ShowAll_desc' => __('Whether a user should be displayed a "show all (rows)" button.'),
            'ShowDbStructureComment_desc' => __('Show or hide a column displaying the comments for all tables.'),
            'ShowDbStructureCharset_desc' => __('Show or hide a column displaying the charset for all tables.'),
            'ShowFunctionFields_desc' => __('Display the function fields in edit/insert mode.'),
            'ShowHint_desc' => __('Whether to show hint or not.'),
            'ShowSQL_desc' => __('Defines whether SQL queries generated by phpMyAdmin should be displayed.'),
            'ShowStats_desc' => __('Allow to display database and table statistics (e.g. space usage).'),
            'SkipLockedTables_desc' => __(
                'Mark used tables and make it possible to show databases with locked tables.'
            ),
            'SuhosinDisableWarning_desc' => __(
                'Disable the default warning that is displayed on the main page if Suhosin is detected.'
            ),
            'LoginCookieValidityDisableWarning_desc' => __(
                'Disable the default warning that is displayed on the main page if the value ' .
                'of the PHP setting session.gc_maxlifetime is less than the value of ' .
                '`LoginCookieValidity`.'
            ),
            'TextareaCols_desc' => __(
                'Textarea size (columns) in edit mode, this value will be emphasized for SQL query textareas (*2).'
            ),
            'TextareaRows_desc' => __(
                'Textarea size (rows) in edit mode, this value will be emphasized for SQL query textareas (*2).'
            ),
            'TrustedProxies_desc' => __(
                'Input proxies as [kbd]IP: trusted HTTP header[/kbd]. The following example ' .
                'specifies that phpMyAdmin should trust a HTTP_X_FORWARDED_FOR ' .
                '(X-Forwarded-For) header coming from the proxy 1.2.3.4:[br][kbd]1.2.3.4: ' .
                'HTTP_X_FORWARDED_FOR[/kbd].'
            ),
            'UserprefsDeveloperTab_desc' => __(
                'When disabled, users cannot set any of the options below, regardless of the checkbox on the right.'
            ),
            'ProxyUrl_desc' => __(
                'The URL of the proxy to be used when retrieving the information about the ' .
                'latest version of phpMyAdmin, or when submitting error reports. You need this ' .
                'if the server where phpMyAdmin is installed does not have direct access to ' .
                'the Internet. The format is: "hostname:portnumber".'
            ),
            'ProxyUser_desc' => __(
                'The username for authenticating with the proxy. By default, no ' .
                'authentication is performed. If a username is supplied, Basic ' .
                'Authentication will be performed. No other types of authentication are ' .
                'currently supported.'
            ),
            'ConsoleEnterExecutes_desc' => __(
                'Queries are executed by pressing Enter (instead of Ctrl+Enter). New lines ' .
                'will be inserted with Shift+Enter.'
            ),
            'ZeroConf_desc' => __(
                'Enable Zero Configuration mode which lets you set up phpMyAdmin '
                . 'configuration storage tables automatically.'
            ),
            'BrowseMarkerEnable_desc' => __('Highlight selected rows.'),
            'BrowsePointerEnable_desc' => __('Highlight row pointed by the mouse cursor.'),
            'CharTextareaCols_desc' => __('Number of columns for CHAR/VARCHAR textareas.'),
            'CharTextareaRows_desc' => __('Number of rows for CHAR/VARCHAR textareas.'),
            'DBG_sql_desc' => __('Log SQL queries and their execution time, to be displayed in the console'),
            'DefaultTabDatabase_desc' => __('Tab that is displayed when entering a database.'),
            'DefaultTabServer_desc' => __('Tab that is displayed when entering a server.'),
            'DefaultTabTable_desc' => __('Tab that is displayed when entering a table.'),
            'HideStructureActions_desc' => __('Whether the table structure actions should be hidden.'),
            'ShowColumnComments_desc' => __('Whether column comments should be shown in table structure view'),
            'DisplayServersList_desc' => __('Show server listing as a list instead of a drop down.'),
            'ForeignKeyMaxLimit_desc' => __('A dropdown will be used if fewer items are present.'),
            'DefaultForeignKeyChecks_desc' => __('Default value for foreign key checks checkbox for some queries.'),
            'enable_drag_drop_import_desc' => __('Uncheck the checkbox to disable drag and drop import'),
            'InsertRows_desc' => __('How many rows can be inserted at one time.'),
            'LimitChars_desc' => __('Maximum number of characters shown in any non-numeric column on browse view.'),
            'LoginCookieValidity_desc' => __('Define how long (in seconds) a login cookie is valid.'),
            'LongtextDoubleTextarea_desc' => __('Double size of textarea for LONGTEXT columns.'),
            'MaxDbList_desc' => __('Maximum number of databases displayed in database list.'),
            'MaxTableList_desc' => __('Maximum number of tables displayed in table list.'),
            'NumRecentTables_desc' => __('Maximum number of recently used tables; set 0 to disable.'),
            'NumFavoriteTables_desc' => __('Maximum number of favorite tables; set 0 to disable.'),
            'RowActionLinks_desc' => __('These are Edit, Copy and Delete links.'),
            'RowActionLinksWithoutUnique_desc' => __('Whether to show row links even in the absence of a unique key.'),
            'DisableShortcutKeys_desc' => __('Disable shortcut keys'),
            'NaturalOrder_desc' => __('Use natural order for sorting table and database names.'),
            'TableNavigationLinksMode_desc' => __('Use only icons, only text or both.'),
            'OBGzip_desc' => __('Use GZip output buffering for increased speed in HTTP transfers.'),
            'PersistentConnections_desc' => __('Use persistent connections to MySQL databases.'),
            'TabsMode_desc' => __('Use only icons, only text or both.'),
            'ActionLinksMode_desc' => __('Use only icons, only text or both.'),
            'ProtectBinary_desc' => __('Disallow BLOB and BINARY columns from editing.'),
            'QueryHistoryMax_desc' => __('How many queries are kept in history.'),
            'RecodingEngine_desc' => __('Select which functions will be used for character set conversion.'),
            'RememberSorting_desc' => __('When browsing tables, the sorting of each table is remembered.'),
            'TablePrimaryKeyOrder_desc' => __('Default sort order for tables with a primary key.'),
            'RepeatCells_desc' => __('Repeat the headers every X cells, [kbd]0[/kbd] deactivates this feature.'),
            'RelationalDisplay_desc' => __('For display Options'),
            'SaveDir_desc' => __('Directory where exports can be saved on server.'),
            'RetainQueryBox_desc' => __('Defines whether the query box should stay on-screen after its submission.'),
            'TitleDatabase_desc' => __('Title of browser window when a database is selected.'),
            'TitleDefault_desc' => __('Title of browser window when nothing is selected.'),
            'TitleServer_desc' => __('Title of browser window when a server is selected.'),
            'TitleTable_desc' => __('Title of browser window when a table is selected.'),
            'UploadDir_desc' => __('Directory on server where you can upload files for import.'),
            'UseDbSearch_desc' => __('Allow for searching inside the entire database.'),
            'VersionCheck_desc' => __('Enables check for latest version on main phpMyAdmin page.'),
            'ProxyPass_desc' => __('The password for authenticating with the proxy.'),
            'ZipDump_desc' => __('Enable ZIP compression for import and export operations.'),
            'SendErrorReports_desc' => __('Choose the default action when sending error reports.'),
        ];
    }

    /**
     * @return array<string, string>
     */
    private static function getNames(): array
    {
        /** @var array<string, string> $namesMap */
        static $namesMap = [];

        if ($namesMap !== []) {
            return $namesMap;
        }

        return $namesMap = [
            'AllowArbitraryServer_name' => __('Allow login to any MySQL server'),
            'ArbitraryServerRegexp_name' => __('Restrict login to MySQL server'),
            'AllowThirdPartyFraming_name' => __('Allow third party framing'),
            'AllowUserDropDatabase_name' => __('Show "Drop database" link to normal users'),
            'blowfish_secret_name' => __('Blowfish secret'),
            'BrowseMarkerEnable_name' => __('Row marker'),
            'BrowsePointerEnable_name' => __('Highlight pointer'),
            'BZipDump_name' => __('Bzip2'),
            'CharEditing_name' => __('CHAR columns editing'),
            'CodemirrorEnable_name' => __('Enable CodeMirror'),
            'LintEnable_name' => __('Enable linter'),
            'MinSizeForInputField_name' => __('Minimum size for input field'),
            'MaxSizeForInputField_name' => __('Maximum size for input field'),
            'CharTextareaCols_name' => __('CHAR textarea columns'),
            'CharTextareaRows_name' => __('CHAR textarea rows'),
            'CheckConfigurationPermissions_name' => __('Check config file permissions'),
            'CompressOnFly_name' => __('Compress on the fly'),
            'Confirm_name' => __('Confirm DROP queries'),
            'DBG_sql_name' => __('Debug SQL'),
            'PDFDefaultPageSize_name' => __('Paper size'),
            'DefaultTabDatabase_name' => __('Default database tab'),
            'DefaultTabServer_name' => __('Default server tab'),
            'DefaultTabTable_name' => __('Default table tab'),
            'EnableAutocompleteForTablesAndColumns_name' => __('Enable autocomplete for table and column names'),
            'ShowColumnComments_name' => __('Show column comments'),
            'HideStructureActions_name' => __('Hide table structure actions'),
            'DefaultTransformations_Hex_name' => __('Default transformations for Hex'),
            'DefaultTransformations_Substring_name' => __('Default transformations for Substring'),
            'DefaultTransformations_Bool2Text_name' => __('Default transformations for Bool2Text'),
            'DefaultTransformations_External_name' => __('Default transformations for External'),
            'DefaultTransformations_PreApPend_name' => __('Default transformations for PreApPend'),
            'DefaultTransformations_DateFormat_name' => __('Default transformations for DateFormat'),
            'DefaultTransformations_Inline_name' => __('Default transformations for Inline'),
            'DefaultTransformations_TextImageLink_name' => __('Default transformations for TextImageLink'),
            'DefaultTransformations_TextLink_name' => __('Default transformations for TextLink'),
            'DisplayServersList_name' => __('Display servers as a list'),
            'DisableMultiTableMaintenance_name' => __('Disable multi table maintenance'),
            'ExecTimeLimit_name' => __('Maximum execution time'),
            'Export_lock_tables_name' => __('Use [code]LOCK TABLES[/code] statement'),
            'Export_asfile_name' => __('Save as file'),
            'Export_charset_name' => __('Character set of the file'),
            'Export_codegen_format_name' => __('Format'),
            'Export_compression_name' => __('Compression'),
            'Export_csv_columns_name' => __('Put columns names in the first row'),
            'Export_csv_enclosed_name' => __('Columns enclosed with'),
            'Export_csv_escaped_name' => __('Columns escaped with'),
            'Export_csv_null_name' => __('Replace NULL with'),
            'Export_csv_removeCRLF_name' => __('Remove CRLF characters within columns'),
            'Export_csv_separator_name' => __('Columns terminated with'),
            'Export_csv_terminated_name' => __('Lines terminated with'),
            'Export_excel_columns_name' => __('Put columns names in the first row'),
            'Export_excel_edition_name' => __('Excel edition'),
            'Export_excel_null_name' => __('Replace NULL with'),
            'Export_excel_removeCRLF_name' => __('Remove CRLF characters within columns'),
            'Export_file_template_database_name' => __('Database name template'),
            'Export_file_template_server_name' => __('Server name template'),
            'Export_file_template_table_name' => __('Table name template'),
            'Export_format_name' => __('Format'),
            'Export_htmlword_columns_name' => __('Put columns names in the first row'),
            'Export_htmlword_null_name' => __('Replace NULL with'),
            'Export_htmlword_structure_or_data_name' => __('Dump table'),
            'Export_latex_caption_name' => __('Include table caption'),
            'Export_latex_columns_name' => __('Put columns names in the first row'),
            'Export_latex_comments_name' => __('Comments'),
            'Export_latex_data_caption_name' => __('Table caption'),
            'Export_latex_data_continued_caption_name' => __('Continued table caption'),
            'Export_latex_data_label_name' => __('Label key'),
            'Export_latex_mime_name' => __('Media type'),
            'Export_latex_null_name' => __('Replace NULL with'),
            'Export_latex_relation_name' => __('Relationships'),
            'Export_latex_structure_caption_name' => __('Table caption'),
            'Export_latex_structure_continued_caption_name' => __('Continued table caption'),
            'Export_latex_structure_label_name' => __('Label key'),
            'Export_latex_structure_or_data_name' => __('Dump table'),
            'Export_method_name' => __('Export method'),
            'Export_ods_columns_name' => __('Put columns names in the first row'),
            'Export_ods_null_name' => __('Replace NULL with'),
            'Export_odt_columns_name' => __('Put columns names in the first row'),
            'Export_odt_comments_name' => __('Comments'),
            'Export_odt_mime_name' => __('Media type'),
            'Export_odt_null_name' => __('Replace NULL with'),
            'Export_odt_relation_name' => __('Relationships'),
            'Export_odt_structure_or_data_name' => __('Dump table'),
            'Export_onserver_name' => __('Save on server'),
            'Export_onserver_overwrite_name' => __('Overwrite existing file(s)'),
            'Export_as_separate_files_name' => __('Export as separate files'),
            'Export_quick_export_onserver_name' => __('Save on server'),
            'Export_quick_export_onserver_overwrite_name' => __('Overwrite existing file(s)'),
            'Export_remember_file_template_name' => __('Remember filename template'),
            'Export_sql_auto_increment_name' => __('Add AUTO_INCREMENT value'),
            'Export_sql_backquotes_name' => __('Enclose table and column names with backquotes'),
            'Export_sql_compatibility_name' => __('SQL compatibility mode'),
            'Export_sql_dates_name' => __('Creation/Update/Check dates'),
            'Export_sql_delayed_name' => __('Use delayed inserts'),
            'Export_sql_disable_fk_name' => __('Disable foreign key checks'),
            'Export_sql_views_as_tables_name' => __('Export views as tables'),
            'Export_sql_metadata_name' => __('Export related metadata from phpMyAdmin configuration storage'),
            'Export_sql_create_database_name' => sprintf(__('Add %s'), 'CREATE DATABASE / USE'),
            'Export_sql_drop_database_name' => sprintf(__('Add %s'), 'DROP DATABASE'),
            'Export_sql_drop_table_name' => sprintf(
                __('Add %s'),
                'DROP TABLE / VIEW / PROCEDURE / FUNCTION / EVENT / TRIGGER'
            ),
            'Export_sql_create_table_name' => sprintf(__('Add %s'), 'CREATE TABLE'),
            'Export_sql_create_view_name' => sprintf(__('Add %s'), 'CREATE VIEW'),
            'Export_sql_create_trigger_name' => sprintf(__('Add %s'), 'CREATE TRIGGER'),
            'Export_sql_hex_for_binary_name' => __('Use hexadecimal for BINARY & BLOB'),
            'Export_sql_if_not_exists_name' => __(
                'Add IF NOT EXISTS (less efficient as indexes will be generated during table creation)'
            ),
            'Export_sql_view_current_user' => __('Exclude definition of current user'),
            'Export_sql_or_replace_view_name' => sprintf(__('%s view'), 'OR REPLACE'),
            'Export_sql_ignore_name' => __('Use ignore inserts'),
            'Export_sql_include_comments_name' => __('Comments'),
            'Export_sql_insert_syntax_name' => __('Syntax to use when inserting data'),
            'Export_sql_max_query_size_name' => __('Maximal length of created query'),
            'Export_sql_mime_name' => __('Media type'),
            'Export_sql_procedure_function_name' => sprintf(__('Add %s'), 'CREATE PROCEDURE / FUNCTION / EVENT'),
            'Export_sql_relation_name' => __('Relationships'),
            'Export_sql_structure_or_data_name' => __('Dump table'),
            'Export_sql_type_name' => __('Export type'),
            'Export_sql_use_transaction_name' => __('Enclose export in a transaction'),
            'Export_sql_utc_time_name' => __('Export time in UTC'),
            'Export_texytext_columns_name' => __('Put columns names in the first row'),
            'Export_texytext_null_name' => __('Replace NULL with'),
            'Export_texytext_structure_or_data_name' => __('Dump table'),
            'ForeignKeyDropdownOrder_name' => __('Foreign key dropdown order'),
            'ForeignKeyMaxLimit_name' => __('Foreign key limit'),
            'DefaultForeignKeyChecks_name' => __('Foreign key checks'),
            'FirstDayOfCalendar_name' => __('First day of calendar'),
            'Form_Databases_name' => __('Databases'),
            'Form_Browse_name' => __('Browse mode'),
            'Form_CodeGen_name' => 'CodeGen',
            'Form_Csv_name' => __('CSV'),
            'Form_Developer_name' => __('Developer'),
            'Form_Edit_name' => __('Edit mode'),
            'Form_Export_defaults_name' => __('Export defaults'),
            'Form_General_name' => __('General'),
            'Form_Import_defaults_name' => __('Import defaults'),
            'Form_Import_export_name' => __('Import / export'),
            'Form_Latex_name' => __('LaTeX'),
            'Form_Navi_databases_name' => __('Databases'),
            'Form_Navi_panel_name' => __('Navigation panel'),
            'Form_Navi_tree_name' => __('Navigation tree'),
            'Form_Navi_servers_name' => __('Servers'),
            'Form_Navi_tables_name' => __('Tables'),
            'Form_Main_panel_name' => __('Main panel'),
            'Form_Microsoft_Office_name' => __('Microsoft Office'),
            'Form_Open_Document_name' => 'OpenDocument',
            'Form_Other_core_settings_name' => __('Other core settings'),
            'Form_Page_titles_name' => __('Page titles'),
            'Form_Security_name' => __('Security'),
            'Form_Server_name' => __('Basic settings'),
            'Form_Server_auth_name' => __('Authentication'),
            'Form_Server_config_name' => __('Server configuration'),
            'Form_Server_pmadb_name' => __('Configuration storage'),
            'Form_Server_tracking_name' => __('Changes tracking'),
            'Form_Sql_name' => __('SQL'),
            'Form_Sql_box_name' => __('SQL Query box'),
            'Form_Sql_queries_name' => __('SQL queries'),
            'Form_Startup_name' => __('Startup'),
            'Form_DbStructure_name' => __('Database structure'),
            'Form_TableStructure_name' => __('Table structure'),
            'Form_Tabs_name' => __('Tabs'),
            'Form_DisplayRelationalSchema_name' => __('Display relational schema'),
            'Form_Text_fields_name' => __('Text fields'),
            'Form_Texy_name' => __('Texy! text'),
            'Form_Warnings_name' => __('Warnings'),
            'Form_Console_name' => __('Console'),
            'GZipDump_name' => __('GZip'),
            'IconvExtraParams_name' => __('Extra parameters for iconv'),
            'IgnoreMultiSubmitErrors_name' => __('Ignore multiple statement errors'),
            'enable_drag_drop_import_name' => __('Enable drag and drop import'),
            'Import_allow_interrupt_name' => __('Partial import: allow interrupt'),
            'Import_charset_name' => __('Character set of the file'),
            'Import_csv_col_names_name' => __('Lines terminated with'),
            'Import_csv_enclosed_name' => __('Columns enclosed with'),
            'Import_csv_escaped_name' => __('Columns escaped with'),
            'Import_csv_ignore_name' => __('Do not abort on INSERT error'),
            'Import_csv_replace_name' => __('Add ON DUPLICATE KEY UPDATE'),
            'Import_csv_terminated_name' => __('Columns terminated with'),
            'Import_format_name' => __('Format of imported file'),
            'Import_ldi_enclosed_name' => __('Columns enclosed with'),
            'Import_ldi_escaped_name' => __('Columns escaped with'),
            'Import_ldi_ignore_name' => __('Do not abort on INSERT error'),
            'Import_ldi_local_option_name' => __('Use LOCAL keyword'),
            'Import_ldi_replace_name' => __('Add ON DUPLICATE KEY UPDATE'),
            'Import_ldi_terminated_name' => __('Columns terminated with'),
            'Import_ods_col_names_name' => __('Column names in first row'),
            'Import_ods_empty_rows_name' => __('Do not import empty rows'),
            'Import_ods_recognize_currency_name' => __('Import currencies ($5.00 to 5.00)'),
            'Import_ods_recognize_percentages_name' => __('Import percentages as proper decimals (12.00% to .12)'),
            'Import_skip_queries_name' => __('Partial import: skip queries'),
            'Import_sql_compatibility_name' => __('SQL compatibility mode'),
            'Import_sql_no_auto_value_on_zero_name' => __('Do not use AUTO_INCREMENT for zero values'),
            'Import_sql_read_as_multibytes_name' => __('Read as multibytes'),
            'InitialSlidersState_name' => __('Initial state for sliders'),
            'InsertRows_name' => __('Number of inserted rows'),
            'LimitChars_name' => __('Limit column characters'),
            'LoginCookieDeleteAll_name' => __('Delete all cookies on logout'),
            'LoginCookieRecall_name' => __('Recall user name'),
            'LoginCookieStore_name' => __('Login cookie store'),
            'LoginCookieValidity_name' => __('Login cookie validity'),
            'LongtextDoubleTextarea_name' => __('Bigger textarea for LONGTEXT'),
            'MaxCharactersInDisplayedSQL_name' => __('Maximum displayed SQL length'),
            'MaxDbList_name' => __('Maximum databases'),
            'FirstLevelNavigationItems_name' => __('Maximum items on first level'),
            'MaxNavigationItems_name' => __('Maximum items in branch'),
            'MaxRows_name' => __('Maximum number of rows to display'),
            'MaxTableList_name' => __('Maximum tables'),
            'MemoryLimit_name' => __('Memory limit'),
            'ShowDatabasesNavigationAsTree_name' => __('Show databases navigation as tree'),
            'NavigationWidth_name' => __('Navigation panel width'),
            'NavigationLinkWithMainPanel_name' => __('Link with main panel'),
            'NavigationDisplayLogo_name' => __('Display logo'),
            'NavigationLogoLink_name' => __('Logo link URL'),
            'NavigationLogoLinkWindow_name' => __('Logo link target'),
            'NavigationDisplayServers_name' => __('Display servers selection'),
            'NavigationTreeDefaultTabTable_name' => __('Target for quick access icon'),
            'NavigationTreeDefaultTabTable2_name' => __('Target for second quick access icon'),
            'NavigationTreeDisplayItemFilterMinimum_name' => __('Minimum number of items to display the filter box'),
            'NavigationTreeDisplayDbFilterMinimum_name' => __(
                'Minimum number of databases to display the database filter box'
            ),
            'NavigationTreeEnableGrouping_name' => __('Group items in the tree'),
            'NavigationTreeDbSeparator_name' => __('Database tree separator'),
            'NavigationTreeTableSeparator_name' => __('Table tree separator'),
            'NavigationTreeTableLevel_name' => __('Maximum table tree depth'),
            'NavigationTreePointerEnable_name' => __('Enable highlighting'),
            'NavigationTreeEnableExpansion_name' => __('Enable navigation tree expansion'),
            'NavigationTreeShowTables_name' => __('Show tables in tree'),
            'NavigationTreeShowViews_name' => __('Show views in tree'),
            'NavigationTreeShowFunctions_name' => __('Show functions in tree'),
            'NavigationTreeShowProcedures_name' => __('Show procedures in tree'),
            'NavigationTreeShowEvents_name' => __('Show events in tree'),
            'NavigationTreeAutoexpandSingleDb_name' => __('Expand single database'),
            'NumRecentTables_name' => __('Recently used tables'),
            'NumFavoriteTables_name' => __('Favorite tables'),
            'RowActionLinks_name' => __('Where to show the table row links'),
            'RowActionLinksWithoutUnique_name' => __('Show row links anyway'),
            'DisableShortcutKeys_name' => __('Disable shortcut keys'),
            'NaturalOrder_name' => __('Natural order'),
            'TableNavigationLinksMode_name' => __('Table navigation bar'),
            'OBGzip_name' => __('GZip output buffering'),
            'Order_name' => __('Default sorting order'),
            'PersistentConnections_name' => __('Persistent connections'),
            'PmaNoRelation_DisableWarning_name' => __('Missing phpMyAdmin configuration storage tables'),
            'ReservedWordDisableWarning_name' => __('MySQL reserved word warning'),
            'TabsMode_name' => __('How to display the menu tabs'),
            'ActionLinksMode_name' => __('How to display various action links'),
            'ProtectBinary_name' => __('Protect binary columns'),
            'QueryHistoryDB_name' => __('Permanent query history'),
            'QueryHistoryMax_name' => __('Query history length'),
            'RecodingEngine_name' => __('Recoding engine'),
            'RememberSorting_name' => __('Remember table\'s sorting'),
            'TablePrimaryKeyOrder_name' => __('Primary key default sort order'),
            'RepeatCells_name' => __('Repeat headers'),
            'GridEditing_name' => __('Grid editing: trigger action'),
            'RelationalDisplay_name' => __('Relational display'),
            'SaveCellsAtOnce_name' => __('Grid editing: save all edited cells at once'),
            'SaveDir_name' => __('Save directory'),
            'Servers_AllowDeny_order_name' => __('Host authorization order'),
            'Servers_AllowDeny_rules_name' => __('Host authorization rules'),
            'Servers_AllowNoPassword_name' => __('Allow logins without a password'),
            'Servers_AllowRoot_name' => __('Allow root login'),
            'Servers_SessionTimeZone_name' => __('Session timezone'),
            'Servers_auth_http_realm_name' => __('HTTP Realm'),
            'Servers_auth_type_name' => __('Authentication type'),
            'Servers_bookmarktable_name' => __('Bookmark table'),
            'Servers_column_info_name' => __('Column information table'),
            'Servers_compress_name' => __('Compress connection'),
            'Servers_controlpass_name' => __('Control user password'),
            'Servers_controluser_name' => __('Control user'),
            'Servers_controlhost_name' => __('Control host'),
            'Servers_controlport_name' => __('Control port'),
            'Servers_DisableIS_name' => __('Disable use of INFORMATION_SCHEMA'),
            'Servers_hide_db_name' => __('Hide databases'),
            'Servers_history_name' => __('SQL query history table'),
            'Servers_host_name' => __('Server hostname'),
            'Servers_LogoutURL_name' => __('Logout URL'),
            'Servers_MaxTableUiprefs_name' => __('Maximal number of table preferences to store'),
            'Servers_savedsearches_name' => __('QBE saved searches table'),
            'Servers_export_templates_name' => __('Export templates table'),
            'Servers_central_columns_name' => __('Central columns table'),
            'Servers_only_db_name' => __('Show only listed databases'),
            'Servers_password_name' => __('Password for config auth'),
            'Servers_pdf_pages_name' => __('PDF schema: pages table'),
            'Servers_pmadb_name' => __('Database name'),
            'Servers_port_name' => __('Server port'),
            'Servers_recent_name' => __('Recently used table'),
            'Servers_favorite_name' => __('Favorites table'),
            'Servers_relation_name' => __('Relation table'),
            'Servers_SignonSession_name' => __('Signon session name'),
            'Servers_SignonURL_name' => __('Signon URL'),
            'Servers_socket_name' => __('Server socket'),
            'Servers_ssl_name' => __('Use SSL'),
            'Servers_table_coords_name' => __('Designer and PDF schema: table coordinates'),
            'Servers_table_info_name' => __('Display columns table'),
            'Servers_table_uiprefs_name' => __('UI preferences table'),
            'Servers_tracking_add_drop_database_name' => __('Add DROP DATABASE'),
            'Servers_tracking_add_drop_table_name' => __('Add DROP TABLE'),
            'Servers_tracking_add_drop_view_name' => __('Add DROP VIEW'),
            'Servers_tracking_default_statements_name' => __('Statements to track'),
            'Servers_tracking_name' => __('SQL query tracking table'),
            'Servers_tracking_version_auto_create_name' => __('Automatically create versions'),
            'Servers_userconfig_name' => __('User preferences storage table'),
            'Servers_users_name' => __('Users table'),
            'Servers_usergroups_name' => __('User groups table'),
            'Servers_navigationhiding_name' => __('Hidden navigation items table'),
            'Servers_user_name' => __('User for config auth'),
            'Servers_verbose_name' => __('Verbose name of this server'),
            'ShowAll_name' => __('Allow to display all the rows'),
            'ShowChgPassword_name' => __('Show password change form'),
            'ShowCreateDb_name' => __('Show create database form'),
            'ShowDbStructureComment_name' => __('Show table comments'),
            'ShowDbStructureCreation_name' => __('Show creation timestamp'),
            'ShowDbStructureLastUpdate_name' => __('Show last update timestamp'),
            'ShowDbStructureLastCheck_name' => __('Show last check timestamp'),
            'ShowDbStructureCharset_name' => __('Show table charset'),
            'ShowFieldTypesInDataEditView_name' => __('Show field types'),
            'ShowFunctionFields_name' => __('Show function fields'),
            'ShowHint_name' => __('Show hint'),
            'ShowPhpInfo_name' => __('Show phpinfo() link'),
            'ShowServerInfo_name' => __('Show detailed MySQL server information'),
            'ShowSQL_name' => __('Show SQL queries'),
            'RetainQueryBox_name' => __('Retain query box'),
            'ShowStats_name' => __('Show statistics'),
            'SkipLockedTables_name' => __('Skip locked tables'),
            'SQLQuery_Edit_name' => __('Edit'),
            'SQLQuery_Explain_name' => __('Explain SQL'),
            'SQLQuery_Refresh_name' => __('Refresh'),
            'SQLQuery_ShowAsPHP_name' => __('Create PHP code'),
            'SuhosinDisableWarning_name' => __('Suhosin warning'),
            'LoginCookieValidityDisableWarning_name' => __('Login cookie validity warning'),
            'TextareaCols_name' => __('Textarea columns'),
            'TextareaRows_name' => __('Textarea rows'),
            'TitleDatabase_name' => __('Database'),
            'TitleDefault_name' => __('Default title'),
            'TitleServer_name' => __('Server'),
            'TitleTable_name' => __('Table'),
            'TrustedProxies_name' => __('List of trusted proxies for IP allow/deny'),
            'UploadDir_name' => __('Upload directory'),
            'UseDbSearch_name' => __('Use database search'),
            'UserprefsDeveloperTab_name' => __('Enable the Developer tab in settings'),
            'VersionCheck_name' => __('Version check'),
            'ProxyUrl_name' => __('Proxy URL'),
            'ProxyUser_name' => __('Proxy username'),
            'ProxyPass_name' => __('Proxy password'),
            'ZipDump_name' => __('ZIP'),
            'CaptchaApi_name' => __('URL for reCAPTCHA v2 API'),
            'CaptchaCsp_name' => __('Content-Security-Policy snippet for reCAPTCHA v2 API'),
            'CaptchaRequestParam_name' => __('Request parameter for reCAPTCHA v2 API'),
            'CaptchaResponseParam_name' => __('Response parameter for reCAPTCHA v2 API'),
            'CaptchaLoginPublicKey_name' => __('Public key for reCAPTCHA'),
            'CaptchaLoginPrivateKey_name' => __('Private key for reCAPTCHA'),
            'CaptchaSiteVerifyURL_name' => __('URL for reCAPTCHA siteverify'),
            'SendErrorReports_name' => __('Send error reports'),
            'ConsoleEnterExecutes_name' => __('Enter executes queries in console'),
            'ZeroConf_name' => __('Enable Zero Configuration mode'),
            'Console_StartHistory_name' => __('Show query history at start'),
            'Console_AlwaysExpand_name' => __('Always expand query messages'),
            'Console_CurrentQuery_name' => __('Show current browsing query'),
            'Console_EnterExecutes_name' => __('Execute queries on Enter and insert new line with Shift+Enter'),
            'Console_DarkTheme_name' => __('Switch to dark theme'),
            'Console_Height_name' => __('Console height'),
            'Console_Mode_name' => __('Console mode'),
            'Console_GroupQueries_name' => __('Group queries'),
            'Console_Order_name' => __('Order'),
            'Console_OrderBy_name' => __('Order by'),
            'DefaultConnectionCollation_name' => __('Server connection collation'),
        ];
    }

    /**
     * Return name or description for a cleaned up configuration path.
     *
     * @param string $path Path of configuration
     * @param string $type Type of message, either 'name', 'cmt' or 'desc'
     *
     * @return string|null Null if not found
     */
    public static function getString($path, $type = 'name'): ?string
    {
        $descriptions = [];

        if ($type === 'cmt') {
            $descriptions = self::getComments();
        } elseif ($type === 'desc') {
            $descriptions = self::getDescriptions();
        } elseif ($type === 'name') {
            $descriptions = self::getNames();
        }

        $key = $path . '_' . $type;

        return $descriptions[$key] ?? null;
    }
}<|MERGE_RESOLUTION|>--- conflicted
+++ resolved
@@ -10,10 +10,6 @@
 use PhpMyAdmin\Sanitize;
 
 use function __;
-<<<<<<< HEAD
-use function htmlspecialchars;
-=======
->>>>>>> 2653b294
 use function sprintf;
 use function str_replace;
 
