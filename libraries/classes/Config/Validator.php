<?php
/* vim: set expandtab sw=4 ts=4 sts=4: */
/**
 * Form validation for configuration editor
 *
 * @package PhpMyAdmin
 */
declare(strict_types=1);

namespace PhpMyAdmin\Config;

use PhpMyAdmin\Config\ConfigFile;
use PhpMyAdmin\Core;
use PhpMyAdmin\DatabaseInterface;
use PhpMyAdmin\Util;

/**
 * Validation class for various validation functions
 *
 * Validation function takes two argument: id for which it is called
 * and array of fields' values (usually values for entire formset, as defined
 * in forms.inc.php).
 * The function must always return an array with an error (or error array)
 * assigned to a form element (formset name or field path). Even if there are
 * no errors, key must be set with an empty value.
 *
 * Validation functions are assigned in $cfg_db['_validators'] (config.values.php).
 *
 * @package PhpMyAdmin
 */
class Validator
{
    /**
     * Returns validator list
     *
     * @param ConfigFile $cf Config file instance
     *
     * @return array
     */
    public static function getValidators(ConfigFile $cf)
    {
        static $validators = null;

        if ($validators !== null) {
            return $validators;
        }

        $validators = $cf->getDbEntry('_validators', []);
        if ($GLOBALS['PMA_Config']->get('is_setup')) {
            return $validators;
        }

        // not in setup script: load additional validators for user
        // preferences we need original config values not overwritten
        // by user preferences, creating a new PhpMyAdmin\Config instance is a
        // better idea than hacking into its code
        $uvs = $cf->getDbEntry('_userValidators', []);
        foreach ($uvs as $field => $uvList) {
            $uvList = (array) $uvList;
            foreach ($uvList as &$uv) {
                if (! is_array($uv)) {
                    continue;
                }
                for ($i = 1, $nb = count($uv); $i < $nb; $i++) {
                    if (mb_substr($uv[$i], 0, 6) == 'value:') {
                        $uv[$i] = Core::arrayRead(
                            mb_substr($uv[$i], 6),
                            $GLOBALS['PMA_Config']->base_settings
                        );
                    }
                }
            }
            $validators[$field] = isset($validators[$field])
                ? array_merge((array) $validators[$field], $uvList)
                : $uvList;
        }
        return $validators;
    }

    /**
     * Runs validation $validator_id on values $values and returns error list.
     *
     * Return values:
     * o array, keys - field path or formset id, values - array of errors
     *   when $isPostSource is true values is an empty array to allow for error list
     *   cleanup in HTML document
     * o false - when no validators match name(s) given by $validator_id
     *
     * @param ConfigFile   $cf           Config file instance
     * @param string|array $validatorId  ID of validator(s) to run
     * @param array        $values       Values to validate
     * @param bool         $isPostSource tells whether $values are directly from
     *                                   POST request
     *
     * @return bool|array
     */
    public static function validate(
        ConfigFile $cf,
        $validatorId,
        array &$values,
        $isPostSource
    ) {
        // find validators
        $validatorId = (array) $validatorId;
        $validators = static::getValidators($cf);
        $vids = [];
        foreach ($validatorId as &$vid) {
            $vid = $cf->getCanonicalPath($vid);
            if (isset($validators[$vid])) {
                $vids[] = $vid;
            }
        }
        if (empty($vids)) {
            return false;
        }

        // create argument list with canonical paths and remember path mapping
        $arguments = [];
        $keyMap = [];
        foreach ($values as $k => $v) {
            $k2 = $isPostSource ? str_replace('-', '/', $k) : $k;
            $k2 = mb_strpos($k2, '/')
                ? $cf->getCanonicalPath($k2)
                : $k2;
            $keyMap[$k2] = $k;
            $arguments[$k2] = $v;
        }

        // validate
        $result = [];
        foreach ($vids as $vid) {
            // call appropriate validation functions
            foreach ((array) $validators[$vid] as $validator) {
                $vdef = (array) $validator;
                $vname = array_shift($vdef);
                $vname = 'PhpMyAdmin\Config\Validator::' . $vname;
                $args = array_merge([$vid, &$arguments], $vdef);
                $r = call_user_func_array($vname, $args);

                // merge results
                if (! is_array($r)) {
                    continue;
                }

                foreach ($r as $key => $errorList) {
                    // skip empty values if $isPostSource is false
                    if (! $isPostSource && empty($errorList)) {
                        continue;
                    }
                    if (! isset($result[$key])) {
                        $result[$key] = [];
                    }
                    $result[$key] = array_merge(
                        $result[$key],
                        (array) $errorList
                    );
                }
            }
        }

        // restore original paths
        $newResult = [];
        foreach ($result as $k => $v) {
<<<<<<< HEAD
            $k2 = isset($keyMap[$k]) ? $keyMap[$k] : $k;
            $newResult[$k2] = htmlspecialchars($v);
=======
            $k2 = isset($key_map[$k]) ? $key_map[$k] : $k;
            if (is_array($v)) {
                $new_result[$k2] = array_map('htmlspecialchars', $v);
            } else {
                $new_result[$k2] = htmlspecialchars($v);
            }
>>>>>>> 14ddb9a4
        }
        return empty($newResult) ? true : $newResult;
    }

    /**
     * Test database connection
     *
     * @param string $host     host name
     * @param string $port     tcp port to use
     * @param string $socket   socket to use
     * @param string $user     username to use
     * @param string $pass     password to use
     * @param string $errorKey key to use in return array
     *
     * @return bool|array
     */
    public static function testDBConnection(
        $host,
        $port,
        $socket,
        $user,
        $pass = null,
        $errorKey = 'Server'
    ) {
        if ($GLOBALS['cfg']['DBG']['demo']) {
            // Connection test disabled on the demo server!
            return true;
        }

        $error = null;
        $host = Core::sanitizeMySQLHost($host);

        error_clear_last();

        if (DatabaseInterface::checkDbExtension('mysqli')) {
            $socket = empty($socket) ? null : $socket;
            $port = empty($port) ? null : $port;
            $extension = 'mysqli';
        } else {
            $socket = empty($socket) ? null : ':' . ($socket[0] == '/' ? '' : '/') . $socket;
            $port = empty($port) ? null : ':' . $port;
            $extension = 'mysql';
        }

        if ($extension == 'mysql') {
            $conn = @\mysql_connect($host . $port . $socket, $user, $pass);
            if (! $conn) {
                $error = __('Could not connect to the database server!');
            } else {
                \mysql_close($conn);
            }
        } else {
            $conn = @\mysqli_connect($host, $user, $pass, null, $port, $socket);
            if (! $conn) {
                $error = __('Could not connect to the database server!');
            } else {
                \mysqli_close($conn);
            }
        }
        if (! is_null($error)) {
            $lastError = error_get_last();
            if ($lastError !== null) {
                $error .= ' - ' . $lastError['message'];
            }
        }
        return is_null($error) ? true : [$errorKey => $error];
    }

    /**
     * Validate server config
     *
     * @param string $path   path to config, not used
     *                       keep this parameter since the method is invoked using
     *                       reflection along with other similar methods
     * @param array  $values config values
     *
     * @return array
     */
    public static function validateServer($path, array $values)
    {
        $result = [
            'Server' => '',
            'Servers/1/user' => '',
            'Servers/1/SignonSession' => '',
            'Servers/1/SignonURL' => ''
        ];
        $error = false;
        if (empty($values['Servers/1/auth_type'])) {
            $values['Servers/1/auth_type'] = '';
            $result['Servers/1/auth_type'] = __('Invalid authentication type!');
            $error = true;
        }
        if ($values['Servers/1/auth_type'] == 'config'
            && empty($values['Servers/1/user'])
        ) {
            $result['Servers/1/user'] = __(
                'Empty username while using [kbd]config[/kbd] authentication method!'
            );
            $error = true;
        }
        if ($values['Servers/1/auth_type'] == 'signon'
            && empty($values['Servers/1/SignonSession'])
        ) {
            $result['Servers/1/SignonSession'] = __(
                'Empty signon session name '
                . 'while using [kbd]signon[/kbd] authentication method!'
            );
            $error = true;
        }
        if ($values['Servers/1/auth_type'] == 'signon'
            && empty($values['Servers/1/SignonURL'])
        ) {
            $result['Servers/1/SignonURL'] = __(
                'Empty signon URL while using [kbd]signon[/kbd] authentication '
                . 'method!'
            );
            $error = true;
        }

        if (! $error && $values['Servers/1/auth_type'] == 'config') {
            $password = '';
            if (! empty($values['Servers/1/password'])) {
                $password = $values['Servers/1/password'];
            }
            $test = static::testDBConnection(
                empty($values['Servers/1/host']) ? '' : $values['Servers/1/host'],
                empty($values['Servers/1/port']) ? '' : $values['Servers/1/port'],
                empty($values['Servers/1/socket']) ? '' : $values['Servers/1/socket'],
                empty($values['Servers/1/user']) ? '' : $values['Servers/1/user'],
                $password,
                'Server'
            );

            if ($test !== true) {
                $result = array_merge($result, $test);
            }
        }
        return $result;
    }

    /**
     * Validate pmadb config
     *
     * @param string $path   path to config, not used
     *                       keep this parameter since the method is invoked using
     *                       reflection along with other similar methods
     * @param array  $values config values
     *
     * @return array
     */
    public static function validatePMAStorage($path, array $values)
    {
        $result = [
            'Server_pmadb' => '',
            'Servers/1/controluser' => '',
            'Servers/1/controlpass' => '',
        ];
        $error = false;

        if (empty($values['Servers/1/pmadb'])) {
            return $result;
        }

        $result = [];
        if (empty($values['Servers/1/controluser'])) {
            $result['Servers/1/controluser'] = __(
                'Empty phpMyAdmin control user while using phpMyAdmin configuration '
                . 'storage!'
            );
            $error = true;
        }
        if (empty($values['Servers/1/controlpass'])) {
            $result['Servers/1/controlpass'] = __(
                'Empty phpMyAdmin control user password while using phpMyAdmin '
                . 'configuration storage!'
            );
            $error = true;
        }
        if (! $error) {
            $test = static::testDBConnection(
                empty($values['Servers/1/host']) ? '' : $values['Servers/1/host'],
                empty($values['Servers/1/port']) ? '' : $values['Servers/1/port'],
                empty($values['Servers/1/socket']) ? '' : $values['Servers/1/socket'],
                empty($values['Servers/1/controluser']) ? '' : $values['Servers/1/controluser'],
                empty($values['Servers/1/controlpass']) ? '' : $values['Servers/1/controlpass'],
                'Server_pmadb'
            );
            if ($test !== true) {
                $result = array_merge($result, $test);
            }
        }
        return $result;
    }


    /**
     * Validates regular expression
     *
     * @param string $path   path to config
     * @param array  $values config values
     *
     * @return array
     */
    public static function validateRegex($path, array $values)
    {
        $result = [$path => ''];

        if (empty($values[$path])) {
            return $result;
        }

        error_clear_last();

        $matches = [];
        // in libraries/ListDatabase.php _checkHideDatabase(),
        // a '/' is used as the delimiter for hide_db
        @preg_match('/' . Util::requestString($values[$path]) . '/', '', $matches);

        $currentError = error_get_last();

        if ($currentError !== null) {
            $error = preg_replace('/^preg_match\(\): /', '', $currentError['message']);
            return [$path => $error];
        }

        return $result;
    }

    /**
     * Validates TrustedProxies field
     *
     * @param string $path   path to config
     * @param array  $values config values
     *
     * @return array
     */
    public static function validateTrustedProxies($path, array $values)
    {
        $result = [$path => []];

        if (empty($values[$path])) {
            return $result;
        }

        if (is_array($values[$path]) || is_object($values[$path])) {
            // value already processed by FormDisplay::save
            $lines = [];
            foreach ($values[$path] as $ip => $v) {
                $v = Util::requestString($v);
                $lines[] = preg_match('/^-\d+$/', $ip)
                    ? $v
                    : $ip . ': ' . $v;
            }
        } else {
            // AJAX validation
            $lines = explode("\n", $values[$path]);
        }
        foreach ($lines as $line) {
            $line = trim($line);
            $matches = [];
            // we catch anything that may (or may not) be an IP
            if (! preg_match("/^(.+):(?:[ ]?)\\w+$/", $line, $matches)) {
                $result[$path][] = __('Incorrect value:') . ' '
                    . htmlspecialchars($line);
                continue;
            }
            // now let's check whether we really have an IP address
            if (filter_var($matches[1], FILTER_VALIDATE_IP, FILTER_FLAG_IPV4) === false
                && filter_var($matches[1], FILTER_VALIDATE_IP, FILTER_FLAG_IPV6) === false
            ) {
                $ip = htmlspecialchars(trim($matches[1]));
                $result[$path][] = sprintf(__('Incorrect IP address: %s'), $ip);
                continue;
            }
        }

        return $result;
    }

    /**
     * Tests integer value
     *
     * @param string $path          path to config
     * @param array  $values        config values
     * @param bool   $allowNegative allow negative values
     * @param bool   $allowZero     allow zero
     * @param int    $maxValue      max allowed value
     * @param string $errorString   error message string
     *
     * @return string  empty string if test is successful
     */
    public static function validateNumber(
        $path,
        array $values,
        $allowNegative,
        $allowZero,
        $maxValue,
        $errorString
    ) {
        if (empty($values[$path])) {
            return '';
        }

        $value = Util::requestString($values[$path]);

        if (intval($value) != $value
            || (! $allowNegative && $value < 0)
            || (! $allowZero && $value == 0)
            || $value > $maxValue
        ) {
            return $errorString;
        }

        return '';
    }

    /**
     * Validates port number
     *
     * @param string $path   path to config
     * @param array  $values config values
     *
     * @return array
     */
    public static function validatePortNumber($path, array $values)
    {
        return [
            $path => static::validateNumber(
                $path,
                $values,
                false,
                false,
                65535,
                __('Not a valid port number!')
            ),
        ];
    }

    /**
     * Validates positive number
     *
     * @param string $path   path to config
     * @param array  $values config values
     *
     * @return array
     */
    public static function validatePositiveNumber($path, array $values)
    {
        return [
            $path => static::validateNumber(
                $path,
                $values,
                false,
                false,
                PHP_INT_MAX,
                __('Not a positive number!')
            ),
        ];
    }

    /**
     * Validates non-negative number
     *
     * @param string $path   path to config
     * @param array  $values config values
     *
     * @return array
     */
    public static function validateNonNegativeNumber($path, array $values)
    {
        return [
            $path => static::validateNumber(
                $path,
                $values,
                false,
                true,
                PHP_INT_MAX,
                __('Not a non-negative number!')
            ),
        ];
    }

    /**
     * Validates value according to given regular expression
     * Pattern and modifiers must be a valid for PCRE <b>and</b> JavaScript RegExp
     *
     * @param string $path   path to config
     * @param array  $values config values
     * @param string $regex  regular expression to match
     *
     * @return array
     */
    public static function validateByRegex($path, array $values, $regex)
    {
        if (! isset($values[$path])) {
            return '';
        }
        $result = preg_match($regex, Util::requestString($values[$path]));
        return [$path => $result ? '' : __('Incorrect value!')];
    }

    /**
     * Validates upper bound for numeric inputs
     *
     * @param string $path     path to config
     * @param array  $values   config values
     * @param int    $maxValue maximal allowed value
     *
     * @return array
     */
    public static function validateUpperBound($path, array $values, $maxValue)
    {
        $result = $values[$path] <= $maxValue;
        return [
            $path => $result ? '' : sprintf(
                __('Value must be less than or equal to %s!'),
                $maxValue
            ),
        ];
    }
}<|MERGE_RESOLUTION|>--- conflicted
+++ resolved
@@ -161,17 +161,12 @@
         // restore original paths
         $newResult = [];
         foreach ($result as $k => $v) {
-<<<<<<< HEAD
             $k2 = isset($keyMap[$k]) ? $keyMap[$k] : $k;
-            $newResult[$k2] = htmlspecialchars($v);
-=======
-            $k2 = isset($key_map[$k]) ? $key_map[$k] : $k;
             if (is_array($v)) {
-                $new_result[$k2] = array_map('htmlspecialchars', $v);
+                $newResult[$k2] = array_map('htmlspecialchars', $v);
             } else {
-                $new_result[$k2] = htmlspecialchars($v);
-            }
->>>>>>> 14ddb9a4
+                $newResult[$k2] = htmlspecialchars($v);
+            }
         }
         return empty($newResult) ? true : $newResult;
     }
