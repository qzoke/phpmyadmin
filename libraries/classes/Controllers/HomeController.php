<?php

declare(strict_types=1);

namespace PhpMyAdmin\Controllers;

use PhpMyAdmin\Charsets;
use PhpMyAdmin\CheckUserPrivileges;
use PhpMyAdmin\Config;
use PhpMyAdmin\ConfigStorage\Relation;
use PhpMyAdmin\DatabaseInterface;
use PhpMyAdmin\Git;
use PhpMyAdmin\Html\Generator;
use PhpMyAdmin\Http\ServerRequest;
use PhpMyAdmin\LanguageManager;
use PhpMyAdmin\Message;
use PhpMyAdmin\RecentFavoriteTable;
use PhpMyAdmin\ResponseRenderer;
use PhpMyAdmin\Server\Select;
use PhpMyAdmin\Template;
use PhpMyAdmin\ThemeManager;
use PhpMyAdmin\Url;
use PhpMyAdmin\Util;
use PhpMyAdmin\Version;

use function __;
use function count;
use function extension_loaded;
use function file_exists;
use function ini_get;
use function mb_strlen;
use function preg_match;
use function sprintf;

use const PHP_VERSION;
use const SODIUM_CRYPTO_SECRETBOX_KEYBYTES;

class HomeController extends AbstractController
{
    /** @var Config */
    private $config;

    /** @var ThemeManager */
    private $themeManager;

    /** @var DatabaseInterface */
    private $dbi;

    /**
     * @var array<int, array<string, string>>
     * @psalm-var list<array{message: string, severity: 'warning'|'notice'}>
     */
    private $errors = [];

    public function __construct(
        ResponseRenderer $response,
        Template $template,
        Config $config,
        ThemeManager $themeManager,
        DatabaseInterface $dbi
    ) {
        parent::__construct($response, $template);
        $this->config = $config;
        $this->themeManager = $themeManager;
        $this->dbi = $dbi;
    }

    public function __invoke(ServerRequest $request): void
    {
        $GLOBALS['server'] = $GLOBALS['server'] ?? null;
        $GLOBALS['collation_connection'] = $GLOBALS['collation_connection'] ?? null;
        $GLOBALS['message'] = $GLOBALS['message'] ?? null;
        $GLOBALS['show_query'] = $GLOBALS['show_query'] ?? null;
        $GLOBALS['errorUrl'] = $GLOBALS['errorUrl'] ?? null;

        if ($this->response->isAjax() && ! empty($_REQUEST['access_time'])) {
            return;
        }

        $this->addScriptFiles(['home.js']);

        // This is for $cfg['ShowDatabasesNavigationAsTree'] = false;
        // See: https://github.com/phpmyadmin/phpmyadmin/issues/16520
        // The DB is defined here and sent to the JS front-end to refresh the DB tree
        $GLOBALS['db'] = $_POST['db'] ?? '';
        $GLOBALS['table'] = '';
        $GLOBALS['show_query'] = '1';
        $GLOBALS['errorUrl'] = Url::getFromRoute('/');

        if ($GLOBALS['server'] > 0 && $this->dbi->isSuperUser()) {
            $this->dbi->selectDb('mysql');
        }

        $languageManager = LanguageManager::getInstance();

        if (! empty($GLOBALS['message'])) {
            $displayMessage = Generator::getMessage($GLOBALS['message']);
            unset($GLOBALS['message']);
        }

        if (isset($_SESSION['partial_logout'])) {
            $partialLogout = Message::success(__(
                'You were logged out from one server, to logout completely '
                . 'from phpMyAdmin, you need to logout from all servers.'
            ))->getDisplay();
            unset($_SESSION['partial_logout']);
        }

        $syncFavoriteTables = RecentFavoriteTable::getInstance('favorite')
            ->getHtmlSyncFavoriteTables();

        $hasServer = $GLOBALS['server'] > 0 || count($GLOBALS['cfg']['Servers']) > 1;
        if ($hasServer) {
            $hasServerSelection = $GLOBALS['cfg']['ServerDefault'] == 0
                || (! $GLOBALS['cfg']['NavigationDisplayServers']
                && (count($GLOBALS['cfg']['Servers']) > 1
                || ($GLOBALS['server'] == 0 && count($GLOBALS['cfg']['Servers']) === 1)));
            if ($hasServerSelection) {
                $serverSelection = Select::render(true, true);
            }

            if ($GLOBALS['server'] > 0) {
                $checkUserPrivileges = new CheckUserPrivileges($this->dbi);
                $checkUserPrivileges->getPrivileges();

                $charsets = Charsets::getCharsets($this->dbi, $GLOBALS['cfg']['Server']['DisableIS']);
                $collations = Charsets::getCollations($this->dbi, $GLOBALS['cfg']['Server']['DisableIS']);
                $charsetsList = [];
                foreach ($charsets as $charset) {
                    $collationsList = [];
                    foreach ($collations[$charset->getName()] as $collation) {
                        $collationsList[] = [
                            'name' => $collation->getName(),
                            'description' => $collation->getDescription(),
                            'is_selected' => $GLOBALS['collation_connection'] === $collation->getName(),
                        ];
                    }

                    $charsetsList[] = [
                        'name' => $charset->getName(),
                        'description' => $charset->getDescription(),
                        'collations' => $collationsList,
                    ];
                }
            }
        }

        $availableLanguages = [];
        if (empty($GLOBALS['cfg']['Lang']) && $languageManager->hasChoice()) {
            $availableLanguages = $languageManager->sortedLanguages();
        }

        $databaseServer = [];
        if ($GLOBALS['server'] > 0 && $GLOBALS['cfg']['ShowServerInfo']) {
            $hostInfo = '';
            if (! empty($GLOBALS['cfg']['Server']['verbose'])) {
                $hostInfo .= $GLOBALS['cfg']['Server']['verbose'] . ' (';
            }

            $hostInfo .= $this->dbi->getHostInfo();
            if (! empty($GLOBALS['cfg']['Server']['verbose'])) {
                $hostInfo .= ')';
            }

            $serverCharset = Charsets::getServerCharset($this->dbi, $GLOBALS['cfg']['Server']['DisableIS']);
            $databaseServer = [
                'host' => $hostInfo,
                'type' => Util::getServerType(),
                'connection' => Generator::getServerSSL(),
                'version' => $this->dbi->getVersionString() . ' - ' . $this->dbi->getVersionComment(),
                'protocol' => $this->dbi->getProtoInfo(),
                'user' => $this->dbi->fetchValue('SELECT USER();'),
                'charset' => $serverCharset->getDescription() . ' (' . $serverCharset->getName() . ')',
            ];
        }

        $webServer = [];
        if ($GLOBALS['cfg']['ShowServerInfo']) {
            $webServer['software'] = $_SERVER['SERVER_SOFTWARE'] ?? null;

            if ($GLOBALS['server'] > 0) {
                $clientVersion = $this->dbi->getClientInfo();
                if (preg_match('#\d+\.\d+\.\d+#', $clientVersion)) {
                    $clientVersion = 'libmysql - ' . $clientVersion;
                }

                $webServer['database'] = $clientVersion;
                $webServer['php_extensions'] = Util::listPHPExtensions();
                $webServer['php_version'] = PHP_VERSION;
            }
        }

        $relation = new Relation($this->dbi);
        if ($GLOBALS['server'] > 0) {
            $relationParameters = $relation->getRelationParameters();
            if (! $relationParameters->hasAllFeatures() && $GLOBALS['cfg']['PmaNoRelation_DisableWarning'] == false) {
                $messageText = __(
                    'The phpMyAdmin configuration storage is not completely '
                    . 'configured, some extended features have been deactivated. '
                    . '%sFind out why%s. '
                );
                if ($GLOBALS['cfg']['ZeroConf'] == true) {
                    $messageText .= '<br>' .
                        __('Or alternately go to \'Operations\' tab of any database to set it up there.');
                }

                $messageInstance = Message::notice($messageText);
                $messageInstance->addParamHtml(
                    '<a href="' . Url::getFromRoute('/check-relations')
                    . '" data-post="' . Url::getCommon() . '">'
                );
                $messageInstance->addParamHtml('</a>');
                /* Show error if user has configured something, notice elsewhere */
                if (! empty($GLOBALS['cfg']['Servers'][$GLOBALS['server']]['pmadb'])) {
                    $messageInstance->isError(true);
                }

                $configStorageMessage = $messageInstance->getDisplay();
            }
        }

        $this->checkRequirements();

        $git = new Git($this->config->get('ShowGitRevision') ?? true);

        $this->render('home/index', [
            'db' => $GLOBALS['db'],
            'table' => $GLOBALS['table'],
            'message' => $displayMessage ?? '',
            'partial_logout' => $partialLogout ?? '',
            'is_git_revision' => $git->isGitRevision(),
            'server' => $GLOBALS['server'],
            'sync_favorite_tables' => $syncFavoriteTables,
            'has_server' => $hasServer,
            'is_demo' => $GLOBALS['cfg']['DBG']['demo'],
            'has_server_selection' => $hasServerSelection ?? false,
            'server_selection' => $serverSelection ?? '',
            'has_change_password_link' => $GLOBALS['cfg']['Server']['auth_type'] !== 'config'
                && $GLOBALS['cfg']['ShowChgPassword'],
            'charsets' => $charsetsList ?? [],
            'available_languages' => $availableLanguages,
            'database_server' => $databaseServer,
            'web_server' => $webServer,
            'show_php_info' => $GLOBALS['cfg']['ShowPhpInfo'],
            'is_version_checked' => $GLOBALS['cfg']['VersionCheck'],
            'phpmyadmin_version' => Version::VERSION,
            'phpmyadmin_major_version' => Version::SERIES,
            'config_storage_message' => $configStorageMessage ?? '',
            'has_theme_manager' => $GLOBALS['cfg']['ThemeManager'],
            'themes' => $this->themeManager->getThemesArray(),
            'errors' => $this->errors,
        ]);
    }

    private function checkRequirements(): void
    {
        $GLOBALS['server'] = $GLOBALS['server'] ?? null;

        $this->checkPhpExtensionsRequirements();

        if ($GLOBALS['cfg']['LoginCookieValidityDisableWarning'] == false) {
            /**
             * Check whether session.gc_maxlifetime limits session validity.
             */
            $gc_time = (int) ini_get('session.gc_maxlifetime');
<<<<<<< HEAD
            if ($gc_time < $GLOBALS['cfg']['LoginCookieValidity']) {
=======
            if ($gc_time < $cfg['LoginCookieValidity']) {
>>>>>>> add68b47
                $this->errors[] = [
                    'message' => __(
                        'Your PHP parameter [a@https://www.php.net/manual/en/session.' .
                        'configuration.php#ini.session.gc-maxlifetime@_blank]session.' .
                        'gc_maxlifetime[/a] is lower than cookie validity configured ' .
                        'in phpMyAdmin, because of this, your login might expire sooner ' .
                        'than configured in phpMyAdmin.'
                    ),
                    'severity' => 'warning',
                ];
            }
        }

        /**
         * Check whether LoginCookieValidity is limited by LoginCookieStore.
         */
<<<<<<< HEAD
        if (
            $GLOBALS['cfg']['LoginCookieStore'] != 0
            && $GLOBALS['cfg']['LoginCookieStore'] < $GLOBALS['cfg']['LoginCookieValidity']
        ) {
=======
        if ($cfg['LoginCookieStore'] != 0 && $cfg['LoginCookieStore'] < $cfg['LoginCookieValidity']) {
>>>>>>> add68b47
            $this->errors[] = [
                'message' => __(
                    'Login cookie store is lower than cookie validity configured in ' .
                    'phpMyAdmin, because of this, your login will expire sooner than ' .
                    'configured in phpMyAdmin.'
                ),
                'severity' => 'warning',
            ];
        }

        /**
         * Warning if using the default MySQL controluser account
         */
        if (
            isset($GLOBALS['cfg']['Server']['controluser'], $GLOBALS['cfg']['Server']['controlpass'])
            && $GLOBALS['server'] != 0
            && $GLOBALS['cfg']['Server']['controluser'] === 'pma'
            && $GLOBALS['cfg']['Server']['controlpass'] === 'pmapass'
        ) {
            $this->errors[] = [
                'message' => __(
                    'Your server is running with default values for the ' .
                    'controluser and password (controlpass) and is open to ' .
                    'intrusion; you really should fix this security weakness' .
                    ' by changing the password for controluser \'pma\'.'
                ),
                'severity' => 'warning',
            ];
        }

        /**
         * Check if user does not have defined blowfish secret and it is being used.
         */
        if (! empty($_SESSION['encryption_key'])) {
<<<<<<< HEAD
            if (empty($GLOBALS['cfg']['blowfish_secret'])) {
                $this->errors[] = [
                    'message' => __(
                        'The configuration file now needs a secret passphrase (blowfish_secret).'
                    ),
                    'severity' => 'warning',
                ];
            } elseif (mb_strlen($GLOBALS['cfg']['blowfish_secret'], '8bit') !== SODIUM_CRYPTO_SECRETBOX_KEYBYTES) {
=======
            $encryptionKeyLength = mb_strlen($cfg['blowfish_secret'], '8bit');
            if ($encryptionKeyLength < SODIUM_CRYPTO_SECRETBOX_KEYBYTES) {
                $this->errors[] = [
                    'message' => __(
                        'The configuration file needs a valid key for cookie encryption.'
                        . ' A temporary key was automatically generated for you.'
                        . ' Please refer to the [doc@cfg_blowfish_secret]documentation[/doc].'
                    ),
                    'severity' => 'warning',
                ];
            } elseif ($encryptionKeyLength > SODIUM_CRYPTO_SECRETBOX_KEYBYTES) {
>>>>>>> add68b47
                $this->errors[] = [
                    'message' => sprintf(
                        __(
                            'The cookie encryption key in the configuration file is longer than necessary.'
                            . ' It should only be %d bytes long.'
                            . ' Please refer to the [doc@cfg_blowfish_secret]documentation[/doc].'
                        ),
                        SODIUM_CRYPTO_SECRETBOX_KEYBYTES
                    ),
                    'severity' => 'warning',
                ];
            }
        }

        /**
         * Check for existence of config directory which should not exist in
         * production environment.
         */
        if (@file_exists(ROOT_PATH . 'config')) {
            $this->errors[] = [
                'message' => __(
                    'Directory [code]config[/code], which is used by the setup script, ' .
                    'still exists in your phpMyAdmin directory. It is strongly ' .
                    'recommended to remove it once phpMyAdmin has been configured. ' .
                    'Otherwise the security of your server may be compromised by ' .
                    'unauthorized people downloading your configuration.'
                ),
                'severity' => 'warning',
            ];
        }

        /**
         * Warning about Suhosin only if its simulation mode is not enabled
         */
        if (
            $GLOBALS['cfg']['SuhosinDisableWarning'] == false
            && ini_get('suhosin.request.max_value_length')
            && ini_get('suhosin.simulation') == '0'
        ) {
            $this->errors[] = [
                'message' => sprintf(
                    __(
                        'Server running with Suhosin. Please refer to %sdocumentation%s for possible issues.'
                    ),
                    '[doc@faq1-38]',
                    '[/doc]'
                ),
                'severity' => 'warning',
            ];
        }

        /* Missing template cache */
        if ($this->config->getTempDir('twig') === null) {
            $this->errors[] = [
                'message' => sprintf(
                    __(
                        'The $cfg[\'TempDir\'] (%s) is not accessible. ' .
                        'phpMyAdmin is not able to cache templates and will ' .
                        'be slow because of this.'
                    ),
                    $this->config->get('TempDir')
                ),
                'severity' => 'warning',
            ];
        }

        $this->checkLanguageStats();
    }

    private function checkLanguageStats(): void
    {
        $GLOBALS['lang'] = $GLOBALS['lang'] ?? null;

        /**
         * Warning about incomplete translations.
         *
         * The data file is created while creating release by ./scripts/remove-incomplete-mo
         */
        if (! @file_exists(ROOT_PATH . 'libraries/language_stats.inc.php')) {
            return;
        }

        /** @psalm-suppress MissingFile */
        include ROOT_PATH . 'libraries/language_stats.inc.php';
        /*
         * This message is intentionally not translated, because we're
         * handling incomplete translations here and focus on english
         * speaking users.
         */
        if (
            ! isset($GLOBALS['language_stats'][$GLOBALS['lang']])
            || $GLOBALS['language_stats'][$GLOBALS['lang']] >= $GLOBALS['cfg']['TranslationWarningThreshold']
        ) {
            return;
        }

        $this->errors[] = [
            'message' => 'You are using an incomplete translation, please help to make it '
                . 'better by [a@https://www.phpmyadmin.net/translate/'
                . '@_blank]contributing[/a].',
            'severity' => 'notice',
        ];
    }

    private function checkPhpExtensionsRequirements(): void
    {
        /**
         * mbstring is used for handling multibytes inside parser, so it is good
         * to tell user something might be broken without it, see bug #1063149.
         */
        if (! extension_loaded('mbstring')) {
            $this->errors[] = [
                'message' => __(
                    'The mbstring PHP extension was not found and you seem to be using'
                    . ' a multibyte charset. Without the mbstring extension phpMyAdmin'
                    . ' is unable to split strings correctly and it may result in'
                    . ' unexpected results.'
                ),
                'severity' => 'warning',
            ];
        }

        /**
         * Missing functionality
         */
        if (extension_loaded('curl') || ini_get('allow_url_fopen')) {
            return;
        }

        $this->errors[] = [
            'message' =>  __(
                'The curl extension was not found and allow_url_fopen is '
                . 'disabled. Due to this some features such as error reporting '
                . 'or version check are disabled.'
            ),
            'severity' => 'notice',
        ];
    }
}<|MERGE_RESOLUTION|>--- conflicted
+++ resolved
@@ -263,11 +263,7 @@
              * Check whether session.gc_maxlifetime limits session validity.
              */
             $gc_time = (int) ini_get('session.gc_maxlifetime');
-<<<<<<< HEAD
             if ($gc_time < $GLOBALS['cfg']['LoginCookieValidity']) {
-=======
-            if ($gc_time < $cfg['LoginCookieValidity']) {
->>>>>>> add68b47
                 $this->errors[] = [
                     'message' => __(
                         'Your PHP parameter [a@https://www.php.net/manual/en/session.' .
@@ -284,14 +280,10 @@
         /**
          * Check whether LoginCookieValidity is limited by LoginCookieStore.
          */
-<<<<<<< HEAD
         if (
             $GLOBALS['cfg']['LoginCookieStore'] != 0
             && $GLOBALS['cfg']['LoginCookieStore'] < $GLOBALS['cfg']['LoginCookieValidity']
         ) {
-=======
-        if ($cfg['LoginCookieStore'] != 0 && $cfg['LoginCookieStore'] < $cfg['LoginCookieValidity']) {
->>>>>>> add68b47
             $this->errors[] = [
                 'message' => __(
                     'Login cookie store is lower than cookie validity configured in ' .
@@ -326,17 +318,7 @@
          * Check if user does not have defined blowfish secret and it is being used.
          */
         if (! empty($_SESSION['encryption_key'])) {
-<<<<<<< HEAD
-            if (empty($GLOBALS['cfg']['blowfish_secret'])) {
-                $this->errors[] = [
-                    'message' => __(
-                        'The configuration file now needs a secret passphrase (blowfish_secret).'
-                    ),
-                    'severity' => 'warning',
-                ];
-            } elseif (mb_strlen($GLOBALS['cfg']['blowfish_secret'], '8bit') !== SODIUM_CRYPTO_SECRETBOX_KEYBYTES) {
-=======
-            $encryptionKeyLength = mb_strlen($cfg['blowfish_secret'], '8bit');
+            $encryptionKeyLength = mb_strlen($GLOBALS['cfg']['blowfish_secret'], '8bit');
             if ($encryptionKeyLength < SODIUM_CRYPTO_SECRETBOX_KEYBYTES) {
                 $this->errors[] = [
                     'message' => __(
@@ -347,7 +329,6 @@
                     'severity' => 'warning',
                 ];
             } elseif ($encryptionKeyLength > SODIUM_CRYPTO_SECRETBOX_KEYBYTES) {
->>>>>>> add68b47
                 $this->errors[] = [
                     'message' => sprintf(
                         __(
