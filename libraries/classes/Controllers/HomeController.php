<?php

declare(strict_types=1);

namespace PhpMyAdmin\Controllers;

use PhpMyAdmin\Charsets;
use PhpMyAdmin\CheckUserPrivileges;
use PhpMyAdmin\Config;
use PhpMyAdmin\ConfigStorage\Relation;
use PhpMyAdmin\DatabaseInterface;
use PhpMyAdmin\Git;
use PhpMyAdmin\Html\Generator;
use PhpMyAdmin\LanguageManager;
use PhpMyAdmin\Message;
use PhpMyAdmin\RecentFavoriteTable;
use PhpMyAdmin\ResponseRenderer;
use PhpMyAdmin\Server\Select;
use PhpMyAdmin\Template;
use PhpMyAdmin\ThemeManager;
use PhpMyAdmin\Url;
use PhpMyAdmin\Util;
use PhpMyAdmin\Version;

use function __;
use function count;
use function extension_loaded;
use function file_exists;
use function ini_get;
use function mb_strlen;
use function preg_match;
use function sprintf;

use const PHP_VERSION;
use const SODIUM_CRYPTO_SECRETBOX_KEYBYTES;

class HomeController extends AbstractController
{
    /** @var Config */
    private $config;

    /** @var ThemeManager */
    private $themeManager;

    /** @var DatabaseInterface */
    private $dbi;

    /**
     * @var array<int, array<string, string>>
     * @psalm-var list<array{message: string, severity: 'warning'|'notice'}>
     */
    private $errors = [];

    public function __construct(
        ResponseRenderer $response,
        Template $template,
        Config $config,
        ThemeManager $themeManager,
        DatabaseInterface $dbi
    ) {
        parent::__construct($response, $template);
        $this->config = $config;
        $this->themeManager = $themeManager;
        $this->dbi = $dbi;
    }

    public function __invoke(): void
    {
        $GLOBALS['server'] = $GLOBALS['server'] ?? null;
        $GLOBALS['collation_connection'] = $GLOBALS['collation_connection'] ?? null;
        $GLOBALS['message'] = $GLOBALS['message'] ?? null;
        $GLOBALS['show_query'] = $GLOBALS['show_query'] ?? null;
        $GLOBALS['errorUrl'] = $GLOBALS['errorUrl'] ?? null;

        if ($this->response->isAjax() && ! empty($_REQUEST['access_time'])) {
            return;
        }

        $this->addScriptFiles(['home.js']);

        // This is for $cfg['ShowDatabasesNavigationAsTree'] = false;
        // See: https://github.com/phpmyadmin/phpmyadmin/issues/16520
        // The DB is defined here and sent to the JS front-end to refresh the DB tree
        $GLOBALS['db'] = $_POST['db'] ?? '';
        $GLOBALS['table'] = '';
        $GLOBALS['show_query'] = '1';
        $GLOBALS['errorUrl'] = Url::getFromRoute('/');

        if ($GLOBALS['server'] > 0 && $this->dbi->isSuperUser()) {
            $this->dbi->selectDb('mysql');
        }

        $languageManager = LanguageManager::getInstance();

        if (! empty($GLOBALS['message'])) {
            $displayMessage = Generator::getMessage($GLOBALS['message']);
            unset($GLOBALS['message']);
        }

        if (isset($_SESSION['partial_logout'])) {
            $partialLogout = Message::success(__(
                'You were logged out from one server, to logout completely '
                . 'from phpMyAdmin, you need to logout from all servers.'
            ))->getDisplay();
            unset($_SESSION['partial_logout']);
        }

        $syncFavoriteTables = RecentFavoriteTable::getInstance('favorite')
            ->getHtmlSyncFavoriteTables();

        $hasServer = $GLOBALS['server'] > 0 || count($GLOBALS['cfg']['Servers']) > 1;
        if ($hasServer) {
            $hasServerSelection = $GLOBALS['cfg']['ServerDefault'] == 0
                || (! $GLOBALS['cfg']['NavigationDisplayServers']
                && (count($GLOBALS['cfg']['Servers']) > 1
                || ($GLOBALS['server'] == 0 && count($GLOBALS['cfg']['Servers']) === 1)));
            if ($hasServerSelection) {
                $serverSelection = Select::render(true, true);
            }

            if ($GLOBALS['server'] > 0) {
                $checkUserPrivileges = new CheckUserPrivileges($this->dbi);
                $checkUserPrivileges->getPrivileges();

                $charsets = Charsets::getCharsets($this->dbi, $GLOBALS['cfg']['Server']['DisableIS']);
                $collations = Charsets::getCollations($this->dbi, $GLOBALS['cfg']['Server']['DisableIS']);
                $charsetsList = [];
                foreach ($charsets as $charset) {
                    $collationsList = [];
                    foreach ($collations[$charset->getName()] as $collation) {
                        $collationsList[] = [
                            'name' => $collation->getName(),
                            'description' => $collation->getDescription(),
                            'is_selected' => $GLOBALS['collation_connection'] === $collation->getName(),
                        ];
                    }

                    $charsetsList[] = [
                        'name' => $charset->getName(),
                        'description' => $charset->getDescription(),
                        'collations' => $collationsList,
                    ];
                }
            }
        }

        $availableLanguages = [];
        if (empty($GLOBALS['cfg']['Lang']) && $languageManager->hasChoice()) {
            $availableLanguages = $languageManager->sortedLanguages();
        }

        $databaseServer = [];
<<<<<<< HEAD
        if ($GLOBALS['server'] > 0) {
            $hostInfo = '';
            if (! empty($GLOBALS['cfg']['Server']['verbose'])) {
                $hostInfo .= $GLOBALS['cfg']['Server']['verbose'];
                if ($GLOBALS['cfg']['ShowServerInfo']) {
                    $hostInfo .= ' (';
                }
            }

            if ($GLOBALS['cfg']['ShowServerInfo'] || empty($GLOBALS['cfg']['Server']['verbose'])) {
                $hostInfo .= $this->dbi->getHostInfo();
            }

            if (! empty($GLOBALS['cfg']['Server']['verbose']) && $GLOBALS['cfg']['ShowServerInfo']) {
=======
        if ($server > 0 && $cfg['ShowServerInfo']) {
            $hostInfo = '';
            if (! empty($cfg['Server']['verbose'])) {
                $hostInfo .= $cfg['Server']['verbose'];
                $hostInfo .= ' (';
            }

            $hostInfo .= $this->dbi->getHostInfo();

            if (! empty($cfg['Server']['verbose'])) {
>>>>>>> 5f9d467c
                $hostInfo .= ')';
            }

            $serverCharset = Charsets::getServerCharset($this->dbi, $GLOBALS['cfg']['Server']['DisableIS']);
            $databaseServer = [
                'host' => $hostInfo,
                'type' => Util::getServerType(),
                'connection' => Generator::getServerSSL(),
                'version' => $this->dbi->getVersionString() . ' - ' . $this->dbi->getVersionComment(),
                'protocol' => $this->dbi->getProtoInfo(),
                'user' => $this->dbi->fetchValue('SELECT USER();'),
                'charset' => $serverCharset->getDescription() . ' (' . $serverCharset->getName() . ')',
            ];
        }

        $webServer = [];
        if ($GLOBALS['cfg']['ShowServerInfo']) {
            $webServer['software'] = $_SERVER['SERVER_SOFTWARE'] ?? null;

            if ($GLOBALS['server'] > 0) {
                $clientVersion = $this->dbi->getClientInfo();
                if (preg_match('#\d+\.\d+\.\d+#', $clientVersion)) {
                    $clientVersion = 'libmysql - ' . $clientVersion;
                }

                $webServer['database'] = $clientVersion;
                $webServer['php_extensions'] = Util::listPHPExtensions();
                $webServer['php_version'] = PHP_VERSION;
            }
        }

        $relation = new Relation($this->dbi);
        if ($GLOBALS['server'] > 0) {
            $relationParameters = $relation->getRelationParameters();
            if (! $relationParameters->hasAllFeatures() && $GLOBALS['cfg']['PmaNoRelation_DisableWarning'] == false) {
                $messageText = __(
                    'The phpMyAdmin configuration storage is not completely '
                    . 'configured, some extended features have been deactivated. '
                    . '%sFind out why%s. '
                );
                if ($GLOBALS['cfg']['ZeroConf'] == true) {
                    $messageText .= '<br>' .
                        __('Or alternately go to \'Operations\' tab of any database to set it up there.');
                }

                $messageInstance = Message::notice($messageText);
                $messageInstance->addParamHtml(
                    '<a href="' . Url::getFromRoute('/check-relations')
                    . '" data-post="' . Url::getCommon() . '">'
                );
                $messageInstance->addParamHtml('</a>');
                /* Show error if user has configured something, notice elsewhere */
                if (! empty($GLOBALS['cfg']['Servers'][$GLOBALS['server']]['pmadb'])) {
                    $messageInstance->isError(true);
                }

                $configStorageMessage = $messageInstance->getDisplay();
            }
        }

        $this->checkRequirements();

        $git = new Git($this->config->get('ShowGitRevision') ?? true);

        $this->render('home/index', [
            'db' => $GLOBALS['db'],
            'table' => $GLOBALS['table'],
            'message' => $displayMessage ?? '',
            'partial_logout' => $partialLogout ?? '',
            'is_git_revision' => $git->isGitRevision(),
            'server' => $GLOBALS['server'],
            'sync_favorite_tables' => $syncFavoriteTables,
            'has_server' => $hasServer,
            'is_demo' => $GLOBALS['cfg']['DBG']['demo'],
            'has_server_selection' => $hasServerSelection ?? false,
            'server_selection' => $serverSelection ?? '',
            'has_change_password_link' => $GLOBALS['cfg']['Server']['auth_type'] !== 'config'
                && $GLOBALS['cfg']['ShowChgPassword'],
            'charsets' => $charsetsList ?? [],
            'available_languages' => $availableLanguages,
            'database_server' => $databaseServer,
            'web_server' => $webServer,
            'show_php_info' => $GLOBALS['cfg']['ShowPhpInfo'],
            'is_version_checked' => $GLOBALS['cfg']['VersionCheck'],
            'phpmyadmin_version' => Version::VERSION,
            'phpmyadmin_major_version' => Version::SERIES,
            'config_storage_message' => $configStorageMessage ?? '',
            'has_theme_manager' => $GLOBALS['cfg']['ThemeManager'],
            'themes' => $this->themeManager->getThemesArray(),
            'errors' => $this->errors,
        ]);
    }

    private function checkRequirements(): void
    {
        $GLOBALS['server'] = $GLOBALS['server'] ?? null;

        $this->checkPhpExtensionsRequirements();

        if ($GLOBALS['cfg']['LoginCookieValidityDisableWarning'] == false) {
            /**
             * Check whether session.gc_maxlifetime limits session validity.
             */
            $gc_time = (int) ini_get('session.gc_maxlifetime');
            if ($gc_time < $GLOBALS['cfg']['LoginCookieValidity']) {
                $this->errors[] = [
                    'message' => __(
                        'Your PHP parameter [a@https://www.php.net/manual/en/session.' .
                        'configuration.php#ini.session.gc-maxlifetime@_blank]session.' .
                        'gc_maxlifetime[/a] is lower than cookie validity configured ' .
                        'in phpMyAdmin, because of this, your login might expire sooner ' .
                        'than configured in phpMyAdmin.'
                    ),
                    'severity' => 'warning',
                ];
            }
        }

        /**
         * Check whether LoginCookieValidity is limited by LoginCookieStore.
         */
        if (
            $GLOBALS['cfg']['LoginCookieStore'] != 0
            && $GLOBALS['cfg']['LoginCookieStore'] < $GLOBALS['cfg']['LoginCookieValidity']
        ) {
            $this->errors[] = [
                'message' => __(
                    'Login cookie store is lower than cookie validity configured in ' .
                    'phpMyAdmin, because of this, your login will expire sooner than ' .
                    'configured in phpMyAdmin.'
                ),
                'severity' => 'warning',
            ];
        }

        /**
         * Warning if using the default MySQL controluser account
         */
        if (
            isset($GLOBALS['cfg']['Server']['controluser'], $GLOBALS['cfg']['Server']['controlpass'])
            && $GLOBALS['server'] != 0
            && $GLOBALS['cfg']['Server']['controluser'] === 'pma'
            && $GLOBALS['cfg']['Server']['controlpass'] === 'pmapass'
        ) {
            $this->errors[] = [
                'message' => __(
                    'Your server is running with default values for the ' .
                    'controluser and password (controlpass) and is open to ' .
                    'intrusion; you really should fix this security weakness' .
                    ' by changing the password for controluser \'pma\'.'
                ),
                'severity' => 'warning',
            ];
        }

        /**
         * Check if user does not have defined blowfish secret and it is being used.
         */
        if (! empty($_SESSION['encryption_key'])) {
            if (empty($GLOBALS['cfg']['blowfish_secret'])) {
                $this->errors[] = [
                    'message' => __(
                        'The configuration file now needs a secret passphrase (blowfish_secret).'
                    ),
                    'severity' => 'warning',
                ];
            } elseif (mb_strlen($GLOBALS['cfg']['blowfish_secret'], '8bit') !== SODIUM_CRYPTO_SECRETBOX_KEYBYTES) {
                $this->errors[] = [
                    'message' => sprintf(
                        __(
                            'The secret passphrase in configuration (blowfish_secret) is not the correct length.'
                            . ' It should be %d bytes long.'
                        ),
                        SODIUM_CRYPTO_SECRETBOX_KEYBYTES
                    ),
                    'severity' => 'warning',
                ];
            }
        }

        /**
         * Check for existence of config directory which should not exist in
         * production environment.
         */
        if (@file_exists(ROOT_PATH . 'config')) {
            $this->errors[] = [
                'message' => __(
                    'Directory [code]config[/code], which is used by the setup script, ' .
                    'still exists in your phpMyAdmin directory. It is strongly ' .
                    'recommended to remove it once phpMyAdmin has been configured. ' .
                    'Otherwise the security of your server may be compromised by ' .
                    'unauthorized people downloading your configuration.'
                ),
                'severity' => 'warning',
            ];
        }

        /**
         * Warning about Suhosin only if its simulation mode is not enabled
         */
        if (
            $GLOBALS['cfg']['SuhosinDisableWarning'] == false
            && ini_get('suhosin.request.max_value_length')
            && ini_get('suhosin.simulation') == '0'
        ) {
            $this->errors[] = [
                'message' => sprintf(
                    __(
                        'Server running with Suhosin. Please refer to %sdocumentation%s for possible issues.'
                    ),
                    '[doc@faq1-38]',
                    '[/doc]'
                ),
                'severity' => 'warning',
            ];
        }

        /* Missing template cache */
        if ($this->config->getTempDir('twig') === null) {
            $this->errors[] = [
                'message' => sprintf(
                    __(
                        'The $cfg[\'TempDir\'] (%s) is not accessible. ' .
                        'phpMyAdmin is not able to cache templates and will ' .
                        'be slow because of this.'
                    ),
                    $this->config->get('TempDir')
                ),
                'severity' => 'warning',
            ];
        }

        $this->checkLanguageStats();
    }

    private function checkLanguageStats(): void
    {
        $GLOBALS['lang'] = $GLOBALS['lang'] ?? null;

        /**
         * Warning about incomplete translations.
         *
         * The data file is created while creating release by ./scripts/remove-incomplete-mo
         */
        if (! @file_exists(ROOT_PATH . 'libraries/language_stats.inc.php')) {
            return;
        }

        /** @psalm-suppress MissingFile */
        include ROOT_PATH . 'libraries/language_stats.inc.php';
        /*
         * This message is intentionally not translated, because we're
         * handling incomplete translations here and focus on english
         * speaking users.
         */
        if (
            ! isset($GLOBALS['language_stats'][$GLOBALS['lang']])
            || $GLOBALS['language_stats'][$GLOBALS['lang']] >= $GLOBALS['cfg']['TranslationWarningThreshold']
        ) {
            return;
        }

        $this->errors[] = [
            'message' => 'You are using an incomplete translation, please help to make it '
                . 'better by [a@https://www.phpmyadmin.net/translate/'
                . '@_blank]contributing[/a].',
            'severity' => 'notice',
        ];
    }

    private function checkPhpExtensionsRequirements(): void
    {
        /**
         * mbstring is used for handling multibytes inside parser, so it is good
         * to tell user something might be broken without it, see bug #1063149.
         */
        if (! extension_loaded('mbstring')) {
            $this->errors[] = [
                'message' => __(
                    'The mbstring PHP extension was not found and you seem to be using'
                    . ' a multibyte charset. Without the mbstring extension phpMyAdmin'
                    . ' is unable to split strings correctly and it may result in'
                    . ' unexpected results.'
                ),
                'severity' => 'warning',
            ];
        }

        /**
         * Missing functionality
         */
        if (extension_loaded('curl') || ini_get('allow_url_fopen')) {
            return;
        }

        $this->errors[] = [
            'message' =>  __(
                'The curl extension was not found and allow_url_fopen is '
                . 'disabled. Due to this some features such as error reporting '
                . 'or version check are disabled.'
            ),
            'severity' => 'notice',
        ];
    }
}<|MERGE_RESOLUTION|>--- conflicted
+++ resolved
@@ -150,33 +150,14 @@
         }
 
         $databaseServer = [];
-<<<<<<< HEAD
-        if ($GLOBALS['server'] > 0) {
+        if ($GLOBALS['server'] > 0 && $GLOBALS['cfg']['ShowServerInfo']) {
             $hostInfo = '';
             if (! empty($GLOBALS['cfg']['Server']['verbose'])) {
-                $hostInfo .= $GLOBALS['cfg']['Server']['verbose'];
-                if ($GLOBALS['cfg']['ShowServerInfo']) {
-                    $hostInfo .= ' (';
-                }
-            }
-
-            if ($GLOBALS['cfg']['ShowServerInfo'] || empty($GLOBALS['cfg']['Server']['verbose'])) {
-                $hostInfo .= $this->dbi->getHostInfo();
-            }
-
-            if (! empty($GLOBALS['cfg']['Server']['verbose']) && $GLOBALS['cfg']['ShowServerInfo']) {
-=======
-        if ($server > 0 && $cfg['ShowServerInfo']) {
-            $hostInfo = '';
-            if (! empty($cfg['Server']['verbose'])) {
-                $hostInfo .= $cfg['Server']['verbose'];
-                $hostInfo .= ' (';
+                $hostInfo .= $GLOBALS['cfg']['Server']['verbose'] . ' (';
             }
 
             $hostInfo .= $this->dbi->getHostInfo();
-
-            if (! empty($cfg['Server']['verbose'])) {
->>>>>>> 5f9d467c
+            if (! empty($GLOBALS['cfg']['Server']['verbose'])) {
                 $hostInfo .= ')';
             }
 
