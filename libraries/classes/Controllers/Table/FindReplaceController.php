--- conflicted
+++ resolved
@@ -320,14 +320,9 @@
         $column = $this->columnNames[$columnIndex];
         if ($useRegex) {
             $toReplace = $this->getRegexReplaceRows($columnIndex, $find, $replaceWith, $charSet);
-<<<<<<< HEAD
             $sql_query = 'UPDATE ' . Util::backquote($GLOBALS['table'])
-                . ' SET ' . Util::backquote($column) . ' = CASE';
-=======
-            $sql_query = 'UPDATE ' . Util::backquote($this->table)
                 . ' SET ' . Util::backquote($column);
 
->>>>>>> 987cb504
             if (is_array($toReplace)) {
                 if (count($toReplace) > 0) {
                     $sql_query .= ' = CASE';
