--- conflicted
+++ resolved
@@ -953,43 +953,9 @@
             $partition =& $partitionDetails['partitions'][$i];
             $partition['prefix'] = 'partitions[' . $i . ']';
 
-<<<<<<< HEAD
             if ($partitionDetails['subpartition_count'] <= 1) {
                 continue;
             }
-=======
-            if ($partitionDetails['subpartition_count'] > 1) {
-                $partition['subpartition_count'] = $partitionDetails['subpartition_count'];
-                $partition['subpartitions'] = [];
-
-                for ($j = 0, $jMax = (int) $partitionDetails['subpartition_count']; $j < $jMax; $j++) {
-                    if (! isset($stmt->partitions[$i]->subpartitions[$j])) {
-                        $partition['subpartitions'][$j] = [
-                            'name' => $partition['name'] . '_s' . $j,
-                            'engine' => '',
-                            'comment' => '',
-                            'data_directory' => '',
-                            'index_directory' => '',
-                            'max_rows' => '',
-                            'min_rows' => '',
-                            'tablespace' => '',
-                            'node_group' => '',
-                        ];
-                    } else {
-                        $sp = $stmt->partitions[$i]->subpartitions[$j];
-                        $partition['subpartitions'][$j] = [
-                            'name' => $sp->name,
-                            'engine' => $sp->options->has('ENGINE', true),
-                            'comment' => trim((string) $sp->options->has('COMMENT', true), "'"),
-                            'data_directory' => trim((string) $sp->options->has('DATA DIRECTORY', true), "'"),
-                            'index_directory' => trim((string) $sp->options->has('INDEX_DIRECTORY', true), "'"),
-                            'max_rows' => $sp->options->has('MAX_ROWS', true),
-                            'min_rows' => $sp->options->has('MIN_ROWS', true),
-                            'tablespace' => $sp->options->has('TABLESPACE', true),
-                            'node_group' => $sp->options->has('NODEGROUP', true),
-                        ];
-                    }
->>>>>>> 0ed9c23c
 
             $partition['subpartition_count'] = $partitionDetails['subpartition_count'];
             $partition['subpartitions'] = [];
@@ -1012,9 +978,9 @@
                     $partition['subpartitions'][$j] = [
                         'name' => $sp->name,
                         'engine' => $sp->options->has('ENGINE', true),
-                        'comment' => trim($sp->options->has('COMMENT', true), "'"),
-                        'data_directory' => trim($sp->options->has('DATA DIRECTORY', true), "'"),
-                        'index_directory' => trim($sp->options->has('INDEX_DIRECTORY', true), "'"),
+                        'comment' => trim((string) $sp->options->has('COMMENT', true), "'"),
+                        'data_directory' => trim((string) $sp->options->has('DATA DIRECTORY', true), "'"),
+                        'index_directory' => trim((string) $sp->options->has('INDEX_DIRECTORY', true), "'"),
                         'max_rows' => $sp->options->has('MAX_ROWS', true),
                         'min_rows' => $sp->options->has('MIN_ROWS', true),
                         'tablespace' => $sp->options->has('TABLESPACE', true),
