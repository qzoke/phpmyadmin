<?php
declare(strict_types=1);

namespace PhpMyAdmin\Controllers\Table;

use PhpMyAdmin\CentralColumns;
use PhpMyAdmin\Charsets;
use PhpMyAdmin\CheckUserPrivileges;
use PhpMyAdmin\Common;
use PhpMyAdmin\Config\PageSettings;
use PhpMyAdmin\Controllers\SqlController;
use PhpMyAdmin\Core;
use PhpMyAdmin\CreateAddField;
use PhpMyAdmin\DatabaseInterface;
use PhpMyAdmin\Engines\Innodb;
use PhpMyAdmin\Html\Generator;
use PhpMyAdmin\Index;
use PhpMyAdmin\Message;
use PhpMyAdmin\ParseAnalyze;
use PhpMyAdmin\Partition;
use PhpMyAdmin\Relation;
use PhpMyAdmin\Response;
use PhpMyAdmin\Sql;
use PhpMyAdmin\SqlParser\Context;
use PhpMyAdmin\SqlParser\Parser;
use PhpMyAdmin\SqlParser\Statements\CreateStatement;
use PhpMyAdmin\StorageEngine;
use PhpMyAdmin\Table;
use PhpMyAdmin\TablePartitionDefinition;
use PhpMyAdmin\Template;
use PhpMyAdmin\Tracker;
use PhpMyAdmin\Transformations;
use PhpMyAdmin\Url;
use PhpMyAdmin\Util;
use stdClass;
use function array_keys;
use function array_splice;
use function count;
use function implode;
use function in_array;
use function is_array;
use function mb_strpos;
use function mb_strtoupper;
use function sprintf;
use function str_replace;
use function strlen;
use function strpos;
use function strrpos;
use function substr;
use function trim;

/**
 * Displays table structure infos like columns, indexes, size, rows
 * and allows manipulation of indexes and columns.
 */
class StructureController extends AbstractController
{
    /** @var Table  The table object */
    protected $table_obj;

    /** @var string  The URL query string */
    protected $_url_query;

    /** @var CreateAddField */
    private $createAddField;

    /** @var Relation */
    private $relation;

    /** @var Transformations */
    private $transformations;

    /**
     * @param Response          $response        Response object
     * @param DatabaseInterface $dbi             DatabaseInterface object
     * @param Template          $template        Template object
     * @param string            $db              Database name
     * @param string            $table           Table name
     * @param Relation          $relation        Relation instance
     * @param Transformations   $transformations Transformations instance
     * @param CreateAddField    $createAddField  CreateAddField instance
     */
    public function __construct(
        $response,
        $dbi,
        Template $template,
        $db,
        $table,
        Relation $relation,
        Transformations $transformations,
        CreateAddField $createAddField
    ) {
        parent::__construct($response, $dbi, $template, $db, $table);
        $this->createAddField = $createAddField;
        $this->relation = $relation;
        $this->transformations = $transformations;

        $this->_url_query = Url::getCommonRaw(['db' => $db, 'table' => $table]);
        $this->table_obj = $this->dbi->getTable($this->db, $this->table);
    }

    public function index(): void
    {
        global $containerBuilder, $sql_query, $reread_info, $showtable;
        global $tbl_is_view, $tbl_storage_engine, $tbl_collation, $table_info_num_rows;

        $this->dbi->selectDb($this->db);
        $reread_info = $this->table_obj->getStatusInfo(null, true);
        $showtable = $this->table_obj->getStatusInfo(
            null,
            (isset($reread_info) && $reread_info)
        );
        if ($this->table_obj->isView()) {
            $tbl_is_view = true;
            $tbl_storage_engine = __('View');
        } else {
            $tbl_is_view = false;
            $tbl_storage_engine = $this->table_obj->getStorageEngine();
        }
        $tbl_collation = $this->table_obj->getCollation();
        $table_info_num_rows = $this->table_obj->getNumRows();

        PageSettings::showGroup('TableStructure');

        $checkUserPrivileges = new CheckUserPrivileges($this->dbi);
        $checkUserPrivileges->getPrivileges();

        $this->response->getHeader()->getScripts()->addFiles(
            [
                'table/structure.js',
                'indexes.js',
            ]
        );

        /**
         * Handle column moving
         */
        if (isset($_POST['move_columns'])
            && is_array($_POST['move_columns'])
            && $this->response->isAjax()
        ) {
            $this->moveColumns();
            return;
        }

        /**
         * handle MySQL reserved words columns check
         */
        if (isset($_POST['reserved_word_check'])) {
            if ($GLOBALS['cfg']['ReservedWordDisableWarning'] === false) {
                $columns_names = $_POST['field_name'];
                $reserved_keywords_names = [];
                foreach ($columns_names as $column) {
                    if (Context::isKeyword(trim($column), true)) {
                        $reserved_keywords_names[] = trim($column);
                    }
                }
                if (Context::isKeyword(trim($this->table), true)) {
                    $reserved_keywords_names[] = trim($this->table);
                }
                if (count($reserved_keywords_names) === 0) {
                    $this->response->setRequestStatus(false);
                }
                $this->response->addJSON(
                    'message',
                    sprintf(
                        _ngettext(
                            'The name \'%s\' is a MySQL reserved keyword.',
                            'The names \'%s\' are MySQL reserved keywords.',
                            count($reserved_keywords_names)
                        ),
                        implode(',', $reserved_keywords_names)
                    )
                );
            } else {
                $this->response->setRequestStatus(false);
            }
            return;
        }
        /**
         * A click on Change has been made for one column
         */
        if (isset($_GET['change_column'])) {
            $this->displayHtmlForColumnChange(
                null,
                Url::getFromRoute('/table/structure')
            );
            return;
        }

        /**
         * Adding or editing partitioning of the table
         */
        if (isset($_POST['edit_partitioning'])
            && ! isset($_POST['save_partitioning'])
        ) {
            $this->displayHtmlForPartitionChange();
            return;
        }

        /**
         * handle multiple field commands if required
         *
         * submit_mult_*_x comes from IE if <input type="img" ...> is used
         */
        $submit_mult = $this->getMultipleFieldCommandType();

        if (! empty($submit_mult)) {
            if (isset($_POST['selected_fld'])) {
                if ($submit_mult == 'browse') {
                    // browsing the table displaying only selected columns
                    $this->displayTableBrowseForSelectedColumns(
                        $GLOBALS['goto'],
                        $GLOBALS['pmaThemeImage']
                    );
                } else {
                    // handle multiple field commands
                    // handle confirmation of deleting multiple columns
                    $action = Url::getFromRoute('/table/structure');
                    $GLOBALS['selected'] = $_POST['selected_fld'];
                    [
                        $what_ret,
                        $query_type_ret,
                        $is_unset_submit_mult,
                        $mult_btn_ret,
                        $centralColsError,
                    ] = $this->getDataForSubmitMult(
                        $submit_mult,
                        $_POST['selected_fld'],
                        $action
                    );
                    //update the existing variables
                    // todo: refactor mult_submits.inc.php such as
                    // below globals are not needed anymore
                    if (isset($what_ret)) {
                        $GLOBALS['what'] = $what_ret;
                        global $what;
                    }
                    if (isset($query_type_ret)) {
                        $GLOBALS['query_type'] = $query_type_ret;
                        global $query_type;
                    }
                    if ($is_unset_submit_mult) {
                        unset($submit_mult);
                    }
                    if (isset($mult_btn_ret)) {
                        $GLOBALS['mult_btn'] = $mult_btn_ret;
                        global $mult_btn;
                    }
                    include ROOT_PATH . 'libraries/mult_submits.inc.php';
                    /**
                     * if $submit_mult == 'change', execution will have stopped
                     * at this point
                     */
                    if (empty($message)) {
                        $message = Message::success();
                    }
                    $this->response->addHTML(
                        Generator::getMessage($message, $sql_query)
                    );
                }
            } else {
                $this->response->setRequestStatus(false);
                $this->response->addJSON('message', __('No column selected.'));
            }
        }

        /**
         * Modifications have been submitted -> updates the table
         */
        if (isset($_POST['do_save_data'])) {
            $regenerate = $this->updateColumns();
            if (! $regenerate) {
                // continue to show the table's structure
                unset($_POST['selected']);
            }
        }

        /**
         * Modifications to the partitioning have been submitted -> updates the table
         */
        if (isset($_POST['save_partitioning'])) {
            $this->updatePartitioning();
        }

        /**
         * Adding indexes
         */
        if (isset($_POST['add_key'])
            || isset($_POST['partition_maintenance'])
        ) {
            /** @var SqlController $controller */
            $controller = $containerBuilder->get(SqlController::class);
            $controller->index();

            $GLOBALS['reload'] = true;
        }

        /**
         * Gets the relation settings
         */
        $cfgRelation = $this->relation->getRelationsParam();

        /**
         * Runs common work
         */
        // set db, table references, for require_once that follows
        // got to be eliminated in long run
        $db = &$this->db;
        $table = &$this->table;
        $url_params = [];

        Common::table();

        $this->_url_query = Url::getCommonRaw([
            'db' => $db,
            'table' => $table,
            'goto' => Url::getFromRoute('/table/structure'),
            'back' => Url::getFromRoute('/table/structure'),
        ]);
        /* The url_params array is initialized in above include */
        $url_params['goto'] = Url::getFromRoute('/table/structure');
        $url_params['back'] = Url::getFromRoute('/table/structure');

        // 2. Gets table keys and retains them
        // @todo should be: $server->db($db)->table($table)->primary()
        $primary = Index::getPrimary($this->table, $this->db);
        $columns_with_index = $this->dbi
            ->getTable($this->db, $this->table)
            ->getColumnsWithIndex(
                Index::UNIQUE | Index::INDEX | Index::SPATIAL
                | Index::FULLTEXT
            );
        $columns_with_unique_index = $this->dbi
            ->getTable($this->db, $this->table)
            ->getColumnsWithIndex(Index::UNIQUE);

        // 3. Get fields
        $fields = (array) $this->dbi->getColumns(
            $this->db,
            $this->table,
            null,
            true
        );

        //display table structure
        $this->response->addHTML(
            $this->displayStructure(
                $cfgRelation,
                $columns_with_unique_index,
                $url_params,
                $primary,
                $fields,
                $columns_with_index
            )
        );
    }

    /**
     * Moves columns in the table's structure based on $_REQUEST
     *
     * @return void
     */
    protected function moveColumns()
    {
        $this->dbi->selectDb($this->db);

        /*
         * load the definitions for all columns
         */
        $columns = $this->dbi->getColumnsFull($this->db, $this->table);
        $column_names = array_keys($columns);
        $changes = [];

        // @see https://mariadb.com/kb/en/library/changes-improvements-in-mariadb-102/#information-schema
        $usesLiteralNull = $this->dbi->isMariaDB() && $this->dbi->getVersion() >= 100200;
        $defaultNullValue = $usesLiteralNull ? 'NULL' : null;
        // move columns from first to last
        for ($i = 0, $l = count($_POST['move_columns']); $i < $l; $i++) {
            $column = $_POST['move_columns'][$i];
            // is this column already correctly placed?
            if ($column_names[$i] == $column) {
                continue;
            }

            // it is not, let's move it to index $i
            $data = $columns[$column];
            $extracted_columnspec = Util::extractColumnSpec($data['Type']);
            if (isset($data['Extra'])
                && $data['Extra'] == 'on update CURRENT_TIMESTAMP'
            ) {
                $extracted_columnspec['attribute'] = $data['Extra'];
                unset($data['Extra']);
            }
            $current_timestamp = ($data['Type'] == 'timestamp'
                    || $data['Type'] == 'datetime')
                && ($data['Default'] == 'CURRENT_TIMESTAMP'
                    || $data['Default'] == 'current_timestamp()');

            // @see https://mariadb.com/kb/en/library/information-schema-columns-table/#examples
            if ($data['Null'] === 'YES' && in_array($data['Default'], [$defaultNullValue, null])) {
                $default_type = 'NULL';
            } elseif ($current_timestamp) {
                $default_type = 'CURRENT_TIMESTAMP';
            } elseif ($data['Default'] === null) {
                $default_type = 'NONE';
            } else {
                $default_type = 'USER_DEFINED';
            }

            $virtual = [
                'VIRTUAL',
                'PERSISTENT',
                'VIRTUAL GENERATED',
                'STORED GENERATED',
            ];
            $data['Virtuality'] = '';
            $data['Expression'] = '';
            if (isset($data['Extra']) && in_array($data['Extra'], $virtual)) {
                $data['Virtuality'] = str_replace(' GENERATED', '', $data['Extra']);
                $expressions = $this->table_obj->getColumnGenerationExpression($column);
                $data['Expression'] = $expressions[$column];
            }

            $changes[] = 'CHANGE ' . Table::generateAlter(
                $column,
                $column,
                mb_strtoupper($extracted_columnspec['type']),
                $extracted_columnspec['spec_in_brackets'],
                $extracted_columnspec['attribute'],
                $data['Collation'] ?? '',
                $data['Null'] === 'YES' ? 'YES' : 'NO',
                $default_type,
                $current_timestamp ? '' : $data['Default'],
                isset($data['Extra']) && $data['Extra'] !== '' ? $data['Extra']
                : false,
                isset($data['COLUMN_COMMENT']) && $data['COLUMN_COMMENT'] !== ''
                ? $data['COLUMN_COMMENT'] : false,
                $data['Virtuality'],
                $data['Expression'],
                $i === 0 ? '-first' : $column_names[$i - 1]
            );
            // update current column_names array, first delete old position
            for ($j = 0, $ll = count($column_names); $j < $ll; $j++) {
                if ($column_names[$j] == $column) {
                    unset($column_names[$j]);
                }
            }
            // insert moved column
            array_splice($column_names, $i, 0, $column);
        }
        if (empty($changes) && ! isset($_REQUEST['preview_sql'])) { // should never happen
            $this->response->setRequestStatus(false);
            return;
        }
        // query for moving the columns
        $sql_query = sprintf(
            'ALTER TABLE %s %s',
            Util::backquote($this->table),
            implode(', ', $changes)
        );

        if (isset($_REQUEST['preview_sql'])) { // preview sql
            $this->response->addJSON(
                'sql_data',
                $this->template->render('preview_sql', [
                    'query_data' => $sql_query,
                ])
            );
        } else { // move column
            $this->dbi->tryQuery($sql_query);
            $tmp_error = $this->dbi->getError();
            if ($tmp_error) {
                $this->response->setRequestStatus(false);
                $this->response->addJSON('message', Message::error($tmp_error));
            } else {
                $message = Message::success(
                    __('The columns have been moved successfully.')
                );
                $this->response->addJSON('message', $message);
                $this->response->addJSON('columns', $column_names);
            }
        }
    }

    /**
     * Displays HTML for changing one or more columns
     *
     * @param array  $selected the selected columns
     * @param string $action   target script to call
     *
     * @return void
     */
    protected function displayHtmlForColumnChange($selected, $action)
    {
        // $selected comes from mult_submits.inc.php
        if (empty($selected)) {
            $selected[] = $_REQUEST['field'];
            $selected_cnt = 1;
        } else { // from a multiple submit
            $selected_cnt = count($selected);
        }

        /**
         * @todo optimize in case of multiple fields to modify
         */
        $fields_meta = [];
        for ($i = 0; $i < $selected_cnt; $i++) {
            $value = $this->dbi->getColumns(
                $this->db,
                $this->table,
                $this->dbi->escapeString($selected[$i]),
                true
            );
            if (count($value) === 0) {
                $message = Message::error(
                    __('Failed to get description of column %s!')
                );
                $message->addParam($selected[$i]);
                $this->response->addHTML($message);
            } else {
                $fields_meta[] = $value;
            }
        }
        $num_fields = count($fields_meta);
        // set these globals because tbl_columns_definition_form.inc.php
        // verifies them
        // @todo: refactor tbl_columns_definition_form.inc.php so that it uses
        // protected function params
        $GLOBALS['action'] = $action;
        $GLOBALS['num_fields'] = $num_fields;

        /**
         * Form for changing properties.
         */
        $checkUserPrivileges = new CheckUserPrivileges($this->dbi);
        $checkUserPrivileges->getPrivileges();

        include ROOT_PATH . 'libraries/tbl_columns_definition_form.inc.php';
    }

    /**
     * Displays HTML for partition change
     *
     * @return void
     */
    protected function displayHtmlForPartitionChange()
    {
        $partitionDetails = null;
        if (! isset($_POST['partition_by'])) {
            $partitionDetails = $this->_extractPartitionDetails();
        }

        $partitionDetails = TablePartitionDefinition::getDetails($partitionDetails);
        $this->response->addHTML(
            $this->template->render('table/structure/partition_definition_form', [
                'db' => $this->db,
                'table' => $this->table,
                'partition_details' => $partitionDetails,
            ])
        );
    }

    /**
     * Extracts partition details from CREATE TABLE statement
     *
     * @return array[]|null array of partition details
     */
    private function _extractPartitionDetails()
    {
        $createTable = (new Table($this->table, $this->db))->showCreate();
        if (! $createTable) {
            return null;
        }

        $parser = new Parser($createTable);
        /**
         * @var CreateStatement $stmt
         */
        $stmt = $parser->statements[0];

        $partitionDetails = [];

        $partitionDetails['partition_by'] = '';
        $partitionDetails['partition_expr'] = '';
        $partitionDetails['partition_count'] = '';

        if (! empty($stmt->partitionBy)) {
            $openPos = strpos($stmt->partitionBy, '(');
            $closePos = strrpos($stmt->partitionBy, ')');

            $partitionDetails['partition_by']
                = trim(substr($stmt->partitionBy, 0, $openPos));
            $partitionDetails['partition_expr']
                = trim(substr($stmt->partitionBy, $openPos + 1, $closePos - ($openPos + 1)));
            if (isset($stmt->partitionsNum)) {
                $count = $stmt->partitionsNum;
            } else {
                $count = count($stmt->partitions);
            }
            $partitionDetails['partition_count'] = $count;
        }

        $partitionDetails['subpartition_by'] = '';
        $partitionDetails['subpartition_expr'] = '';
        $partitionDetails['subpartition_count'] = '';

        if (! empty($stmt->subpartitionBy)) {
            $openPos = strpos($stmt->subpartitionBy, '(');
            $closePos = strrpos($stmt->subpartitionBy, ')');

            $partitionDetails['subpartition_by']
                = trim(substr($stmt->subpartitionBy, 0, $openPos));
            $partitionDetails['subpartition_expr']
                = trim(substr($stmt->subpartitionBy, $openPos + 1, $closePos - ($openPos + 1)));
            if (isset($stmt->subpartitionsNum)) {
                $count = $stmt->subpartitionsNum;
            } else {
                $count = count($stmt->partitions[0]->subpartitions);
            }
            $partitionDetails['subpartition_count'] = $count;
        }

        // Only LIST and RANGE type parameters allow subpartitioning
        $partitionDetails['can_have_subpartitions']
            = $partitionDetails['partition_count'] > 1
                && ($partitionDetails['partition_by'] == 'RANGE'
                || $partitionDetails['partition_by'] == 'RANGE COLUMNS'
                || $partitionDetails['partition_by'] == 'LIST'
                || $partitionDetails['partition_by'] == 'LIST COLUMNS');

        // Values are specified only for LIST and RANGE type partitions
        $partitionDetails['value_enabled'] = isset($partitionDetails['partition_by'])
            && ($partitionDetails['partition_by'] == 'RANGE'
            || $partitionDetails['partition_by'] == 'RANGE COLUMNS'
            || $partitionDetails['partition_by'] == 'LIST'
            || $partitionDetails['partition_by'] == 'LIST COLUMNS');

        $partitionDetails['partitions'] = [];

        for ($i = 0, $iMax = (int) $partitionDetails['partition_count']; $i < $iMax; $i++) {
            if (! isset($stmt->partitions[$i])) {
                $partitionDetails['partitions'][$i] = [
                    'name' => 'p' . $i,
                    'value_type' => '',
                    'value' => '',
                    'engine' => '',
                    'comment' => '',
                    'data_directory' => '',
                    'index_directory' => '',
                    'max_rows' => '',
                    'min_rows' => '',
                    'tablespace' => '',
                    'node_group' => '',
                ];
            } else {
                $p = $stmt->partitions[$i];
                $type = $p->type;
                $expr = trim((string) $p->expr, '()');
                if ($expr == 'MAXVALUE') {
                    $type .= ' MAXVALUE';
                    $expr = '';
                }
                $partitionDetails['partitions'][$i] = [
                    'name' => $p->name,
                    'value_type' => $type,
                    'value' => $expr,
                    'engine' => $p->options->has('ENGINE', true),
                    'comment' => trim((string) $p->options->has('COMMENT', true), "'"),
                    'data_directory' => trim((string) $p->options->has('DATA DIRECTORY', true), "'"),
                    'index_directory' => trim((string) $p->options->has('INDEX_DIRECTORY', true), "'"),
                    'max_rows' => $p->options->has('MAX_ROWS', true),
                    'min_rows' => $p->options->has('MIN_ROWS', true),
                    'tablespace' => $p->options->has('TABLESPACE', true),
                    'node_group' => $p->options->has('NODEGROUP', true),
                ];
            }

            $partition =& $partitionDetails['partitions'][$i];
            $partition['prefix'] = 'partitions[' . $i . ']';

            if ($partitionDetails['subpartition_count'] > 1) {
                $partition['subpartition_count'] = $partitionDetails['subpartition_count'];
                $partition['subpartitions'] = [];

                for ($j = 0, $jMax = (int) $partitionDetails['subpartition_count']; $j < $jMax; $j++) {
                    if (! isset($stmt->partitions[$i]->subpartitions[$j])) {
                        $partition['subpartitions'][$j] = [
                            'name' => $partition['name'] . '_s' . $j,
                            'engine' => '',
                            'comment' => '',
                            'data_directory' => '',
                            'index_directory' => '',
                            'max_rows' => '',
                            'min_rows' => '',
                            'tablespace' => '',
                            'node_group' => '',
                        ];
                    } else {
                        $sp = $stmt->partitions[$i]->subpartitions[$j];
                        $partition['subpartitions'][$j] = [
                            'name' => $sp->name,
                            'engine' => $sp->options->has('ENGINE', true),
                            'comment' => trim($sp->options->has('COMMENT', true), "'"),
                            'data_directory' => trim($sp->options->has('DATA DIRECTORY', true), "'"),
                            'index_directory' => trim($sp->options->has('INDEX_DIRECTORY', true), "'"),
                            'max_rows' => $sp->options->has('MAX_ROWS', true),
                            'min_rows' => $sp->options->has('MIN_ROWS', true),
                            'tablespace' => $sp->options->has('TABLESPACE', true),
                            'node_group' => $sp->options->has('NODEGROUP', true),
                        ];
                    }

                    $subpartition =& $partition['subpartitions'][$j];
                    $subpartition['prefix'] = 'partitions[' . $i . ']'
                        . '[subpartitions][' . $j . ']';
                }
            }
        }

        return $partitionDetails;
    }

    /**
     * Update the table's partitioning based on $_REQUEST
     *
     * @return void
     */
    protected function updatePartitioning()
    {
        $sql_query = 'ALTER TABLE ' . Util::backquote($this->table) . ' '
            . $this->createAddField->getPartitionsDefinition();

        // Execute alter query
        $result = $this->dbi->tryQuery($sql_query);

        if ($result !== false) {
            $message = Message::success(
                __('Table %1$s has been altered successfully.')
            );
            $message->addParam($this->table);
            $this->response->addHTML(
                Generator::getMessage($message, $sql_query, 'success')
            );
        } else {
            $this->response->setRequestStatus(false);
            $this->response->addJSON(
                'message',
                Message::rawError(
                    __('Query error') . ':<br>' . $this->dbi->getError()
                )
            );
        }
    }

    /**
     * Function to get the type of command for multiple field handling
     *
     * @return string|null
     */
    protected function getMultipleFieldCommandType()
    {
        $types = [
            'change',
            'drop',
            'primary',
            'index',
            'unique',
            'spatial',
            'fulltext',
            'browse',
        ];

        foreach ($types as $type) {
            if (isset($_POST['submit_mult_' . $type . '_x'])) {
                return $type;
            }
        }

        if (isset($_POST['submit_mult'])) {
            return $_POST['submit_mult'];
        } elseif (isset($_POST['mult_btn'])
            && $_POST['mult_btn'] == __('Yes')
        ) {
            if (isset($_POST['selected'])) {
                $_POST['selected_fld'] = $_POST['selected'];
            }
            return 'row_delete';
        }

        return null;
    }

    /**
     * Function to display table browse for selected columns
     *
     * @param string $goto          goto page url
     * @param string $pmaThemeImage URI of the pma theme image
     *
     * @return void
     */
    protected function displayTableBrowseForSelectedColumns($goto, $pmaThemeImage)
    {
        $GLOBALS['active_page'] = Url::getFromRoute('/sql');
        $fields = [];
        foreach ($_POST['selected_fld'] as $sval) {
            $fields[] = Util::backquote($sval);
        }
        $sql_query = sprintf(
            'SELECT %s FROM %s.%s',
            implode(', ', $fields),
            Util::backquote($this->db),
            Util::backquote($this->table)
        );

        // Parse and analyze the query
        $db = &$this->db;
        [
            $analyzed_sql_results,
            $db,
        ] = ParseAnalyze::sqlQuery($sql_query, $db);

        $sql = new Sql();
        $this->response->addHTML(
            $sql->executeQueryAndGetQueryResponse(
                $analyzed_sql_results ?? '',
                false, // is_gotofile
                $this->db, // db
                $this->table, // table
                null, // find_real_end
                null, // sql_query_for_bookmark
                null, // extra_data
                null, // message_to_show
                null, // message
                null, // sql_data
                $goto, // goto
                $pmaThemeImage, // pmaThemeImage
                null, // disp_query
                null, // disp_message
                null, // query_type
                $sql_query, // sql_query
                null, // selectedTables
                null // complete_query
            )
        );
    }

    /**
     * Update the table's structure based on $_REQUEST
     *
     * @return bool true if error occurred
     */
    protected function updateColumns()
    {
        $err_url = Url::getFromRoute('/table/structure', [
            'db' => $this->db,
            'table' => $this->table,
        ]);
        $regenerate = false;
        $field_cnt = count($_POST['field_name']);
        $changes = [];
        $adjust_privileges = [];
        $columns_with_index = $this->dbi
            ->getTable($this->db, $this->table)
            ->getColumnsWithIndex(
                Index::PRIMARY | Index::UNIQUE
            );
        for ($i = 0; $i < $field_cnt; $i++) {
            if (! $this->columnNeedsAlterTable($i)) {
                continue;
            }

            $changes[] = 'CHANGE ' . Table::generateAlter(
                Util::getValueByKey($_POST, "field_orig.${i}", ''),
                $_POST['field_name'][$i],
                $_POST['field_type'][$i],
                $_POST['field_length'][$i],
                $_POST['field_attribute'][$i],
                Util::getValueByKey($_POST, "field_collation.${i}", ''),
                Util::getValueByKey($_POST, "field_null.${i}", 'NO'),
                $_POST['field_default_type'][$i],
                $_POST['field_default_value'][$i],
                Util::getValueByKey($_POST, "field_extra.${i}", false),
                Util::getValueByKey($_POST, "field_comments.${i}", ''),
                Util::getValueByKey($_POST, "field_virtuality.${i}", ''),
                Util::getValueByKey($_POST, "field_expression.${i}", ''),
                Util::getValueByKey($_POST, "field_move_to.${i}", ''),
                $columns_with_index
            );

            // find the remembered sort expression
            $sorted_col = $this->table_obj->getUiProp(
                Table::PROP_SORTED_COLUMN
            );
            // if the old column name is part of the remembered sort expression
            if (mb_strpos(
                (string) $sorted_col,
                Util::backquote($_POST['field_orig'][$i])
            ) !== false) {
                // delete the whole remembered sort expression
                $this->table_obj->removeUiProp(Table::PROP_SORTED_COLUMN);
            }

            if (isset($_POST['field_adjust_privileges'][$i])
                && ! empty($_POST['field_adjust_privileges'][$i])
                && $_POST['field_orig'][$i] != $_POST['field_name'][$i]
            ) {
                $adjust_privileges[$_POST['field_orig'][$i]]
                    = $_POST['field_name'][$i];
            }
        } // end for

        if (count($changes) > 0 || isset($_POST['preview_sql'])) {
            // Builds the primary keys statements and updates the table
            $key_query = '';
            /**
             * this is a little bit more complex
             *
             * @todo if someone selects A_I when altering a column we need to check:
             *  - no other column with A_I
             *  - the column has an index, if not create one
             */

            // To allow replication, we first select the db to use
            // and then run queries on this db.
            if (! $this->dbi->selectDb($this->db)) {
                Generator::mysqlDie(
                    $this->dbi->getError(),
                    'USE ' . Util::backquote($this->db) . ';',
                    false,
                    $err_url
                );
            }

            $sql_query = 'ALTER TABLE ' . Util::backquote($this->table) . ' ';
            $sql_query .= implode(', ', $changes) . $key_query;
            if (isset($_POST['online_transaction'])) {
                $sql_query .= ', ALGORITHM=INPLACE, LOCK=NONE';
            }
            $sql_query .= ';';

            // If there is a request for SQL previewing.
            if (isset($_POST['preview_sql'])) {
                Core::previewSQL(count($changes) > 0 ? $sql_query : '');
            }

            $columns_with_index = $this->dbi
                ->getTable($this->db, $this->table)
                ->getColumnsWithIndex(
                    Index::PRIMARY | Index::UNIQUE | Index::INDEX
                    | Index::SPATIAL | Index::FULLTEXT
                );

            $changedToBlob = [];
            // While changing the Column Collation
            // First change to BLOB
            for ($i = 0; $i < $field_cnt; $i++) {
                if (isset($_POST['field_collation'][$i], $_POST['field_collation_orig'][$i])
                    && $_POST['field_collation'][$i] !== $_POST['field_collation_orig'][$i]
                    && ! in_array($_POST['field_orig'][$i], $columns_with_index)
                ) {
                    $secondary_query = 'ALTER TABLE ' . Util::backquote(
                        $this->table
                    )
                    . ' CHANGE ' . Util::backquote(
                        $_POST['field_orig'][$i]
                    )
                    . ' ' . Util::backquote($_POST['field_orig'][$i])
                    . ' BLOB';

                    if (isset($_POST['field_virtuality'][$i], $_POST['field_expression'][$i])) {
                        if ($_POST['field_virtuality'][$i]) {
                            $secondary_query .= ' AS (' . $_POST['field_expression'][$i] . ') '
                                . $_POST['field_virtuality'][$i];
                        }
                    }

                    $secondary_query .= ';';

                    $this->dbi->query($secondary_query);
                    $changedToBlob[$i] = true;
                } else {
                    $changedToBlob[$i] = false;
                }
            }

            // Then make the requested changes
            $result = $this->dbi->tryQuery($sql_query);

            if ($result !== false) {
                $changed_privileges = $this->adjustColumnPrivileges(
                    $adjust_privileges
                );

                if ($changed_privileges) {
                    $message = Message::success(
                        __(
                            'Table %1$s has been altered successfully. Privileges ' .
                            'have been adjusted.'
                        )
                    );
                } else {
                    $message = Message::success(
                        __('Table %1$s has been altered successfully.')
                    );
                }
                $message->addParam($this->table);

                $this->response->addHTML(
                    Generator::getMessage($message, $sql_query, 'success')
                );
            } else {
                // An error happened while inserting/updating a table definition

                // Save the Original Error
                $orig_error = $this->dbi->getError();
                $changes_revert = [];

                // Change back to Original Collation and data type
                for ($i = 0; $i < $field_cnt; $i++) {
                    if ($changedToBlob[$i]) {
                        $changes_revert[] = 'CHANGE ' . Table::generateAlter(
                            Util::getValueByKey($_POST, "field_orig.${i}", ''),
                            $_POST['field_name'][$i],
                            $_POST['field_type_orig'][$i],
                            $_POST['field_length_orig'][$i],
                            $_POST['field_attribute_orig'][$i],
                            Util::getValueByKey($_POST, "field_collation_orig.${i}", ''),
                            Util::getValueByKey($_POST, "field_null_orig.${i}", 'NO'),
                            $_POST['field_default_type_orig'][$i],
                            $_POST['field_default_value_orig'][$i],
                            Util::getValueByKey($_POST, "field_extra_orig.${i}", false),
                            Util::getValueByKey($_POST, "field_comments_orig.${i}", ''),
                            Util::getValueByKey($_POST, "field_virtuality_orig.${i}", ''),
                            Util::getValueByKey($_POST, "field_expression_orig.${i}", ''),
                            Util::getValueByKey($_POST, "field_move_to_orig.${i}", '')
                        );
                    }
                }

                $revert_query = 'ALTER TABLE ' . Util::backquote($this->table)
                    . ' ';
                $revert_query .= implode(', ', $changes_revert) . '';
                $revert_query .= ';';

                // Column reverted back to original
                $this->dbi->query($revert_query);

                $this->response->setRequestStatus(false);
                $this->response->addJSON(
                    'message',
                    Message::rawError(
                        __('Query error') . ':<br>' . $orig_error
                    )
                );
                $regenerate = true;
            }
        }

        // update field names in relation
        if (isset($_POST['field_orig']) && is_array($_POST['field_orig'])) {
            foreach ($_POST['field_orig'] as $fieldindex => $fieldcontent) {
                if ($_POST['field_name'][$fieldindex] != $fieldcontent) {
                    $this->relation->renameField(
                        $this->db,
                        $this->table,
                        $fieldcontent,
                        $_POST['field_name'][$fieldindex]
                    );
                }
            }
        }

        // update mime types
        if (isset($_POST['field_mimetype'])
            && is_array($_POST['field_mimetype'])
            && $GLOBALS['cfg']['BrowseMIME']
        ) {
            foreach ($_POST['field_mimetype'] as $fieldindex => $mimetype) {
                if (isset($_POST['field_name'][$fieldindex])
                    && strlen($_POST['field_name'][$fieldindex]) > 0
                ) {
                    $this->transformations->setMime(
                        $this->db,
                        $this->table,
                        $_POST['field_name'][$fieldindex],
                        $mimetype,
                        $_POST['field_transformation'][$fieldindex],
                        $_POST['field_transformation_options'][$fieldindex],
                        $_POST['field_input_transformation'][$fieldindex],
                        $_POST['field_input_transformation_options'][$fieldindex]
                    );
                }
            }
        }
        return $regenerate;
    }

    /**
     * Adjusts the Privileges for all the columns whose names have changed
     *
     * @param array $adjust_privileges assoc array of old col names mapped to new
     *                                 cols
     *
     * @return bool boolean whether at least one column privileges
     * adjusted
     */
    protected function adjustColumnPrivileges(array $adjust_privileges)
    {
        $changed = false;

        if (Util::getValueByKey($GLOBALS, 'col_priv', false)
            && Util::getValueByKey($GLOBALS, 'is_reload_priv', false)
        ) {
            $this->dbi->selectDb('mysql');

            // For Column specific privileges
            foreach ($adjust_privileges as $oldCol => $newCol) {
                $this->dbi->query(
                    sprintf(
                        'UPDATE %s SET Column_name = "%s"
                        WHERE Db = "%s"
                        AND Table_name = "%s"
                        AND Column_name = "%s";',
                        Util::backquote('columns_priv'),
                        $newCol,
                        $this->db,
                        $this->table,
                        $oldCol
                    )
                );

                // i.e. if atleast one column privileges adjusted
                $changed = true;
            }

            if ($changed) {
                // Finally FLUSH the new privileges
                $this->dbi->query('FLUSH PRIVILEGES;');
            }
        }

        return $changed;
    }

    /**
     * Verifies if some elements of a column have changed
     *
     * @param int $i column index in the request
     *
     * @return bool true if we need to generate ALTER TABLE
     */
    protected function columnNeedsAlterTable($i)
    {
        // these two fields are checkboxes so might not be part of the
        // request; therefore we define them to avoid notices below
        if (! isset($_POST['field_null'][$i])) {
            $_POST['field_null'][$i] = 'NO';
        }
        if (! isset($_POST['field_extra'][$i])) {
            $_POST['field_extra'][$i] = '';
        }

        // field_name does not follow the convention (corresponds to field_orig)
        if ($_POST['field_name'][$i] != $_POST['field_orig'][$i]) {
            return true;
        }

        $fields = [
            'field_attribute',
            'field_collation',
            'field_comments',
            'field_default_value',
            'field_default_type',
            'field_extra',
            'field_length',
            'field_null',
            'field_type',
        ];
        foreach ($fields as $field) {
            if ($_POST[$field][$i] != $_POST[$field . '_orig'][$i]) {
                return true;
            }
        }
        return ! empty($_POST['field_move_to'][$i]);
    }

    /**
     * Displays the table structure ('show table' works correct since 3.23.03)
     *
     * @param array       $cfgRelation               current relation parameters
     * @param array       $columns_with_unique_index Columns with unique index
     * @param mixed       $url_params                Contains an associative
     *                                               array with url params
     * @param Index|false $primary_index             primary index or false if
     *                                               no one exists
     * @param array       $fields                    Fields
     * @param array       $columns_with_index        Columns with index
     *
     * @return string
     */
    protected function displayStructure(
        array $cfgRelation,
        array $columns_with_unique_index,
        $url_params,
        $primary_index,
        array $fields,
        array $columns_with_index
    ) {
        global $route, $db_is_system_schema, $tbl_is_view, $tbl_storage_engine;

        // prepare comments
        $comments_map = [];
        $mime_map = [];

        if ($GLOBALS['cfg']['ShowPropertyComments']) {
            $comments_map = $this->relation->getComments($this->db, $this->table);
            if ($cfgRelation['mimework'] && $GLOBALS['cfg']['BrowseMIME']) {
                $mime_map = $this->transformations->getMime($this->db, $this->table, true);
            }
        }
        $centralColumns = new CentralColumns($this->dbi);
        $central_list = $centralColumns->getFromTable(
            $this->db,
            $this->table
        );
        $columns_list = [];

        $titles = [
            'Change' => Generator::getIcon('b_edit', __('Change')),
            'Drop' => Generator::getIcon('b_drop', __('Drop')),
            'NoDrop' => Generator::getIcon('b_drop', __('Drop')),
            'Primary' => Generator::getIcon('b_primary', __('Primary')),
            'Index' => Generator::getIcon('b_index', __('Index')),
            'Unique' => Generator::getIcon('b_unique', __('Unique')),
            'Spatial' => Generator::getIcon('b_spatial', __('Spatial')),
            'IdxFulltext' => Generator::getIcon('b_ftext', __('Fulltext')),
            'NoPrimary' => Generator::getIcon('bd_primary', __('Primary')),
            'NoIndex' => Generator::getIcon('bd_index', __('Index')),
            'NoUnique' => Generator::getIcon('bd_unique', __('Unique')),
            'NoSpatial' => Generator::getIcon('bd_spatial', __('Spatial')),
            'NoIdxFulltext' => Generator::getIcon('bd_ftext', __('Fulltext')),
            'DistinctValues' => Generator::getIcon('b_browse', __('Distinct values')),
        ];

        /**
         * Displays Space usage and row statistics
         */
        // BEGIN - Calc Table Space
        // Get valid statistics whatever is the table type
        if ($GLOBALS['cfg']['ShowStats']) {
            //get table stats in HTML format
            $tablestats = $this->getTableStats();
            //returning the response in JSON format to be used by Ajax
            $this->response->addJSON('tableStat', $tablestats);
        }
        // END - Calc Table Space

        $hideStructureActions = false;
        if ($GLOBALS['cfg']['HideStructureActions'] === true) {
            $hideStructureActions = true;
        }

        // logic removed from Template
        $rownum = 0;
        $columns_list = [];
        $attributes = [];
        $displayed_fields = [];
        $row_comments = [];
        $extracted_columnspecs = [];
        $collations = [];
        foreach ($fields as &$field) {
            ++$rownum;
            $columns_list[] = $field['Field'];

            $extracted_columnspecs[$rownum] = Util::extractColumnSpec($field['Type']);
            $attributes[$rownum] = $extracted_columnspecs[$rownum]['attribute'];
            if (strpos($field['Extra'], 'on update CURRENT_TIMESTAMP') !== false) {
                $attributes[$rownum] = 'on update CURRENT_TIMESTAMP';
            }

            $displayed_fields[$rownum] = new stdClass();
            $displayed_fields[$rownum]->text = $field['Field'];
            $displayed_fields[$rownum]->icon = '';
            $row_comments[$rownum] = '';

            if (isset($comments_map[$field['Field']])) {
                $displayed_fields[$rownum]->comment = $comments_map[$field['Field']];
                $row_comments[$rownum] = $comments_map[$field['Field']];
            }

            if ($primary_index && $primary_index->hasColumn($field['Field'])) {
                $displayed_fields[$rownum]->icon .=
                    Generator::getImage('b_primary', __('Primary'));
            }

            if (in_array($field['Field'], $columns_with_index)) {
                $displayed_fields[$rownum]->icon .=
                    Generator::getImage('bd_primary', __('Index'));
            }

            $collation = Charsets::findCollationByName(
                $this->dbi,
                $GLOBALS['cfg']['Server']['DisableIS'],
                $field['Collation'] ?? ''
            );
            if ($collation !== null) {
                $collations[$collation->getName()] = [
                    'name' => $collation->getName(),
                    'description' => $collation->getDescription(),
                ];
            }
        }

        $engine = $this->table_obj->getStorageEngine();
        return $this->template->render('table/structure/display_structure', [
            'url_params' => [
                'db' => $this->db,
                'table' => $this->table,
            ],
            'collations' => $collations,
            'is_foreign_key_supported' => Util::isForeignKeySupported($engine),
            'displayIndexesHtml' => Index::getHtmlForDisplayIndexes(),
            'cfg_relation' => $this->relation->getRelationsParam(),
            'hide_structure_actions' => $hideStructureActions,
            'db' => $this->db,
            'table' => $this->table,
            'db_is_system_schema' => $db_is_system_schema,
            'tbl_is_view' => $tbl_is_view,
            'mime_map' => $mime_map,
            'url_query' => $this->_url_query,
            'titles' => $titles,
            'tbl_storage_engine' => $tbl_storage_engine,
            'primary' => $primary_index,
            'columns_with_unique_index' => $columns_with_unique_index,
            'columns_list' => $columns_list,
            'table_stats' => $tablestats ?? null,
            'fields' => $fields,
            'extracted_columnspecs' => $extracted_columnspecs,
            'columns_with_index' => $columns_with_index,
            'central_list' => $central_list,
            'comments_map' => $comments_map,
            'browse_mime' => $GLOBALS['cfg']['BrowseMIME'],
            'show_column_comments' => $GLOBALS['cfg']['ShowColumnComments'],
            'show_stats' => $GLOBALS['cfg']['ShowStats'],
            'relation_commwork' => $GLOBALS['cfgRelation']['commwork'],
            'relation_mimework' => $GLOBALS['cfgRelation']['mimework'],
            'central_columns_work' => $GLOBALS['cfgRelation']['centralcolumnswork'],
            'mysql_int_version' => $this->dbi->getVersion(),
            'is_mariadb' => $this->dbi->isMariaDB(),
            'pma_theme_image' => $GLOBALS['pmaThemeImage'],
            'text_dir' => $GLOBALS['text_dir'],
            'is_active' => Tracker::isActive(),
            'have_partitioning' => Partition::havePartitioning(),
            'partitions' => Partition::getPartitions($this->db, $this->table),
            'partition_names' => Partition::getPartitionNames($this->db, $this->table),
            'default_sliders_state' => $GLOBALS['cfg']['InitialSlidersState'],
            'attributes' => $attributes,
            'displayed_fields' => $displayed_fields,
            'row_comments' => $row_comments,
            'route' => $route,
        ]);
    }

    /**
     * Get HTML snippet for display table statistics
     *
     * @return string
     */
    protected function getTableStats()
    {
        global $showtable, $db_is_system_schema, $tbl_is_view, $tbl_storage_engine, $table_info_num_rows, $tbl_collation;

        if (empty($showtable)) {
            $showtable = $this->dbi->getTable(
                $this->db,
                $this->table
            )->getStatusInfo(null, true);
        }

<<<<<<< HEAD
        if (empty($showtable['Data_length'])) {
            $showtable['Data_length'] = 0;
=======
        if (is_string($this->_showtable)) {
            $this->_showtable = [];
        }

        if (empty($this->_showtable['Data_length'])) {
            $this->_showtable['Data_length'] = 0;
>>>>>>> 796e24cc
        }
        if (empty($showtable['Index_length'])) {
            $showtable['Index_length'] = 0;
        }

        $is_innodb = (isset($showtable['Type'])
            && $showtable['Type'] == 'InnoDB');

        $mergetable = $this->table_obj->isMerge();

        // this is to display for example 261.2 MiB instead of 268k KiB
        $max_digits = 3;
        $decimals = 1;
        [$data_size, $data_unit] = Util::formatByteDown(
            $showtable['Data_length'],
            $max_digits,
            $decimals
        );
        if ($mergetable === false) {
            [$index_size, $index_unit] = Util::formatByteDown(
                $showtable['Index_length'],
                $max_digits,
                $decimals
            );
        }
        if (isset($showtable['Data_free'])) {
            [$free_size, $free_unit] = Util::formatByteDown(
                $showtable['Data_free'],
                $max_digits,
                $decimals
            );
            [$effect_size, $effect_unit] = Util::formatByteDown(
                $showtable['Data_length']
                + $showtable['Index_length']
                - $showtable['Data_free'],
                $max_digits,
                $decimals
            );
        } else {
            [$effect_size, $effect_unit] = Util::formatByteDown(
                $showtable['Data_length']
                + $showtable['Index_length'],
                $max_digits,
                $decimals
            );
        }
        [$tot_size, $tot_unit] = Util::formatByteDown(
            $showtable['Data_length'] + $showtable['Index_length'],
            $max_digits,
            $decimals
        );
        if ($table_info_num_rows > 0) {
            [$avg_size, $avg_unit] = Util::formatByteDown(
                ($showtable['Data_length']
                + $showtable['Index_length'])
                / $showtable['Rows'],
                6,
                1
            );
        } else {
            $avg_size = $avg_unit = '';
        }
        /** @var Innodb $innodbEnginePlugin */
        $innodbEnginePlugin = StorageEngine::getEngine('Innodb');
        $innodb_file_per_table = $innodbEnginePlugin->supportsFilePerTable();

        $engine = $this->dbi->getTable($this->db, $this->table)->getStorageEngine();

        $tableCollation = [];
        $collation = Charsets::findCollationByName(
            $this->dbi,
            $GLOBALS['cfg']['Server']['DisableIS'],
            $tbl_collation
        );
        if ($collation !== null) {
            $tableCollation = [
                'name' => $collation->getName(),
                'description' => $collation->getDescription(),
            ];
        }
        return $this->template->render('table/structure/display_table_stats', [
            'url_params' => [
                'db' => $GLOBALS['db'],
                'table' => $GLOBALS['table'],
            ],
            'is_foreign_key_supported' => Util::isForeignKeySupported($engine),
            'cfg_relation' => $this->relation->getRelationsParam(),
            'showtable' => $showtable,
            'table_info_num_rows' => $table_info_num_rows,
            'tbl_is_view' => $tbl_is_view,
            'db_is_system_schema' => $db_is_system_schema,
            'tbl_storage_engine' => $tbl_storage_engine,
            'url_query' => $this->_url_query,
            'table_collation' => $tableCollation,
            'is_innodb' => $is_innodb,
            'mergetable' => $mergetable,
            'avg_size' => $avg_size ?? null,
            'avg_unit' => $avg_unit ?? null,
            'data_size' => $data_size,
            'data_unit' => $data_unit,
            'index_size' => $index_size ?? null,
            'index_unit' => $index_unit ?? null,
            'innodb_file_per_table' => $innodb_file_per_table,
            'free_size' => $free_size ?? null,
            'free_unit' => $free_unit ?? null,
            'effect_size' => $effect_size,
            'effect_unit' => $effect_unit,
            'tot_size' => $tot_size,
            'tot_unit' => $tot_unit,
            'table' => $GLOBALS['table'],
        ]);
    }

    /**
     * Gets table primary key
     *
     * @return string
     */
    protected function getKeyForTablePrimary()
    {
        $this->dbi->selectDb($this->db);
        $result = $this->dbi->query(
            'SHOW KEYS FROM ' . Util::backquote($this->table) . ';'
        );
        $primary = '';
        while ($row = $this->dbi->fetchAssoc($result)) {
            // Backups the list of primary keys
            if ($row['Key_name'] == 'PRIMARY') {
                $primary .= $row['Column_name'] . ', ';
            }
        } // end while
        $this->dbi->freeResult($result);

        return $primary;
    }

    /**
     * Get List of information for Submit Mult
     *
     * @param string $submit_mult mult_submit type
     * @param array  $selected    the selected columns
     * @param string $action      action type
     *
     * @return array
     */
    protected function getDataForSubmitMult($submit_mult, $selected, $action)
    {
        $centralColumns = new CentralColumns($this->dbi);
        $what = null;
        $query_type = null;
        $is_unset_submit_mult = false;
        $mult_btn = null;
        $centralColsError = null;
        switch ($submit_mult) {
            case 'drop':
                $what     = 'drop_fld';
                break;
            case 'primary':
                // Gets table primary key
                $primary = $this->getKeyForTablePrimary();
                if (empty($primary)) {
                    // no primary key, so we can safely create new
                    $is_unset_submit_mult = true;
                    $query_type = 'primary_fld';
                    $mult_btn   = __('Yes');
                } else {
                    // primary key exists, so lets as user
                    $what = 'primary_fld';
                }
                break;
            case 'index':
                $is_unset_submit_mult = true;
                $query_type = 'index_fld';
                $mult_btn   = __('Yes');
                break;
            case 'unique':
                $is_unset_submit_mult = true;
                $query_type = 'unique_fld';
                $mult_btn   = __('Yes');
                break;
            case 'spatial':
                $is_unset_submit_mult = true;
                $query_type = 'spatial_fld';
                $mult_btn   = __('Yes');
                break;
            case 'ftext':
                $is_unset_submit_mult = true;
                $query_type = 'fulltext_fld';
                $mult_btn   = __('Yes');
                break;
            case 'add_to_central_columns':
                $centralColsError = $centralColumns->syncUniqueColumns(
                    $selected,
                    false
                );
                break;
            case 'remove_from_central_columns':
                $centralColsError = $centralColumns->deleteColumnsFromList(
                    $_POST['db'],
                    $selected,
                    false
                );
                break;
            case 'change':
                $this->displayHtmlForColumnChange($selected, $action);
                // execution stops here but PhpMyAdmin\Response correctly finishes
                // the rendering
                exit;
            case 'browse':
                // this should already be handled by /table/structure
        }

        return [
            $what,
            $query_type,
            $is_unset_submit_mult,
            $mult_btn,
            $centralColsError,
        ];
    }
}<|MERGE_RESOLUTION|>--- conflicted
+++ resolved
@@ -1378,17 +1378,12 @@
             )->getStatusInfo(null, true);
         }
 
-<<<<<<< HEAD
+        if (is_string($showtable)) {
+            $showtable = [];
+        }
+
         if (empty($showtable['Data_length'])) {
             $showtable['Data_length'] = 0;
-=======
-        if (is_string($this->_showtable)) {
-            $this->_showtable = [];
-        }
-
-        if (empty($this->_showtable['Data_length'])) {
-            $this->_showtable['Data_length'] = 0;
->>>>>>> 796e24cc
         }
         if (empty($showtable['Index_length'])) {
             $showtable['Index_length'] = 0;
