<?php
/* vim: set expandtab sw=4 ts=4 sts=4: */
/**
 * Holds the PhpMyAdmin\Database\Designer class
 *
 * @package PhpMyAdmin
 */
declare(strict_types=1);

namespace PhpMyAdmin\Database;

use PhpMyAdmin\DatabaseInterface;
use PhpMyAdmin\Message;
use PhpMyAdmin\Plugins;
use PhpMyAdmin\Plugins\SchemaPlugin;
use PhpMyAdmin\Relation;
use PhpMyAdmin\Template;
use PhpMyAdmin\Util;
use stdClass;

/**
 * Set of functions related to database designer
 *
 * @package PhpMyAdmin
 */
class Designer
{
    /**
     * @var DatabaseInterface
     */
    private $dbi;

    /**
     * @var Relation
     */
    private $relation;

    /**
     * @var Template
     */
    public $template;

    /**
     * Designer constructor.
     *
     * @param DatabaseInterface $dbi      DatabaseInterface object
     * @param Relation          $relation Relation instance
     * @param Template          $template Template instance
     */
    public function __construct(DatabaseInterface $dbi, Relation $relation, Template $template)
    {
        $this->dbi = $dbi;
        $this->relation = $relation;
        $this->template = $template;
    }

    /**
     * Function to get html for displaying the page edit/delete form
     *
     * @param string $db        database name
     * @param string $operation 'edit' or 'delete' depending on the operation
     *
     * @return string html content
     */
    public function getHtmlForEditOrDeletePages($db, $operation)
    {
        $cfgRelation = $this->relation->getRelationsParam();
        return $this->template->render('database/designer/edit_delete_pages', [
            'db' => $db,
            'operation' => $operation,
            'pdfwork' => $cfgRelation['pdfwork'],
            'pages' => $this->getPageIdsAndNames($db),
        ]);
    }

    /**
     * Function to get html for displaying the page save as form
     *
     * @param string $db database name
     *
     * @return string html content
     */
    public function getHtmlForPageSaveAs($db)
    {
        $cfgRelation = $this->relation->getRelationsParam();
        return $this->template->render('database/designer/page_save_as', [
            'db' => $db,
            'pdfwork' => $cfgRelation['pdfwork'],
            'pages' => $this->getPageIdsAndNames($db),
        ]);
    }

    /**
     * Retrieve IDs and names of schema pages
     *
     * @param string $db database name
     *
     * @return array array of schema page id and names
     */
    private function getPageIdsAndNames($db)
    {
        $cfgRelation = $this->relation->getRelationsParam();
        $page_query = "SELECT `page_nr`, `page_descr` FROM "
            . Util::backquote($cfgRelation['db']) . "."
            . Util::backquote($cfgRelation['pdf_pages'])
            . " WHERE db_name = '" . $this->dbi->escapeString($db) . "'"
            . " ORDER BY `page_descr`";
        $page_rs = $this->relation->queryAsControlUser(
            $page_query,
            false,
            DatabaseInterface::QUERY_STORE
        );

        $result = [];
        while ($curr_page = $this->dbi->fetchAssoc($page_rs)) {
            $result[intval($curr_page['page_nr'])] = $curr_page['page_descr'];
        }
        return $result;
    }

    /**
     * Function to get html for displaying the schema export
     *
     * @param string $db   database name
     * @param int    $page the page to be exported
     *
     * @return string
     */
    public function getHtmlForSchemaExport($db, $page)
    {
        /* Scan for schema plugins */
        /** @var SchemaPlugin[] $export_list */
        $export_list = Plugins::getPlugins(
            "schema",
            'libraries/classes/Plugins/Schema/',
            null
        );

        /* Fail if we didn't find any schema plugin */
        if (empty($export_list)) {
            return Message::error(
                __('Could not load schema plugins, please check your installation!')
            )->getDisplay();
        }

        return $this->template->render('database/designer/schema_export', [
            'db' => $db,
            'page' => $page,
            'export_list' => $export_list,
        ]);
    }

    /**
     * Returns array of stored values of Designer Settings
     *
     * @return array stored values
     */
    private function getSideMenuParamsArray()
    {
        $params = [];

        $cfgRelation = $this->relation->getRelationsParam();

        if ($GLOBALS['cfgRelation']['designersettingswork']) {
            $query = 'SELECT `settings_data` FROM '
                . Util::backquote($cfgRelation['db']) . '.'
                . Util::backquote($cfgRelation['designer_settings'])
                . ' WHERE ' . Util::backquote('username') . ' = "'
                . $GLOBALS['dbi']->escapeString($GLOBALS['cfg']['Server']['user'])
                . '";';

            $result = $this->dbi->fetchSingleRow($query);

            $params = json_decode((string) $result['settings_data'], true);
        }

        return $params;
    }

    /**
     * Returns class names for various buttons on Designer Side Menu
     *
     * @return array class names of various buttons
     */
    public function returnClassNamesFromMenuButtons()
    {
        $classes_array = [];
        $params_array = $this->getSideMenuParamsArray();

        if (isset($params_array['angular_direct'])
            && $params_array['angular_direct'] == 'angular'
        ) {
            $classes_array['angular_direct'] = 'M_butt_Selected_down';
        } else {
            $classes_array['angular_direct'] = 'M_butt';
        }

        if (isset($params_array['snap_to_grid'])
            && $params_array['snap_to_grid'] == 'on'
        ) {
            $classes_array['snap_to_grid'] = 'M_butt_Selected_down';
        } else {
            $classes_array['snap_to_grid'] = 'M_butt';
        }

        if (isset($params_array['pin_text'])
            && $params_array['pin_text'] == 'true'
        ) {
            $classes_array['pin_text'] = 'M_butt_Selected_down';
        } else {
            $classes_array['pin_text'] = 'M_butt';
        }

        if (isset($params_array['relation_lines'])
            && $params_array['relation_lines'] == 'false'
        ) {
            $classes_array['relation_lines'] = 'M_butt_Selected_down';
        } else {
            $classes_array['relation_lines'] = 'M_butt';
        }

        if (isset($params_array['small_big_all'])
            && $params_array['small_big_all'] == 'v'
        ) {
            $classes_array['small_big_all'] = 'M_butt_Selected_down';
        } else {
            $classes_array['small_big_all'] = 'M_butt';
        }

        if (isset($params_array['side_menu'])
            && $params_array['side_menu'] == 'true'
        ) {
            $classes_array['side_menu'] = 'M_butt_Selected_down';
        } else {
            $classes_array['side_menu'] = 'M_butt';
        }

        return $classes_array;
    }

    /**
<<<<<<< HEAD
=======
     * Returns HTML for the canvas element
     *
     * @return string html
     */
    public function getHtmlCanvas()
    {
        return Template::get('database/designer/canvas')->render();
    }

    /**
     * Return HTML for the table list
     *
     * @return string html
     */
    public function getHtmlTableList()
    {
        return Template::get('database/designer/table_list')->render([
            'theme' => $GLOBALS['PMA_Theme'],
        ]);
    }

    /**
>>>>>>> 9c5195d4
     * Get HTML to display tables on designer page
     *
     * @param string $db                       The database name from the request
     * @param array  $designerTables           The designer tables
     * @param array  $tab_pos                  tables positions
     * @param int    $display_page             page number of the selected page
     * @param array  $tab_column               table column info
     * @param array  $tables_all_keys          all indices
     * @param array  $tables_pk_or_unique_keys unique or primary indices
     *
     * @return string html
     */
    public function getDatabaseTables(
        $db,
        array $designerTables,
        array $tab_pos,
        $display_page,
        array $tab_column,
        array $tables_all_keys,
        array $tables_pk_or_unique_keys
    ) {
        $table_names = $GLOBALS['designer']['TABLE_NAME'];
        $columns_type = [];
        foreach ($table_names as $table_name) {
            $limit = count($tab_column[$table_name]['COLUMN_ID']);
            for ($j = 0; $j < $limit; $j++) {
                $table_column_name = $table_name . '.' . $tab_column[$table_name]['COLUMN_NAME'][$j];
                if (isset($tables_pk_or_unique_keys[$table_column_name])) {
                    $columns_type[$table_column_name] = 'designer/FieldKey_small';
                } else {
                    $columns_type[$table_column_name] = 'designer/Field_small';
                    if (false !== strpos($tab_column[$table_name]['TYPE'][$j], 'char')
                        || false !== strpos($tab_column[$table_name]['TYPE'][$j], 'text')) {
                        $columns_type[$table_column_name] .= '_char';
                    } elseif (false !== strpos($tab_column[$table_name]['TYPE'][$j], 'int')
                        || false !== strpos($tab_column[$table_name]['TYPE'][$j], 'float')
                        || false !== strpos($tab_column[$table_name]['TYPE'][$j], 'double')
                        || false !== strpos($tab_column[$table_name]['TYPE'][$j], 'decimal')) {
                        $columns_type[$table_column_name] .= '_int';
                    } elseif (false !== strpos($tab_column[$table_name]['TYPE'][$j], 'date')
                        || false !== strpos($tab_column[$table_name]['TYPE'][$j], 'time')
                        || false !== strpos($tab_column[$table_name]['TYPE'][$j], 'year')) {
                        $columns_type[$table_column_name] .= '_date';
                    }
                }
            }
        }
        return $this->template->render('database/designer/database_tables', [
            'db' => $GLOBALS['db'],
            'get_db' => $db,
            'has_query' => isset($_REQUEST['query']),
            'tab_pos' => $tab_pos,
            'display_page' => $display_page,
            'tab_column' => $tab_column,
            'tables_all_keys' => $tables_all_keys,
            'tables_pk_or_unique_keys' => $tables_pk_or_unique_keys,
<<<<<<< HEAD
            'table_names' => $table_names,
            'table_names_url' => $GLOBALS['designer_url']['TABLE_NAME'],
            'table_names_small' => $GLOBALS['designer']['TABLE_NAME_SMALL'],
            'table_names_small_url' => $GLOBALS['designer_url']['TABLE_NAME_SMALL'],
            'table_names_small_out' => $GLOBALS['designer_out']['TABLE_NAME_SMALL'],
            'table_types' => $GLOBALS['designer']['TABLE_TYPE'],
            'owner_out' => $GLOBALS['designer_out']['OWNER'],
            'columns_type' => $columns_type,
=======
            'tables' => $designerTables,
>>>>>>> 9c5195d4
            'theme' => $GLOBALS['PMA_Theme'],
        ]);
    }


    /**
     * Returns HTML for Designer page
     *
     * @param string     $db                   database in use
     * @param string     $getDb                database in url
     * @param array      $scriptTables         array on foreign key support for each table
     * @param array      $scriptContr          initialization data array
     * @param array      $scriptDisplayField   display fields of each table
     * @param int        $displayPage          page number of the selected page
     * @param boolean    $hasQuery             whether this is visual query builder
     * @param string     $selectedPage         name of the selected page
     * @param array      $paramsArray          array with class name for various buttons on side menu
     * @param array|null $tabPos               table positions
     * @param array      $tabColumn            table column info
     * @param array      $tablesAllKeys        all indices
     * @param array      $tablesPkOrUniqueKeys unique or primary indices
     *
     * @return string html
     */
    public function getHtmlForMain(
        string $db,
        string $getDb,
        array $scriptTables,
        array $scriptContr,
        array $scriptDisplayField,
        $displayPage,
        $hasQuery,
        $selectedPage,
        array $paramsArray,
        ?array $tabPos,
        array $tabColumn,
        array $tablesAllKeys,
        array $tablesPkOrUniqueKeys
    ): string {
        $cfgRelation = $this->relation->getRelationsParam();
        $tableNames = $GLOBALS['designer']['TABLE_NAME'];
        $columnsType = [];
        foreach ($tableNames as $tableName) {
            $limit = count($tabColumn[$tableName]['COLUMN_ID']);
            for ($j = 0; $j < $limit; $j++) {
                $tableColumnName = $tableName . '.' . $tabColumn[$tableName]['COLUMN_NAME'][$j];
                if (isset($tablesPkOrUniqueKeys[$tableColumnName])) {
                    $columnsType[$tableColumnName] = 'designer/FieldKey_small';
                } else {
                    $columnsType[$tableColumnName] = 'designer/Field_small';
                    if (false !== strpos($tabColumn[$tableName]['TYPE'][$j], 'char')
                        || false !== strpos($tabColumn[$tableName]['TYPE'][$j], 'text')) {
                        $columnsType[$tableColumnName] .= '_char';
                    } elseif (false !== strpos($tabColumn[$tableName]['TYPE'][$j], 'int')
                        || false !== strpos($tabColumn[$tableName]['TYPE'][$j], 'float')
                        || false !== strpos($tabColumn[$tableName]['TYPE'][$j], 'double')
                        || false !== strpos($tabColumn[$tableName]['TYPE'][$j], 'decimal')) {
                        $columnsType[$tableColumnName] .= '_int';
                    } elseif (false !== strpos($tabColumn[$tableName]['TYPE'][$j], 'date')
                        || false !== strpos($tabColumn[$tableName]['TYPE'][$j], 'time')
                        || false !== strpos($tabColumn[$tableName]['TYPE'][$j], 'year')) {
                        $columnsType[$tableColumnName] .= '_date';
                    }
                }
            }
        }

        $designerConfig = new stdClass();
        $designerConfig->db = $db;
        $designerConfig->scriptTables = $scriptTables;
        $designerConfig->scriptContr = $scriptContr;
        $designerConfig->server = $GLOBALS['server'];
        $designerConfig->scriptDisplayField = $scriptDisplayField;
        $designerConfig->displayPage = $displayPage;
        $designerConfig->tablesEnabled = $cfgRelation['pdfwork'];

        return $this->template->render('database/designer/main', [
            'db' => $db,
            'get_db' => $getDb,
            'designer_config' => json_encode($designerConfig),
            'display_page' => $displayPage,
            'has_query' => $hasQuery,
            'selected_page' => $selectedPage,
            'params_array' => $paramsArray,
            'theme' => $GLOBALS['PMA_Theme'],
            'tab_pos' => $tabPos,
            'tab_column' => $tabColumn,
            'tables_all_keys' => $tablesAllKeys,
            'tables_pk_or_unique_keys' => $tablesPkOrUniqueKeys,
            'table_names' => $tableNames,
            'table_names_url' => $GLOBALS['designer_url']['TABLE_NAME'],
            'table_names_small' => $GLOBALS['designer']['TABLE_NAME_SMALL'],
            'table_names_small_url' => $GLOBALS['designer_url']['TABLE_NAME_SMALL'],
            'table_names_small_out' => $GLOBALS['designer_out']['TABLE_NAME_SMALL'],
            'table_names_out' => $GLOBALS['designer_out']['TABLE_NAME'],
            'table_types' => $GLOBALS['designer']['TABLE_TYPE'],
            'owner_out' => $GLOBALS['designer_out']['OWNER'],
            'columns_type' => $columnsType,
        ]);
    }
}<|MERGE_RESOLUTION|>--- conflicted
+++ resolved
@@ -16,6 +16,7 @@
 use PhpMyAdmin\Relation;
 use PhpMyAdmin\Template;
 use PhpMyAdmin\Util;
+use PhpMyAdmin\Database\Designer\DesignerTable;
 use stdClass;
 
 /**
@@ -239,35 +240,10 @@
     }
 
     /**
-<<<<<<< HEAD
-=======
-     * Returns HTML for the canvas element
-     *
-     * @return string html
-     */
-    public function getHtmlCanvas()
-    {
-        return Template::get('database/designer/canvas')->render();
-    }
-
-    /**
-     * Return HTML for the table list
-     *
-     * @return string html
-     */
-    public function getHtmlTableList()
-    {
-        return Template::get('database/designer/table_list')->render([
-            'theme' => $GLOBALS['PMA_Theme'],
-        ]);
-    }
-
-    /**
->>>>>>> 9c5195d4
      * Get HTML to display tables on designer page
      *
      * @param string $db                       The database name from the request
-     * @param array  $designerTables           The designer tables
+     * @param DeseignerTable[]  $designerTables           The designer tables
      * @param array  $tab_pos                  tables positions
      * @param int    $display_page             page number of the selected page
      * @param array  $tab_column               table column info
@@ -277,7 +253,7 @@
      * @return string html
      */
     public function getDatabaseTables(
-        $db,
+        string $db,
         array $designerTables,
         array $tab_pos,
         $display_page,
@@ -285,9 +261,9 @@
         array $tables_all_keys,
         array $tables_pk_or_unique_keys
     ) {
-        $table_names = $GLOBALS['designer']['TABLE_NAME'];
         $columns_type = [];
-        foreach ($table_names as $table_name) {
+        foreach ($designerTables as $designerTable) {
+            $table_name = $designerTable->getDbTableString();
             $limit = count($tab_column[$table_name]['COLUMN_ID']);
             for ($j = 0; $j < $limit; $j++) {
                 $table_column_name = $table_name . '.' . $tab_column[$table_name]['COLUMN_NAME'][$j];
@@ -320,18 +296,8 @@
             'tab_column' => $tab_column,
             'tables_all_keys' => $tables_all_keys,
             'tables_pk_or_unique_keys' => $tables_pk_or_unique_keys,
-<<<<<<< HEAD
-            'table_names' => $table_names,
-            'table_names_url' => $GLOBALS['designer_url']['TABLE_NAME'],
-            'table_names_small' => $GLOBALS['designer']['TABLE_NAME_SMALL'],
-            'table_names_small_url' => $GLOBALS['designer_url']['TABLE_NAME_SMALL'],
-            'table_names_small_out' => $GLOBALS['designer_out']['TABLE_NAME_SMALL'],
-            'table_types' => $GLOBALS['designer']['TABLE_TYPE'],
-            'owner_out' => $GLOBALS['designer_out']['OWNER'],
+            'tables' => $designerTables,
             'columns_type' => $columns_type,
-=======
-            'tables' => $designerTables,
->>>>>>> 9c5195d4
             'theme' => $GLOBALS['PMA_Theme'],
         ]);
     }
@@ -340,25 +306,27 @@
     /**
      * Returns HTML for Designer page
      *
-     * @param string     $db                   database in use
-     * @param string     $getDb                database in url
-     * @param array      $scriptTables         array on foreign key support for each table
-     * @param array      $scriptContr          initialization data array
-     * @param array      $scriptDisplayField   display fields of each table
-     * @param int        $displayPage          page number of the selected page
-     * @param boolean    $hasQuery             whether this is visual query builder
-     * @param string     $selectedPage         name of the selected page
-     * @param array      $paramsArray          array with class name for various buttons on side menu
-     * @param array|null $tabPos               table positions
-     * @param array      $tabColumn            table column info
-     * @param array      $tablesAllKeys        all indices
-     * @param array      $tablesPkOrUniqueKeys unique or primary indices
+     * @param string          $db                   database in use
+     * @param string          $getDb                database in url
+     * @param DesignerTable[] $designerTables       The designer tables
+     * @param array           $scriptTables         array on foreign key support for each table
+     * @param array           $scriptContr          initialization data array
+     * @param array           $scriptDisplayField   display fields of each table
+     * @param int             $displayPage          page number of the selected page
+     * @param boolean         $hasQuery             whether this is visual query builder
+     * @param string          $selectedPage         name of the selected page
+     * @param array           $paramsArray          array with class name for various buttons on side menu
+     * @param array|null      $tabPos               table positions
+     * @param array           $tabColumn            table column info
+     * @param array           $tablesAllKeys        all indices
+     * @param array           $tablesPkOrUniqueKeys unique or primary indices
      *
      * @return string html
      */
     public function getHtmlForMain(
         string $db,
         string $getDb,
+        array $designerTables,
         array $scriptTables,
         array $scriptContr,
         array $scriptDisplayField,
@@ -372,9 +340,9 @@
         array $tablesPkOrUniqueKeys
     ): string {
         $cfgRelation = $this->relation->getRelationsParam();
-        $tableNames = $GLOBALS['designer']['TABLE_NAME'];
         $columnsType = [];
-        foreach ($tableNames as $tableName) {
+        foreach ($designerTables as $designerTable) {
+            $tableName = $designerTable->getDbTableString();
             $limit = count($tabColumn[$tableName]['COLUMN_ID']);
             for ($j = 0; $j < $limit; $j++) {
                 $tableColumnName = $tableName . '.' . $tabColumn[$tableName]['COLUMN_NAME'][$j];
@@ -421,14 +389,7 @@
             'tab_column' => $tabColumn,
             'tables_all_keys' => $tablesAllKeys,
             'tables_pk_or_unique_keys' => $tablesPkOrUniqueKeys,
-            'table_names' => $tableNames,
-            'table_names_url' => $GLOBALS['designer_url']['TABLE_NAME'],
-            'table_names_small' => $GLOBALS['designer']['TABLE_NAME_SMALL'],
-            'table_names_small_url' => $GLOBALS['designer_url']['TABLE_NAME_SMALL'],
-            'table_names_small_out' => $GLOBALS['designer_out']['TABLE_NAME_SMALL'],
-            'table_names_out' => $GLOBALS['designer_out']['TABLE_NAME'],
-            'table_types' => $GLOBALS['designer']['TABLE_TYPE'],
-            'owner_out' => $GLOBALS['designer_out']['OWNER'],
+            'designerTables' => $designerTables,
             'columns_type' => $columnsType,
         ]);
     }
