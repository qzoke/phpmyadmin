--- conflicted
+++ resolved
@@ -527,9 +527,6 @@
     {
         $cfgRelation = $this->relation->getRelationsParam();
         if (! $cfgRelation['displaywork']) {
-<<<<<<< HEAD
-            return false;
-=======
             return [
                 false,
                 _pgettext(
@@ -537,7 +534,6 @@
                     'phpMyAdmin configuration storage is not configured for "Display Features".'
                 ),
             ];
->>>>>>> 97ccafa0
         }
 
         $upd_query = new Table($table, $db, $this->dbi);
