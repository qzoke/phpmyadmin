--- conflicted
+++ resolved
@@ -2599,19 +2599,15 @@
             $server['compress'] = false;
         }
 
-<<<<<<< HEAD
+        if (! isset($server['hide_connection_errors'])) {
+            $server['hide_connection_errors'] = false;
+        }
+
         return [
             $user,
             $password,
             $server,
         ];
-=======
-        if (! isset($server['hide_connection_errors'])) {
-            $server['hide_connection_errors'] = false;
-        }
-
-        return array($user, $password, $server);
->>>>>>> c2453788
     }
 
     /**
