<?php
/**
 * Main interface for database interactions
 */

declare(strict_types=1);

namespace PhpMyAdmin;

use mysqli_result;
use PhpMyAdmin\Database\DatabaseList;
use PhpMyAdmin\Dbal\DatabaseName;
use PhpMyAdmin\Dbal\DbalInterface;
use PhpMyAdmin\Dbal\DbiExtension;
use PhpMyAdmin\Dbal\DbiMysqli;
use PhpMyAdmin\Html\Generator;
use PhpMyAdmin\Query\Cache;
use PhpMyAdmin\Query\Compatibility;
use PhpMyAdmin\Query\Generator as QueryGenerator;
use PhpMyAdmin\Query\Utilities;
use PhpMyAdmin\SqlParser\Context;
use PhpMyAdmin\Utils\SessionCache;

use function __;
use function array_diff;
use function array_keys;
use function array_map;
use function array_merge;
use function array_multisort;
use function array_reverse;
use function array_shift;
use function array_slice;
use function basename;
use function closelog;
use function count;
use function defined;
use function explode;
use function implode;
use function is_array;
use function is_int;
use function is_string;
use function mb_strtolower;
use function microtime;
use function openlog;
use function reset;
use function sprintf;
use function str_contains;
use function str_starts_with;
use function stripos;
use function strlen;
use function strtolower;
use function strtoupper;
use function substr;
use function syslog;
use function trigger_error;
use function uasort;
use function uksort;
use function usort;

use const E_USER_WARNING;
use const LOG_INFO;
use const LOG_NDELAY;
use const LOG_PID;
use const LOG_USER;
use const SORT_ASC;
use const SORT_DESC;

/**
 * Main interface for database interactions
 */
class DatabaseInterface implements DbalInterface
{
    /**
     * Force STORE_RESULT method, ignored by classic MySQL.
     */
    public const QUERY_STORE = 1;
    /**
     * Do not read whole query.
     */
    public const QUERY_UNBUFFERED = 2;
    /**
     * Get session variable.
     */
    public const GETVAR_SESSION = 1;
    /**
     * Get global variable.
     */
    public const GETVAR_GLOBAL = 2;

    /**
     * User connection.
     */
    public const CONNECT_USER = 0x100;
    /**
     * Control user connection.
     */
    public const CONNECT_CONTROL = 0x101;
    /**
     * Auxiliary connection.
     *
     * Used for example for replication setup.
     */
    public const CONNECT_AUXILIARY = 0x102;

    /** @var DbiExtension */
    private $extension;

    /**
     * Opened database links
     *
     * @var array
     */
    private $links;

    /** @var array Current user and host cache */
    private $currentUser;

    /** @var string|null lower_case_table_names value cache */
    private $lowerCaseTableNames = null;

    /** @var bool Whether connection is MariaDB */
    private $isMariaDb = false;
    /** @var bool Whether connection is Percona */
    private $isPercona = false;
    /** @var int Server version as number */
    private $versionInt = 55000;
    /** @var string Server version */
    private $versionString = '5.50.0';
    /** @var string Server version comment */
    private $versionComment = '';

    /** @var Types MySQL types data */
    public $types;

    /** @var Relation */
    private $relation;

    /** @var Cache */
    private $cache;

    /**
     * @param DbiExtension $ext Object to be used for database queries
     */
    public function __construct(DbiExtension $ext)
    {
        $this->extension = $ext;
        $this->links = [];
        if (defined('TESTSUITE')) {
            $this->links[self::CONNECT_USER] = 1;
            $this->links[self::CONNECT_CONTROL] = 2;
        }

        $this->currentUser = [];
        $this->cache = new Cache();
        $this->types = new Types($this);
        $this->relation = new Relation($this);
    }

    /**
     * runs a query
     *
     * @param string $query               SQL query to execute
     * @param mixed  $link                optional database link to use
     * @param int    $options             optional query options
     * @param bool   $cache_affected_rows whether to cache affected rows
     *
     * @return mixed
     */
    public function query(
        string $query,
        $link = self::CONNECT_USER,
        int $options = 0,
        bool $cache_affected_rows = true
    ) {
        $result = $this->tryQuery($query, $link, $options, $cache_affected_rows);

        if (! $result) {
            Generator::mysqlDie($this->getError($link), $query);

            return false;
        }

        return $result;
    }

    public function getCache(): Cache
    {
        return $this->cache;
    }

    /**
     * runs a query and returns the result
     *
     * @param string $query               query to run
     * @param mixed  $link                link type
     * @param int    $options             query options
     * @param bool   $cache_affected_rows whether to cache affected row
     *
     * @return mixed
     */
    public function tryQuery(
        string $query,
        $link = self::CONNECT_USER,
        int $options = 0,
        bool $cache_affected_rows = true
    ) {
        $debug = isset($GLOBALS['cfg']['DBG']) ? $GLOBALS['cfg']['DBG']['sql'] : false;
        if (! isset($this->links[$link])) {
            return false;
        }

        $time = 0;
        if ($debug) {
            $time = microtime(true);
        }

        $result = $this->extension->realQuery($query, $this->links[$link], $options);

        if ($cache_affected_rows) {
            $GLOBALS['cached_affected_rows'] = $this->affectedRows($link, false);
        }

        if ($debug) {
            $time = microtime(true) - $time;
            $errorMessage = $this->getError($link);
            Utilities::debugLogQueryIntoSession(
                $query,
                is_string($errorMessage) ? $errorMessage : null,
                $result,
                $time
            );
            if ($GLOBALS['cfg']['DBG']['sqllog']) {
                $warningsCount = '';
                if (($options & self::QUERY_STORE) == self::QUERY_STORE) {
                    if (isset($this->links[$link]->warning_count)) {
                        $warningsCount = $this->links[$link]->warning_count;
                    }
                }

                openlog('phpMyAdmin', LOG_NDELAY | LOG_PID, LOG_USER);

                syslog(
                    LOG_INFO,
                    sprintf(
                        'SQL[%s?route=%s]: %0.3f(W:%s,C:%s,L:0x%02X) > %s',
                        basename($_SERVER['SCRIPT_NAME']),
                        Routing::getCurrentRoute(),
                        $time,
                        $warningsCount,
                        $cache_affected_rows ? 'y' : 'n',
                        $link,
                        $query
                    )
                );
                closelog();
            }
        }

        if ($result !== false && Tracker::isActive()) {
            Tracker::handleQuery($query);
        }

        return $result;
    }

    /**
     * Run multi query statement and return results
     *
     * @param string $multiQuery multi query statement to execute
     * @param int    $linkIndex  index of the opened database link
     *
     * @return mysqli_result[]|bool (false)
     */
    public function tryMultiQuery(
        string $multiQuery = '',
        $linkIndex = self::CONNECT_USER
    ) {
        if (! isset($this->links[$linkIndex])) {
            return false;
        }

        return $this->extension->realMultiQuery($this->links[$linkIndex], $multiQuery);
    }

    /**
     * returns array with table names for given db
     *
     * @param string $database name of database
     * @param mixed  $link     mysql link resource|object
     *
     * @return array   tables names
     */
    public function getTables(string $database, $link = self::CONNECT_USER): array
    {
        $tables = $this->fetchResult(
            'SHOW TABLES FROM ' . Util::backquote($database) . ';',
            null,
            0,
            $link,
            self::QUERY_STORE
        );
        if ($GLOBALS['cfg']['NaturalOrder']) {
            usort($tables, 'strnatcasecmp');
        }

        return $tables;
    }

    /**
     * returns array of all tables in given db or dbs
     * this function expects unquoted names:
     * RIGHT: my_database
     * WRONG: `my_database`
     * WRONG: my\_database
     * if $tbl_is_group is true, $table is used as filter for table names
     *
     * <code>
     * $dbi->getTablesFull('my_database');
     * $dbi->getTablesFull('my_database', 'my_table'));
     * $dbi->getTablesFull('my_database', 'my_tables_', true));
     * </code>
     *
     * @param string       $database     database
     * @param string|array $table        table name(s)
     * @param bool         $tbl_is_group $table is a table group
     * @param int          $limit_offset zero-based offset for the count
     * @param bool|int     $limit_count  number of tables to return
     * @param string       $sort_by      table attribute to sort by
     * @param string       $sort_order   direction to sort (ASC or DESC)
     * @param string       $table_type   whether table or view
     * @param mixed        $link         link type
     *
     * @return array           list of tables in given db(s)
     *
     * @todo    move into Table
     */
    public function getTablesFull(
        string $database,
        $table = '',
        bool $tbl_is_group = false,
        int $limit_offset = 0,
        $limit_count = false,
        string $sort_by = 'Name',
        string $sort_order = 'ASC',
        ?string $table_type = null,
        $link = self::CONNECT_USER
    ): array {
        if ($limit_count === true) {
            $limit_count = $GLOBALS['cfg']['MaxTableList'];
        }

        $databases = [$database];

        $tables = [];

        if (! $GLOBALS['cfg']['Server']['DisableIS']) {
            $sql_where_table = QueryGenerator::getTableCondition(
                is_array($table) ? array_map(
                    [
                        $this,
                        'escapeString',
                    ],
                    $table
                ) : $this->escapeString($table),
                $tbl_is_group,
                $table_type
            );

            // for PMA bc:
            // `SCHEMA_FIELD_NAME` AS `SHOW_TABLE_STATUS_FIELD_NAME`
            //
            // on non-Windows servers,
            // added BINARY in the WHERE clause to force a case sensitive
            // comparison (if we are looking for the db Aa we don't want
            // to find the db aa)
            $this_databases = array_map(
                [
                    $this,
                    'escapeString',
                ],
                $databases
            );

            $sql = QueryGenerator::getSqlForTablesFull($this_databases, $sql_where_table);

            // Sort the tables
            $sql .= ' ORDER BY ' . $sort_by . ' ' . $sort_order;

            if ($limit_count) {
                $sql .= ' LIMIT ' . $limit_count . ' OFFSET ' . $limit_offset;
            }

            $tables = $this->fetchResult(
                $sql,
                [
                    'TABLE_SCHEMA',
                    'TABLE_NAME',
                ],
                null,
                $link
            );

            // here, we check for Mroonga engine and compute the good data_length and index_length
            // in the StructureController only we need to sum the two values as the other engines
            foreach ($tables as $one_database_name => $one_database_tables) {
                foreach ($one_database_tables as $one_table_name => $one_table_data) {
                    if ($one_table_data['Engine'] !== 'Mroonga') {
                        continue;
                    }

                    if (! StorageEngine::hasMroongaEngine()) {
                        continue;
                    }

                    [
                        $tables[$one_database_name][$one_table_name]['Data_length'],
                        $tables[$one_database_name][$one_table_name]['Index_length'],
                    ] = StorageEngine::getMroongaLengths(
                        $one_database_name,
                        $one_table_name
                    );
                }
            }

            if ($sort_by === 'Name' && $GLOBALS['cfg']['NaturalOrder']) {
                // here, the array's first key is by schema name
                foreach ($tables as $one_database_name => $one_database_tables) {
                    uksort($one_database_tables, 'strnatcasecmp');

                    if ($sort_order === 'DESC') {
                        $one_database_tables = array_reverse($one_database_tables);
                    }

                    $tables[$one_database_name] = $one_database_tables;
                }
            } elseif ($sort_by === 'Data_length') {
                // Size = Data_length + Index_length
                foreach ($tables as $one_database_name => $one_database_tables) {
                    uasort(
                        $one_database_tables,
                        /**
                         * @param array $a
                         * @param array $b
                         */
                        static function ($a, $b) {
                            $aLength = $a['Data_length'] + $a['Index_length'];
                            $bLength = $b['Data_length'] + $b['Index_length'];

                            return $aLength <=> $bLength;
                        }
                    );

                    if ($sort_order === 'DESC') {
                        $one_database_tables = array_reverse($one_database_tables);
                    }

                    $tables[$one_database_name] = $one_database_tables;
                }
            }
        }

        // If permissions are wrong on even one database directory,
        // information_schema does not return any table info for any database
        // this is why we fall back to SHOW TABLE STATUS even for MySQL >= 50002
        if (empty($tables)) {
            foreach ($databases as $each_database) {
                if ($table || ($tbl_is_group === true) || ! empty($table_type)) {
                    $sql = 'SHOW TABLE STATUS FROM '
                        . Util::backquote($each_database)
                        . ' WHERE';
                    $needAnd = false;
                    if ($table || ($tbl_is_group === true)) {
                        if (is_array($table)) {
                            $sql .= ' `Name` IN (\''
                                . implode(
                                    '\', \'',
                                    array_map(
                                        [
                                            $this,
                                            'escapeString',
                                        ],
                                        $table,
                                        $link
                                    )
                                ) . '\')';
                        } else {
                            $sql .= " `Name` LIKE '"
                                . Util::escapeMysqlWildcards(
                                    $this->escapeString($table, $link)
                                )
                                . "%'";
                        }

                        $needAnd = true;
                    }

                    if (! empty($table_type)) {
                        if ($needAnd) {
                            $sql .= ' AND';
                        }

                        if ($table_type === 'view') {
                            $sql .= " `Comment` = 'VIEW'";
                        } elseif ($table_type === 'table') {
                            $sql .= " `Comment` != 'VIEW'";
                        }
                    }
                } else {
                    $sql = 'SHOW TABLE STATUS FROM '
                        . Util::backquote($each_database);
                }

                $each_tables = $this->fetchResult($sql, 'Name', null, $link);

                // here, we check for Mroonga engine and compute the good data_length and index_length
                // in the StructureController only we need to sum the two values as the other engines
                foreach ($each_tables as $table_name => $table_data) {
                    if ($table_data['Engine'] !== 'Mroonga') {
                        continue;
                    }

                    if (! StorageEngine::hasMroongaEngine()) {
                        continue;
                    }

                    [
                        $each_tables[$table_name]['Data_length'],
                        $each_tables[$table_name]['Index_length'],
                    ] = StorageEngine::getMroongaLengths(
                        $each_database,
                        $table_name
                    );
                }

                // Sort naturally if the config allows it and we're sorting
                // the Name column.
                if ($sort_by === 'Name' && $GLOBALS['cfg']['NaturalOrder']) {
                    uksort($each_tables, 'strnatcasecmp');

                    if ($sort_order === 'DESC') {
                        $each_tables = array_reverse($each_tables);
                    }
                } else {
                    // Prepare to sort by creating array of the selected sort
                    // value to pass to array_multisort

                    // Size = Data_length + Index_length
                    if ($sort_by === 'Data_length') {
                        foreach ($each_tables as $table_name => $table_data) {
                            ${$sort_by}[$table_name] = strtolower(
                                (string) ($table_data['Data_length']
                                + $table_data['Index_length'])
                            );
                        }
                    } else {
                        foreach ($each_tables as $table_name => $table_data) {
                            ${$sort_by}[$table_name] = strtolower($table_data[$sort_by] ?? '');
                        }
                    }

                    if (! empty($$sort_by)) {
                        if ($sort_order === 'DESC') {
                            array_multisort($$sort_by, SORT_DESC, $each_tables);
                        } else {
                            array_multisort($$sort_by, SORT_ASC, $each_tables);
                        }
                    }

                    // cleanup the temporary sort array
                    unset($$sort_by);
                }

                if ($limit_count) {
                    $each_tables = array_slice(
                        $each_tables,
                        $limit_offset,
                        $limit_count
                    );
                }

                $tables[$each_database] = Compatibility::getISCompatForGetTablesFull($each_tables, $each_database);
            }
        }

        // cache table data
        // so Table does not require to issue SHOW TABLE STATUS again
        $this->cache->cacheTableData($tables, $table);

        if (isset($tables[$database])) {
            return $tables[$database];
        }

        if (isset($tables[mb_strtolower($database)])) {
            // on windows with lower_case_table_names = 1
            // MySQL returns
            // with SHOW DATABASES or information_schema.SCHEMATA: `Test`
            // but information_schema.TABLES gives `test`
            // see https://github.com/phpmyadmin/phpmyadmin/issues/8402
            return $tables[mb_strtolower($database)];
        }

        return $tables;
    }

    /**
     * Get VIEWs in a particular database
     *
     * @param string $db Database name to look in
     *
     * @return array Set of VIEWs inside the database
     */
    public function getVirtualTables(string $db): array
    {
        $tables_full = $this->getTablesFull($db);
        $views = [];

        foreach ($tables_full as $table => $tmp) {
            $table = $this->getTable($db, (string) $table);
            if (! $table->isView()) {
                continue;
            }

            $views[] = $table;
        }

        return $views;
    }

    /**
     * returns array with databases containing extended infos about them
     *
     * @param string   $database     database
     * @param bool     $force_stats  retrieve stats also for MySQL < 5
     * @param int      $link         link type
     * @param string   $sort_by      column to order by
     * @param string   $sort_order   ASC or DESC
     * @param int      $limit_offset starting offset for LIMIT
     * @param bool|int $limit_count  row count for LIMIT or true
     *                               for $GLOBALS['cfg']['MaxDbList']
     *
     * @return array
     *
     * @todo    move into ListDatabase?
     */
    public function getDatabasesFull(
        ?string $database = null,
        bool $force_stats = false,
        $link = self::CONNECT_USER,
        string $sort_by = 'SCHEMA_NAME',
        string $sort_order = 'ASC',
        int $limit_offset = 0,
        $limit_count = false
    ): array {
        $sort_order = strtoupper($sort_order);

        if ($limit_count === true) {
            $limit_count = $GLOBALS['cfg']['MaxDbList'];
        }

        $apply_limit_and_order_manual = true;

        if (! $GLOBALS['cfg']['Server']['DisableIS']) {
            /**
             * if $GLOBALS['cfg']['NaturalOrder'] is enabled, we cannot use LIMIT
             * cause MySQL does not support natural ordering,
             * we have to do it afterward
             */
            $limit = '';
            if (! $GLOBALS['cfg']['NaturalOrder']) {
                if ($limit_count) {
                    $limit = ' LIMIT ' . $limit_count . ' OFFSET ' . $limit_offset;
                }

                $apply_limit_and_order_manual = false;
            }

            // get table information from information_schema
            $sqlWhereSchema = '';
            if (! empty($database)) {
                $sqlWhereSchema = 'WHERE `SCHEMA_NAME` LIKE \''
                    . $this->escapeString($database, $link) . '\'';
            }

            $sql = QueryGenerator::getInformationSchemaDatabasesFullRequest(
                $force_stats,
                $sqlWhereSchema,
                $sort_by,
                $sort_order,
                $limit
            );

            $databases = $this->fetchResult($sql, 'SCHEMA_NAME', null, $link);

            $mysql_error = $this->getError($link);
            if (! count($databases) && isset($GLOBALS['errno'])) {
                Generator::mysqlDie($mysql_error, $sql);
            }

            // display only databases also in official database list
            // f.e. to apply hide_db and only_db
            $drops = array_diff(
                array_keys($databases),
                (array) $GLOBALS['dblist']->databases
            );
            foreach ($drops as $drop) {
                unset($databases[$drop]);
            }
        } else {
            $databases = [];
            foreach ($GLOBALS['dblist']->databases as $database_name) {
                // Compatibility with INFORMATION_SCHEMA output
                $databases[$database_name]['SCHEMA_NAME']      = $database_name;

                $databases[$database_name]['DEFAULT_COLLATION_NAME'] = $this->getDbCollation($database_name);

                if (! $force_stats) {
                    continue;
                }

                // get additional info about tables
                $databases[$database_name]['SCHEMA_TABLES']          = 0;
                $databases[$database_name]['SCHEMA_TABLE_ROWS']      = 0;
                $databases[$database_name]['SCHEMA_DATA_LENGTH']     = 0;
                $databases[$database_name]['SCHEMA_MAX_DATA_LENGTH'] = 0;
                $databases[$database_name]['SCHEMA_INDEX_LENGTH']    = 0;
                $databases[$database_name]['SCHEMA_LENGTH']          = 0;
                $databases[$database_name]['SCHEMA_DATA_FREE']       = 0;

                $res = $this->query(
                    'SHOW TABLE STATUS FROM '
                    . Util::backquote($database_name) . ';'
                );

                if ($res === false) {
                    unset($res);
                    continue;
                }

                while ($row = $this->fetchAssoc($res)) {
                    $databases[$database_name]['SCHEMA_TABLES']++;
                    $databases[$database_name]['SCHEMA_TABLE_ROWS'] += $row['Rows'];
                    $databases[$database_name]['SCHEMA_DATA_LENGTH'] += $row['Data_length'];
                    $databases[$database_name]['SCHEMA_MAX_DATA_LENGTH'] += $row['Max_data_length'];
                    $databases[$database_name]['SCHEMA_INDEX_LENGTH'] += $row['Index_length'];

                    // for InnoDB, this does not contain the number of
                    // overhead bytes but the total free space
                    if ($row['Engine'] !== 'InnoDB') {
                        $databases[$database_name]['SCHEMA_DATA_FREE'] += $row['Data_free'];
                    }

                    $databases[$database_name]['SCHEMA_LENGTH'] += $row['Data_length'] + $row['Index_length'];
                }

                $this->freeResult($res);
                unset($res);
            }
        }

        /**
         * apply limit and order manually now
         * (caused by older MySQL < 5 or $GLOBALS['cfg']['NaturalOrder'])
         */
        if ($apply_limit_and_order_manual) {
            usort(
                $databases,
                static function ($a, $b) use ($sort_by, $sort_order) {
                    return Utilities::usortComparisonCallback($a, $b, $sort_by, $sort_order);
                }
            );

            /**
             * now apply limit
             */
            if ($limit_count) {
                $databases = array_slice($databases, $limit_offset, $limit_count);
            }
        }

        return $databases;
    }

    /**
     * returns detailed array with all columns for sql
     *
     * @param string $sql_query    target SQL query to get columns
     * @param array  $view_columns alias for columns
     *
     * @return array
     */
    public function getColumnMapFromSql(string $sql_query, array $view_columns = []): array
    {
        $result = $this->tryQuery($sql_query);

        if ($result === false) {
            return [];
        }

        /** @var FieldMetadata[] $meta */
        $meta = $this->getFieldsMeta(
            $result
        );

        $nbFields = count($meta);
        if ($nbFields <= 0) {
            return [];
        }

        $column_map = [];
        $nbColumns = count($view_columns);

        for ($i = 0; $i < $nbFields; $i++) {
            $map = [];
            $map['table_name'] = $meta[$i]->table;
            $map['refering_column'] = $meta[$i]->name;

            if ($nbColumns > 1) {
                $map['real_column'] = $view_columns[$i];
            }

            $column_map[] = $map;
        }

        return $column_map;
    }

    /**
     * returns detailed array with all columns for given table in database,
     * or all tables/databases
     *
     * @param string $database name of database
     * @param string $table    name of table to retrieve columns from
     * @param string $column   name of specific column
     * @param mixed  $link     mysql link resource
     *
     * @return array
     */
    public function getColumnsFull(
        ?string $database = null,
        ?string $table = null,
        ?string $column = null,
        $link = self::CONNECT_USER
    ): array {
        if (! $GLOBALS['cfg']['Server']['DisableIS']) {
            [$sql, $arrayKeys] = QueryGenerator::getInformationSchemaColumnsFullRequest(
                $database !== null ? $this->escapeString($database, $link) : null,
                $table !== null ? $this->escapeString($table, $link) : null,
                $column !== null ? $this->escapeString($column, $link) : null
            );

            return $this->fetchResult($sql, $arrayKeys, null, $link);
        }

        $columns = [];
        if ($database === null) {
            foreach ($GLOBALS['dblist']->databases as $database) {
                $columns[$database] = $this->getColumnsFull(
                    $database,
                    null,
                    null,
                    $link
                );
            }

            return $columns;
        }

        if ($table === null) {
            $tables = $this->getTables($database);
            foreach ($tables as $table) {
                $columns[$table] = $this->getColumnsFull(
                    $database,
                    $table,
                    null,
                    $link
                );
            }

            return $columns;
        }

        $sql = 'SHOW FULL COLUMNS FROM '
            . Util::backquote($database) . '.' . Util::backquote($table);
        if ($column !== null) {
            $sql .= " LIKE '" . $this->escapeString($column, $link) . "'";
        }

        $columns = $this->fetchResult($sql, 'Field', null, $link);

        $columns = Compatibility::getISCompatForGetColumnsFull($columns, $database, $table);

        if ($column !== null) {
            return reset($columns);
        }

        return $columns;
    }

    /**
     * Returns descriptions of columns in given table (all or given by $column)
     *
     * @param string $database name of database
     * @param string $table    name of table to retrieve columns from
     * @param string $column   name of column, null to show all columns
     * @param bool   $full     whether to return full info or only column names
     * @param int    $link     link type
     *
     * @return array array indexed by column names or,
     *               if $column is given, flat array description
     */
    public function getColumns(
        string $database,
        string $table,
        ?string $column = null,
        bool $full = false,
        $link = self::CONNECT_USER
    ): array {
        $sql = QueryGenerator::getColumnsSql(
            $database,
            $table,
            $column === null ? null : Util::escapeMysqlWildcards($this->escapeString($column)),
            $full
        );
        $fields = $this->fetchResult($sql, 'Field', null, $link);
        if (! is_array($fields) || count($fields) === 0) {
            return [];
        }

        // Check if column is a part of multiple-column index and set its 'Key'.
        $indexes = Index::getFromTable($table, $database);
        foreach ($fields as $field => $field_data) {
            if (! empty($field_data['Key'])) {
                continue;
            }

            foreach ($indexes as $index) {
                /** @var Index $index */
                if (! $index->hasColumn($field)) {
                    continue;
                }

                $index_columns = $index->getColumns();
                if ($index_columns[$field]->getSeqInIndex() <= 1) {
                    continue;
                }

                if ($index->isUnique()) {
                    $fields[$field]['Key'] = 'UNI';
                } else {
                    $fields[$field]['Key'] = 'MUL';
                }
            }
        }

        return $column != null ? array_shift($fields) : $fields;
    }

    /**
     * Returns all column names in given table
     *
     * @param string $database name of database
     * @param string $table    name of table to retrieve columns from
     * @param mixed  $link     mysql link resource
     *
     * @return array|null
     */
    public function getColumnNames(
        string $database,
        string $table,
        $link = self::CONNECT_USER
    ): ?array {
        $sql = QueryGenerator::getColumnsSql($database, $table);
        // We only need the 'Field' column which contains the table's column names
        $fields = array_keys($this->fetchResult($sql, 'Field', null, $link));

        if (! is_array($fields) || count($fields) === 0) {
            return null;
        }

        return $fields;
    }

    /**
     * Returns indexes of a table
     *
     * @param string $database name of database
     * @param string $table    name of the table whose indexes are to be retrieved
     * @param mixed  $link     mysql link resource
     *
     * @return array
     */
    public function getTableIndexes(
        string $database,
        string $table,
        $link = self::CONNECT_USER
    ): array {
        $sql = QueryGenerator::getTableIndexesSql($database, $table);
        $indexes = $this->fetchResult($sql, null, null, $link);

        if (! is_array($indexes) || count($indexes) < 1) {
            return [];
        }

        return $indexes;
    }

    /**
     * returns value of given mysql server variable
     *
     * @param string $var  mysql server variable name
     * @param int    $type DatabaseInterface::GETVAR_SESSION |
     *                     DatabaseInterface::GETVAR_GLOBAL
     * @param mixed  $link mysql link resource|object
     *
     * @return mixed   value for mysql server variable
     */
    public function getVariable(
        string $var,
        int $type = self::GETVAR_SESSION,
        $link = self::CONNECT_USER
    ) {
        switch ($type) {
            case self::GETVAR_SESSION:
                $modifier = ' SESSION';
                break;
            case self::GETVAR_GLOBAL:
                $modifier = ' GLOBAL';
                break;
            default:
                $modifier = '';
        }

        return $this->fetchValue(
            'SHOW' . $modifier . ' VARIABLES LIKE \'' . $var . '\';',
            0,
            1,
            $link
        );
    }

    /**
     * Sets new value for a variable if it is different from the current value
     *
     * @param string $var   variable name
     * @param string $value value to set
     * @param mixed  $link  mysql link resource|object
     *
     * @return bool whether query was a successful
     */
    public function setVariable(
        string $var,
        string $value,
        $link = self::CONNECT_USER
    ): bool {
        $current_value = $this->getVariable(
            $var,
            self::GETVAR_SESSION,
            $link
        );
        if ($current_value == $value) {
            return true;
        }

        return $this->query('SET ' . $var . ' = ' . $value . ';', $link);
    }

    /**
     * Function called just after a connection to the MySQL database server has
     * been established. It sets the connection collation, and determines the
     * version of MySQL which is running.
     */
    public function postConnect(): void
    {
        $version = $this->fetchSingleRow(
            'SELECT @@version, @@version_comment',
            'ASSOC',
            self::CONNECT_USER
        );

        if (is_array($version)) {
            $this->versionString = $version['@@version'] ?? '';
            $this->versionInt = Utilities::versionToInt($this->versionString);
            $this->versionComment = $version['@@version_comment'] ?? '';
            if (stripos($this->versionString, 'mariadb') !== false) {
                $this->isMariaDb = true;
            }

            if (stripos($this->versionComment, 'percona') !== false) {
                $this->isPercona = true;
            }
        }

        if ($this->versionInt > 50503) {
            $default_charset = 'utf8mb4';
            $default_collation = 'utf8mb4_general_ci';
        } else {
            $default_charset = 'utf8';
            $default_collation = 'utf8_general_ci';
        }

        $GLOBALS['collation_connection'] = $default_collation;
        $GLOBALS['charset_connection'] = $default_charset;
        $this->query(
            sprintf('SET NAMES \'%s\' COLLATE \'%s\';', $default_charset, $default_collation),
            self::CONNECT_USER,
            self::QUERY_STORE
        );

        /* Locale for messages */
        $locale = LanguageManager::getInstance()->getCurrentLanguage()->getMySQLLocale();
        if (! empty($locale)) {
            $this->query(
                "SET lc_messages = '" . $locale . "';",
                self::CONNECT_USER,
                self::QUERY_STORE
            );
        }

        // Set timezone for the session, if required.
        if ($GLOBALS['cfg']['Server']['SessionTimeZone'] != '') {
            $sql_query_tz = 'SET ' . Util::backquote('time_zone') . ' = '
                . '\''
                . $this->escapeString($GLOBALS['cfg']['Server']['SessionTimeZone'])
                . '\'';

            if (! $this->tryQuery($sql_query_tz)) {
                $error_message_tz = sprintf(
                    __(
                        'Unable to use timezone "%1$s" for server %2$d. '
                        . 'Please check your configuration setting for '
                        . '[em]$cfg[\'Servers\'][%3$d][\'SessionTimeZone\'][/em]. '
                        . 'phpMyAdmin is currently using the default time zone '
                        . 'of the database server.'
                    ),
                    $GLOBALS['cfg']['Server']['SessionTimeZone'],
                    $GLOBALS['server'],
                    $GLOBALS['server']
                );

                trigger_error($error_message_tz, E_USER_WARNING);
            }
        }

        /* Loads closest context to this version. */
        Context::loadClosest(
            ($this->isMariaDb ? 'MariaDb' : 'MySql') . $this->versionInt
        );

        /**
         * the DatabaseList class as a stub for the ListDatabase class
         */
        $GLOBALS['dblist'] = new DatabaseList();
    }

    /**
     * Sets collation connection for user link
     *
     * @param string $collation collation to set
     */
    public function setCollation(string $collation): void
    {
        $charset = $GLOBALS['charset_connection'];
        /* Automatically adjust collation if not supported by server */
        if ($charset === 'utf8' && str_starts_with($collation, 'utf8mb4_')) {
            $collation = 'utf8_' . substr($collation, 8);
        }

        $result = $this->tryQuery(
            "SET collation_connection = '"
            . $this->escapeString($collation, self::CONNECT_USER)
            . "';",
            self::CONNECT_USER,
            self::QUERY_STORE
        );

        if ($result === false) {
            trigger_error(
                __('Failed to set configured collation connection!'),
                E_USER_WARNING
            );

            return;
        }

        $GLOBALS['collation_connection'] = $collation;
    }

    /**
     * This function checks and initializes the phpMyAdmin configuration
     * storage state before it is used into session cache.
     *
     * @return void
     */
    public function initRelationParamsCache()
    {
        if (strlen($GLOBALS['db'])) {
            $cfgRelation = $this->relation->getRelationsParam();
            if (empty($cfgRelation['db'])) {
                $this->relation->fixPmaTables($GLOBALS['db'], false);
            }
        }
<<<<<<< HEAD

        $cfgRelation = $this->relation->getRelationsParam();
        if (! empty($cfgRelation['db']) || ! isset($GLOBALS['dblist'])) {
            return;
        }
=======
>>>>>>> b98a3a75

        $storageDbName = $GLOBALS['cfg']['Server']['pmadb'] ?? '';
        // Use "phpmyadmin" as a default database name to check to keep the behavior consistent
        $storageDbName = empty($storageDbName) ? 'phpmyadmin' : $storageDbName;

        $this->relation->fixPmaTables($storageDbName, false);
    }

    /**
     * Function called just after a connection to the MySQL database server has
     * been established. It sets the connection collation, and determines the
     * version of MySQL which is running.
     */
    public function postConnectControl(): void
    {
        // If Zero configuration mode enabled, check PMA tables in current db.
        if ($GLOBALS['cfg']['ZeroConf'] != true) {
            return;
        }

        /**
         * the DatabaseList class as a stub for the ListDatabase class
         */
        $GLOBALS['dblist'] = new DatabaseList();

        $this->initRelationParamsCache();
    }

    /**
     * returns a single value from the given result or query,
     * if the query or the result has more than one row or field
     * the first field of the first row is returned
     *
     * <code>
     * $sql = 'SELECT `name` FROM `user` WHERE `id` = 123';
     * $user_name = $dbi->fetchValue($sql);
     * // produces
     * // $user_name = 'John Doe'
     * </code>
     *
     * @param string     $query      The query to execute
     * @param int        $row_number row to fetch the value from,
     *                               starting at 0, with 0 being default
     * @param int|string $field      field to fetch the value from,
     *                               starting at 0, with 0 being default
     * @param int        $link       link type
     *
     * @return mixed|false value of first field in first row from result or false if not found
     */
    public function fetchValue(
        string $query,
        int $row_number = 0,
        $field = 0,
        $link = self::CONNECT_USER
    ) {
        $value = false;

        $result = $this->tryQuery(
            $query,
            $link,
            self::QUERY_STORE,
            false
        );
        if ($result === false) {
            return false;
        }

        // return false if result is empty or false
        // or requested row is larger than rows in result
        if ($this->numRows($result) < $row_number + 1) {
            return $value;
        }

        // get requested row
        for ($i = 0; $i <= $row_number; $i++) {
            // if $field is an integer use non associative mysql fetch function
            if (is_int($field)) {
                $row = $this->fetchRow($result);
                continue;
            }

            $row = $this->fetchAssoc($result);
        }

        $this->freeResult($result);

        // return requested field
        if (isset($row[$field])) {
            $value = $row[$field];
        }

        return $value;
    }

    /**
     * Returns only the first row from the result or null if result is empty.
     *
     * <code>
     * $sql = 'SELECT * FROM `user` WHERE `id` = 123';
     * $user = $dbi->fetchSingleRow($sql);
     * // produces
     * // $user = array('id' => 123, 'name' => 'John Doe')
     * </code>
     *
     * @param string $query The query to execute
     * @param string $type  NUM|ASSOC|BOTH returned array should either numeric
     *                      associative or both
     * @param int    $link  link type
     */
    public function fetchSingleRow(
        string $query,
        string $type = 'ASSOC',
        $link = self::CONNECT_USER
    ): ?array {
        $result = $this->tryQuery(
            $query,
            $link,
            self::QUERY_STORE,
            false
        );
        if ($result === false) {
            return null;
        }

        if (! $this->numRows($result)) {
            return null;
        }

        switch ($type) {
            case 'NUM':
                $row = $this->fetchRow($result);
                break;
            case 'ASSOC':
                $row = $this->fetchAssoc($result);
                break;
            case 'BOTH':
            default:
                $row = $this->fetchArray($result);
                break;
        }

        $this->freeResult($result);

        return $row;
    }

    /**
     * Returns row or element of a row
     *
     * @param array|string    $row   Row to process
     * @param string|int|null $value Which column to return
     *
     * @return mixed
     */
    private function fetchValueOrValueByIndex($row, $value)
    {
        return $value === null ? $row : $row[$value];
    }

    /**
     * returns all rows in the resultset in one array
     *
     * <code>
     * $sql = 'SELECT * FROM `user`';
     * $users = $dbi->fetchResult($sql);
     * // produces
     * // $users[] = array('id' => 123, 'name' => 'John Doe')
     *
     * $sql = 'SELECT `id`, `name` FROM `user`';
     * $users = $dbi->fetchResult($sql, 'id');
     * // produces
     * // $users['123'] = array('id' => 123, 'name' => 'John Doe')
     *
     * $sql = 'SELECT `id`, `name` FROM `user`';
     * $users = $dbi->fetchResult($sql, 0);
     * // produces
     * // $users['123'] = array(0 => 123, 1 => 'John Doe')
     *
     * $sql = 'SELECT `id`, `name` FROM `user`';
     * $users = $dbi->fetchResult($sql, 'id', 'name');
     * // or
     * $users = $dbi->fetchResult($sql, 0, 1);
     * // produces
     * // $users['123'] = 'John Doe'
     *
     * $sql = 'SELECT `name` FROM `user`';
     * $users = $dbi->fetchResult($sql);
     * // produces
     * // $users[] = 'John Doe'
     *
     * $sql = 'SELECT `group`, `name` FROM `user`'
     * $users = $dbi->fetchResult($sql, array('group', null), 'name');
     * // produces
     * // $users['admin'][] = 'John Doe'
     *
     * $sql = 'SELECT `group`, `name` FROM `user`'
     * $users = $dbi->fetchResult($sql, array('group', 'name'), 'id');
     * // produces
     * // $users['admin']['John Doe'] = '123'
     * </code>
     *
     * @param string           $query   query to execute
     * @param string|int|array $key     field-name or offset
     *                                  used as key for array
     *                                  or array of those
     * @param string|int       $value   value-name or offset
     *                                  used as value for array
     * @param int              $link    link type
     * @param int              $options query options
     *
     * @return array resultrows or values indexed by $key
     */
    public function fetchResult(
        string $query,
        $key = null,
        $value = null,
        $link = self::CONNECT_USER,
        int $options = 0
    ) {
        $resultrows = [];

        $result = $this->tryQuery($query, $link, $options, false);

        // return empty array if result is empty or false
        if ($result === false) {
            return $resultrows;
        }

        $fetch_function = 'fetchAssoc';

        // no nested array if only one field is in result
        if ($key === null && $this->numFields($result) === 1) {
            $value = 0;
            $fetch_function = 'fetchRow';
        }

        // if $key is an integer use non associative mysql fetch function
        if (is_int($key)) {
            $fetch_function = 'fetchRow';
        }

        if ($key === null) {
            while ($row = $this->$fetch_function($result)) {
                $resultrows[] = $this->fetchValueOrValueByIndex($row, $value);
            }
        } else {
            if (is_array($key)) {
                while ($row = $this->$fetch_function($result)) {
                    $result_target =& $resultrows;
                    foreach ($key as $key_index) {
                        if ($key_index === null) {
                            $result_target =& $result_target[];
                            continue;
                        }

                        if (! isset($result_target[$row[$key_index]])) {
                            $result_target[$row[$key_index]] = [];
                        }

                        $result_target =& $result_target[$row[$key_index]];
                    }

                    $result_target = $this->fetchValueOrValueByIndex($row, $value);
                }
            } else {
                while ($row = $this->$fetch_function($result)) {
                    $resultrows[$row[$key]] = $this->fetchValueOrValueByIndex($row, $value);
                }
            }
        }

        $this->freeResult($result);

        return $resultrows;
    }

    /**
     * Get supported SQL compatibility modes
     *
     * @return array supported SQL compatibility modes
     */
    public function getCompatibilities(): array
    {
        $compats = ['NONE'];
        $compats[] = 'ANSI';
        $compats[] = 'DB2';
        $compats[] = 'MAXDB';
        $compats[] = 'MYSQL323';
        $compats[] = 'MYSQL40';
        $compats[] = 'MSSQL';
        $compats[] = 'ORACLE';
        // removed; in MySQL 5.0.33, this produces exports that
        // can't be read by POSTGRESQL (see our bug #1596328)
        //$compats[] = 'POSTGRESQL';
        $compats[] = 'TRADITIONAL';

        return $compats;
    }

    /**
     * returns warnings for last query
     *
     * @param int $link link type
     *
     * @return array warnings
     */
    public function getWarnings($link = self::CONNECT_USER): array
    {
        return $this->fetchResult('SHOW WARNINGS', null, null, $link);
    }

    /**
     * returns an array of PROCEDURE or FUNCTION names for a db
     *
     * @param string $db    db name
     * @param string $which PROCEDURE | FUNCTION
     * @param int    $link  link type
     *
     * @return array the procedure names or function names
     */
    public function getProceduresOrFunctions(
        string $db,
        string $which,
        $link = self::CONNECT_USER
    ): array {
        $shows = $this->fetchResult(
            'SHOW ' . $which . ' STATUS;',
            null,
            null,
            $link
        );
        $result = [];
        foreach ($shows as $one_show) {
            if ($one_show['Db'] != $db || $one_show['Type'] != $which) {
                continue;
            }

            $result[] = $one_show['Name'];
        }

        return $result;
    }

    /**
     * returns the definition of a specific PROCEDURE, FUNCTION, EVENT or VIEW
     *
     * @param string $db    db name
     * @param string $which PROCEDURE | FUNCTION | EVENT | VIEW
     * @param string $name  the procedure|function|event|view name
     * @param int    $link  link type
     *
     * @return string|null the definition
     */
    public function getDefinition(
        string $db,
        string $which,
        string $name,
        $link = self::CONNECT_USER
    ): ?string {
        $returned_field = [
            'PROCEDURE' => 'Create Procedure',
            'FUNCTION'  => 'Create Function',
            'EVENT'     => 'Create Event',
            'VIEW'      => 'Create View',
        ];
        $query = 'SHOW CREATE ' . $which . ' '
            . Util::backquote($db) . '.'
            . Util::backquote($name);
        $result = $this->fetchValue($query, 0, $returned_field[$which], $link);

        return is_string($result) ? $result : null;
    }

    /**
     * returns details about the PROCEDUREs or FUNCTIONs for a specific database
     * or details about a specific routine
     *
     * @param string $db    db name
     * @param string $which PROCEDURE | FUNCTION or null for both
     * @param string $name  name of the routine (to fetch a specific routine)
     *
     * @return array information about PROCEDUREs or FUNCTIONs
     */
    public function getRoutines(
        string $db,
        ?string $which = null,
        string $name = ''
    ): array {
        $routines = [];
        if (! $GLOBALS['cfg']['Server']['DisableIS']) {
            $query = QueryGenerator::getInformationSchemaRoutinesRequest(
                $this->escapeString($db),
                Core::isValid($which, ['FUNCTION', 'PROCEDURE']) ? $which : null,
                empty($name) ? null : $this->escapeString($name)
            );
            $result = $this->fetchResult($query);
            if (! empty($result)) {
                $routines = $result;
            }
        } else {
            if ($which === 'FUNCTION' || $which == null) {
                $query = 'SHOW FUNCTION STATUS'
                    . " WHERE `Db` = '" . $this->escapeString($db) . "'";
                if (! empty($name)) {
                    $query .= " AND `Name` = '"
                        . $this->escapeString($name) . "'";
                }

                $result = $this->fetchResult($query);
                if (! empty($result)) {
                    $routines = array_merge($routines, $result);
                }
            }

            if ($which === 'PROCEDURE' || $which == null) {
                $query = 'SHOW PROCEDURE STATUS'
                    . " WHERE `Db` = '" . $this->escapeString($db) . "'";
                if (! empty($name)) {
                    $query .= " AND `Name` = '"
                        . $this->escapeString($name) . "'";
                }

                $result = $this->fetchResult($query);
                if (! empty($result)) {
                    $routines = array_merge($routines, $result);
                }
            }
        }

        $ret = [];
        foreach ($routines as $routine) {
            $one_result = [];
            $one_result['db'] = $routine['Db'];
            $one_result['name'] = $routine['Name'];
            $one_result['type'] = $routine['Type'];
            $one_result['definer'] = $routine['Definer'];
            $one_result['returns'] = $routine['DTD_IDENTIFIER'] ?? '';
            $ret[] = $one_result;
        }

        // Sort results by name
        $name = [];
        foreach ($ret as $value) {
            $name[] = $value['name'];
        }

        array_multisort($name, SORT_ASC, $ret);

        return $ret;
    }

    /**
     * returns details about the EVENTs for a specific database
     *
     * @param string $db   db name
     * @param string $name event name
     *
     * @return array information about EVENTs
     */
    public function getEvents(string $db, string $name = ''): array
    {
        if (! $GLOBALS['cfg']['Server']['DisableIS']) {
            $query = QueryGenerator::getInformationSchemaEventsRequest(
                $this->escapeString($db),
                empty($name) ? null : $this->escapeString($name)
            );
        } else {
            $query = 'SHOW EVENTS FROM ' . Util::backquote($db);
            if (! empty($name)) {
                $query .= " WHERE `Name` = '"
                    . $this->escapeString($name) . "'";
            }
        }

        $result = [];
        $events = $this->fetchResult($query);

        foreach ($events as $event) {
            $result[] = [
                'name' => $event['Name'],
                'type' => $event['Type'],
                'status' => $event['Status'],
            ];
        }

        // Sort results by name
        $name = [];
        foreach ($result as $value) {
            $name[] = $value['name'];
        }

        array_multisort($name, SORT_ASC, $result);

        return $result;
    }

    /**
     * returns details about the TRIGGERs for a specific table or database
     *
     * @param string $db        db name
     * @param string $table     table name
     * @param string $delimiter the delimiter to use (may be empty)
     *
     * @return array information about triggers (may be empty)
     */
    public function getTriggers(string $db, string $table = '', $delimiter = '//')
    {
        $result = [];
        if (! $GLOBALS['cfg']['Server']['DisableIS']) {
            $query = QueryGenerator::getInformationSchemaTriggersRequest(
                $this->escapeString($db),
                empty($table) ? null : $this->escapeString($table)
            );
        } else {
            $query = 'SHOW TRIGGERS FROM ' . Util::backquote($db);
            if (! empty($table)) {
                $query .= " LIKE '" . $this->escapeString($table) . "';";
            }
        }

        $triggers = $this->fetchResult($query);

        foreach ($triggers as $trigger) {
            if ($GLOBALS['cfg']['Server']['DisableIS']) {
                $trigger['TRIGGER_NAME'] = $trigger['Trigger'];
                $trigger['ACTION_TIMING'] = $trigger['Timing'];
                $trigger['EVENT_MANIPULATION'] = $trigger['Event'];
                $trigger['EVENT_OBJECT_TABLE'] = $trigger['Table'];
                $trigger['ACTION_STATEMENT'] = $trigger['Statement'];
                $trigger['DEFINER'] = $trigger['Definer'];
            }

            $one_result = [];
            $one_result['name'] = $trigger['TRIGGER_NAME'];
            $one_result['table'] = $trigger['EVENT_OBJECT_TABLE'];
            $one_result['action_timing'] = $trigger['ACTION_TIMING'];
            $one_result['event_manipulation'] = $trigger['EVENT_MANIPULATION'];
            $one_result['definition'] = $trigger['ACTION_STATEMENT'];
            $one_result['definer'] = $trigger['DEFINER'];

            // do not prepend the schema name; this way, importing the
            // definition into another schema will work
            $one_result['full_trigger_name'] = Util::backquote(
                $trigger['TRIGGER_NAME']
            );
            $one_result['drop'] = 'DROP TRIGGER IF EXISTS '
                . $one_result['full_trigger_name'];
            $one_result['create'] = 'CREATE TRIGGER '
                . $one_result['full_trigger_name'] . ' '
                . $trigger['ACTION_TIMING'] . ' '
                . $trigger['EVENT_MANIPULATION']
                . ' ON ' . Util::backquote($trigger['EVENT_OBJECT_TABLE'])
                . "\n" . ' FOR EACH ROW '
                . $trigger['ACTION_STATEMENT'] . "\n" . $delimiter . "\n";

            $result[] = $one_result;
        }

        // Sort results by name
        $name = [];
        foreach ($result as $value) {
            $name[] = $value['name'];
        }

        array_multisort($name, SORT_ASC, $result);

        return $result;
    }

    /**
     * gets the current user with host
     *
     * @return string the current user i.e. user@host
     */
    public function getCurrentUser(): string
    {
        if (SessionCache::has('mysql_cur_user')) {
            return SessionCache::get('mysql_cur_user');
        }

        $user = $this->fetchValue('SELECT CURRENT_USER();');
        if ($user !== false) {
            SessionCache::set('mysql_cur_user', $user);

            return $user;
        }

        return '@';
    }

    public function isSuperUser(): bool
    {
        if (SessionCache::has('is_superuser')) {
            return SessionCache::get('is_superuser');
        }

        if (! $this->isConnected()) {
            return false;
        }

        $result = $this->tryQuery(
            'SELECT 1 FROM mysql.user LIMIT 1',
            self::CONNECT_USER,
            self::QUERY_STORE
        );
        $isSuperUser = false;

        if ($result) {
            $isSuperUser = (bool) $this->numRows($result);
        }

        $this->freeResult($result);
        SessionCache::set('is_superuser', $isSuperUser);

        return $isSuperUser;
    }

    public function isGrantUser(): bool
    {
        global $cfg;

        if (SessionCache::has('is_grantuser')) {
            return SessionCache::get('is_grantuser');
        }

        if (! $this->isConnected()) {
            return false;
        }

        $hasGrantPrivilege = false;

        if ($cfg['Server']['DisableIS']) {
            $grants = $this->getCurrentUserGrants();

            foreach ($grants as $grant) {
                if (str_contains($grant, 'WITH GRANT OPTION')) {
                    $hasGrantPrivilege = true;
                    break;
                }
            }

            SessionCache::set('is_grantuser', $hasGrantPrivilege);

            return $hasGrantPrivilege;
        }

        [$user, $host] = $this->getCurrentUserAndHost();
        $query = QueryGenerator::getInformationSchemaDataForGranteeRequest($user, $host);
        $result = $this->tryQuery($query, self::CONNECT_USER, self::QUERY_STORE);

        if ($result) {
            $hasGrantPrivilege = (bool) $this->numRows($result);
        }

        $this->freeResult($result);
        SessionCache::set('is_grantuser', $hasGrantPrivilege);

        return $hasGrantPrivilege;
    }

    public function isCreateUser(): bool
    {
        global $cfg;

        if (SessionCache::has('is_createuser')) {
            return SessionCache::get('is_createuser');
        }

        if (! $this->isConnected()) {
            return false;
        }

        $hasCreatePrivilege = false;

        if ($cfg['Server']['DisableIS']) {
            $grants = $this->getCurrentUserGrants();

            foreach ($grants as $grant) {
                if (
                    str_contains($grant, 'ALL PRIVILEGES ON *.*')
                    || str_contains($grant, 'CREATE USER')
                ) {
                    $hasCreatePrivilege = true;
                    break;
                }
            }

            SessionCache::set('is_createuser', $hasCreatePrivilege);

            return $hasCreatePrivilege;
        }

        [$user, $host] = $this->getCurrentUserAndHost();
        $query = QueryGenerator::getInformationSchemaDataForCreateRequest($user, $host);
        $result = $this->tryQuery($query, self::CONNECT_USER, self::QUERY_STORE);

        if ($result) {
            $hasCreatePrivilege = (bool) $this->numRows($result);
        }

        $this->freeResult($result);
        SessionCache::set('is_createuser', $hasCreatePrivilege);

        return $hasCreatePrivilege;
    }

    public function isConnected(): bool
    {
        return isset($this->links[self::CONNECT_USER]);
    }

    private function getCurrentUserGrants(): array
    {
        return $this->fetchResult(
            'SHOW GRANTS FOR CURRENT_USER();',
            null,
            null,
            self::CONNECT_USER,
            self::QUERY_STORE
        );
    }

    /**
     * Get the current user and host
     *
     * @return array array of username and hostname
     */
    public function getCurrentUserAndHost(): array
    {
        if (count($this->currentUser) === 0) {
            $user = $this->getCurrentUser();
            $this->currentUser = explode('@', $user);
        }

        return $this->currentUser;
    }

    /**
     * Returns value for lower_case_table_names variable
     *
     * @return string|bool
     */
    public function getLowerCaseNames()
    {
        if ($this->lowerCaseTableNames === null) {
            $this->lowerCaseTableNames = $this->fetchValue(
                'SELECT @@lower_case_table_names'
            );
        }

        return $this->lowerCaseTableNames;
    }

    /**
     * connects to the database server
     *
     * @param int        $mode   Connection mode on of CONNECT_USER, CONNECT_CONTROL
     *                           or CONNECT_AUXILIARY.
     * @param array|null $server Server information like host/port/socket/persistent
     * @param int        $target How to store connection link, defaults to $mode
     *
     * @return mixed false on error or a connection object on success
     */
    public function connect(int $mode, ?array $server = null, ?int $target = null)
    {
        [$user, $password, $server] = Config::getConnectionParams($mode, $server);

        if ($target === null) {
            $target = $mode;
        }

        if ($user === null || $password === null) {
            trigger_error(
                __('Missing connection parameters!'),
                E_USER_WARNING
            );

            return false;
        }

        // Do not show location and backtrace for connection errors
        $GLOBALS['errorHandler']->setHideLocation(true);
        $result = $this->extension->connect(
            $user,
            $password,
            $server
        );
        $GLOBALS['errorHandler']->setHideLocation(false);

        if ($result) {
            $this->links[$target] = $result;
            /* Run post connect for user connections */
            if ($target == self::CONNECT_USER) {
                $this->postConnect();
            }

            return $result;
        }

        if ($mode == self::CONNECT_CONTROL) {
            trigger_error(
                __(
                    'Connection for controluser as defined in your '
                    . 'configuration failed.'
                ),
                E_USER_WARNING
            );

            return false;
        }

        if ($mode == self::CONNECT_AUXILIARY) {
            // Do not go back to main login if connection failed
            // (currently used only in unit testing)
            return false;
        }

        return $result;
    }

    /**
     * selects given database
     *
     * @param string|DatabaseName $dbname database name to select
     * @param int                 $link   link type
     */
    public function selectDb($dbname, $link = self::CONNECT_USER): bool
    {
        if (! isset($this->links[$link])) {
            return false;
        }

        return $this->extension->selectDb($dbname, $this->links[$link]);
    }

    /**
     * returns array of rows with associative and numeric keys from $result
     *
     * @param object $result result set identifier
     */
    public function fetchArray($result): ?array
    {
        return $this->extension->fetchArray($result);
    }

    /**
     * returns array of rows with associative keys from $result
     *
     * @param object $result result set identifier
     */
    public function fetchAssoc($result): ?array
    {
        return $this->extension->fetchAssoc($result);
    }

    /**
     * returns array of rows with numeric keys from $result
     *
     * @param object $result result set identifier
     */
    public function fetchRow($result): ?array
    {
        return $this->extension->fetchRow($result);
    }

    /**
     * Adjusts the result pointer to an arbitrary row in the result
     *
     * @param object $result database result
     * @param int    $offset offset to seek
     *
     * @return bool true on success, false on failure
     */
    public function dataSeek($result, int $offset): bool
    {
        return $this->extension->dataSeek($result, $offset);
    }

    /**
     * Frees memory associated with the result
     *
     * @param object $result database result
     */
    public function freeResult($result): void
    {
        $this->extension->freeResult($result);
    }

    /**
     * Check if there are any more query results from a multi query
     *
     * @param int $link link type
     *
     * @return bool true or false
     */
    public function moreResults($link = self::CONNECT_USER): bool
    {
        if (! isset($this->links[$link])) {
            return false;
        }

        return $this->extension->moreResults($this->links[$link]);
    }

    /**
     * Prepare next result from multi_query
     *
     * @param int $link link type
     *
     * @return bool true or false
     */
    public function nextResult($link = self::CONNECT_USER): bool
    {
        if (! isset($this->links[$link])) {
            return false;
        }

        return $this->extension->nextResult($this->links[$link]);
    }

    /**
     * Store the result returned from multi query
     *
     * @param int $link link type
     *
     * @return mixed false when empty results / result set when not empty
     */
    public function storeResult($link = self::CONNECT_USER)
    {
        if (! isset($this->links[$link])) {
            return false;
        }

        return $this->extension->storeResult($this->links[$link]);
    }

    /**
     * Returns a string representing the type of connection used
     *
     * @param int $link link type
     *
     * @return string|bool type of connection used
     */
    public function getHostInfo($link = self::CONNECT_USER)
    {
        if (! isset($this->links[$link])) {
            return false;
        }

        return $this->extension->getHostInfo($this->links[$link]);
    }

    /**
     * Returns the version of the MySQL protocol used
     *
     * @param int $link link type
     *
     * @return int|bool version of the MySQL protocol used
     */
    public function getProtoInfo($link = self::CONNECT_USER)
    {
        if (! isset($this->links[$link])) {
            return false;
        }

        return $this->extension->getProtoInfo($this->links[$link]);
    }

    /**
     * returns a string that represents the client library version
     *
     * @param int $link link type
     *
     * @return string MySQL client library version
     */
    public function getClientInfo($link = self::CONNECT_USER): string
    {
        if (! isset($this->links[$link])) {
            return '';
        }

        return $this->extension->getClientInfo($this->links[$link]);
    }

    /**
     * returns last error message or false if no errors occurred
     *
     * @param int $link link type
     *
     * @return string|bool error or false
     */
    public function getError($link = self::CONNECT_USER)
    {
        if (! isset($this->links[$link])) {
            return false;
        }

        return $this->extension->getError($this->links[$link]);
    }

    /**
     * returns the number of rows returned by last query
     *
     * @param object|bool $result result set identifier
     *
     * @return string|int
     * @psalm-return int|numeric-string
     */
    public function numRows($result)
    {
        return $this->extension->numRows($result);
    }

    /**
     * returns last inserted auto_increment id for given $link
     * or $GLOBALS['userlink']
     *
     * @param int $link link type
     *
     * @return int|false
     */
    public function insertId($link = self::CONNECT_USER)
    {
        // If the primary key is BIGINT we get an incorrect result
        // (sometimes negative, sometimes positive)
        // and in the present function we don't know if the PK is BIGINT
        // so better play safe and use LAST_INSERT_ID()
        //
        // When no controluser is defined, using mysqli_insert_id($link)
        // does not always return the last insert id due to a mixup with
        // the tracking mechanism, but this works:
        return $this->fetchValue('SELECT LAST_INSERT_ID();', 0, 0, $link);
    }

    /**
     * returns the number of rows affected by last query
     *
     * @param int  $link           link type
     * @param bool $get_from_cache whether to retrieve from cache
     *
     * @return int|string
     * @psalm-return int|numeric-string
     */
    public function affectedRows(
        $link = self::CONNECT_USER,
        bool $get_from_cache = true
    ) {
        if (! isset($this->links[$link])) {
            return -1;
        }

        if ($get_from_cache) {
            return $GLOBALS['cached_affected_rows'];
        }

        return $this->extension->affectedRows($this->links[$link]);
    }

    /**
     * returns metainfo for fields in $result
     *
     * @param object $result result set identifier
     *
     * @return FieldMetadata[]|null meta info for fields in $result
     */
    public function getFieldsMeta($result): ?array
    {
        $result = $this->extension->getFieldsMeta($result);

        if ($result !== null && $this->getLowerCaseNames() === '2') {
            /**
             * Fixup orgtable for lower_case_table_names = 2
             *
             * In this setup MySQL server reports table name lower case
             * but we still need to operate on original case to properly
             * match existing strings
             */
            foreach ($result as $value) {
                if (
                    strlen($value->orgtable) === 0 ||
                        mb_strtolower($value->orgtable) !== mb_strtolower($value->table)
                ) {
                    continue;
                }

                $value->orgtable = $value->table;
            }
        }

        return $result;
    }

    /**
     * return number of fields in given $result
     *
     * @param object $result result set identifier
     *
     * @return int field count
     */
    public function numFields($result): int
    {
        return $this->extension->numFields($result);
    }

    /**
     * returns the length of the given field $i in $result
     *
     * @param object $result result set identifier
     * @param int    $i      field
     *
     * @return int|bool length of field
     */
    public function fieldLen($result, int $i)
    {
        return $this->extension->fieldLen($result, $i);
    }

    /**
     * returns name of $i. field in $result
     *
     * @param object $result result set identifier
     * @param int    $i      field
     *
     * @return string name of $i. field in $result
     */
    public function fieldName($result, int $i): string
    {
        return $this->extension->fieldName($result, $i);
    }

    /**
     * returns properly escaped string for use in MySQL queries
     *
     * @param string $str  string to be escaped
     * @param mixed  $link optional database link to use
     *
     * @return string a MySQL escaped string
     */
    public function escapeString(string $str, $link = self::CONNECT_USER)
    {
        if ($this->extension === null || ! isset($this->links[$link])) {
            return $str;
        }

        return $this->extension->escapeString($this->links[$link], $str);
    }

    /**
     * Checks if this database server is running on Amazon RDS.
     */
    public function isAmazonRds(): bool
    {
        if (SessionCache::has('is_amazon_rds')) {
            return (bool) SessionCache::get('is_amazon_rds');
        }

        $sql = 'SELECT @@basedir';
        $result = (string) $this->fetchValue($sql);
        $rds = (substr($result, 0, 10) === '/rdsdbbin/');
        SessionCache::set('is_amazon_rds', $rds);

        return $rds;
    }

    /**
     * Gets SQL for killing a process.
     *
     * @param int $process Process ID
     */
    public function getKillQuery(int $process): string
    {
        if ($this->isAmazonRds()) {
            return 'CALL mysql.rds_kill(' . $process . ');';
        }

        return 'KILL ' . $process . ';';
    }

    /**
     * Get the phpmyadmin database manager
     */
    public function getSystemDatabase(): SystemDatabase
    {
        return new SystemDatabase($this);
    }

    /**
     * Get a table with database name and table name
     *
     * @param string $db_name    DB name
     * @param string $table_name Table name
     */
    public function getTable(string $db_name, string $table_name): Table
    {
        return new Table($table_name, $db_name, $this);
    }

    /**
     * returns collation of given db
     *
     * @param string $db name of db
     *
     * @return string  collation of $db
     */
    public function getDbCollation(string $db): string
    {
        if (Utilities::isSystemSchema($db)) {
            // We don't have to check the collation of the virtual
            // information_schema database: We know it!
            return 'utf8_general_ci';
        }

        if (! $GLOBALS['cfg']['Server']['DisableIS']) {
            // this is slow with thousands of databases
            $sql = 'SELECT DEFAULT_COLLATION_NAME FROM information_schema.SCHEMATA'
                . ' WHERE SCHEMA_NAME = \'' . $this->escapeString($db)
                . '\' LIMIT 1';

            return (string) $this->fetchValue($sql);
        }

        $this->selectDb($db);
        $return = (string) $this->fetchValue('SELECT @@collation_database');
        if ($db !== $GLOBALS['db']) {
            $this->selectDb($GLOBALS['db']);
        }

        return $return;
    }

    /**
     * returns default server collation from show variables
     */
    public function getServerCollation(): string
    {
        return (string) $this->fetchValue('SELECT @@collation_server');
    }

    /**
     * Server version as number
     *
     * @example 80011
     */
    public function getVersion(): int
    {
        return $this->versionInt;
    }

    /**
     * Server version
     */
    public function getVersionString(): string
    {
        return $this->versionString;
    }

    /**
     * Server version comment
     */
    public function getVersionComment(): string
    {
        return $this->versionComment;
    }

    /**
     * Whether connection is MariaDB
     */
    public function isMariaDB(): bool
    {
        return $this->isMariaDb;
    }

    /**
     * Whether connection is PerconaDB
     */
    public function isPercona(): bool
    {
        return $this->isPercona;
    }

    /**
     * Load correct database driver
     *
     * @param DbiExtension|null $extension Force the use of an alternative extension
     */
    public static function load(?DbiExtension $extension = null): self
    {
        if ($extension !== null) {
            return new self($extension);
        }

        if (! Util::checkDbExtension('mysqli')) {
            $docLink = sprintf(
                __('See %sour documentation%s for more information.'),
                '[doc@faqmysql]',
                '[/doc]'
            );
            Core::warnMissingExtension(
                'mysqli',
                true,
                $docLink
            );
        }

        return new self(new DbiMysqli());
    }

    /**
     * Prepare an SQL statement for execution.
     *
     * @param string $query The query, as a string.
     * @param int    $link  Link type.
     *
     * @return object|false A statement object or false.
     */
    public function prepare(string $query, $link = self::CONNECT_USER)
    {
        return $this->extension->prepare($this->links[$link], $query);
    }
}<|MERGE_RESOLUTION|>--- conflicted
+++ resolved
@@ -1199,14 +1199,6 @@
                 $this->relation->fixPmaTables($GLOBALS['db'], false);
             }
         }
-<<<<<<< HEAD
-
-        $cfgRelation = $this->relation->getRelationsParam();
-        if (! empty($cfgRelation['db']) || ! isset($GLOBALS['dblist'])) {
-            return;
-        }
-=======
->>>>>>> b98a3a75
 
         $storageDbName = $GLOBALS['cfg']['Server']['pmadb'] ?? '';
         // Use "phpmyadmin" as a default database name to check to keep the behavior consistent
