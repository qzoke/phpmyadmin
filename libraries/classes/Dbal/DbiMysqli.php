--- conflicted
+++ resolved
@@ -20,6 +20,7 @@
 use function is_bool;
 use function mysqli_connect_errno;
 use function mysqli_connect_error;
+use function mysqli_get_client_info;
 use function mysqli_init;
 use function mysqli_report;
 use function stripos;
@@ -37,20 +38,7 @@
 use const MYSQLI_REPORT_OFF;
 use const MYSQLI_STORE_RESULT;
 use const MYSQLI_USE_RESULT;
-<<<<<<< HEAD
-=======
-use const MYSQLI_ZEROFILL_FLAG;
-use function define;
-use function defined;
-use function implode;
-use function is_array;
-use function is_bool;
-use function mysqli_init;
-use function stripos;
-use function trigger_error;
 use const PHP_VERSION_ID;
-use function mysqli_get_client_info;
->>>>>>> 79ae9ad4
 
 /**
  * Interface to the MySQL Improved extension (MySQLi)
@@ -364,16 +352,12 @@
      */
     public function getClientInfo($link)
     {
-<<<<<<< HEAD
-        return $link->get_client_info();
-=======
         // See: https://github.com/phpmyadmin/phpmyadmin/issues/16911
         if (PHP_VERSION_ID < 80100) {
-            return $mysqli->get_client_info();
+            return $link->get_client_info();
         }
 
         return mysqli_get_client_info();
->>>>>>> 79ae9ad4
     }
 
     /**
