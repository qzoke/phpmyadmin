<?php
/* vim: set expandtab sw=4 ts=4 sts=4: */
/**
 * Hold the PhpMyAdmin\Display\Results class
 *
 * @package PhpMyAdmin
 */
declare(strict_types=1);

namespace PhpMyAdmin\Display;

use PhpMyAdmin\Config\SpecialSchemaLinks;
use PhpMyAdmin\Core;
use PhpMyAdmin\DatabaseInterface;
use PhpMyAdmin\Index;
use PhpMyAdmin\Message;
use PhpMyAdmin\Plugins\Transformations\Output\Text_Octetstream_Sql;
use PhpMyAdmin\Plugins\Transformations\Output\Text_Plain_Json;
use PhpMyAdmin\Plugins\Transformations\Output\Text_Plain_Sql;
use PhpMyAdmin\Plugins\Transformations\Text_Plain_Link;
use PhpMyAdmin\Plugins\TransformationsPlugin;
use PhpMyAdmin\Relation;
use PhpMyAdmin\Response;
use PhpMyAdmin\Sanitize;
use PhpMyAdmin\Sql;
use PhpMyAdmin\SqlParser\Statements\SelectStatement;
use PhpMyAdmin\SqlParser\Utils\Query;
use PhpMyAdmin\Table;
use PhpMyAdmin\Template;
use PhpMyAdmin\Transformations;
use PhpMyAdmin\Url;
use PhpMyAdmin\Util;
use stdClass;

/**
 * Handle all the functionalities related to displaying results
 * of sql queries, stored procedure, browsing sql processes or
 * displaying binary log.
 *
 * @package PhpMyAdmin
 */
class Results
{
    // Define constants
    public const NO_EDIT_OR_DELETE = 'nn';
    public const UPDATE_ROW = 'ur';
    public const DELETE_ROW = 'dr';
    public const KILL_PROCESS = 'kp';

    public const POSITION_LEFT = 'left';
    public const POSITION_RIGHT = 'right';
    public const POSITION_BOTH = 'both';
    public const POSITION_NONE = 'none';

    public const DISPLAY_FULL_TEXT = 'F';
    public const DISPLAY_PARTIAL_TEXT = 'P';

    public const HEADER_FLIP_TYPE_AUTO = 'auto';
    public const HEADER_FLIP_TYPE_CSS = 'css';
    public const HEADER_FLIP_TYPE_FAKE = 'fake';

    public const DATE_FIELD = 'date';
    public const DATETIME_FIELD = 'datetime';
    public const TIMESTAMP_FIELD = 'timestamp';
    public const TIME_FIELD = 'time';
    public const STRING_FIELD = 'string';
    public const GEOMETRY_FIELD = 'geometry';
    public const BLOB_FIELD = 'BLOB';
    public const BINARY_FIELD = 'BINARY';

    public const RELATIONAL_KEY = 'K';
    public const RELATIONAL_DISPLAY_COLUMN = 'D';

    public const GEOMETRY_DISP_GEOM = 'GEOM';
    public const GEOMETRY_DISP_WKT = 'WKT';
    public const GEOMETRY_DISP_WKB = 'WKB';

    public const SMART_SORT_ORDER = 'SMART';
    public const ASCENDING_SORT_DIR = 'ASC';
    public const DESCENDING_SORT_DIR = 'DESC';

    public const TABLE_TYPE_INNO_DB = 'InnoDB';
    public const ALL_ROWS = 'all';
    public const QUERY_TYPE_SELECT = 'SELECT';

    public const ROUTINE_PROCEDURE = 'procedure';
    public const ROUTINE_FUNCTION = 'function';

    public const ACTION_LINK_CONTENT_ICONS = 'icons';
    public const ACTION_LINK_CONTENT_TEXT = 'text';

    // Declare global fields

    /** array with properties of the class */
    private $_property_array = [

        /** integer server id */
        'server' => null,

        /** string Database name */
        'db' => null,

        /** string Table name */
        'table' => null,

        /** string the URL to go back in case of errors */
        'goto' => null,

        /** string the SQL query */
        'sql_query' => null,

        /**
         * integer the total number of rows returned by the SQL query without any
         *         appended "LIMIT" clause programmatically
         */
        'unlim_num_rows' => null,

        /** array meta information about fields */
        'fields_meta' => null,

        /** boolean */
        'is_count' => null,

        /** integer */
        'is_export' => null,

        /** boolean */
        'is_func' => null,

        /** integer */
        'is_analyse' => null,

        /** integer the total number of rows returned by the SQL query */
        'num_rows' => null,

        /** integer the total number of fields returned by the SQL query */
        'fields_cnt' => null,

        /** double time taken for execute the SQL query */
        'querytime' => null,

        /** string path for theme images directory */
        'pma_theme_image' => null,

        /** string */
        'text_dir' => null,

        /** boolean */
        'is_maint' => null,

        /** boolean */
        'is_explain' => null,

        /** boolean */
        'is_show' => null,

        /** boolean */
        'is_browse_distinct' => null,

        /** array table definitions */
        'showtable' => null,

        /** string */
        'printview' => null,

        /** string URL query */
        'url_query' => null,

        /** array column names to highlight */
        'highlight_columns' => null,

        /** array holding various display information */
        'display_params' => null,

        /** array mime types information of fields */
        'mime_map' => null,

        /** boolean */
        'editable' => null,

        /** random unique ID to distinguish result set */
        'unique_id' => null,

        /** where clauses for each row, each table in the row */
        'whereClauseMap' => [],
    ];

    /**
     * This variable contains the column transformation information
     * for some of the system databases.
     * One element of this array represent all relevant columns in all tables in
     * one specific database
     */
    public $transformation_info;

    /**
     * @var Relation
     */
    private $relation;

    /**
     * @var Transformations
     */
    private $transformations;

    /**
     * @var Template
     */
    public $template;

    /**
     * Constructor for PhpMyAdmin\Display\Results class
     *
     * @param string $db        the database name
     * @param string $table     the table name
     * @param int    $server    the server id
     * @param string $goto      the URL to go back in case of errors
     * @param string $sql_query the SQL query
     *
     * @access  public
     */
    public function __construct($db, $table, $server, $goto, $sql_query)
    {
        $this->relation = new Relation($GLOBALS['dbi']);
        $this->transformations = new Transformations();
        $this->template = new Template();

        $this->_setDefaultTransformations();

        $this->__set('db', $db);
        $this->__set('table', $table);
        $this->__set('server', $server);
        $this->__set('goto', $goto);
        $this->__set('sql_query', $sql_query);
        $this->__set('unique_id', mt_rand());
    }

    /**
     * Get any property of this class
     *
     * @param string $property name of the property
     *
     * @return mixed|void if property exist, value of the relevant property
     */
    public function __get($property)
    {
        return $this->_property_array[$property] ?? null;
    }

    /**
     * Set values for any property of this class
     *
     * @param string $property name of the property
     * @param mixed  $value    value to set
     *
     * @return void
     */
    public function __set($property, $value)
    {
        if (array_key_exists($property, $this->_property_array)) {
            $this->_property_array[$property] = $value;
        }
    }

    /**
     * Sets default transformations for some columns
     *
     * @return void
     */
    private function _setDefaultTransformations()
    {
        $json_highlighting_data = [
            'libraries/classes/Plugins/Transformations/Output/Text_Plain_Json.php',
            Text_Plain_Json::class,
            'Text_Plain',
        ];
        $sql_highlighting_data = [
            'libraries/classes/Plugins/Transformations/Output/Text_Plain_Sql.php',
            Text_Plain_Sql::class,
            'Text_Plain',
        ];
        $blob_sql_highlighting_data = [
            'libraries/classes/Plugins/Transformations/Output/Text_Octetstream_Sql.php',
            Text_Octetstream_Sql::class,
            'Text_Octetstream',
        ];
        $link_data = [
            'libraries/classes/Plugins/Transformations/Text_Plain_Link.php',
            Text_Plain_Link::class,
            'Text_Plain',
        ];
        $this->transformation_info = [
            'information_schema' => [
                'events' => [
                    'event_definition' => $sql_highlighting_data,
                ],
                'processlist' => [
                    'info' => $sql_highlighting_data,
                ],
                'routines' => [
                    'routine_definition' => $sql_highlighting_data,
                ],
                'triggers' => [
                    'action_statement' => $sql_highlighting_data,
                ],
                'views' => [
                    'view_definition' => $sql_highlighting_data,
                ],
            ],
            'mysql' => [
                'event' => [
                    'body' => $blob_sql_highlighting_data,
                    'body_utf8' => $blob_sql_highlighting_data,
                ],
                'general_log' => [
                    'argument' => $sql_highlighting_data,
                ],
                'help_category' => [
                    'url' => $link_data,
                ],
                'help_topic' => [
                    'example' => $sql_highlighting_data,
                    'url' => $link_data,
                ],
                'proc' => [
                    'param_list' => $blob_sql_highlighting_data,
                    'returns' => $blob_sql_highlighting_data,
                    'body' => $blob_sql_highlighting_data,
                    'body_utf8' => $blob_sql_highlighting_data,
                ],
                'slow_log' => [
                    'sql_text' => $sql_highlighting_data,
                ],
            ],
        ];

        $cfgRelation = $this->relation->getRelationsParam();
        if ($cfgRelation['db']) {
            $this->transformation_info[$cfgRelation['db']] = [];
            $relDb = &$this->transformation_info[$cfgRelation['db']];
            if (! empty($cfgRelation['history'])) {
                $relDb[$cfgRelation['history']] = [
                    'sqlquery' => $sql_highlighting_data,
                ];
            }
            if (! empty($cfgRelation['bookmark'])) {
                $relDb[$cfgRelation['bookmark']] = [
                    'query' => $sql_highlighting_data,
                ];
            }
            if (! empty($cfgRelation['tracking'])) {
                $relDb[$cfgRelation['tracking']] = [
                    'schema_sql' => $sql_highlighting_data,
                    'data_sql' => $sql_highlighting_data,
                ];
            }
            if (! empty($cfgRelation['favorite'])) {
                $relDb[$cfgRelation['favorite']] = [
                    'tables' => $json_highlighting_data,
                ];
            }
            if (! empty($cfgRelation['recent'])) {
                $relDb[$cfgRelation['recent']] = [
                    'tables' => $json_highlighting_data,
                ];
            }
            if (! empty($cfgRelation['savedsearches'])) {
                $relDb[$cfgRelation['savedsearches']] = [
                    'search_data' => $json_highlighting_data,
                ];
            }
            if (! empty($cfgRelation['designer_settings'])) {
                $relDb[$cfgRelation['designer_settings']] = [
                    'settings_data' => $json_highlighting_data,
                ];
            }
            if (! empty($cfgRelation['table_uiprefs'])) {
                $relDb[$cfgRelation['table_uiprefs']] = [
                    'prefs' => $json_highlighting_data,
                ];
            }
            if (! empty($cfgRelation['userconfig'])) {
                $relDb[$cfgRelation['userconfig']] = [
                    'config_data' => $json_highlighting_data,
                ];
            }
            if (! empty($cfgRelation['export_templates'])) {
                $relDb[$cfgRelation['export_templates']] = [
                    'template_data' => $json_highlighting_data,
                ];
            }
        }
    }

    /**
     * Set properties which were not initialized at the constructor
     *
     * @param integer  $unlim_num_rows the total number of rows returned by
     *                                 the SQL query without any appended
     *                                 "LIMIT" clause programmatically
     * @param stdClass $fields_meta    meta information about fields
     * @param boolean  $is_count       statement is SELECT COUNT
     * @param integer  $is_export      statement contains INTO OUTFILE
     * @param boolean  $is_func        statement contains a function like SUM()
     * @param integer  $is_analyse     statement contains PROCEDURE ANALYSE
     * @param integer  $num_rows       total no. of rows returned by SQL query
     * @param integer  $fields_cnt     total no.of fields returned by SQL query
     * @param double   $querytime      time taken for execute the SQL query
     * @param string   $pmaThemeImage  path for theme images directory
     * @param string   $text_dir       text direction
     * @param boolean  $is_maint       statement contains a maintenance command
     * @param boolean  $is_explain     statement contains EXPLAIN
     * @param boolean  $is_show        statement contains SHOW
     * @param array    $showtable      table definitions
     * @param string   $printview      print view was requested
     * @param string   $url_query      URL query
     * @param boolean  $editable       whether the results set is editable
     * @param boolean  $is_browse_dist whether browsing distinct values
     *
     * @return void
     *
     * @see     sql.php
     */
    public function setProperties(
        $unlim_num_rows,
        $fields_meta,
        $is_count,
        $is_export,
        $is_func,
        $is_analyse,
        $num_rows,
        $fields_cnt,
        $querytime,
        $pmaThemeImage,
        $text_dir,
        $is_maint,
        $is_explain,
        $is_show,
        $showtable,
        $printview,
        $url_query,
        $editable,
        $is_browse_dist
    ) {

        $this->__set('unlim_num_rows', $unlim_num_rows);
        $this->__set('fields_meta', $fields_meta);
        $this->__set('is_count', $is_count);
        $this->__set('is_export', $is_export);
        $this->__set('is_func', $is_func);
        $this->__set('is_analyse', $is_analyse);
        $this->__set('num_rows', $num_rows);
        $this->__set('fields_cnt', $fields_cnt);
        $this->__set('querytime', $querytime);
        $this->__set('pma_theme_image', $pmaThemeImage);
        $this->__set('text_dir', $text_dir);
        $this->__set('is_maint', $is_maint);
        $this->__set('is_explain', $is_explain);
        $this->__set('is_show', $is_show);
        $this->__set('showtable', $showtable);
        $this->__set('printview', $printview);
        $this->__set('url_query', $url_query);
        $this->__set('editable', $editable);
        $this->__set('is_browse_distinct', $is_browse_dist);
    }

    /**
     * Defines the parts to display for a print view
     *
     * @param array $displayParts the parts to display
     *
     * @return array the modified display parts
     *
     * @access  private
     *
     */
    private function _setDisplayPartsForPrintView(array $displayParts)
    {
        // set all elements to false!
        $displayParts['edit_lnk']  = self::NO_EDIT_OR_DELETE; // no edit link
        $displayParts['del_lnk']   = self::NO_EDIT_OR_DELETE; // no delete link
        $displayParts['sort_lnk']  = (string) '0';
        $displayParts['nav_bar']   = (string) '0';
        $displayParts['bkm_form']  = (string) '0';
        $displayParts['text_btn']  = (string) '0';
        $displayParts['pview_lnk'] = (string) '0';

        return $displayParts;
    }

    /**
     * Defines the parts to display for a SHOW statement
     *
     * @param array $displayParts the parts to display
     *
     * @return array the modified display parts
     *
     * @access  private
     *
     */
    private function _setDisplayPartsForShow(array $displayParts)
    {
        preg_match(
            '@^SHOW[[:space:]]+(VARIABLES|(FULL[[:space:]]+)?'
            . 'PROCESSLIST|STATUS|TABLE|GRANTS|CREATE|LOGS|DATABASES|FIELDS'
            . ')@i',
            $this->__get('sql_query'),
            $which
        );

        $bIsProcessList = isset($which[1]);
        if ($bIsProcessList) {
            $str = ' ' . strtoupper($which[1]);
            $bIsProcessList = $bIsProcessList
                && strpos($str, 'PROCESSLIST') > 0;
        }

        if ($bIsProcessList) {
            // no edit link
            $displayParts['edit_lnk'] = self::NO_EDIT_OR_DELETE;
            // "kill process" type edit link
            $displayParts['del_lnk']  = self::KILL_PROCESS;
        } else {
            // Default case -> no links
            // no edit link
            $displayParts['edit_lnk'] = self::NO_EDIT_OR_DELETE;
            // no delete link
            $displayParts['del_lnk']  = self::NO_EDIT_OR_DELETE;
        }
        // Other settings
        $displayParts['sort_lnk']  = (string) '0';
        $displayParts['nav_bar']   = (string) '0';
        $displayParts['bkm_form']  = (string) '1';
        $displayParts['text_btn']  = (string) '1';
        $displayParts['pview_lnk'] = (string) '1';

        return $displayParts;
    }

    /**
     * Defines the parts to display for statements not related to data
     *
     * @param array $displayParts the parts to display
     *
     * @return array the modified display parts
     *
     * @access  private
     *
     */
    private function _setDisplayPartsForNonData(array $displayParts)
    {
        // Statement is a "SELECT COUNT", a
        // "CHECK/ANALYZE/REPAIR/OPTIMIZE/CHECKSUM", an "EXPLAIN" one or
        // contains a "PROC ANALYSE" part
        $displayParts['edit_lnk']  = self::NO_EDIT_OR_DELETE; // no edit link
        $displayParts['del_lnk']   = self::NO_EDIT_OR_DELETE; // no delete link
        $displayParts['sort_lnk']  = (string) '0';
        $displayParts['nav_bar']   = (string) '0';
        $displayParts['bkm_form']  = (string) '1';

        if ($this->__get('is_maint')) {
            $displayParts['text_btn']  = (string) '1';
        } else {
            $displayParts['text_btn']  = (string) '0';
        }
        $displayParts['pview_lnk'] = (string) '1';

        return $displayParts;
    }

    /**
     * Defines the parts to display for other statements (probably SELECT)
     *
     * @param array $displayParts the parts to display
     *
     * @return array the modified display parts
     *
     * @access  private
     *
     */
    private function _setDisplayPartsForSelect(array $displayParts)
    {
        // Other statements (ie "SELECT" ones) -> updates
        // $displayParts['edit_lnk'], $displayParts['del_lnk'] and
        // $displayParts['text_btn'] (keeps other default values)

        $fields_meta = $this->__get('fields_meta');
        $prev_table = '';
        $displayParts['text_btn']  = (string) '1';
        $number_of_columns = $this->__get('fields_cnt');

        for ($i = 0; $i < $number_of_columns; $i++) {
            $is_link = ($displayParts['edit_lnk'] != self::NO_EDIT_OR_DELETE)
                || ($displayParts['del_lnk'] != self::NO_EDIT_OR_DELETE)
                || ($displayParts['sort_lnk'] != '0');

            // Displays edit/delete/sort/insert links?
            if ($is_link
                && $prev_table != ''
                && $fields_meta[$i]->table != ''
                && $fields_meta[$i]->table != $prev_table
            ) {
                // don't display links
                $displayParts['edit_lnk'] = self::NO_EDIT_OR_DELETE;
                $displayParts['del_lnk']  = self::NO_EDIT_OR_DELETE;
                /**
                 * @todo May be problematic with same field names
                 * in two joined table.
                 */
                // $displayParts['sort_lnk'] = (string) '0';
                if ($displayParts['text_btn'] == '1') {
                    break;
                }
            } // end if

            // Always display print view link
            $displayParts['pview_lnk'] = (string) '1';
            if ($fields_meta[$i]->table != '') {
                $prev_table = $fields_meta[$i]->table;
            }
        } // end for

        if ($prev_table == '') { // no table for any of the columns
            // don't display links
            $displayParts['edit_lnk'] = self::NO_EDIT_OR_DELETE;
            $displayParts['del_lnk']  = self::NO_EDIT_OR_DELETE;
        }

        return $displayParts;
    }

    /**
     * Defines the parts to display for the results of a SQL query
     * and the total number of rows
     *
     * @param array $displayParts the parts to display (see a few
     *                            lines above for explanations)
     *
     * @return array the first element is an array with explicit indexes
     *               for all the display elements
     *               the second element is the total number of rows returned
     *               by the SQL query without any programmatically appended
     *               LIMIT clause (just a copy of $unlim_num_rows if it exists,
     *               else computed inside this function)
     *
     *
     * @access  private
     *
     * @see     getTable()
     */
    private function _setDisplayPartsAndTotal(array $displayParts)
    {
        $the_total = 0;

        // 1. Following variables are needed for use in isset/empty or
        //    use with array indexes or safe use in foreach
        $db = $this->__get('db');
        $table = $this->__get('table');
        $unlim_num_rows = $this->__get('unlim_num_rows');
        $num_rows = $this->__get('num_rows');
        $printview = $this->__get('printview');

        // 2. Updates the display parts
        if ($printview == '1') {
            $displayParts = $this->_setDisplayPartsForPrintView($displayParts);
        } elseif ($this->__get('is_count') || $this->__get('is_analyse')
            || $this->__get('is_maint') || $this->__get('is_explain')
        ) {
            $displayParts = $this->_setDisplayPartsForNonData($displayParts);
        } elseif ($this->__get('is_show')) {
            $displayParts = $this->_setDisplayPartsForShow($displayParts);
        } else {
            $displayParts = $this->_setDisplayPartsForSelect($displayParts);
        } // end if..elseif...else

        // 3. Gets the total number of rows if it is unknown
        if (isset($unlim_num_rows) && $unlim_num_rows != '') {
            $the_total = $unlim_num_rows;
        } elseif (($displayParts['nav_bar'] == '1')
            || ($displayParts['sort_lnk'] == '1')
            && (strlen($db) > 0 && strlen($table) > 0)
        ) {
            $the_total = $GLOBALS['dbi']->getTable($db, $table)->countRecords();
        }

        // if for COUNT query, number of rows returned more than 1
        // (may be being used GROUP BY)
        if ($this->__get('is_count') && isset($num_rows) && $num_rows > 1) {
            $displayParts['nav_bar']   = (string) '1';
            $displayParts['sort_lnk']  = (string) '1';
        }
        // 4. If navigation bar or sorting fields names URLs should be
        //    displayed but there is only one row, change these settings to
        //    false
        if ($displayParts['nav_bar'] == '1' || $displayParts['sort_lnk'] == '1') {
            // - Do not display sort links if less than 2 rows.
            // - For a VIEW we (probably) did not count the number of rows
            //   so don't test this number here, it would remove the possibility
            //   of sorting VIEW results.
            $_table = new Table($table, $db);
            if (isset($unlim_num_rows)
                && ($unlim_num_rows < 2)
                && ! $_table->isView()
            ) {
                $displayParts['sort_lnk'] = (string) '0';
            }
        } // end if (3)

        return [
            $displayParts,
            $the_total,
        ];
    }

    /**
     * Return true if we are executing a query in the form of
     * "SELECT * FROM <a table> ..."
     *
     * @param array $analyzed_sql_results analyzed sql results
     *
     * @return boolean
     *
     * @access  private
     *
     * @see     _getTableHeaders(), _getColumnParams()
     */
    private function _isSelect(array $analyzed_sql_results)
    {
        return ! ($this->__get('is_count')
                || $this->__get('is_export')
                || $this->__get('is_func')
                || $this->__get('is_analyse'))
            && ! empty($analyzed_sql_results['select_from'])
            && ! empty($analyzed_sql_results['statement']->from)
            && (count($analyzed_sql_results['statement']->from) === 1)
            && ! empty($analyzed_sql_results['statement']->from[0]->table);
    }

    /**
     * Get a navigation button
     *
     * @param string  $caption            iconic caption for button
     * @param string  $title              text for button
     * @param integer $pos                position for next query
     * @param string  $html_sql_query     query ready for display
     * @param boolean $back               whether 'begin' or 'previous'
     * @param string  $onsubmit           optional onsubmit clause
     * @param string  $input_for_real_end optional hidden field for special treatment
     * @param string  $onclick            optional onclick clause
     *
     * @return string                     html content
     *
     * @access  private
     *
     * @see     _getMoveBackwardButtonsForTableNavigation(),
     *          _getMoveForwardButtonsForTableNavigation()
     */
    private function _getTableNavigationButton(
        $caption,
        $title,
        $pos,
        $html_sql_query,
        $back,
        $onsubmit = '',
        $input_for_real_end = '',
        $onclick = ''
    ) {
        $caption_output = '';
        if ($back) {
            if (Util::showIcons('TableNavigationLinksMode')) {
                $caption_output .= $caption;
            }
            if (Util::showText('TableNavigationLinksMode')) {
                $caption_output .= '&nbsp;' . $title;
            }
        } else {
            if (Util::showText('TableNavigationLinksMode')) {
                $caption_output .= $title;
            }
            if (Util::showIcons('TableNavigationLinksMode')) {
                $caption_output .= '&nbsp;' . $caption;
            }
        }

        return $this->template->render('display/results/table_navigation_button', [
            'db' => $this->__get('db'),
            'table' => $this->__get('table'),
            'sql_query' => $html_sql_query,
            'pos' => $pos,
            'is_browse_distinct' => $this->__get('is_browse_distinct'),
            'goto' => $this->__get('goto'),
            'input_for_real_end' => $input_for_real_end,
            'caption_output' => $caption_output,
            'title' => $title,
            'onsubmit' => $onsubmit,
            'onclick' => $onclick,
        ]);
    }

    /**
     * Possibly return a page selector for table navigation
     *
     * @return array ($output, $nbTotalPage)
     *
     * @access private
     */
    private function _getHtmlPageSelector(): array
    {
        $pageNow = @floor(
            $_SESSION['tmpval']['pos']
            / $_SESSION['tmpval']['max_rows']
        ) + 1;

        $nbTotalPage = @ceil(
            $this->__get('unlim_num_rows')
            / $_SESSION['tmpval']['max_rows']
        );

        $output = '';
        if ($nbTotalPage > 1) {
            $_url_params = [
                'db'                 => $this->__get('db'),
                'table'              => $this->__get('table'),
                'sql_query'          => $this->__get('sql_query'),
                'goto'               => $this->__get('goto'),
                'is_browse_distinct' => $this->__get('is_browse_distinct'),
            ];

            $output = $this->template->render('display/results/page_selector', [
                'url_params' => $_url_params,
                'page_selector' => Util::pageselector(
                    'pos',
                    $_SESSION['tmpval']['max_rows'],
                    $pageNow,
                    $nbTotalPage,
                    200,
                    5,
                    5,
                    20,
                    10
                ),
            ]);
        }
        return [
            $output,
            $nbTotalPage,
        ];
    }

    /**
     * Get a navigation bar to browse among the results of a SQL query
     *
     * @param integer $posNext       the offset for the "next" page
     * @param integer $posPrevious   the offset for the "previous" page
     * @param boolean $isInnodb      whether its InnoDB or not
     * @param string  $sortByKeyHtml the sort by key dialog
     *
     * @return string html content
     *
     * @access private
     *
     * @see getTable()
     */
    private function _getTableNavigation(
        $posNext,
        $posPrevious,
        $isInnodb,
        $sortByKeyHtml
    ): string {
        $isShowingAll = $_SESSION['tmpval']['max_rows'] === self::ALL_ROWS;

        // Move to the beginning or to the previous page
        $moveBackwardButtons = '';
        if ($_SESSION['tmpval']['pos'] && ! $isShowingAll) {
            $moveBackwardButtons = $this->_getMoveBackwardButtonsForTableNavigation(
                htmlspecialchars($this->__get('sql_query')),
                $posPrevious
            );
        }

        $pageSelector = '';
        $numberTotalPage = 1;
        if (! $isShowingAll) {
            list(
                $pageSelector,
                $numberTotalPage
            ) = $this->_getHtmlPageSelector();
        }

        // Move to the next page or to the last one
        $moveForwardButtons = '';
        if ($this->__get('unlim_num_rows') === false // view with unknown number of rows
            || (! $isShowingAll
            && $_SESSION['tmpval']['pos'] + $_SESSION['tmpval']['max_rows'] < $this->__get('unlim_num_rows')
            && $this->__get('num_rows') >= $_SESSION['tmpval']['max_rows'])
        ) {
            $moveForwardButtons = $this->_getMoveForwardButtonsForTableNavigation(
                htmlspecialchars($this->__get('sql_query')),
                $posNext,
                $isInnodb
            );
        }

        $hiddenFields = [
            'db' => $this->__get('db'),
            'table' => $this->__get('table'),
            'server' => $this->__get('server'),
            'sql_query' => $this->__get('sql_query'),
            'is_browse_distinct' => $this->__get('is_browse_distinct'),
            'goto' => $this->__get('goto'),
        ];

        return $this->template->render('display/results/table_navigation', [
            'move_backward_buttons' => $moveBackwardButtons,
            'page_selector' => $pageSelector,
            'move_forward_buttons' => $moveForwardButtons,
            'number_total_page' => $numberTotalPage,
            'has_show_all' => $GLOBALS['cfg']['ShowAll'] || ($this->__get('unlim_num_rows') <= 500),
            'hidden_fields' => $hiddenFields,
            'session_max_rows' => $isShowingAll ? $GLOBALS['cfg']['MaxRows'] : 'all',
            'unique_id' => $this->__get('unique_id'),
            'is_showing_all' => $isShowingAll,
            'unlim_num_rows' => $this->__get('unlim_num_rows'),
            'max_rows' => $_SESSION['tmpval']['max_rows'],
            'pos' => $_SESSION['tmpval']['pos'],
            'sort_by_key' => $sortByKeyHtml,
        ]);
    }

    /**
     * Prepare move backward buttons - previous and first
     *
     * @param string  $html_sql_query the sql encoded by html special characters
     * @param integer $pos_prev       the offset for the "previous" page
     *
     * @return  string                  html content
     *
     * @access  private
     *
     * @see     _getTableNavigation()
     */
    private function _getMoveBackwardButtonsForTableNavigation(
        $html_sql_query,
        $pos_prev
    ) {
        return $this->_getTableNavigationButton(
            '&lt;&lt;',
            _pgettext('First page', 'Begin'),
            0,
            $html_sql_query,
            true
        )
        . $this->_getTableNavigationButton(
            '&lt;',
            _pgettext('Previous page', 'Previous'),
            $pos_prev,
            $html_sql_query,
            true
        );
    }

    /**
     * Prepare move forward buttons - next and last
     *
     * @param string  $html_sql_query the sql encoded by htmlspecialchars()
     * @param integer $pos_next       the offset for the "next" page
     * @param boolean $is_innodb      whether it's InnoDB or not
     *
     * @return  string   html content
     *
     * @access  private
     *
     * @see     _getTableNavigation()
     */
    private function _getMoveForwardButtonsForTableNavigation(
        $html_sql_query,
        $pos_next,
        $is_innodb
    ) {
        // display the Next button
        $buttons_html = $this->_getTableNavigationButton(
            '&gt;',
            _pgettext('Next page', 'Next'),
            $pos_next,
            $html_sql_query,
            false
        );

        // prepare some options for the End button
        if ($is_innodb
            && $this->__get('unlim_num_rows') > $GLOBALS['cfg']['MaxExactCount']
        ) {
            $input_for_real_end = '<input id="real_end_input" type="hidden" '
                . 'name="find_real_end" value="1">';
            // no backquote around this message
            $onclick = '';
        } else {
            $input_for_real_end = $onclick = '';
        }

        $maxRows = $_SESSION['tmpval']['max_rows'];
        $onsubmit = 'onsubmit="return '
            . ($_SESSION['tmpval']['pos']
                + $maxRows
                < $this->__get('unlim_num_rows')
                && $this->__get('num_rows') >= $maxRows
            ? 'true'
            : 'false') . '"';

        // display the End button
        $buttons_html .= $this->_getTableNavigationButton(
            '&gt;&gt;',
            _pgettext('Last page', 'End'),
            @((ceil(
                $this->__get('unlim_num_rows')
                / $_SESSION['tmpval']['max_rows']
            ) - 1) * $maxRows),
            $html_sql_query,
            false,
            $onsubmit,
            $input_for_real_end,
            $onclick
        );

        return $buttons_html;
    }

    /**
     * Get the headers of the results table, for all of the columns
     *
     * @param array   $displayParts                which elements to display
     * @param array   $analyzed_sql_results        analyzed sql results
     * @param array   $sort_expression             sort expression
     * @param array   $sort_expression_nodirection sort expression
     *                                             without direction
     * @param array   $sort_direction              sort direction
     * @param boolean $is_limited_display          with limited operations
     *                                             or not
     * @param string  $unsorted_sql_query          query without the sort part
     *
     * @return string html content
     *
     * @access private
     *
     * @see    getTableHeaders()
     */
    private function _getTableHeadersForColumns(
        array $displayParts,
        array $analyzed_sql_results,
        array $sort_expression,
        array $sort_expression_nodirection,
        array $sort_direction,
        $is_limited_display,
        $unsorted_sql_query
    ) {
        $html = '';

        // required to generate sort links that will remember whether the
        // "Show all" button has been clicked
        $sql_md5 = md5($this->__get('sql_query'));
        $session_max_rows = $is_limited_display
            ? 0
            : $_SESSION['tmpval']['query'][$sql_md5]['max_rows'];

        // Following variable are needed for use in isset/empty or
        // use with array indexes/safe use in the for loop
        $highlight_columns = $this->__get('highlight_columns');
        $fields_meta = $this->__get('fields_meta');

        // Prepare Display column comments if enabled
        // ($GLOBALS['cfg']['ShowBrowseComments']).
        $comments_map = $this->_getTableCommentsArray($analyzed_sql_results);

        list($col_order, $col_visib) = $this->_getColumnParams(
            $analyzed_sql_results
        );

        // optimize: avoid calling a method on each iteration
        $number_of_columns = $this->__get('fields_cnt');

        for ($j = 0; $j < $number_of_columns; $j++) {
            // PHP 7.4 fix for accessing array offset on bool
            $col_visib_current = is_array($col_visib) && isset($col_visib[$j]) ? $col_visib[$j] : null;

            // assign $i with the appropriate column order
            $i = $col_order ? $col_order[$j] : $j;

            //  See if this column should get highlight because it's used in the
            //  where-query.
            $name = $fields_meta[$i]->name;
            $condition_field = isset($highlight_columns[$name])
                || isset($highlight_columns[Util::backquote($name)])
                ? true
                : false;

            // Prepare comment-HTML-wrappers for each row, if defined/enabled.
            $comments = $this->_getCommentForRow($comments_map, $fields_meta[$i]);
            $display_params = $this->__get('display_params');

            if (($displayParts['sort_lnk'] == '1') && ! $is_limited_display) {
                list($order_link, $sorted_header_html)
                    = $this->_getOrderLinkAndSortedHeaderHtml(
                        $fields_meta[$i],
                        $sort_expression,
                        $sort_expression_nodirection,
                        $i,
                        $unsorted_sql_query,
                        $session_max_rows,
                        $comments,
                        $sort_direction,
                        $col_visib,
                        $col_visib_current
                    );

                $html .= $sorted_header_html;

                $display_params['desc'][] = '    <th '
                    . 'class="draggable'
                    . ($condition_field ? ' condition' : '')
                    . '" data-column="' . htmlspecialchars($fields_meta[$i]->name)
                    . '">' . "\n" . $order_link . $comments . '    </th>' . "\n";
            } else {
                // Results can't be sorted
                $html
                    .= $this->_getDraggableClassForNonSortableColumns(
                        $col_visib,
                        $col_visib_current,
                        $condition_field,
                        $fields_meta[$i],
                        $comments
                    );

                $display_params['desc'][] = '    <th '
                    . 'class="draggable'
                    . ($condition_field ? ' condition"' : '')
                    . '" data-column="' . htmlspecialchars((string) $fields_meta[$i]->name)
                    . '">        '
                    . htmlspecialchars((string) $fields_meta[$i]->name)
                    . $comments . '    </th>';
            } // end else

            $this->__set('display_params', $display_params);
        } // end for
        return $html;
    }

    /**
     * Get the headers of the results table
     *
     * @param array        $displayParts              which elements to display
     * @param array        $analyzedSqlResults        analyzed sql results
     * @param string       $unsortedSqlQuery          the unsorted sql query
     * @param array        $sortExpression            sort expression
     * @param array|string $sortExpressionNoDirection sort expression without direction
     * @param array        $sortDirection             sort direction
     * @param boolean      $isLimitedDisplay          with limited operations or not
     *
     * @return string html content
     *
     * @access private
     *
     * @see getTable()
     */
    private function _getTableHeaders(
        array &$displayParts,
        array $analyzedSqlResults,
        $unsortedSqlQuery,
        array $sortExpression = [],
        $sortExpressionNoDirection = '',
        array $sortDirection = [],
        $isLimitedDisplay = false
    ): string {
        // Needed for use in isset/empty or
        // use with array indexes/safe use in foreach
        $printView = $this->__get('printview');
        $displayParams = $this->__get('display_params');

        // Output data needed for column reordering and show/hide column
        $dataForResettingColumnOrder = $this->_getDataForResettingColumnOrder($analyzedSqlResults);

        $displayParams['emptypre'] = 0;
        $displayParams['emptyafter'] = 0;
        $displayParams['textbtn'] = '';
        $fullOrPartialTextLink = '';

        $this->__set('display_params', $displayParams);

        // Display options (if we are not in print view)
        $optionsBlock = '';
        if (! (isset($printView) && ($printView == '1')) && ! $isLimitedDisplay) {
            $optionsBlock = $this->_getOptionsBlock();

            // prepare full/partial text button or link
            $fullOrPartialTextLink = $this->_getFullOrPartialTextButtonOrLink();
        }

        // 1. Set $colspan and generate html with full/partial
        // text button or link
        list($colspan, $buttonHtml) = $this->_getFieldVisibilityParams(
            $displayParts,
            $fullOrPartialTextLink
        );

        // 2. Displays the fields' name
        // 2.0 If sorting links should be used, checks if the query is a "JOIN"
        //     statement (see 2.1.3)

        // See if we have to highlight any header fields of a WHERE query.
        // Uses SQL-Parser results.
        $this->_setHighlightedColumnGlobalField($analyzedSqlResults);

        // Get the headers for all of the columns
        $tableHeadersForColumns = $this->_getTableHeadersForColumns(
            $displayParts,
            $analyzedSqlResults,
            $sortExpression,
            $sortExpressionNoDirection,
            $sortDirection,
            $isLimitedDisplay,
            $unsortedSqlQuery
        );

        // Display column at rightside - checkboxes or empty column
        $columnAtRightSide = '';
        if (! $printView) {
            $columnAtRightSide = $this->_getColumnAtRightSide(
                $displayParts,
                $fullOrPartialTextLink,
                $colspan
            );
        }

        return $this->template->render('display/results/table_headers', [
            'db' => $this->__get('db'),
            'table' => $this->__get('table'),
            'unique_id' => $this->__get('unique_id'),
            'save_cells_at_once' => $GLOBALS['cfg']['SaveCellsAtOnce'],
            'data_for_resetting_column_order' => $dataForResettingColumnOrder,
            'options_block' => $optionsBlock,
            'delete_link' => $displayParts['del_lnk'],
            'delete_row' => self::DELETE_ROW,
            'kill_process' => self::KILL_PROCESS,
            'button' => $buttonHtml,
            'table_headers_for_columns' => $tableHeadersForColumns,
            'column_at_right_side' => $columnAtRightSide,
        ]);
    }

    /**
     * Prepare unsorted sql query and sort by key drop down
     *
     * @param array      $analyzed_sql_results analyzed sql results
     * @param array|null $sort_expression      sort expression
     *
     * @return  array   two element array - $unsorted_sql_query, $drop_down_html
     *
     * @access  private
     *
     * @see     _getTableHeaders()
     */
    private function _getUnsortedSqlAndSortByKeyDropDown(
        array $analyzed_sql_results,
        ?array $sort_expression
    ) {
        $drop_down_html = '';

        $unsorted_sql_query = Query::replaceClause(
            $analyzed_sql_results['statement'],
            $analyzed_sql_results['parser']->list,
            'ORDER BY',
            ''
        );

        // Data is sorted by indexes only if it there is only one table.
        if ($this->_isSelect($analyzed_sql_results)) {
            // grab indexes data:
            $indexes = Index::getFromTable(
                $this->__get('table'),
                $this->__get('db')
            );

            // do we have any index?
            if (! empty($indexes)) {
                $drop_down_html = $this->_getSortByKeyDropDown(
                    $indexes,
                    $sort_expression,
                    $unsorted_sql_query
                );
            }
        }

        return [
            $unsorted_sql_query,
            $drop_down_html,
        ];
    }

    /**
     * Prepare sort by key dropdown - html code segment
     *
     * @param Index[]    $indexes          the indexes of the table for sort criteria
     * @param array|null $sortExpression   the sort expression
     * @param string     $unsortedSqlQuery the unsorted sql query
     *
     * @return string html content
     *
     * @access private
     *
     * @see _getTableHeaders()
     */
    private function _getSortByKeyDropDown(
        $indexes,
        ?array $sortExpression,
        $unsortedSqlQuery
    ): string {
        $hiddenFields = [
            'db' => $this->__get('db'),
            'table' => $this->__get('table'),
            'server' => $this->__get('server'),
            'sort_by_key' => '1',
        ];

        $isIndexUsed = false;
        $localOrder = is_array($sortExpression) ? implode(', ', $sortExpression) : '';

        $options = [];
        foreach ($indexes as $index) {
            $ascSort = '`'
                . implode('` ASC, `', array_keys($index->getColumns()))
                . '` ASC';

            $descSort = '`'
                . implode('` DESC, `', array_keys($index->getColumns()))
                . '` DESC';

            $isIndexUsed = $isIndexUsed
                || $localOrder === $ascSort
                || $localOrder === $descSort;

            $unsortedSqlQueryFirstPart = $unsortedSqlQuery;
            $unsortedSqlQuerySecondPart = '';
            if (preg_match(
                '@(.*)([[:space:]](LIMIT (.*)|PROCEDURE (.*)|'
                . 'FOR UPDATE|LOCK IN SHARE MODE))@is',
                $unsortedSqlQuery,
                $myReg
            )) {
                $unsortedSqlQueryFirstPart = $myReg[1];
                $unsortedSqlQuerySecondPart = $myReg[2];
            }

            $options[] = [
                'value' => $unsortedSqlQueryFirstPart . ' ORDER BY '
                    . $ascSort . $unsortedSqlQuerySecondPart,
                'content' => $index->getName() . ' (ASC)',
                'is_selected' => $localOrder === $ascSort,
            ];
            $options[] = [
                'value' => $unsortedSqlQueryFirstPart . ' ORDER BY '
                    . $descSort . $unsortedSqlQuerySecondPart,
                'content' => $index->getName() . ' (DESC)',
                'is_selected' => $localOrder === $descSort,
            ];
        }
        $options[] = [
            'value' => $unsortedSqlQuery,
            'content' => __('None'),
            'is_selected' => ! $isIndexUsed,
        ];

        return $this->template->render('display/results/sort_by_key', [
            'hidden_fields' => $hiddenFields,
            'options' => $options,
        ]);
    }

    /**
     * Set column span, row span and prepare html with full/partial
     * text button or link
     *
     * @param array  $displayParts              which elements to display
     * @param string $full_or_partial_text_link full/partial link or text button
     *
     * @return  array   2 element array - $colspan, $button_html
     *
     * @access  private
     *
     * @see     _getTableHeaders()
     */
    private function _getFieldVisibilityParams(
        array &$displayParts,
        $full_or_partial_text_link
    ) {

        $button_html = '';
        $display_params = $this->__get('display_params');

        // 1. Displays the full/partial text button (part 1)...
        $button_html .= '<thead><tr>' . "\n";

        $emptyPreCondition = $displayParts['edit_lnk'] != self::NO_EDIT_OR_DELETE
                           && $displayParts['del_lnk'] != self::NO_EDIT_OR_DELETE;

        $colspan = $emptyPreCondition ? ' colspan="4"'
            : '';

        $leftOrBoth = $GLOBALS['cfg']['RowActionLinks'] === self::POSITION_LEFT
                   || $GLOBALS['cfg']['RowActionLinks'] === self::POSITION_BOTH;

        //     ... before the result table
        if (($displayParts['edit_lnk'] == self::NO_EDIT_OR_DELETE)
            && ($displayParts['del_lnk'] == self::NO_EDIT_OR_DELETE)
            && ($displayParts['text_btn'] == '1')
        ) {
            $display_params['emptypre'] = $emptyPreCondition ? 4 : 0;
        } elseif ($leftOrBoth && ($displayParts['text_btn'] == '1')
        ) {
            //     ... at the left column of the result table header if possible
            //     and required

            $display_params['emptypre'] = $emptyPreCondition ? 4 : 0;

            $button_html .= '<th class="column_action sticky print_ignore" ' . $colspan
                . '>' . $full_or_partial_text_link . '</th>';
        } elseif ($leftOrBoth
            && (($displayParts['edit_lnk'] != self::NO_EDIT_OR_DELETE)
            || ($displayParts['del_lnk'] != self::NO_EDIT_OR_DELETE))
        ) {
            //     ... elseif no button, displays empty(ies) col(s) if required

            $display_params['emptypre'] = $emptyPreCondition ? 4 : 0;

            $button_html .= '<td ' . $colspan . '></td>';
        } elseif ($GLOBALS['cfg']['RowActionLinks'] == self::POSITION_NONE) {
            // ... elseif display an empty column if the actions links are
            //  disabled to match the rest of the table
            $button_html .= '<th class="column_action sticky"></th>';
        }

        $this->__set('display_params', $display_params);

        return [
            $colspan,
            $button_html,
        ];
    }

    /**
     * Get table comments as array
     *
     * @param array $analyzed_sql_results analyzed sql results
     *
     * @return array table comments
     *
     * @access  private
     *
     * @see     _getTableHeaders()
     */
    private function _getTableCommentsArray(array $analyzed_sql_results)
    {
        if (! $GLOBALS['cfg']['ShowBrowseComments']
            || empty($analyzed_sql_results['statement']->from)
        ) {
            return [];
        }

        $ret = [];
        foreach ($analyzed_sql_results['statement']->from as $field) {
            if (empty($field->table)) {
                continue;
            }
            $ret[$field->table] = $this->relation->getComments(
                empty($field->database) ? $this->__get('db') : $field->database,
                $field->table
            );
        }

        return $ret;
    }

    /**
     * Set global array for store highlighted header fields
     *
     * @param array $analyzed_sql_results analyzed sql results
     *
     * @return  void
     *
     * @access  private
     *
     * @see     _getTableHeaders()
     */
    private function _setHighlightedColumnGlobalField(array $analyzed_sql_results)
    {
        $highlight_columns = [];

        if (! empty($analyzed_sql_results['statement']->where)) {
            foreach ($analyzed_sql_results['statement']->where as $expr) {
                foreach ($expr->identifiers as $identifier) {
                    $highlight_columns[$identifier] = 'true';
                }
            }
        }

        $this->__set('highlight_columns', $highlight_columns);
    }

    /**
     * Prepare data for column restoring and show/hide
     *
     * @param array $analyzedSqlResults analyzed sql results
     *
     * @return string html content
     *
     * @access private
     *
     * @see _getTableHeaders()
     */
    private function _getDataForResettingColumnOrder(array $analyzedSqlResults): string
    {
        if (! $this->_isSelect($analyzedSqlResults)) {
            return '';
        }

        list($columnOrder, $columnVisibility) = $this->_getColumnParams(
            $analyzedSqlResults
        );

        $tableCreateTime = '';
        $table = new Table($this->__get('table'), $this->__get('db'));
        if (! $table->isView()) {
            $tableCreateTime = $GLOBALS['dbi']->getTable(
                $this->__get('db'),
                $this->__get('table')
            )->getStatusInfo('Create_time');
        }

        return $this->template->render('display/results/data_for_resetting_column_order', [
            'column_order' => $columnOrder,
            'column_visibility' => $columnVisibility,
            'is_view' => $table->isView(),
            'table_create_time' => $tableCreateTime,
        ]);
    }

    /**
     * Prepare option fields block
     *
     * @return string html content
     *
     * @access private
     *
     * @see _getTableHeaders()
     */
    private function _getOptionsBlock()
    {
        if (isset($_SESSION['tmpval']['possible_as_geometry']) && $_SESSION['tmpval']['possible_as_geometry'] == false) {
            if ($_SESSION['tmpval']['geoOption'] == self::GEOMETRY_DISP_GEOM) {
                $_SESSION['tmpval']['geoOption'] = self::GEOMETRY_DISP_WKT;
            }
        }
        return $this->template->render('display/results/options_block', [
            'unique_id' => $this->__get('unique_id'),
            'geo_option' => $_SESSION['tmpval']['geoOption'],
            'hide_transformation' => $_SESSION['tmpval']['hide_transformation'],
            'display_blob' => $_SESSION['tmpval']['display_blob'],
            'display_binary' => $_SESSION['tmpval']['display_binary'],
            'relational_display' => $_SESSION['tmpval']['relational_display'],
            'displaywork' => $GLOBALS['cfgRelation']['displaywork'],
            'relwork' => $GLOBALS['cfgRelation']['relwork'],
            'possible_as_geometry' => $_SESSION['tmpval']['possible_as_geometry'],
            'pftext' => $_SESSION['tmpval']['pftext'],
            'db' => $this->__get('db'),
            'table' => $this->__get('table'),
            'sql_query' => $this->__get('sql_query'),
            'goto' => $this->__get('goto'),
            'default_sliders_state' => $GLOBALS['cfg']['InitialSlidersState'],
        ]);
    }

    /**
     * Get full/partial text button or link
     *
     * @return string html content
     *
     * @access  private
     *
     * @see     _getTableHeaders()
     */
    private function _getFullOrPartialTextButtonOrLink()
    {

        $url_params_full_text = [
            'db' => $this->__get('db'),
            'table' => $this->__get('table'),
            'sql_query' => $this->__get('sql_query'),
            'goto' => $this->__get('goto'),
            'full_text_button' => 1,
        ];

        if ($_SESSION['tmpval']['pftext'] == self::DISPLAY_FULL_TEXT) {
            // currently in fulltext mode so show the opposite link
            $tmp_image_file = $this->__get('pma_theme_image') . 's_partialtext.png';
            $tmp_txt = __('Partial texts');
            $url_params_full_text['pftext'] = self::DISPLAY_PARTIAL_TEXT;
        } else {
            $tmp_image_file = $this->__get('pma_theme_image') . 's_fulltext.png';
            $tmp_txt = __('Full texts');
            $url_params_full_text['pftext'] = self::DISPLAY_FULL_TEXT;
        }

        $tmp_image = '<img class="fulltext" src="' . $tmp_image_file . '" alt="'
<<<<<<< HEAD
                     . $tmp_txt . '" title="' . $tmp_txt . '">';
        $tmp_url = 'sql.php' . Url::getCommon($url_params_full_text);

        return Util::linkOrButton($tmp_url, $tmp_image);
=======
                     . $tmp_txt . '" title="' . $tmp_txt . '" />';

        return Util::linkOrButton('sql.php', $url_params_full_text, $tmp_image);

    } // end of the '_getFullOrPartialTextButtonOrLink()' function


    /**
     * Prepare html form for multi row operations
     *
     * @param string $deleteLink the delete link of current row
     *
     * @return  string  $form_html          html content
     *
     * @access  private
     *
     * @see     _getTableHeaders()
     */
    private function _getFormForMultiRowOperations($deleteLink)
    {
        return Template::get('display/results/multi_row_operations_form')->render([
            'delete_link' => $deleteLink,
            'delete_row' => self::DELETE_ROW,
            'kill_process' => self::KILL_PROCESS,
            'unique_id' => $this->__get('unique_id'),
            'db' => $this->__get('db'),
            'table' => $this->__get('table'),
        ]);
>>>>>>> c2453788
    }

    /**
     * Get comment for row
     *
     * @param array $commentsMap comments array
     * @param array $fieldsMeta  set of field properties
     *
     * @return string html content
     *
     * @access private
     *
     * @see _getTableHeaders()
     */
    private function _getCommentForRow(array $commentsMap, $fieldsMeta)
    {
        return $this->template->render('display/results/comment_for_row', [
            'comments_map' => $commentsMap,
            'fields_meta' => $fieldsMeta,
            'limit_chars' => $GLOBALS['cfg']['LimitChars'],
        ]);
    }

    /**
     * Prepare parameters and html for sorted table header fields
     *
     * @param stdClass $fields_meta                 set of field properties
     * @param array    $sort_expression             sort expression
     * @param array    $sort_expression_nodirection sort expression without direction
     * @param integer  $column_index                the index of the column
     * @param string   $unsorted_sql_query          the unsorted sql query
     * @param integer  $session_max_rows            maximum rows resulted by sql
     * @param string   $comments                    comment for row
     * @param array    $sort_direction              sort direction
     * @param boolean  $col_visib                   column is visible(false)
     *                                              array                                column isn't visible(string array)
     * @param string   $col_visib_j                 element of $col_visib array
     *
     * @return  array   2 element array - $order_link, $sorted_header_html
     *
     * @access  private
     *
     * @see     _getTableHeaders()
     */
    private function _getOrderLinkAndSortedHeaderHtml(
        $fields_meta,
        array $sort_expression,
        array $sort_expression_nodirection,
        $column_index,
        $unsorted_sql_query,
        $session_max_rows,
        $comments,
        array $sort_direction,
        $col_visib,
        $col_visib_j
    ) {

        $sorted_header_html = '';

        // Checks if the table name is required; it's the case
        // for a query with a "JOIN" statement and if the column
        // isn't aliased, or in queries like
        // SELECT `1`.`master_field` , `2`.`master_field`
        // FROM `PMA_relation` AS `1` , `PMA_relation` AS `2`

        $sort_tbl = isset($fields_meta->table)
            && strlen($fields_meta->table) > 0
            && $fields_meta->orgname == $fields_meta->name
            ? Util::backquote(
                $fields_meta->table
            ) . '.'
            : '';

        $name_to_use_in_sort = $fields_meta->name;

        // Generates the orderby clause part of the query which is part
        // of URL
        list($single_sort_order, $multi_sort_order, $order_img)
            = $this->_getSingleAndMultiSortUrls(
                $sort_expression,
                $sort_expression_nodirection,
                $sort_tbl,
                $name_to_use_in_sort,
                $sort_direction,
                $fields_meta
            );

        if (preg_match(
            '@(.*)([[:space:]](LIMIT (.*)|PROCEDURE (.*)|FOR UPDATE|'
            . 'LOCK IN SHARE MODE))@is',
            $unsorted_sql_query,
            $regs3
        )) {
            $single_sorted_sql_query = $regs3[1] . $single_sort_order . $regs3[2];
            $multi_sorted_sql_query = $regs3[1] . $multi_sort_order . $regs3[2];
        } else {
            $single_sorted_sql_query = $unsorted_sql_query . $single_sort_order;
            $multi_sorted_sql_query = $unsorted_sql_query . $multi_sort_order;
        }

        $_single_url_params = [
            'db'                 => $this->__get('db'),
            'table'              => $this->__get('table'),
            'sql_query'          => $single_sorted_sql_query,
            'sql_signature'      => Core::signSqlQuery($single_sorted_sql_query),
            'session_max_rows'   => $session_max_rows,
            'is_browse_distinct' => $this->__get('is_browse_distinct'),
        ];

        $_multi_url_params = [
            'db'                 => $this->__get('db'),
            'table'              => $this->__get('table'),
            'sql_query'          => $multi_sorted_sql_query,
            'sql_signature'      => Core::signSqlQuery($multi_sorted_sql_query),
            'session_max_rows'   => $session_max_rows,
            'is_browse_distinct' => $this->__get('is_browse_distinct'),
<<<<<<< HEAD
        ];
        $single_order_url  = 'sql.php' . Url::getCommon($_single_url_params);
        $multi_order_url = 'sql.php' . Url::getCommon($_multi_url_params);
=======
        );
>>>>>>> c2453788

        // Displays the sorting URL
        // enable sort order swapping for image
        $order_link = $this->_getSortOrderLink(
<<<<<<< HEAD
            $order_img,
            $fields_meta,
            $single_order_url,
            $multi_order_url
=======
            $order_img, $fields_meta, $_single_url_params, $_multi_url_params
>>>>>>> c2453788
        );

        $sorted_header_html .= $this->_getDraggableClassForSortableColumns(
            $col_visib,
            $col_visib_j,
            $fields_meta,
            $order_link,
            $comments
        );

        return [
            $order_link,
            $sorted_header_html,
        ];
    }

    /**
     * Prepare parameters and html for sorted table header fields
     *
     * @param array    $sort_expression             sort expression
     * @param array    $sort_expression_nodirection sort expression without direction
     * @param string   $sort_tbl                    The name of the table to which
     *                                              the current column belongs to
     * @param string   $name_to_use_in_sort         The current column under
     *                                              consideration
     * @param array    $sort_direction              sort direction
     * @param stdClass $fields_meta                 set of field properties
     *
     * @return  array   3 element array - $single_sort_order, $sort_order, $order_img
     *
     * @access  private
     *
     * @see     _getOrderLinkAndSortedHeaderHtml()
     */
    private function _getSingleAndMultiSortUrls(
        array $sort_expression,
        array $sort_expression_nodirection,
        $sort_tbl,
        $name_to_use_in_sort,
        array $sort_direction,
        $fields_meta
    ) {
        $sort_order = "";
        // Check if the current column is in the order by clause
        $is_in_sort = $this->_isInSorted(
            $sort_expression,
            $sort_expression_nodirection,
            $sort_tbl,
            $name_to_use_in_sort
        );
        $current_name = $name_to_use_in_sort;
        if ($sort_expression_nodirection[0] == '' || ! $is_in_sort) {
            $special_index = $sort_expression_nodirection[0] == ''
                ? 0
                : count($sort_expression_nodirection);
            $sort_expression_nodirection[$special_index]
                = Util::backquote(
                    $current_name
                );
            $sort_direction[$special_index] = preg_match(
                '@time|date@i',
                $fields_meta->type ?? ''
            ) ? self::DESCENDING_SORT_DIR : self::ASCENDING_SORT_DIR;
        }

        $sort_expression_nodirection = array_filter($sort_expression_nodirection);
        $single_sort_order = null;
        foreach ($sort_expression_nodirection as $index => $expression) {
            // check if this is the first clause,
            // if it is then we have to add "order by"
            $is_first_clause = ($index == 0);
            $name_to_use_in_sort = $expression;
            $sort_tbl_new = $sort_tbl;
            // Test to detect if the column name is a standard name
            // Standard name has the table name prefixed to the column name
            if (mb_strpos($name_to_use_in_sort, '.') !== false) {
                $matches = explode('.', $name_to_use_in_sort);
                // Matches[0] has the table name
                // Matches[1] has the column name
                $name_to_use_in_sort = $matches[1];
                $sort_tbl_new = $matches[0];
            }

            // $name_to_use_in_sort might contain a space due to
            // formatting of function expressions like "COUNT(name )"
            // so we remove the space in this situation
            $name_to_use_in_sort = str_replace([' )', '``'], [')', '`'], $name_to_use_in_sort);
            $name_to_use_in_sort = trim($name_to_use_in_sort, '`');

            // If this the first column name in the order by clause add
            // order by clause to the  column name
            $query_head = $is_first_clause ? "\nORDER BY " : "";
            // Again a check to see if the given column is a aggregate column
            if (mb_strpos($name_to_use_in_sort, '(') !== false) {
                $sort_order .=  $query_head . $name_to_use_in_sort . ' ' ;
            } else {
                if (strlen($sort_tbl_new) > 0) {
                    $sort_tbl_new .= ".";
                }
                $sort_order .=  $query_head . $sort_tbl_new
                  . Util::backquote(
                      $name_to_use_in_sort
                  ) . ' ' ;
            }

            // For a special case where the code generates two dots between
            // column name and table name.
            $sort_order = preg_replace("/\.\./", ".", $sort_order);
            // Incase this is the current column save $single_sort_order
            if ($current_name == $name_to_use_in_sort) {
                if (mb_strpos($current_name, '(') !== false) {
                    $single_sort_order = "\n" . 'ORDER BY ' . Util::backquote($current_name) . ' ';
                } else {
                    $single_sort_order = "\n" . 'ORDER BY ' . $sort_tbl
                        . Util::backquote(
                            $current_name
                        ) . ' ';
                }
                if ($is_in_sort) {
                    list($single_sort_order, $order_img)
                        = $this->_getSortingUrlParams(
                            $sort_direction,
                            $single_sort_order,
                            $index
                        );
                } else {
                    $single_sort_order .= strtoupper($sort_direction[$index]);
                }
            }
            if ($current_name == $name_to_use_in_sort && $is_in_sort) {
                // We need to generate the arrow button and related html
                list($sort_order, $order_img) = $this->_getSortingUrlParams(
                    $sort_direction,
                    $sort_order,
                    $index
                );
                $order_img .= " <small>" . ($index + 1) . "</small>";
            } else {
                $sort_order .= strtoupper($sort_direction[$index]);
            }
            // Separate columns by a comma
            $sort_order .= ", ";
        }
        // remove the comma from the last column name in the newly
        // constructed clause
        $sort_order = mb_substr(
            $sort_order,
            0,
            mb_strlen($sort_order) - 2
        );
        if (empty($order_img)) {
            $order_img = '';
        }
        return [
            $single_sort_order,
            $sort_order,
            $order_img,
        ];
    }

    /**
     * Check whether the column is sorted
     *
     * @param array  $sort_expression             sort expression
     * @param array  $sort_expression_nodirection sort expression without direction
     * @param string $sort_tbl                    the table name
     * @param string $name_to_use_in_sort         the sorting column name
     *
     * @return boolean                   the column sorted or not
     *
     * @access  private
     *
     * @see     _getTableHeaders()
     */
    private function _isInSorted(
        array $sort_expression,
        array $sort_expression_nodirection,
        $sort_tbl,
        $name_to_use_in_sort
    ) {

        $index_in_expression = 0;

        foreach ($sort_expression_nodirection as $index => $clause) {
            if (mb_strpos($clause, '.') !== false) {
                $fragments = explode('.', $clause);
                $clause2 = $fragments[0] . "." . str_replace('`', '', $fragments[1]);
            } else {
                $clause2 = $sort_tbl . str_replace('`', '', $clause);
            }
            if ($clause2 === $sort_tbl . $name_to_use_in_sort) {
                $index_in_expression = $index;
                break;
            }
        }
        if (empty($sort_expression[$index_in_expression])) {
            $is_in_sort = false;
        } else {
            // Field name may be preceded by a space, or any number
            // of characters followed by a dot (tablename.fieldname)
            // so do a direct comparison for the sort expression;
            // this avoids problems with queries like
            // "SELECT id, count(id)..." and clicking to sort
            // on id or on count(id).
            // Another query to test this:
            // SELECT p.*, FROM_UNIXTIME(p.temps) FROM mytable AS p
            // (and try clicking on each column's header twice)
            $noSortTable = empty($sort_tbl) || mb_strpos(
                $sort_expression_nodirection[$index_in_expression],
                $sort_tbl
            ) === false;
            $noOpenParenthesis = mb_strpos(
                $sort_expression_nodirection[$index_in_expression],
                '('
            ) === false;
            if (! empty($sort_tbl) && $noSortTable && $noOpenParenthesis) {
                $new_sort_expression_nodirection = $sort_tbl
                    . $sort_expression_nodirection[$index_in_expression];
            } else {
                $new_sort_expression_nodirection
                    = $sort_expression_nodirection[$index_in_expression];
            }

            //Back quotes are removed in next comparison, so remove them from value
            //to compare.
            $name_to_use_in_sort = str_replace('`', '', $name_to_use_in_sort);

            $is_in_sort = false;
            $sort_name = str_replace('`', '', $sort_tbl) . $name_to_use_in_sort;

            if ($sort_name == str_replace('`', '', $new_sort_expression_nodirection)
                || $sort_name == str_replace('`', '', $sort_expression_nodirection[$index_in_expression])
            ) {
                $is_in_sort = true;
            }
        }

        return $is_in_sort;
    }

    /**
     * Get sort url parameters - sort order and order image
     *
     * @param array   $sort_direction the sort direction
     * @param string  $sort_order     the sorting order
     * @param integer $index          the index of sort direction array.
     *
     * @return  array                       2 element array - $sort_order, $order_img
     *
     * @access  private
     *
     * @see     _getSingleAndMultiSortUrls()
     */
    private function _getSortingUrlParams(array $sort_direction, $sort_order, $index)
    {
        if (strtoupper(trim($sort_direction[$index])) == self::DESCENDING_SORT_DIR) {
            $sort_order .= ' ASC';
            $order_img   = ' ' . Util::getImage(
                's_desc',
                __('Descending'),
                [
                    'class' => "soimg",
                    'title' => '',
                ]
            );
            $order_img  .= ' ' . Util::getImage(
                's_asc',
                __('Ascending'),
                [
                    'class' => "soimg hide",
                    'title' => '',
                ]
            );
        } else {
            $sort_order .= ' DESC';
            $order_img   = ' ' . Util::getImage(
                's_asc',
                __('Ascending'),
                [
                    'class' => "soimg",
                    'title' => '',
                ]
            );
            $order_img  .=  ' ' . Util::getImage(
                's_desc',
                __('Descending'),
                [
                    'class' => "soimg hide",
                    'title' => '',
                ]
            );
        }
        return [
            $sort_order,
            $order_img,
        ];
    }

    /**
     * Get sort order link
     *
<<<<<<< HEAD
     * @param string   $order_img       the sort order image
     * @param stdClass $fields_meta     set of field properties
     * @param string   $order_url       the url for sort
     * @param string   $multi_order_url the url for sort
=======
     * @param string $order_img              the sort order image
     * @param array  $fields_meta            set of field properties
     * @param array  $order_url_params       the url params for sort
     * @param array  $multi_order_url_params the url params for sort
>>>>>>> c2453788
     *
     * @return  string                      the sort order link
     *
     * @access  private
     *
     * @see     _getTableHeaders()
     */
    private function _getSortOrderLink(
<<<<<<< HEAD
        $order_img,
        $fields_meta,
        $order_url,
        $multi_order_url
=======
        $order_img, $fields_meta, $order_url_params, $multi_order_url_params
>>>>>>> c2453788
    ) {
        $order_link_params = [
            'class' => 'sortlink',
        ];

        $order_link_content = htmlspecialchars($fields_meta->name);
        $inner_link_content = $order_link_content . $order_img
<<<<<<< HEAD
            . '<input type="hidden" value="' . $multi_order_url . '">';

        return Util::linkOrButton(
            $order_url,
            $inner_link_content,
            $order_link_params
=======
            . '<input type="hidden" value="sql.php'
            . Url::getCommon($multi_order_url_params, '?', false)
            . '" />';

        return Util::linkOrButton(
            'sql.php', $order_url_params, $inner_link_content, $order_link_params
>>>>>>> c2453788
        );
    }

    /**
     * Check if the column contains numeric data. If yes, then set the
     * column header's alignment right
     *
     * @param stdClass $fields_meta set of field properties
     * @param array    $th_class    array containing classes
     *
     * @return void
     *
     * @see  _getDraggableClassForSortableColumns()
     */
    private function _getClassForNumericColumnType($fields_meta, array &$th_class)
    {
        if (preg_match(
            '@int|decimal|float|double|real|bit|boolean|serial@i',
            (string) $fields_meta->type
        )) {
            $th_class[] = 'right';
        }
    }

    /**
     * Prepare columns to draggable effect for sortable columns
     *
     * @param boolean  $col_visib   the column is visible (false)
     *                              array                the column is not visible (string array)
     * @param string   $col_visib_j element of $col_visib array
     * @param stdClass $fields_meta set of field properties
     * @param string   $order_link  the order link
     * @param string   $comments    the comment for the column
     *
     * @return  string     html content
     *
     * @access  private
     *
     * @see     _getTableHeaders()
     */
    private function _getDraggableClassForSortableColumns(
        $col_visib,
        $col_visib_j,
        $fields_meta,
        $order_link,
        $comments
    ) {

        $draggable_html = '<th';
        $th_class = [];
        $th_class[] = 'draggable';
        $this->_getClassForNumericColumnType($fields_meta, $th_class);
        if ($col_visib && ! $col_visib_j) {
            $th_class[] = 'hide';
        }

        $th_class[] = 'column_heading';
        $th_class[] = 'sticky';
        if ($GLOBALS['cfg']['BrowsePointerEnable'] == true) {
            $th_class[] = 'pointer';
        }

        if ($GLOBALS['cfg']['BrowseMarkerEnable'] == true) {
            $th_class[] = 'marker';
        }

        $draggable_html .= ' class="' . implode(' ', $th_class) . '"';

        $draggable_html .= ' data-column="' . htmlspecialchars($fields_meta->name)
            . '">' . $order_link . $comments . '</th>';

        return $draggable_html;
    }

    /**
     * Prepare columns to draggable effect for non sortable columns
     *
     * @param boolean  $col_visib       the column is visible (false)
     *                                  array                    the column is not visible (string array)
     * @param string   $col_visib_j     element of $col_visib array
     * @param boolean  $condition_field whether to add CSS class condition
     * @param stdClass $fields_meta     set of field properties
     * @param string   $comments        the comment for the column
     *
     * @return  string         html content
     *
     * @access  private
     *
     * @see     _getTableHeaders()
     */
    private function _getDraggableClassForNonSortableColumns(
        $col_visib,
        $col_visib_j,
        $condition_field,
        $fields_meta,
        $comments
    ) {

        $draggable_html = '<th';
        $th_class = [];
        $th_class[] = 'draggable';
        $th_class[] = 'sticky';
        $this->_getClassForNumericColumnType($fields_meta, $th_class);
        if ($col_visib && ! $col_visib_j) {
            $th_class[] = 'hide';
        }

        if ($condition_field) {
            $th_class[] = 'condition';
        }

        $draggable_html .= ' class="' . implode(' ', $th_class) . '"';

        $draggable_html .= ' data-column="'
            . htmlspecialchars((string) $fields_meta->name) . '">';

        $draggable_html .= htmlspecialchars((string) $fields_meta->name);

        $draggable_html .= "\n" . $comments . '</th>';

        return $draggable_html;
    }

    /**
     * Prepare column to show at right side - check boxes or empty column
     *
     * @param array  $displayParts              which elements to display
     * @param string $full_or_partial_text_link full/partial link or text button
     * @param string $colspan                   column span of table header
     *
     * @return  string  html content
     *
     * @access  private
     *
     * @see     _getTableHeaders()
     */
    private function _getColumnAtRightSide(
        array &$displayParts,
        $full_or_partial_text_link,
        $colspan
    ) {

        $right_column_html = '';
        $display_params = $this->__get('display_params');

        // Displays the needed checkboxes at the right
        // column of the result table header if possible and required...
        if (($GLOBALS['cfg']['RowActionLinks'] == self::POSITION_RIGHT)
            || ($GLOBALS['cfg']['RowActionLinks'] == self::POSITION_BOTH)
            && (($displayParts['edit_lnk'] != self::NO_EDIT_OR_DELETE)
            || ($displayParts['del_lnk'] != self::NO_EDIT_OR_DELETE))
            && ($displayParts['text_btn'] == '1')
        ) {
            $display_params['emptyafter']
                = ($displayParts['edit_lnk'] != self::NO_EDIT_OR_DELETE)
                && ($displayParts['del_lnk'] != self::NO_EDIT_OR_DELETE) ? 4 : 1;

            $right_column_html .= "\n"
                . '<th class="column_action print_ignore" ' . $colspan . '>'
                . $full_or_partial_text_link
                . '</th>';
        } elseif (($GLOBALS['cfg']['RowActionLinks'] == self::POSITION_LEFT)
            || ($GLOBALS['cfg']['RowActionLinks'] == self::POSITION_BOTH)
            && (($displayParts['edit_lnk'] == self::NO_EDIT_OR_DELETE)
            && ($displayParts['del_lnk'] == self::NO_EDIT_OR_DELETE))
            && (! isset($GLOBALS['is_header_sent']) || ! $GLOBALS['is_header_sent'])
        ) {
            //     ... elseif no button, displays empty columns if required
            // (unless coming from Browse mode print view)

            $display_params['emptyafter']
                = ($displayParts['edit_lnk'] != self::NO_EDIT_OR_DELETE)
                && ($displayParts['del_lnk'] != self::NO_EDIT_OR_DELETE) ? 4 : 1;

            $right_column_html .= "\n" . '<td class="print_ignore" ' . $colspan
                . '></td>';
        }

        $this->__set('display_params', $display_params);

        return $right_column_html;
    }

    /**
     * Prepares the display for a value
     *
     * @param string $class          class of table cell
     * @param bool   $conditionField whether to add CSS class condition
     * @param string $value          value to display
     *
     * @return string  the td
     *
     * @access  private
     *
     * @see     _getDataCellForGeometryColumns(),
     *          _getDataCellForNonNumericColumns()
     */
    private function _buildValueDisplay($class, $conditionField, $value)
    {
        return $this->template->render('display/results/value_display', [
            'class' => $class,
            'condition_field' => $conditionField,
            'value' => $value,
        ]);
    }

    /**
     * Prepares the display for a null value
     *
     * @param string   $class          class of table cell
     * @param bool     $conditionField whether to add CSS class condition
     * @param stdClass $meta           the meta-information about this field
     * @param string   $align          cell alignment
     *
     * @return string  the td
     *
     * @access  private
     *
     * @see     _getDataCellForNumericColumns(),
     *          _getDataCellForGeometryColumns(),
     *          _getDataCellForNonNumericColumns()
     */
    private function _buildNullDisplay($class, $conditionField, $meta, $align = '')
    {
        $classes = $this->_addClass($class, $conditionField, $meta, '');

        return $this->template->render('display/results/null_display', [
            'align' => $align,
            'meta' => $meta,
            'classes' => $classes,
        ]);
    }

    /**
     * Prepares the display for an empty value
     *
     * @param string   $class          class of table cell
     * @param bool     $conditionField whether to add CSS class condition
     * @param stdClass $meta           the meta-information about this field
     * @param string   $align          cell alignment
     *
     * @return string  the td
     *
     * @access  private
     *
     * @see     _getDataCellForNumericColumns(),
     *          _getDataCellForGeometryColumns(),
     *          _getDataCellForNonNumericColumns()
     */
    private function _buildEmptyDisplay($class, $conditionField, $meta, $align = '')
    {
        $classes = $this->_addClass($class, $conditionField, $meta, 'nowrap');

        return $this->template->render('display/results/empty_display', [
            'align' => $align,
            'classes' => $classes,
        ]);
    }

    /**
     * Adds the relevant classes.
     *
     * @param string                       $class                 class of table cell
     * @param bool                         $condition_field       whether to add CSS class
     *                                                            condition
     * @param stdClass                     $meta                  the meta-information about the
     *                                                            field
     * @param string                       $nowrap                avoid wrapping
     * @param bool                         $is_field_truncated    is field truncated (display ...)
     * @param TransformationsPlugin|string $transformation_plugin transformation plugin.
     *                                                            Can also be the default function:
     *                                                            Core::mimeDefaultFunction
     * @param string                       $default_function      default transformation function
     *
     * @return string the list of classes
     *
     * @access private
     *
     * @see _buildNullDisplay(), _getRowData()
     */
    private function _addClass(
        $class,
        $condition_field,
        $meta,
        $nowrap,
        $is_field_truncated = false,
        $transformation_plugin = '',
        $default_function = ''
    ) {
        $classes = [
            $class,
            $nowrap,
        ];

        if (isset($meta->mimetype)) {
            $classes[] = preg_replace('/\//', '_', $meta->mimetype);
        }

        if ($condition_field) {
            $classes[] = 'condition';
        }

        if ($is_field_truncated) {
            $classes[] = 'truncated';
        }

        $mime_map = $this->__get('mime_map');
        $orgFullColName = $this->__get('db') . '.' . $meta->orgtable
            . '.' . $meta->orgname;
        if ($transformation_plugin != $default_function
            || ! empty($mime_map[$orgFullColName]['input_transformation'])
        ) {
            $classes[] = 'transformed';
        }

        // Define classes to be added to this data field based on the type of data
        $matches = [
            'enum' => 'enum',
            'set' => 'set',
            'binary' => 'hex',
        ];

        foreach ($matches as $key => $value) {
            if (mb_strpos($meta->flags, $key) !== false) {
                $classes[] = $value;
            }
        }

        if (mb_strpos($meta->type, 'bit') !== false) {
            $classes[] = 'bit';
        }

        return implode(' ', $classes);
    }

    /**
     * Prepare the body of the results table
     *
     * @param integer $dt_result            the link id associated to the query
     *                                      which results have to be displayed
     * @param array   $displayParts         which elements to display
     * @param array   $map                  the list of relations
     * @param array   $analyzed_sql_results analyzed sql results
     * @param boolean $is_limited_display   with limited operations or not
     *
     * @return string  html content
     *
     * @global array  $row                  current row data
     *
     * @access  private
     *
     * @see     getTable()
     */
    private function _getTableBody(
        &$dt_result,
        array &$displayParts,
        array $map,
        array $analyzed_sql_results,
        $is_limited_display = false
    ) {
        global $row; // mostly because of browser transformations,
                     // to make the row-data accessible in a plugin

        $table_body_html = '';

        // query without conditions to shorten URLs when needed, 200 is just
        // guess, it should depend on remaining URL length
        $url_sql_query = $this->_getUrlSqlQuery($analyzed_sql_results);

        $display_params = $this->__get('display_params');

        if (! is_array($map)) {
            $map = [];
        }

        $row_no                       = 0;
        $display_params['edit']       = [];
        $display_params['copy']       = [];
        $display_params['delete']     = [];
        $display_params['data']       = [];
        $display_params['row_delete'] = [];
        $this->__set('display_params', $display_params);

        // name of the class added to all grid editable elements;
        // if we don't have all the columns of a unique key in the result set,
        //  do not permit grid editing
        if ($is_limited_display || ! $this->__get('editable')) {
            $grid_edit_class = '';
        } else {
            switch ($GLOBALS['cfg']['GridEditing']) {
                case 'double-click':
                    // trying to reduce generated HTML by using shorter
                    // classes like click1 and click2
                    $grid_edit_class = 'grid_edit click2';
                    break;
                case 'click':
                    $grid_edit_class = 'grid_edit click1';
                    break;
                default: // 'disabled'
                    $grid_edit_class = '';
                    break;
            }
        }

        // prepare to get the column order, if available
        list($col_order, $col_visib) = $this->_getColumnParams(
            $analyzed_sql_results
        );

        // Correction University of Virginia 19991216 in the while below
        // Previous code assumed that all tables have keys, specifically that
        // the phpMyAdmin GUI should support row delete/edit only for such
        // tables.
        // Although always using keys is arguably the prescribed way of
        // defining a relational table, it is not required. This will in
        // particular be violated by the novice.
        // We want to encourage phpMyAdmin usage by such novices. So the code
        // below has been changed to conditionally work as before when the
        // table being displayed has one or more keys; but to display
        // delete/edit options correctly for tables without keys.

        $whereClauseMap = $this->__get('whereClauseMap');
        while ($row = $GLOBALS['dbi']->fetchRow($dt_result)) {
            // add repeating headers
            if (($row_no != 0) && ($_SESSION['tmpval']['repeat_cells'] != 0)
                && ! ($row_no % $_SESSION['tmpval']['repeat_cells'])
            ) {
                $table_body_html .= $this->_getRepeatingHeaders(
                    $display_params
                );
            }

            $tr_class = [];
            if ($GLOBALS['cfg']['BrowsePointerEnable'] != true) {
                $tr_class[] = 'nopointer';
            }
            if ($GLOBALS['cfg']['BrowseMarkerEnable'] != true) {
                $tr_class[] = 'nomarker';
            }

            // pointer code part
            $classes = (empty($tr_class) ? ' ' : 'class="' . implode(' ', $tr_class) . '"');
            $table_body_html .= '<tr ' . $classes . ' >';

            // 1. Prepares the row

            // In print view these variable needs to be initialized
            $del_url = $del_str = $edit_anchor_class = $editCopyUrlParams = $delUrlParams
                = $edit_str = $js_conf = $copy_url = $copy_str = $edit_url = null;

            // 1.2 Defines the URLs for the modify/delete link(s)

            if (($displayParts['edit_lnk'] != self::NO_EDIT_OR_DELETE)
                || ($displayParts['del_lnk'] != self::NO_EDIT_OR_DELETE)
            ) {
                // Results from a "SELECT" statement -> builds the
                // WHERE clause to use in links (a unique key if possible)
                /**
                 * @todo $where_clause could be empty, for example a table
                 *       with only one field and it's a BLOB; in this case,
                 *       avoid to display the delete and edit links
                 */
                list($where_clause, $clause_is_unique, $condition_array)
                    = Util::getUniqueCondition(
                        $dt_result, // handle
                        $this->__get('fields_cnt'), // fields_cnt
                        $this->__get('fields_meta'), // fields_meta
                        $row, // row
                        false, // force_unique
                        $this->__get('table'), // restrict_to_table
                        $analyzed_sql_results // analyzed_sql_results
                    );
                $whereClauseMap[$row_no][$this->__get('table')] = $where_clause;
                $this->__set('whereClauseMap', $whereClauseMap);

                $where_clause_html = htmlspecialchars($where_clause);

                // 1.2.1 Modify link(s) - update row case
                if ($displayParts['edit_lnk'] == self::UPDATE_ROW) {
                    list($edit_url, $copy_url, $edit_str, $copy_str,
                        $edit_anchor_class, $editCopyUrlParams)
                            = $this->_getModifiedLinks(
                                $where_clause,
                                $clause_is_unique,
                                $url_sql_query
                            );
                } // end if (1.2.1)

                // 1.2.2 Delete/Kill link(s)
                list($del_url, $del_str, $js_conf, $delUrlParams)
                    = $this->_getDeleteAndKillLinks(
                        $where_clause,
                        $clause_is_unique,
                        $url_sql_query,
                        $displayParts['del_lnk'],
                        $row
                    );

                // 1.3 Displays the links at left if required
                if (($GLOBALS['cfg']['RowActionLinks'] == self::POSITION_LEFT)
                    || ($GLOBALS['cfg']['RowActionLinks'] == self::POSITION_BOTH)
                ) {
                    $table_body_html .= $this->_getPlacedLinks(
<<<<<<< HEAD
                        self::POSITION_LEFT,
                        $del_url,
                        $displayParts,
                        $row_no,
                        $where_clause,
                        $where_clause_html,
                        $condition_array,
                        $edit_url,
                        $copy_url,
                        $edit_anchor_class,
                        $edit_str,
                        $copy_str,
                        $del_str,
                        $js_conf
=======
                        self::POSITION_LEFT, $del_url, $displayParts, $row_no,
                        $where_clause, $where_clause_html, $condition_array,
                        $edit_url, $copy_url, $edit_anchor_class,
                        $edit_str, $copy_str, $del_str, $js_conf, $editCopyUrlParams, $delUrlParams
>>>>>>> c2453788
                    );
                } elseif ($GLOBALS['cfg']['RowActionLinks'] == self::POSITION_NONE) {
                    $table_body_html .= $this->_getPlacedLinks(
<<<<<<< HEAD
                        self::POSITION_NONE,
                        $del_url,
                        $displayParts,
                        $row_no,
                        $where_clause,
                        $where_clause_html,
                        $condition_array,
                        $edit_url,
                        $copy_url,
                        $edit_anchor_class,
                        $edit_str,
                        $copy_str,
                        $del_str,
                        $js_conf
=======
                        self::POSITION_NONE, $del_url, $displayParts, $row_no,
                        $where_clause, $where_clause_html, $condition_array,
                        $edit_url, $copy_url, $edit_anchor_class,
                        $edit_str, $copy_str, $del_str, $js_conf, $editCopyUrlParams, $delUrlParams
>>>>>>> c2453788
                    );
                } // end if (1.3)
            } // end if (1)

            // 2. Displays the rows' values
            if ($this->__get('mime_map') === null) {
                $this->_setMimeMap();
            }
            $table_body_html .= $this->_getRowValues(
                $dt_result,
                $row,
                $row_no,
                $col_order,
                $map,
                $grid_edit_class,
                $col_visib,
                $url_sql_query,
                $analyzed_sql_results
            );

            // 3. Displays the modify/delete links on the right if required
            if (($displayParts['edit_lnk'] != self::NO_EDIT_OR_DELETE)
                || ($displayParts['del_lnk'] != self::NO_EDIT_OR_DELETE)
            ) {
                if (($GLOBALS['cfg']['RowActionLinks'] == self::POSITION_RIGHT)
                    || ($GLOBALS['cfg']['RowActionLinks'] == self::POSITION_BOTH)
                ) {
                    $table_body_html .= $this->_getPlacedLinks(
<<<<<<< HEAD
                        self::POSITION_RIGHT,
                        $del_url,
                        $displayParts,
                        $row_no,
                        $where_clause,
                        $where_clause_html,
                        $condition_array,
                        $edit_url,
                        $copy_url,
                        $edit_anchor_class,
                        $edit_str,
                        $copy_str,
                        $del_str,
                        $js_conf
=======
                        self::POSITION_RIGHT, $del_url, $displayParts, $row_no,
                        $where_clause, $where_clause_html, $condition_array,
                        $edit_url, $copy_url, $edit_anchor_class,
                        $edit_str, $copy_str, $del_str, $js_conf, $editCopyUrlParams, $delUrlParams
>>>>>>> c2453788
                    );
                }
            } // end if (3)

            $table_body_html .= '</tr>';
            $table_body_html .= "\n";
            $row_no++;
        } // end while

        return $table_body_html;
    }

    /**
     * Sets the MIME details of the columns in the results set
     *
     * @return void
     */
    private function _setMimeMap()
    {
        $fields_meta = $this->__get('fields_meta');
        $mimeMap = [];
        $added = [];

        for ($currentColumn = 0; $currentColumn < $this->__get('fields_cnt'); ++$currentColumn) {
            $meta = $fields_meta[$currentColumn];
            $orgFullTableName = $this->__get('db') . '.' . $meta->orgtable;

            if ($GLOBALS['cfgRelation']['commwork']
                && $GLOBALS['cfgRelation']['mimework']
                && $GLOBALS['cfg']['BrowseMIME']
                && ! $_SESSION['tmpval']['hide_transformation']
                && empty($added[$orgFullTableName])
            ) {
                $mimeMap = array_merge(
                    $mimeMap,
                    $this->transformations->getMime($this->__get('db'), $meta->orgtable, false, true)
                );
                $added[$orgFullTableName] = true;
            }
        }

        // special browser transformation for some SHOW statements
        if ($this->__get('is_show')
            && ! $_SESSION['tmpval']['hide_transformation']
        ) {
            preg_match(
                '@^SHOW[[:space:]]+(VARIABLES|(FULL[[:space:]]+)?'
                . 'PROCESSLIST|STATUS|TABLE|GRANTS|CREATE|LOGS|DATABASES|FIELDS'
                . ')@i',
                $this->__get('sql_query'),
                $which
            );

            if (isset($which[1])) {
                $str = ' ' . strtoupper($which[1]);
                $isShowProcessList = strpos($str, 'PROCESSLIST') > 0;
                if ($isShowProcessList) {
                    $mimeMap['..Info'] = [
                        'mimetype' => 'Text_Plain',
                        'transformation' => 'output/Text_Plain_Sql.php',
                    ];
                }

                $isShowCreateTable = preg_match(
                    '@CREATE[[:space:]]+TABLE@i',
                    $this->__get('sql_query')
                );
                if ($isShowCreateTable) {
                    $mimeMap['..Create Table'] = [
                        'mimetype' => 'Text_Plain',
                        'transformation' => 'output/Text_Plain_Sql.php',
                    ];
                }
            }
        }

        $this->__set('mime_map', $mimeMap);
    }

    /**
     * Get the values for one data row
     *
     * @param integer              $dt_result            the link id associated to
     *                                                   the query which results
     *                                                   have to be displayed
     * @param array                $row                  current row data
     * @param integer              $row_no               the index of current row
     * @param array|boolean        $col_order            the column order false when
     *                                                   a property not found false
     *                                                   when a property not found
     * @param array                $map                  the list of relations
     * @param string               $grid_edit_class      the class for all editable
     *                                                   columns
     * @param boolean|array|string $col_visib            column is visible(false);
     *                                                   column isn't visible(string
     *                                                   array)
     * @param string               $url_sql_query        the analyzed sql query
     * @param array                $analyzed_sql_results analyzed sql results
     *
     * @return  string  html content
     *
     * @access  private
     *
     * @see     _getTableBody()
     */
    private function _getRowValues(
        &$dt_result,
        array $row,
        $row_no,
        $col_order,
        array $map,
        $grid_edit_class,
        $col_visib,
        $url_sql_query,
        array $analyzed_sql_results
    ) {
        $row_values_html = '';

        // Following variable are needed for use in isset/empty or
        // use with array indexes/safe use in foreach
        $sql_query = $this->__get('sql_query');
        $fields_meta = $this->__get('fields_meta');
        $highlight_columns = $this->__get('highlight_columns');
        $mime_map = $this->__get('mime_map');

        $row_info = $this->_getRowInfoForSpecialLinks($row, $col_order);

        $whereClauseMap = $this->__get('whereClauseMap');

        $columnCount = $this->__get('fields_cnt');
        for ($currentColumn = 0; $currentColumn < $columnCount; ++$currentColumn) {
            // assign $i with appropriate column order
            $i = $col_order ? $col_order[$currentColumn] : $currentColumn;

            $meta    = $fields_meta[$i];
            $orgFullColName
                = $this->__get('db') . '.' . $meta->orgtable . '.' . $meta->orgname;

            $not_null_class = $meta->not_null ? 'not_null' : '';
            $relation_class = isset($map[$meta->name]) ? 'relation' : '';
            $hide_class = $col_visib && isset($col_visib[$currentColumn]) && ! $col_visib[$currentColumn]
                ? 'hide'
                : '';
            $grid_edit = $meta->orgtable != '' ? $grid_edit_class : '';

            // handle datetime-related class, for grid editing
            $field_type_class
                = $this->_getClassForDateTimeRelatedFields($meta->type);

            $is_field_truncated = false;
            // combine all the classes applicable to this column's value
            $class = $this->_getClassesForColumn(
                $grid_edit,
                $not_null_class,
                $relation_class,
                $hide_class,
                $field_type_class
            );

            //  See if this column should get highlight because it's used in the
            //  where-query.
            $condition_field = isset($highlight_columns)
                && (isset($highlight_columns[$meta->name])
                || isset($highlight_columns[Util::backquote($meta->name)]))
                ? true
                : false;

            // Wrap MIME-transformations. [MIME]
            $default_function = [
                Core::class,
                'mimeDefaultFunction',
            ]; // default_function
            $transformation_plugin = $default_function;
            $transform_options = [];

            if ($GLOBALS['cfgRelation']['mimework']
                && $GLOBALS['cfg']['BrowseMIME']
            ) {
                if (isset($mime_map[$orgFullColName]['mimetype'])
                    && ! empty($mime_map[$orgFullColName]['transformation'])
                ) {
                    $file = $mime_map[$orgFullColName]['transformation'];
                    $include_file = 'libraries/classes/Plugins/Transformations/' . $file;

                    if (@file_exists($include_file)) {
                        $class_name = $this->transformations->getClassName($include_file);
                        if (class_exists($class_name)) {
                            // todo add $plugin_manager
                            $plugin_manager = null;
                            $transformation_plugin = new $class_name(
                                $plugin_manager
                            );

                            $transform_options = $this->transformations->getOptions(
                                isset(
                                    $mime_map[$orgFullColName]['transformation_options']
                                )
                                ? $mime_map[$orgFullColName]['transformation_options']
                                : ''
                            );

                            $meta->mimetype = str_replace(
                                '_',
                                '/',
                                $mime_map[$orgFullColName]['mimetype']
                            );
                        }
                    } // end if file_exists
                } // end if transformation is set
            } // end if mime/transformation works.

            // Check whether the field needs to display with syntax highlighting

            $dbLower = mb_strtolower($this->__get('db'));
            $tblLower = mb_strtolower($meta->orgtable);
            $nameLower = mb_strtolower($meta->orgname);
            if (! empty($this->transformation_info[$dbLower][$tblLower][$nameLower])
                && isset($row[$i])
                && (trim($row[$i]) != '')
                && ! $_SESSION['tmpval']['hide_transformation']
            ) {
                include_once $this->transformation_info[$dbLower][$tblLower][$nameLower][0];
                $transformation_plugin = new $this->transformation_info[$dbLower][$tblLower][$nameLower][1](null);

                $transform_options = $this->transformations->getOptions(
                    isset($mime_map[$orgFullColName]['transformation_options'])
                    ? $mime_map[$orgFullColName]['transformation_options']
                    : ''
                );

                $meta->mimetype = str_replace(
                    '_',
                    '/',
                    $this->transformation_info[$dbLower][mb_strtolower($meta->orgtable)][mb_strtolower($meta->orgname)][2]
                );
            }

            // Check for the predefined fields need to show as link in schemas
            $specialSchemaLinks = SpecialSchemaLinks::get();

            if (! empty($specialSchemaLinks[$dbLower][$tblLower][$nameLower])) {
                $linking_url = $this->_getSpecialLinkUrl(
                    $specialSchemaLinks,
                    $row[$i],
                    $row_info,
                    mb_strtolower($meta->orgname)
                );
                $transformation_plugin = new Text_Plain_Link();

                $transform_options  = [
                    0 => $linking_url,
                    2 => true,
                ];

                $meta->mimetype = str_replace(
                    '_',
                    '/',
                    'Text/Plain'
                );
            }

            /*
             * The result set can have columns from more than one table,
             * this is why we have to check for the unique conditions
             * related to this table; however getUniqueCondition() is
             * costly and does not need to be called if we already know
             * the conditions for the current table.
             */
            if (! isset($whereClauseMap[$row_no][$meta->orgtable])) {
                $unique_conditions = Util::getUniqueCondition(
                    $dt_result, // handle
                    $this->__get('fields_cnt'), // fields_cnt
                    $this->__get('fields_meta'), // fields_meta
                    $row, // row
                    false, // force_unique
                    $meta->orgtable, // restrict_to_table
                    $analyzed_sql_results // analyzed_sql_results
                );
                $whereClauseMap[$row_no][$meta->orgtable] = $unique_conditions[0];
            }

            $_url_params = [
                'db'            => $this->__get('db'),
                'table'         => $meta->orgtable,
                'where_clause_sign' => Core::signSqlQuery($whereClauseMap[$row_no][$meta->orgtable]),
                'where_clause'  => $whereClauseMap[$row_no][$meta->orgtable],
                'transform_key' => $meta->orgname,
            ];

            if (! empty($sql_query)) {
                $_url_params['sql_query'] = $url_sql_query;
            }

            $transform_options['wrapper_link'] = Url::getCommon($_url_params);

            $display_params = $this->__get('display_params');

            // in some situations (issue 11406), numeric returns 1
            // even for a string type
            // for decimal numeric is returning 1
            // have to improve logic
            if (($meta->numeric == 1 && $meta->type != 'string') || $meta->type == 'real') {
                // n u m e r i c

                $display_params['data'][$row_no][$i]
                    = $this->_getDataCellForNumericColumns(
                        $row[$i] === null ? null : (string) $row[$i],
                        $class,
                        $condition_field,
                        $meta,
                        $map,
                        $is_field_truncated,
                        $analyzed_sql_results,
                        $transformation_plugin,
                        $default_function,
                        $transform_options
                    );
            } elseif ($meta->type == self::GEOMETRY_FIELD) {
                // g e o m e t r y

                // Remove 'grid_edit' from $class as we do not allow to
                // inline-edit geometry data.
                $class = str_replace('grid_edit', '', $class);

                $display_params['data'][$row_no][$i]
                    = $this->_getDataCellForGeometryColumns(
                        $row[$i],
                        $class,
                        $meta,
                        $map,
                        $_url_params,
                        $condition_field,
                        $transformation_plugin,
                        $default_function,
                        $transform_options,
                        $analyzed_sql_results
                    );
            } else {
                // n o t   n u m e r i c

                $display_params['data'][$row_no][$i]
                    = $this->_getDataCellForNonNumericColumns(
                        $row[$i],
                        $class,
                        $meta,
                        $map,
                        $_url_params,
                        $condition_field,
                        $transformation_plugin,
                        $default_function,
                        $transform_options,
                        $is_field_truncated,
                        $analyzed_sql_results,
                        $dt_result,
                        $i
                    );
            }

            // output stored cell
            $row_values_html .= $display_params['data'][$row_no][$i];

            if (isset($display_params['rowdata'][$i][$row_no])) {
                $display_params['rowdata'][$i][$row_no]
                    .= $display_params['data'][$row_no][$i];
            } else {
                $display_params['rowdata'][$i][$row_no]
                    = $display_params['data'][$row_no][$i];
            }

            $this->__set('display_params', $display_params);
        } // end for

        return $row_values_html;
    }

    /**
     * Get link for display special schema links
     *
     * @param array  $specialSchemaLinks special schema links
     * @param string $column_value       column value
     * @param array  $row_info           information about row
     * @param string $field_name         column name
     *
     * @return string generated link
     */
    private function _getSpecialLinkUrl(
        array $specialSchemaLinks,
        $column_value,
        array $row_info,
        $field_name
    ) {
        $linking_url_params = [];
        $link_relations = $specialSchemaLinks[mb_strtolower($this->__get('db'))][mb_strtolower($this->__get('table'))][$field_name];

        if (! is_array($link_relations['link_param'])) {
            $linking_url_params[$link_relations['link_param']] = $column_value;
        } else {
            // Consider only the case of creating link for column field
            // sql query that needs to be passed as url param
            $sql = 'SELECT `' . $column_value . '` FROM `'
                . $row_info[$link_relations['link_param'][1]] . '`.`'
                . $row_info[$link_relations['link_param'][2]] . '`';
            $linking_url_params[$link_relations['link_param'][0]] = $sql;
        }

        $divider = strpos($link_relations['default_page'], '?') ? '&' : '?';
        if (empty($link_relations['link_dependancy_params'])) {
            return $link_relations['default_page']
                . Url::getCommonRaw($linking_url_params, $divider);
        }

        foreach ($link_relations['link_dependancy_params'] as $new_param) {
            // If param_info is an array, set the key and value
            // from that array
            if (is_array($new_param['param_info'])) {
                $linking_url_params[$new_param['param_info'][0]]
                    = $new_param['param_info'][1];
                continue;
            }

            $linking_url_params[$new_param['param_info']]
                = $row_info[mb_strtolower($new_param['column_name'])];

            // Special case 1 - when executing routines, according
            // to the type of the routine, url param changes
            if (empty($row_info['routine_type'])) {
                continue;
            }
        }

        return $link_relations['default_page']
            . Url::getCommonRaw($linking_url_params, $divider);
    }

    /**
     * Prepare row information for display special links
     *
     * @param array         $row       current row data
     * @param array|boolean $col_order the column order
     *
     * @return array associative array with column nama -> value
     */
    private function _getRowInfoForSpecialLinks(array $row, $col_order)
    {

        $row_info = [];
        $fields_meta = $this->__get('fields_meta');

        for ($n = 0; $n < $this->__get('fields_cnt'); ++$n) {
            $m = $col_order ? $col_order[$n] : $n;
            $row_info[mb_strtolower($fields_meta[$m]->orgname)]
                = $row[$m];
        }

        return $row_info;
    }

    /**
     * Get url sql query without conditions to shorten URLs
     *
     * @param array $analyzed_sql_results analyzed sql results
     *
     * @return  string        analyzed sql query
     *
     * @access  private
     *
     * @see     _getTableBody()
     */
    private function _getUrlSqlQuery(array $analyzed_sql_results)
    {
        if (($analyzed_sql_results['querytype'] != 'SELECT')
            || (mb_strlen($this->__get('sql_query')) < 200)
        ) {
            return $this->__get('sql_query');
        }

        $query = 'SELECT ' . Query::getClause(
            $analyzed_sql_results['statement'],
            $analyzed_sql_results['parser']->list,
            'SELECT'
        );

        $from_clause = Query::getClause(
            $analyzed_sql_results['statement'],
            $analyzed_sql_results['parser']->list,
            'FROM'
        );

        if (! empty($from_clause)) {
            $query .= ' FROM ' . $from_clause;
        }

        return $query;
    }

    /**
     * Get column order and column visibility
     *
     * @param array $analyzed_sql_results analyzed sql results
     *
     * @return  array           2 element array - $col_order, $col_visib
     *
     * @access  private
     *
     * @see     _getTableBody()
     */
    private function _getColumnParams(array $analyzed_sql_results)
    {
        if ($this->_isSelect($analyzed_sql_results)) {
            $pmatable = new Table($this->__get('table'), $this->__get('db'));
            $col_order = $pmatable->getUiProp(Table::PROP_COLUMN_ORDER);
            /* Validate the value */
            if ($col_order !== false) {
                $fields_cnt = $this->__get('fields_cnt');
                foreach ($col_order as $value) {
                    if ($value >= $fields_cnt) {
                        $pmatable->removeUiProp(Table::PROP_COLUMN_ORDER);
                        $fields_cnt = false;
                    }
                }
            }
            $col_visib = $pmatable->getUiProp(Table::PROP_COLUMN_VISIB);
        } else {
            $col_order = false;
            $col_visib = false;
        }

        return [
            $col_order,
            $col_visib,
        ];
    }

    /**
     * Get HTML for repeating headers
     *
     * @param array $display_params holds various display info
     *
     * @return  string    html content
     *
     * @access  private
     *
     * @see     _getTableBody()
     */
    private function _getRepeatingHeaders(
        array $display_params
    ) {
        $header_html = '<tr>' . "\n";

        if ($display_params['emptypre'] > 0) {
            $header_html .= '    <th colspan="'
                . $display_params['emptypre'] . '">'
                . "\n" . '        &nbsp;</th>' . "\n";
        } elseif ($GLOBALS['cfg']['RowActionLinks'] == self::POSITION_NONE) {
            $header_html .= '    <th></th>' . "\n";
        }

        foreach ($display_params['desc'] as $val) {
            $header_html .= $val;
        }

        if ($display_params['emptyafter'] > 0) {
            $header_html
                .= '    <th colspan="' . $display_params['emptyafter']
                . '">'
                . "\n" . '        &nbsp;</th>' . "\n";
        }
        $header_html .= '</tr>' . "\n";

        return $header_html;
    }

    /**
     * Get modified links
     *
     * @param string  $where_clause     the where clause of the sql
     * @param boolean $clause_is_unique the unique condition of clause
     * @param string  $url_sql_query    the analyzed sql query
     *
     * @return  array                   5 element array - $edit_url, $copy_url,
     *                                  $edit_str, $copy_str, $edit_anchor_class
     *
     * @access  private
     *
     * @see     _getTableBody()
     */
    private function _getModifiedLinks(
        $where_clause,
        $clause_is_unique,
        $url_sql_query
    ) {

        $_url_params = [
            'db'               => $this->__get('db'),
            'table'            => $this->__get('table'),
            'where_clause'     => $where_clause,
            'clause_is_unique' => $clause_is_unique,
            'sql_query'        => $url_sql_query,
            'goto'             => 'sql.php',
        ];

<<<<<<< HEAD
        $edit_url = 'tbl_change.php'
            . Url::getCommon(
                $_url_params + ['default_action' => 'update']
            );

        $copy_url = 'tbl_change.php'
            . Url::getCommon(
                $_url_params + ['default_action' => 'insert']
            );
=======
        $edit_url = 'tbl_change.php';

        $copy_url = 'tbl_change.php';
>>>>>>> c2453788

        $edit_str = $this->_getActionLinkContent(
            'b_edit',
            __('Edit')
        );
        $copy_str = $this->_getActionLinkContent(
            'b_insrow',
            __('Copy')
        );

        // Class definitions required for grid editing jQuery scripts
        $edit_anchor_class = "edit_row_anchor";
        if ($clause_is_unique == 0) {
            $edit_anchor_class .= ' nonunique';
        }

<<<<<<< HEAD
        return [
            $edit_url,
            $copy_url,
            $edit_str,
            $copy_str,
            $edit_anchor_class,
        ];
    }
=======
        return array($edit_url, $copy_url, $edit_str, $copy_str, $edit_anchor_class, $_url_params);

    } // end of the '_getModifiedLinks()' function

>>>>>>> c2453788

    /**
     * Get delete and kill links
     *
     * @param string  $where_clause     the where clause of the sql
     * @param boolean $clause_is_unique the unique condition of clause
     * @param string  $url_sql_query    the analyzed sql query
     * @param string  $del_lnk          the delete link of current row
     * @param array   $row              the current row
     *
     * @return  array                       3 element array
     *                                      $del_url, $del_str, $js_conf
     *
     * @access  private
     *
     * @see     _getTableBody()
     */
    private function _getDeleteAndKillLinks(
        $where_clause,
        $clause_is_unique,
        $url_sql_query,
        $del_lnk,
        array $row
    ) {

        $goto = $this->__get('goto');

        if ($del_lnk == self::DELETE_ROW) { // delete row case
            $_url_params = [
                'db'        => $this->__get('db'),
                'table'     => $this->__get('table'),
                'sql_query' => $url_sql_query,
                'message_to_show' => __('The row has been deleted.'),
                'goto'      => empty($goto) ? 'tbl_sql.php' : $goto,
            ];

            $lnk_goto = 'sql.php' . Url::getCommonRaw($_url_params);

            $del_query = 'DELETE FROM '
                . Util::backquote($this->__get('table'))
                . ' WHERE ' . $where_clause .
                ($clause_is_unique ? '' : ' LIMIT 1');

<<<<<<< HEAD
            $_url_params = [
                'db'        => $this->__get('db'),
                'table'     => $this->__get('table'),
                'sql_query' => $del_query,
                'message_to_show' => __('The row has been deleted.'),
                'goto'      => $lnk_goto,
            ];
            $del_url  = 'sql.php' . Url::getCommon($_url_params);
=======
            $_url_params = array(
                    'db'        => $this->__get('db'),
                    'table'     => $this->__get('table'),
                    'sql_query' => $del_query,
                    'message_to_show' => __('The row has been deleted.'),
                    'goto'      => $lnk_goto,
                );
            $del_url  = 'sql.php';
>>>>>>> c2453788

            $js_conf  = 'DELETE FROM ' . Sanitize::jsFormat($this->__get('table'))
                . ' WHERE ' . Sanitize::jsFormat($where_clause, false)
                . ($clause_is_unique ? '' : ' LIMIT 1');

            $del_str = $this->_getActionLinkContent('b_drop', __('Delete'));
        } elseif ($del_lnk == self::KILL_PROCESS) { // kill process case
            $_url_params = [
                'db'        => $this->__get('db'),
                'table'     => $this->__get('table'),
                'sql_query' => $url_sql_query,
                'goto'      => 'index.php',
            ];

            $lnk_goto = 'sql.php' . Url::getCommonRaw($_url_params);

            $kill = $GLOBALS['dbi']->getKillQuery((int) $row[0]);

            $_url_params = [
                'db'        => 'mysql',
                'sql_query' => $kill,
                'goto'      => $lnk_goto,
            ];

            $del_url  = 'sql.php';
            $js_conf  = $kill;
            $del_str = Util::getIcon(
                'b_drop',
                __('Kill')
            );
        } else {
            $del_url = $del_str = $js_conf = $_url_params = null;
        }

<<<<<<< HEAD
        return [
            $del_url,
            $del_str,
            $js_conf,
        ];
    }
=======
        return array($del_url, $del_str, $js_conf, $_url_params);

    } // end of the '_getDeleteAndKillLinks()' function

>>>>>>> c2453788

    /**
     * Get content inside the table row action links (Edit/Copy/Delete)
     *
     * @param string $icon         The name of the file to get
     * @param string $display_text The text displaying after the image icon
     *
     * @return  string
     *
     * @access  private
     *
     * @see     _getModifiedLinks(), _getDeleteAndKillLinks()
     */
    private function _getActionLinkContent($icon, $display_text)
    {

        $linkContent = '';

        if (isset($GLOBALS['cfg']['RowActionType'])
            && $GLOBALS['cfg']['RowActionType'] == self::ACTION_LINK_CONTENT_ICONS
        ) {
            $linkContent .= '<span class="nowrap">'
                . Util::getImage(
                    $icon,
                    $display_text
                )
                . '</span>';
        } elseif (isset($GLOBALS['cfg']['RowActionType'])
            && $GLOBALS['cfg']['RowActionType'] == self::ACTION_LINK_CONTENT_TEXT
        ) {
            $linkContent .= '<span class="nowrap">' . $display_text . '</span>';
        } else {
            $linkContent .= Util::getIcon(
                $icon,
                $display_text
            );
        }

        return $linkContent;
    }

    /**
     * Prepare placed links
     *
<<<<<<< HEAD
     * @param string      $dir               the direction of links should place
     * @param string      $del_url           the url for delete row
     * @param array       $displayParts      which elements to display
     * @param integer     $row_no            the index of current row
     * @param string      $where_clause      the where clause of the sql
     * @param string      $where_clause_html the html encoded where clause
     * @param array       $condition_array   array of keys (primary, unique, condition)
     * @param string      $edit_url          the url for edit row
     * @param string      $copy_url          the url for copy row
     * @param string      $edit_anchor_class the class for html element for edit
     * @param string      $edit_str          the label for edit row
     * @param string      $copy_str          the label for copy row
     * @param string      $del_str           the label for delete row
     * @param string|null $js_conf           text for the JS confirmation
=======
     * @param string  $dir               the direction of links should place
     * @param string  $del_url           the url for delete row
     * @param array   $displayParts      which elements to display
     * @param integer $row_no            the index of current row
     * @param string  $where_clause      the where clause of the sql
     * @param string  $where_clause_html the html encoded where clause
     * @param array   $condition_array   array of keys (primary, unique, condition)
     * @param string  $edit_url          the url for edit row
     * @param string  $copy_url          the url for copy row
     * @param string  $edit_anchor_class the class for html element for edit
     * @param string  $edit_str          the label for edit row
     * @param string  $copy_str          the label for copy row
     * @param string  $del_str           the label for delete row
     * @param string  $js_conf           text for the JS confirmation
     * @param array   $editCopyUrlParams URL parameters
     * @param array   $delUrlParams      URL parameters
>>>>>>> c2453788
     *
     * @return  string                      html content
     *
     * @access  private
     *
     * @see     _getTableBody()
     */
    private function _getPlacedLinks(
<<<<<<< HEAD
        $dir,
        $del_url,
        array $displayParts,
        $row_no,
        $where_clause,
        $where_clause_html,
        array $condition_array,
        $edit_url,
        $copy_url,
        $edit_anchor_class,
        $edit_str,
        $copy_str,
        $del_str,
        ?string $js_conf
=======
        $dir, $del_url, array $displayParts, $row_no, $where_clause, $where_clause_html,
        array $condition_array, $edit_url, $copy_url,
        $edit_anchor_class, $edit_str, $copy_str, $del_str, $js_conf, $editCopyUrlParams, $delUrlParams
>>>>>>> c2453788
    ) {

        if (! isset($js_conf)) {
            $js_conf = '';
        }

        return $this->_getCheckboxAndLinks(
<<<<<<< HEAD
            $dir,
            $del_url,
            $displayParts,
            $row_no,
            $where_clause,
            $where_clause_html,
            $condition_array,
            $edit_url,
            $copy_url,
            $edit_anchor_class,
            $edit_str,
            $copy_str,
            $del_str,
            $js_conf
=======
            $dir, $del_url, $displayParts,
            $row_no, $where_clause, $where_clause_html, $condition_array,
            $edit_url, $copy_url, $edit_anchor_class,
            $edit_str, $copy_str, $del_str, $js_conf, $editCopyUrlParams, $delUrlParams
>>>>>>> c2453788
        );
    }

    /**
     * Get the combined classes for a column
     *
     * @param string $grid_edit_class  the class for all editable columns
     * @param string $not_null_class   the class for not null columns
     * @param string $relation_class   the class for relations in a column
     * @param string $hide_class       the class for visibility of a column
     * @param string $field_type_class the class related to type of the field
     *
     * @return string the combined classes
     *
     * @access  private
     *
     * @see     _getTableBody()
     */
    private function _getClassesForColumn(
        $grid_edit_class,
        $not_null_class,
        $relation_class,
        $hide_class,
        $field_type_class
    ) {
        return 'data ' . $grid_edit_class . ' ' . $not_null_class . ' '
            . $relation_class . ' ' . $hide_class . ' ' . $field_type_class;
    }

    /**
     * Get class for datetime related fields
     *
     * @param string $type the type of the column field
     *
     * @return  string   the class for the column
     *
     * @access  private
     *
     * @see     _getTableBody()
     */
    private function _getClassForDateTimeRelatedFields($type)
    {
        if ((substr($type, 0, 9) == self::TIMESTAMP_FIELD)
            || ($type == self::DATETIME_FIELD)
        ) {
            $field_type_class = 'datetimefield';
        } elseif ($type == self::DATE_FIELD) {
            $field_type_class = 'datefield';
        } elseif ($type == self::TIME_FIELD) {
            $field_type_class = 'timefield';
        } elseif ($type == self::STRING_FIELD) {
            $field_type_class = 'text';
        } else {
            $field_type_class = '';
        }
        return $field_type_class;
    }

    /**
     * Prepare data cell for numeric type fields
     *
     * @param string|null           $column                the column's value
     * @param string                $class                 the html class for column
     * @param boolean               $condition_field       the column should highlighted
     *                                                     or not
     * @param stdClass              $meta                  the meta-information about this
     *                                                     field
     * @param array                 $map                   the list of relations
     * @param boolean               $is_field_truncated    the condition for blob data
     *                                                     replacements
     * @param array                 $analyzed_sql_results  the analyzed query
     * @param TransformationsPlugin $transformation_plugin the name of transformation plugin
     * @param string                $default_function      the default transformation
     *                                                     function
     * @param array                 $transform_options     the transformation parameters
     *
     * @return  string the prepared cell, html content
     *
     * @access  private
     *
     * @see     _getTableBody()
     */
    private function _getDataCellForNumericColumns(
        ?string $column,
        $class,
        $condition_field,
        $meta,
        array $map,
        $is_field_truncated,
        array $analyzed_sql_results,
        $transformation_plugin,
        $default_function,
        array $transform_options
    ) {

        if (! isset($column) || $column === null) {
            $cell = $this->_buildNullDisplay(
                'right ' . $class,
                $condition_field,
                $meta,
                ''
            );
        } elseif ($column != '') {
            $nowrap = ' nowrap';
            $where_comparison = ' = ' . $column;

            $cell = $this->_getRowData(
                'right ' . $class,
                $condition_field,
                $analyzed_sql_results,
                $meta,
                $map,
                $column,
                $column,
                $transformation_plugin,
                $default_function,
                $nowrap,
                $where_comparison,
                $transform_options,
                $is_field_truncated,
                ''
            );
        } else {
            $cell = $this->_buildEmptyDisplay(
                'right ' . $class,
                $condition_field,
                $meta,
                ''
            );
        }

        return $cell;
    }

    /**
     * Get data cell for geometry type fields
     *
     * @param string|null           $column                the relevant column in data row
     * @param string                $class                 the html class for column
     * @param stdClass              $meta                  the meta-information about
     *                                                     this field
     * @param array                 $map                   the list of relations
     * @param array                 $_url_params           the parameters for generate url
     * @param boolean               $condition_field       the column should highlighted
     *                                                     or not
     * @param TransformationsPlugin $transformation_plugin the name of transformation
     *                                                     function
     * @param string                $default_function      the default transformation
     *                                                     function
     * @param string                $transform_options     the transformation parameters
     * @param array                 $analyzed_sql_results  the analyzed query
     *
     * @return string the prepared data cell, html content
     *
     * @access private
     *
     * @see     _getTableBody()
     */
    private function _getDataCellForGeometryColumns(
        ?string $column,
        $class,
        $meta,
        array $map,
        array $_url_params,
        $condition_field,
        $transformation_plugin,
        $default_function,
        $transform_options,
        array $analyzed_sql_results
    ) {
        if (! isset($column) || $column === null) {
            $cell = $this->_buildNullDisplay($class, $condition_field, $meta);
            return $cell;
        }

        if ($column == '') {
            $cell = $this->_buildEmptyDisplay($class, $condition_field, $meta);
            return $cell;
        }

        // Display as [GEOMETRY - (size)]
        if ($_SESSION['tmpval']['geoOption'] == self::GEOMETRY_DISP_GEOM) {
            $geometry_text = $this->_handleNonPrintableContents(
                strtoupper(self::GEOMETRY_FIELD),
                $column,
                $transformation_plugin,
                $transform_options,
                $default_function,
                $meta,
                $_url_params
            );

            $cell = $this->_buildValueDisplay(
                $class,
                $condition_field,
                $geometry_text
            );
            return $cell;
        }

        if ($_SESSION['tmpval']['geoOption'] == self::GEOMETRY_DISP_WKT) {
            // Prepare in Well Known Text(WKT) format.
            $where_comparison = ' = ' . $column;

            // Convert to WKT format
            $wktval = Util::asWKT($column);
            list(
                $is_field_truncated,
                $displayedColumn,
                // skip 3rd param
            ) = $this->_getPartialText($wktval);

            $cell = $this->_getRowData(
                $class,
                $condition_field,
                $analyzed_sql_results,
                $meta,
                $map,
                $wktval,
                $displayedColumn,
                $transformation_plugin,
                $default_function,
                '',
                $where_comparison,
                $transform_options,
                $is_field_truncated,
                ''
            );
            return $cell;
        }

        // Prepare in  Well Known Binary (WKB) format.

        if ($_SESSION['tmpval']['display_binary']) {
            $where_comparison = ' = ' . $column;

            $wkbval = substr(bin2hex($column), 8);
            list(
                $is_field_truncated,
                $displayedColumn,
                // skip 3rd param
            ) = $this->_getPartialText($wkbval);

            $cell = $this->_getRowData(
                $class,
                $condition_field,
                $analyzed_sql_results,
                $meta,
                $map,
                $wkbval,
                $displayedColumn,
                $transformation_plugin,
                $default_function,
                '',
                $where_comparison,
                $transform_options,
                $is_field_truncated,
                ''
            );
            return $cell;
        }

        $wkbval = $this->_handleNonPrintableContents(
            self::BINARY_FIELD,
            $column,
            $transformation_plugin,
            $transform_options,
            $default_function,
            $meta,
            $_url_params
        );

        $cell = $this->_buildValueDisplay(
            $class,
            $condition_field,
            $wkbval
        );

        return $cell;
    }

    /**
     * Get data cell for non numeric type fields
     *
     * @param string|null           $column                the relevant column in data row
     * @param string                $class                 the html class for column
     * @param stdClass              $meta                  the meta-information about
     *                                                     the field
     * @param array                 $map                   the list of relations
     * @param array                 $_url_params           the parameters for generate
     *                                                     url
     * @param boolean               $condition_field       the column should highlighted
     *                                                     or not
     * @param TransformationsPlugin $transformation_plugin the name of transformation
     *                                                     function
     * @param string                $default_function      the default transformation
     *                                                     function
     * @param string                $transform_options     the transformation parameters
     * @param boolean               $is_field_truncated    is data truncated due to
     *                                                     LimitChars
     * @param array                 $analyzed_sql_results  the analyzed query
     * @param integer               $dt_result             the link id associated to
     *                                                     the query which results
     *                                                     have to be displayed
     * @param integer               $col_index             the column index
     *
     * @return  string the prepared data cell, html content
     *
     * @access  private
     *
     * @see     _getTableBody()
     */
    private function _getDataCellForNonNumericColumns(
        ?string $column,
        $class,
        $meta,
        array $map,
        array $_url_params,
        $condition_field,
        $transformation_plugin,
        $default_function,
        $transform_options,
        $is_field_truncated,
        array $analyzed_sql_results,
        &$dt_result,
        $col_index
    ) {
        $original_length = 0;

        $is_analyse = $this->__get('is_analyse');
        $field_flags = $GLOBALS['dbi']->fieldFlags($dt_result, $col_index);

        $bIsText = gettype($transformation_plugin) === 'object'
            && strpos($transformation_plugin->getMIMEType(), 'Text')
            === false;

        // disable inline grid editing
        // if binary fields are protected
        // or transformation plugin is of non text type
        // such as image
        if ((false !== stripos($field_flags, self::BINARY_FIELD)
            && ($GLOBALS['cfg']['ProtectBinary'] === 'all'
            || ($GLOBALS['cfg']['ProtectBinary'] === 'noblob'
            && false === stripos($meta->type, self::BLOB_FIELD))
            || ($GLOBALS['cfg']['ProtectBinary'] === 'blob'
            && false !== stripos($meta->type, self::BLOB_FIELD))))
            || $bIsText
        ) {
            $class = str_replace('grid_edit', '', $class);
        }

        if (! isset($column) || $column === null) {
            $cell = $this->_buildNullDisplay($class, $condition_field, $meta);
            return $cell;
        }

        if ($column == '') {
            $cell = $this->_buildEmptyDisplay($class, $condition_field, $meta);
            return $cell;
        }

        // Cut all fields to $GLOBALS['cfg']['LimitChars']
        // (unless it's a link-type transformation or binary)
        $displayedColumn = $column;
        if (! (gettype($transformation_plugin) === "object"
            && strpos($transformation_plugin->getName(), 'Link') !== false)
            && false === stripos($field_flags, self::BINARY_FIELD)
        ) {
            list(
                $is_field_truncated,
                $column,
                $original_length
            ) = $this->_getPartialText($column);
        }

        $formatted = false;
        if (isset($meta->_type) && $meta->_type === MYSQLI_TYPE_BIT) {
            $displayedColumn = Util::printableBitValue(
                (int) $displayedColumn,
                (int) $meta->length
            );

            // some results of PROCEDURE ANALYSE() are reported as
            // being BINARY but they are quite readable,
            // so don't treat them as BINARY
        } elseif (false !== stripos($field_flags, self::BINARY_FIELD)
            && ! (isset($is_analyse) && $is_analyse)
        ) {
            // we show the BINARY or BLOB message and field's size
            // (or maybe use a transformation)
            $binary_or_blob = self::BLOB_FIELD;
            if ($meta->type === self::STRING_FIELD) {
                $binary_or_blob = self::BINARY_FIELD;
            }
            $displayedColumn = $this->_handleNonPrintableContents(
                $binary_or_blob,
                $displayedColumn,
                $transformation_plugin,
                $transform_options,
                $default_function,
                $meta,
                $_url_params,
                $is_field_truncated
            );
            $class = $this->_addClass(
                $class,
                $condition_field,
                $meta,
                '',
                $is_field_truncated,
                $transformation_plugin,
                $default_function
            );
            $result = strip_tags($column);
            // disable inline grid editing
            // if binary or blob data is not shown
            if (false !== stripos($result, $binary_or_blob)) {
                $class = str_replace('grid_edit', '', $class);
            }
            $formatted = true;
        }

        if ($formatted) {
            $cell = $this->_buildValueDisplay(
                $class,
                $condition_field,
                $displayedColumn
            );
            return $cell;
        }

        // transform functions may enable no-wrapping:
        $function_nowrap = 'applyTransformationNoWrap';

        $bool_nowrap = ($default_function != $transformation_plugin)
            && function_exists((string) $transformation_plugin->$function_nowrap())
            ? $transformation_plugin->$function_nowrap($transform_options)
            : false;

        // do not wrap if date field type
        $nowrap = preg_match('@DATE|TIME@i', $meta->type)
            || $bool_nowrap ? ' nowrap' : '';

        $where_comparison = ' = \''
            . $GLOBALS['dbi']->escapeString($column)
            . '\'';

        $cell = $this->_getRowData(
            $class,
            $condition_field,
            $analyzed_sql_results,
            $meta,
            $map,
            $column,
            $displayedColumn,
            $transformation_plugin,
            $default_function,
            $nowrap,
            $where_comparison,
            $transform_options,
            $is_field_truncated,
            $original_length
        );

        return $cell;
    }

    /**
     * Checks the posted options for viewing query results
     * and sets appropriate values in the session.
     *
     * @todo    make maximum remembered queries configurable
     * @todo    move/split into SQL class!?
     * @todo    currently this is called twice unnecessary
     * @todo    ignore LIMIT and ORDER in query!?
     *
     * @return void
     *
     * @access  public
     *
     * @see     sql.php file
     */
    public function setConfigParamsForDisplayTable()
    {

        $sql_md5 = md5($this->__get('sql_query'));
        $query = [];
        if (isset($_SESSION['tmpval']['query'][$sql_md5])) {
            $query = $_SESSION['tmpval']['query'][$sql_md5];
        }

        $query['sql'] = $this->__get('sql_query');

        if (empty($query['repeat_cells'])) {
            $query['repeat_cells'] = $GLOBALS['cfg']['RepeatCells'];
        }

        // The value can also be from _GET as described on issue #16146 when sorting results
        $sessionMaxRows = $_GET['session_max_rows'] ?? $_POST['session_max_rows'] ?? '';

        // as this is a form value, the type is always string so we cannot
        // use Core::isValid($_POST['session_max_rows'], 'integer')
        if (Core::isValid($sessionMaxRows, 'numeric')) {
            $query['max_rows'] = (int) $sessionMaxRows;
            unset($_GET['session_max_rows'], $_POST['session_max_rows']);
        } elseif ($sessionMaxRows === self::ALL_ROWS) {
            $query['max_rows'] = self::ALL_ROWS;
            unset($_GET['session_max_rows'], $_POST['session_max_rows']);
        } elseif (empty($query['max_rows'])) {
            $query['max_rows'] = intval($GLOBALS['cfg']['MaxRows']);
        }

        if (Core::isValid($_REQUEST['pos'], 'numeric')) {
            $query['pos'] = $_REQUEST['pos'];
            unset($_REQUEST['pos']);
        } elseif (empty($query['pos'])) {
            $query['pos'] = 0;
        }

        if (Core::isValid(
            $_REQUEST['pftext'],
            [
                self::DISPLAY_PARTIAL_TEXT,
                self::DISPLAY_FULL_TEXT,
            ]
        )
        ) {
            $query['pftext'] = $_REQUEST['pftext'];
            unset($_REQUEST['pftext']);
        } elseif (empty($query['pftext'])) {
            $query['pftext'] = self::DISPLAY_PARTIAL_TEXT;
        }

        if (Core::isValid(
            $_REQUEST['relational_display'],
            [
                self::RELATIONAL_KEY,
                self::RELATIONAL_DISPLAY_COLUMN,
            ]
        )
        ) {
            $query['relational_display'] = $_REQUEST['relational_display'];
            unset($_REQUEST['relational_display']);
        } elseif (empty($query['relational_display'])) {
            // The current session value has priority over a
            // change via Settings; this change will be apparent
            // starting from the next session
            $query['relational_display'] = $GLOBALS['cfg']['RelationalDisplay'];
        }

        if (Core::isValid(
            $_REQUEST['geoOption'],
            [
                self::GEOMETRY_DISP_WKT,
                self::GEOMETRY_DISP_WKB,
                self::GEOMETRY_DISP_GEOM,
            ]
        )
        ) {
            $query['geoOption'] = $_REQUEST['geoOption'];
            unset($_REQUEST['geoOption']);
        } elseif (empty($query['geoOption'])) {
            $query['geoOption'] = self::GEOMETRY_DISP_GEOM;
        }

        if (isset($_REQUEST['display_binary'])) {
            $query['display_binary'] = true;
            unset($_REQUEST['display_binary']);
        } elseif (isset($_REQUEST['display_options_form'])) {
            // we know that the checkbox was unchecked
            unset($query['display_binary']);
        } elseif (! isset($_REQUEST['full_text_button'])) {
            // selected by default because some operations like OPTIMIZE TABLE
            // and all queries involving functions return "binary" contents,
            // according to low-level field flags
            $query['display_binary'] = true;
        }

        if (isset($_REQUEST['display_blob'])) {
            $query['display_blob'] = true;
            unset($_REQUEST['display_blob']);
        } elseif (isset($_REQUEST['display_options_form'])) {
            // we know that the checkbox was unchecked
            unset($query['display_blob']);
        }

        if (isset($_REQUEST['hide_transformation'])) {
            $query['hide_transformation'] = true;
            unset($_REQUEST['hide_transformation']);
        } elseif (isset($_REQUEST['display_options_form'])) {
            // we know that the checkbox was unchecked
            unset($query['hide_transformation']);
        }

        // move current query to the last position, to be removed last
        // so only least executed query will be removed if maximum remembered
        // queries limit is reached
        unset($_SESSION['tmpval']['query'][$sql_md5]);
        $_SESSION['tmpval']['query'][$sql_md5] = $query;

        // do not exceed a maximum number of queries to remember
        if (count($_SESSION['tmpval']['query']) > 10) {
            array_shift($_SESSION['tmpval']['query']);
            //echo 'deleting one element ...';
        }

        // populate query configuration
        $_SESSION['tmpval']['pftext']
            = $query['pftext'];
        $_SESSION['tmpval']['relational_display']
            = $query['relational_display'];
        $_SESSION['tmpval']['geoOption']
            = $query['geoOption'];
        $_SESSION['tmpval']['display_binary'] = isset(
            $query['display_binary']
        );
        $_SESSION['tmpval']['display_blob'] = isset(
            $query['display_blob']
        );
        $_SESSION['tmpval']['hide_transformation'] = isset(
            $query['hide_transformation']
        );
        $_SESSION['tmpval']['pos']
            = $query['pos'];
        $_SESSION['tmpval']['max_rows']
            = $query['max_rows'];
        $_SESSION['tmpval']['repeat_cells']
            = $query['repeat_cells'];
    }

    /**
     * Prepare a table of results returned by a SQL query.
     *
     * @param integer $dt_result            the link id associated to the query
     *                                      which results have to be displayed
     * @param array   $displayParts         the parts to display
     * @param array   $analyzed_sql_results analyzed sql results
     * @param boolean $is_limited_display   With limited operations or not
     *
     * @return  string   Generated HTML content for resulted table
     *
     * @access  public
     *
     * @see     sql.php file
     */
    public function getTable(
        &$dt_result,
        array &$displayParts,
        array $analyzed_sql_results,
        $is_limited_display = false
    ) {
        /**
         * The statement this table is built for.
         * @var SelectStatement
         */
        if (isset($analyzed_sql_results['statement'])) {
            $statement = $analyzed_sql_results['statement'];
        } else {
            $statement = null;
        }

        // Following variable are needed for use in isset/empty or
        // use with array indexes/safe use in foreach
        $fields_meta = $this->__get('fields_meta');
        $showtable = $this->__get('showtable');
        $printview = $this->__get('printview');

        /**
         * @todo move this to a central place
         * @todo for other future table types
         */
        $is_innodb = (isset($showtable['Type'])
            && $showtable['Type'] == self::TABLE_TYPE_INNO_DB);

        $sql = new Sql();
        if ($is_innodb && $sql->isJustBrowsing($analyzed_sql_results, true)) {
            $pre_count = '~';
            $after_count = Util::showHint(
                Sanitize::sanitizeMessage(
                    __('May be approximate. See [doc@faq3-11]FAQ 3.11[/doc].')
                )
            );
        } else {
            $pre_count = '';
            $after_count = '';
        }

        // 1. ----- Prepares the work -----

        // 1.1 Gets the information about which functionalities should be
        //     displayed

        list(
            $displayParts,
            $total
        )  = $this->_setDisplayPartsAndTotal($displayParts);

        // 1.2 Defines offsets for the next and previous pages
        if ($displayParts['nav_bar'] == '1') {
            list($pos_next, $pos_prev) = $this->_getOffsets();
        } // end if

        // 1.3 Extract sorting expressions.
        //     we need $sort_expression and $sort_expression_nodirection
        //     even if there are many table references
        $sort_expression = [];
        $sort_expression_nodirection = [];
        $sort_direction = [];

        if ($statement !== null && ! empty($statement->order)) {
            foreach ($statement->order as $o) {
                $sort_expression[] = $o->expr->expr . ' ' . $o->type;
                $sort_expression_nodirection[] = $o->expr->expr;
                $sort_direction[] = $o->type;
            }
        } else {
            $sort_expression[] = '';
            $sort_expression_nodirection[] = '';
            $sort_direction[] = '';
        }

        $number_of_columns = count($sort_expression_nodirection);

        // 1.4 Prepares display of first and last value of the sorted column
        $sorted_column_message = '';
        for ($i = 0; $i < $number_of_columns; $i++) {
            $sorted_column_message .= $this->_getSortedColumnMessage(
                $dt_result,
                $sort_expression_nodirection[$i]
            );
        }

        // 2. ----- Prepare to display the top of the page -----

        // 2.1 Prepares a messages with position information
        $sqlQueryMessage = '';
        if (($displayParts['nav_bar'] == '1') && isset($pos_next)) {
            $message = $this->_setMessageInformation(
                $sorted_column_message,
                $analyzed_sql_results,
                $total,
                $pos_next,
                $pre_count,
                $after_count
            );

            $sqlQueryMessage = Util::getMessage(
                $message,
                $this->__get('sql_query'),
                'success'
            );
        } elseif ((! isset($printview) || ($printview != '1')) && ! $is_limited_display) {
            $sqlQueryMessage = Util::getMessage(
                __('Your SQL query has been executed successfully.'),
                $this->__get('sql_query'),
                'success'
            );
        }

        // 2.3 Prepare the navigation bars
        if (strlen($this->__get('table')) === 0) {
            if ($analyzed_sql_results['querytype'] == 'SELECT') {
                // table does not always contain a real table name,
                // for example in MySQL 5.0.x, the query SHOW STATUS
                // returns STATUS as a table name
                $this->__set('table', $fields_meta[0]->table);
            } else {
                $this->__set('table', '');
            }
        }

        // can the result be sorted?
        if ($displayParts['sort_lnk'] == '1' && $analyzed_sql_results['statement'] !== null) {
            // At this point, $sort_expression is an array
            list($unsorted_sql_query, $sort_by_key_html)
                = $this->_getUnsortedSqlAndSortByKeyDropDown(
                    $analyzed_sql_results,
                    $sort_expression
                );
        } else {
            $sort_by_key_html = $unsorted_sql_query = '';
        }

        $navigation = '';
        if ($displayParts['nav_bar'] == '1' && $statement !== null && empty($statement->limit)) {
            $navigation = $this->_getTableNavigation(
                $pos_next,
                $pos_prev,
                $is_innodb,
                $sort_by_key_html
            );
        }

        // 2b ----- Get field references from Database -----
        // (see the 'relation' configuration variable)

        // initialize map
        $map = [];

        if (strlen($this->__get('table')) > 0) {
            // This method set the values for $map array
            $this->_setParamForLinkForeignKeyRelatedTables($map);

            // Coming from 'Distinct values' action of structure page
            // We manipulate relations mechanism to show a link to related rows.
            if ($this->__get('is_browse_distinct')) {
                $map[$fields_meta[1]->name] = [
                    $this->__get('table'),
                    $fields_meta[1]->name,
                    '',
                    $this->__get('db'),
                ];
            }
        } // end if
        // end 2b

        // 3. ----- Prepare the results table -----
        $headers = $this->_getTableHeaders(
            $displayParts,
            $analyzed_sql_results,
            $unsorted_sql_query,
            $sort_expression,
            $sort_expression_nodirection,
            $sort_direction,
            $is_limited_display
        );

        $body = $this->_getTableBody(
            $dt_result,
            $displayParts,
            $map,
            $analyzed_sql_results,
            $is_limited_display
        );

        $this->__set('display_params', null);

        // 4. ----- Prepares the link for multi-fields edit and delete
        $multiRowOperationLinks = '';
        if ($displayParts['del_lnk'] == self::DELETE_ROW
            && $displayParts['del_lnk'] != self::KILL_PROCESS
        ) {
            $multiRowOperationLinks = $this->_getMultiRowOperationLinks(
                $dt_result,
                $analyzed_sql_results,
                $displayParts['del_lnk']
            );
        }

        // 5. ----- Prepare "Query results operations"
        $operations = '';
        if ((! isset($printview) || ($printview != '1')) && ! $is_limited_display) {
            $operations = $this->_getResultsOperations(
                $displayParts,
                $analyzed_sql_results
            );
        }

        return $this->template->render('display/results/table', [
            'sql_query_message' => $sqlQueryMessage,
            'navigation' => $navigation,
            'headers' => $headers,
            'body' => $body,
            'multi_row_operation_links' => $multiRowOperationLinks,
            'operations' => $operations,
        ]);
    }

    /**
     * Get offsets for next page and previous page
     *
     * @return  array           array with two elements - $pos_next, $pos_prev
     *
     * @access  private
     *
     * @see     getTable()
     */
    private function _getOffsets()
    {

        if ($_SESSION['tmpval']['max_rows'] == self::ALL_ROWS) {
            $pos_next     = 0;
            $pos_prev     = 0;
        } else {
            $pos_next     = $_SESSION['tmpval']['pos']
                            + $_SESSION['tmpval']['max_rows'];

            $pos_prev     = $_SESSION['tmpval']['pos']
                            - $_SESSION['tmpval']['max_rows'];

            if ($pos_prev < 0) {
                $pos_prev = 0;
            }
        }

        return [
            $pos_next,
            $pos_prev,
        ];
    }

    /**
     * Prepare sorted column message
     *
     * @param integer $dt_result                   the link id associated to the
     *                                             query which results have to
     *                                             be displayed
     * @param string  $sort_expression_nodirection sort expression without direction
     *
     * @return string|null html content, null if not found sorted column
     *
     * @access  private
     *
     * @see     getTable()
     */
    private function _getSortedColumnMessage(
        &$dt_result,
        $sort_expression_nodirection
    ) {
        $fields_meta = $this->__get('fields_meta'); // To use array indexes

        if (empty($sort_expression_nodirection)) {
            return null;
        }

        if (mb_strpos($sort_expression_nodirection, '.') === false) {
            $sort_table = $this->__get('table');
            $sort_column = $sort_expression_nodirection;
        } else {
            list($sort_table, $sort_column)
                = explode('.', $sort_expression_nodirection);
        }

        $sort_table = Util::unQuote($sort_table);
        $sort_column = Util::unQuote($sort_column);

        // find the sorted column index in row result
        // (this might be a multi-table query)
        $sorted_column_index = false;

        foreach ($fields_meta as $key => $meta) {
            if (($meta->table == $sort_table) && ($meta->name == $sort_column)) {
                $sorted_column_index = $key;
                break;
            }
        }

        if ($sorted_column_index === false) {
            return null;
        }

        // fetch first row of the result set
        $row = $GLOBALS['dbi']->fetchRow($dt_result);

        // initializing default arguments
        $default_function = [
            Core::class,
            'mimeDefaultFunction',
        ];
        $transformation_plugin = $default_function;
        $transform_options = [];

        // check for non printable sorted row data
        $meta = $fields_meta[$sorted_column_index];

        if (false !== stripos($meta->type, self::BLOB_FIELD)
            || ($meta->type == self::GEOMETRY_FIELD)
        ) {
            $column_for_first_row = $this->_handleNonPrintableContents(
                $meta->type,
                $row[$sorted_column_index],
                $transformation_plugin,
                $transform_options,
                $default_function,
                $meta
            );
        } else {
            $column_for_first_row = ($row !== null) ? $row[$sorted_column_index] : '';
        }

        $column_for_first_row = mb_strtoupper(
            mb_substr(
                (string) $column_for_first_row,
                0,
                (int) $GLOBALS['cfg']['LimitChars']
            ) . '...'
        );

        // fetch last row of the result set
        $GLOBALS['dbi']->dataSeek($dt_result, $this->__get('num_rows') - 1);
        $row = $GLOBALS['dbi']->fetchRow($dt_result);

        // check for non printable sorted row data
        $meta = $fields_meta[$sorted_column_index];
        if (false !== stripos($meta->type, self::BLOB_FIELD)
            || ($meta->type == self::GEOMETRY_FIELD)
        ) {
            $column_for_last_row = $this->_handleNonPrintableContents(
                $meta->type,
                $row[$sorted_column_index],
                $transformation_plugin,
                $transform_options,
                $default_function,
                $meta
            );
        } else {
            $column_for_last_row = ($row !== null) ? $row[$sorted_column_index] : '';
        }

        $column_for_last_row = mb_strtoupper(
            mb_substr(
                (string) $column_for_last_row,
                0,
                (int) $GLOBALS['cfg']['LimitChars']
            ) . '...'
        );

        // reset to first row for the loop in _getTableBody()
        $GLOBALS['dbi']->dataSeek($dt_result, 0);

        // we could also use here $sort_expression_nodirection
        return ' [' . htmlspecialchars($sort_column)
            . ': <strong>' . htmlspecialchars($column_for_first_row) . ' - '
            . htmlspecialchars($column_for_last_row) . '</strong>]';
    }

    /**
     * Set the content that needs to be shown in message
     *
     * @param string  $sorted_column_message the message for sorted column
     * @param array   $analyzed_sql_results  the analyzed query
     * @param integer $total                 the total number of rows returned by
     *                                       the SQL query without any
     *                                       programmatically appended LIMIT clause
     * @param integer $pos_next              the offset for next page
     * @param string  $pre_count             the string renders before row count
     * @param string  $after_count           the string renders after row count
     *
     * @return Message an object of Message
     *
     * @access  private
     *
     * @see     getTable()
     */
    private function _setMessageInformation(
        $sorted_column_message,
        array $analyzed_sql_results,
        $total,
        $pos_next,
        $pre_count,
        $after_count
    ) {

        $unlim_num_rows = $this->__get('unlim_num_rows'); // To use in isset()

        if (! empty($analyzed_sql_results['statement']->limit)) {
            $first_shown_rec = $analyzed_sql_results['statement']->limit->offset;
            $row_count = $analyzed_sql_results['statement']->limit->rowCount;

            if ($row_count < $total) {
                $last_shown_rec = $first_shown_rec + $row_count - 1;
            } else {
                $last_shown_rec = $first_shown_rec + $total - 1;
            }
        } elseif (($_SESSION['tmpval']['max_rows'] == self::ALL_ROWS)
            || ($pos_next > $total)
        ) {
            $first_shown_rec = $_SESSION['tmpval']['pos'];
            $last_shown_rec  = $total - 1;
        } else {
            $first_shown_rec = $_SESSION['tmpval']['pos'];
            $last_shown_rec  = $pos_next - 1;
        }

        $table = new Table($this->__get('table'), $this->__get('db'));
        if ($table->isView()
            && ($total == $GLOBALS['cfg']['MaxExactCountViews'])
        ) {
            $message = Message::notice(
                __(
                    'This view has at least this number of rows. '
                    . 'Please refer to %sdocumentation%s.'
                )
            );

            $message->addParam('[doc@cfg_MaxExactCount]');
            $message->addParam('[/doc]');
            $message_view_warning = Util::showHint($message);
        } else {
            $message_view_warning = false;
        }

        $message = Message::success(__('Showing rows %1s - %2s'));
        $message->addParam($first_shown_rec);

        if ($message_view_warning !== false) {
            $message->addParamHtml('... ' . $message_view_warning);
        } else {
            $message->addParam($last_shown_rec);
        }

        $message->addText('(');

        if ($message_view_warning === false) {
            if (isset($unlim_num_rows) && ($unlim_num_rows != $total)) {
                $message_total = Message::notice(
                    $pre_count . __('%1$d total, %2$d in query')
                );
                $message_total->addParam($total);
                $message_total->addParam($unlim_num_rows);
            } else {
                $message_total = Message::notice($pre_count . __('%d total'));
                $message_total->addParam($total);
            }

            if (! empty($after_count)) {
                $message_total->addHtml($after_count);
            }
            $message->addMessage($message_total, '');

            $message->addText(', ', '');
        }

        $message_qt = Message::notice(__('Query took %01.4f seconds.') . ')');
        $message_qt->addParam($this->__get('querytime'));

        $message->addMessage($message_qt, '');
        if ($sorted_column_message !== null) {
            $message->addHtml($sorted_column_message, '');
        }

        return $message;
    }

    /**
     * Set the value of $map array for linking foreign key related tables
     *
     * @param array $map the list of relations
     *
     * @return  void
     *
     * @access  private
     *
     * @see      getTable()
     */
    private function _setParamForLinkForeignKeyRelatedTables(array &$map)
    {
        // To be able to later display a link to the related table,
        // we verify both types of relations: either those that are
        // native foreign keys or those defined in the phpMyAdmin
        // configuration storage. If no PMA storage, we won't be able
        // to use the "column to display" notion (for example show
        // the name related to a numeric id).
        $exist_rel = $this->relation->getForeigners(
            $this->__get('db'),
            $this->__get('table'),
            '',
            self::POSITION_BOTH
        );

        if (! empty($exist_rel)) {
            foreach ($exist_rel as $master_field => $rel) {
                if ($master_field != 'foreign_keys_data') {
                    $display_field = $this->relation->getDisplayField(
                        $rel['foreign_db'],
                        $rel['foreign_table']
                    );
                    $map[$master_field] = [
                        $rel['foreign_table'],
                        $rel['foreign_field'],
                        $display_field,
                        $rel['foreign_db'],
                    ];
                } else {
                    foreach ($rel as $key => $one_key) {
                        foreach ($one_key['index_list'] as $index => $one_field) {
                            $display_field = $this->relation->getDisplayField(
                                isset($one_key['ref_db_name'])
                                ? $one_key['ref_db_name']
                                : $GLOBALS['db'],
                                $one_key['ref_table_name']
                            );

                            $map[$one_field] = [
                                $one_key['ref_table_name'],
                                $one_key['ref_index_list'][$index],
                                $display_field,
                                isset($one_key['ref_db_name'])
                                ? $one_key['ref_db_name']
                                : $GLOBALS['db'],
                            ];
                        }
                    }
                }
            }
        }
    }

    /**
     * Prepare multi field edit/delete links
     *
     * @param integer $dt_result            the link id associated to the query which
     *                                      results have to be displayed
     * @param array   $analyzed_sql_results analyzed sql results
     * @param string  $del_link             the display element - 'del_link'
     *
     * @return string html content
     *
     * @access  private
     *
     * @see     getTable()
     */
    private function _getMultiRowOperationLinks(
        &$dt_result,
        array $analyzed_sql_results,
        $del_link
    ) {
        $links_html = '<div class="print_ignore" >';
        $url_query = $this->__get('url_query');
        $delete_text = $del_link == self::DELETE_ROW ? __('Delete') : __('Kill');

        $links_html .= $this->template->render('select_all', [
            'pma_theme_image' => $this->__get('pma_theme_image'),
            'text_dir' => $this->__get('text_dir'),
            'form_name' => 'resultsForm_' . $this->__get('unique_id'),
        ]);

        $links_html .= Util::getButtonOrImage(
            'submit_mult',
            'mult_submit',
            __('Edit'),
            'b_edit',
            'edit'
        );

        $links_html .= Util::getButtonOrImage(
            'submit_mult',
            'mult_submit',
            __('Copy'),
            'b_insrow',
            'copy'
        );

        $links_html .= Util::getButtonOrImage(
            'submit_mult',
            'mult_submit',
            $delete_text,
            'b_drop',
            'delete'
        );

        if ($analyzed_sql_results['querytype'] == 'SELECT') {
            $links_html .= Util::getButtonOrImage(
                'submit_mult',
                'mult_submit',
                __('Export'),
                'b_tblexport',
                'export'
            );
        }

        $links_html .= "</div>\n";

        $links_html .= '<input type="hidden" name="sql_query"'
            . ' value="' . htmlspecialchars($this->__get('sql_query')) . '">'
            . "\n";

        if (! empty($url_query)) {
            $links_html .= '<input type="hidden" name="url_query"'
                . ' value="' . $url_query . '">' . "\n";
        }

        // fetch last row of the result set
        $GLOBALS['dbi']->dataSeek($dt_result, $this->__get('num_rows') - 1);
        $row = $GLOBALS['dbi']->fetchRow($dt_result);

        // @see DbiMysqi::fetchRow & DatabaseInterface::fetchRow
        if (! is_array($row)) {
            $row = [];
        }

        // $clause_is_unique is needed by getTable() to generate the proper param
        // in the multi-edit and multi-delete form
        list($where_clause, $clause_is_unique, $condition_array)
            = Util::getUniqueCondition(
                $dt_result, // handle
                $this->__get('fields_cnt'), // fields_cnt
                $this->__get('fields_meta'), // fields_meta
                $row, // row
                false, // force_unique
                false, // restrict_to_table
                $analyzed_sql_results // analyzed_sql_results
            );
        unset($where_clause, $condition_array);

        // reset to first row for the loop in _getTableBody()
        $GLOBALS['dbi']->dataSeek($dt_result, 0);

        $links_html .= '<input type="hidden" name="clause_is_unique"'
            . ' value="' . $clause_is_unique . '">' . "\n";

        $links_html .= '</form>' . "\n";

        return $links_html;
    }

    /**
     * Generates HTML to display the Create view in span tag
     *
     * @param array $analyzed_sql_results analyzed sql results
     * @param array $url_query            URL Parameters
     *
     * @return string
     *
     * @access private
     *
     * @see _getResultsOperations()
     */
    private function _getLinkForCreateView(array $analyzed_sql_results, $urlParams)
    {
        $results_operations_html = '';
        if (empty($analyzed_sql_results['procedure'])) {
            $results_operations_html .= '<span>'
                . Util::linkOrButton(
                    'view_create.php',
                    $urlParams,
                    Util::getIcon(
                        'b_view_add',
                        __('Create view'),
                        true
                    ),
                    ['class' => 'create_view ajax btn']
                )
                . '</span>' . "\n";
        }
        return $results_operations_html;
    }

    /**
     * Calls the _getResultsOperations with $only_view as true
     *
     * @param array $analyzed_sql_results analyzed sql results
     *
     * @return string
     *
     * @access public
     *
     */
    public function getCreateViewQueryResultOp(array $analyzed_sql_results)
    {
        $results_operations_html = '';
        //calling to _getResultOperations with a fake $displayParts
        //and setting only_view parameter to be true to generate just view
        $results_operations_html .= $this->_getResultsOperations(
            [],
            $analyzed_sql_results,
            true
        );
        return $results_operations_html;
    }

    /**
     * Get copy to clipboard links for results operations
     *
     * @return string
     *
     * @access  private
     */
    private function _getCopytoclipboardLinks()
    {
        return Util::linkOrButton(
            '#',
            null,
            Util::getIcon(
                'b_insrow',
                __('Copy to clipboard'),
                true
            ),
            [
                'id' => 'copyToClipBoard' ,
                'class' => 'btn',
            ]
        );
    }

    /**
     * Get printview links for results operations
     *
     * @return string
     *
     * @access  private
     */
    private function _getPrintviewLinks()
    {
        return Util::linkOrButton(
            '#',
            null,
            Util::getIcon(
                'b_print',
                __('Print'),
                true
            ),
            [
                'id' => 'printView' ,
                'class' => 'btn',
            ],
            'print_view'
        );
    }

    /**
     * Get operations that are available on results.
     *
     * @param array   $displayParts         the parts to display
     * @param array   $analyzed_sql_results analyzed sql results
     * @param boolean $only_view            Whether to show only view
     *
     * @return string  html content
     *
     * @access  private
     *
     * @see     getTable()
     */
    private function _getResultsOperations(
        array $displayParts,
        array $analyzed_sql_results,
        $only_view = false
    ) {
        global $printview;

        $results_operations_html = '';
        $fields_meta = $this->__get('fields_meta'); // To safe use in foreach
        $header_shown = false;
        $header = '<fieldset class="print_ignore" ><legend>'
            . __('Query results operations') . '</legend>';

<<<<<<< HEAD
        $_url_params = [
            'db'        => $this->__get('db'),
            'table'     => $this->__get('table'),
            'printview' => '1',
            'sql_query' => $this->__get('sql_query'),
        ];
        $url_query = Url::getCommon($_url_params);
=======
        $_url_params = array(
                    'db'        => $this->__get('db'),
                    'table'     => $this->__get('table'),
                    'printview' => '1',
                    'sql_query' => $this->__get('sql_query'),
                );
>>>>>>> c2453788

        if (! $header_shown) {
            $results_operations_html .= $header;
            $header_shown = true;
        }
        // if empty result set was produced we need to
        // show only view and not other options
        if ($only_view) {
            $results_operations_html .= $this->_getLinkForCreateView(
<<<<<<< HEAD
                $analyzed_sql_results,
                $url_query
=======
                $analyzed_sql_results, $_url_params
>>>>>>> c2453788
            );

            if ($header_shown) {
                $results_operations_html .= '</fieldset><br>';
            }
            return $results_operations_html;
        }

        // Displays "printable view" link if required
        if ($displayParts['pview_lnk'] == '1') {
            $results_operations_html .= $this->_getPrintviewLinks();
            $results_operations_html .= $this->_getCopytoclipboardLinks();
        } // end displays "printable view"

        // Export link
        // (the url_query has extra parameters that won't be used to export)
        // (the single_table parameter is used in \PhpMyAdmin\Export->getDisplay()
        //  to hide the SQL and the structure export dialogs)
        // If the parser found a PROCEDURE clause
        // (most probably PROCEDURE ANALYSE()) it makes no sense to
        // display the Export link).
        if (($analyzed_sql_results['querytype'] == self::QUERY_TYPE_SELECT)
            && ! isset($printview)
            && empty($analyzed_sql_results['procedure'])
        ) {
            if (count($analyzed_sql_results['select_tables']) === 1) {
                $_url_params['single_table'] = 'true';
            }

            if (! $header_shown) {
                $results_operations_html .= $header;
                $header_shown = true;
            }

            $_url_params['unlim_num_rows'] = $this->__get('unlim_num_rows');

            /**
             * At this point we don't know the table name; this can happen
             * for example with a query like
             * SELECT bike_code FROM (SELECT bike_code FROM bikes) tmp
             * As a workaround we set in the table parameter the name of the
             * first table of this database, so that tbl_export.php and
             * the script it calls do not fail
             */
            if (empty($_url_params['table']) && ! empty($_url_params['db'])) {
                $_url_params['table'] = $GLOBALS['dbi']->fetchValue("SHOW TABLES");
                /* No result (probably no database selected) */
                if ($_url_params['table'] === false) {
                    unset($_url_params['table']);
                }
            }

            $results_operations_html .= Util::linkOrButton(
                'tbl_export.php',
                $_url_params,
                Util::getIcon(
                    'b_tblexport',
                    __('Export'),
                    true
                ),
                ['class' => 'btn']
            );

            // prepare chart
            $results_operations_html .= Util::linkOrButton(
                'tbl_chart.php',
                $_url_params,
                Util::getIcon(
                    'b_chart',
                    __('Display chart'),
                    true
                ),
                ['class' => 'btn']
            );

            // prepare GIS chart
            $geometry_found = false;
            // If at least one geometry field is found
            foreach ($fields_meta as $meta) {
                if ($meta->type == self::GEOMETRY_FIELD) {
                    $geometry_found = true;
                    break;
                }
            }

            if ($geometry_found) {
                $results_operations_html
                    .= Util::linkOrButton(
                        'tbl_gis_visualization.php',
                        $_url_params,
                        Util::getIcon(
                            'b_globe',
                            __('Visualize GIS data'),
                            true
                        ),
                        ['class' => 'btn']
                    );
            }
        }

        // CREATE VIEW
        /**
         *
         * @todo detect privileges to create a view
         *       (but see 2006-01-19 note in PhpMyAdmin\Display\CreateTable,
         *        I think we cannot detect db-specific privileges reliably)
         * Note: we don't display a Create view link if we found a PROCEDURE clause
         */
        if (! $header_shown) {
            $results_operations_html .= $header;
            $header_shown = true;
        }

        $results_operations_html .= $this->_getLinkForCreateView(
<<<<<<< HEAD
            $analyzed_sql_results,
            $url_query
=======
            $analyzed_sql_results, $_url_params
>>>>>>> c2453788
        );

        if ($header_shown) {
            $results_operations_html .= '</fieldset><br>';
        }

        return $results_operations_html;
    }

    /**
     * Verifies what to do with non-printable contents (binary or BLOB)
     * in Browse mode.
     *
     * @param string      $category              BLOB|BINARY|GEOMETRY
     * @param string|null $content               the binary content
     * @param mixed       $transformation_plugin transformation plugin.
     *                                           Can also be the
     *                                           default function:
     *                                           Core::mimeDefaultFunction
     * @param string      $transform_options     transformation parameters
     * @param string      $default_function      default transformation function
     * @param stdClass    $meta                  the meta-information about the field
     * @param array       $url_params            parameters that should go to the
     *                                           download link
     * @param boolean     $is_truncated          the result is truncated or not
     *
     * @return mixed  string or float
     *
     * @access  private
     *
     * @see     _getDataCellForGeometryColumns(),
     *          _getDataCellForNonNumericColumns(),
     *          _getSortedColumnMessage()
     */
    private function _handleNonPrintableContents(
        $category,
        ?string $content,
        $transformation_plugin,
        $transform_options,
        $default_function,
        $meta,
        array $url_params = [],
        &$is_truncated = null
    ) {
        $is_truncated = false;
        $result = '[' . $category;

        if ($content !== null) {
            $size = strlen($content);
            $display_size = Util::formatByteDown($size, 3, 1);
            $result .= ' - ' . $display_size[0] . ' ' . $display_size[1];
        } else {
            $result .= ' - NULL';
            $size = 0;
            $content = '';
        }

        $result .= ']';

        // if we want to use a text transformation on a BLOB column
        if (gettype($transformation_plugin) === "object") {
            $posMimeOctetstream = strpos(
                $transformation_plugin->getMIMESubtype(),
                'Octetstream'
            );
            $posMimeText = strpos($transformation_plugin->getMIMEtype(), 'Text');
            if ($posMimeOctetstream
                || $posMimeText !== false
            ) {
                // Applying Transformations on hex string of binary data
                // seems more appropriate
                $result = pack("H*", bin2hex($content));
            }
        }

        if ($size <= 0) {
            return $result;
        }

        if ($default_function != $transformation_plugin) {
            $result = $transformation_plugin->applyTransformation(
                $result,
                $transform_options,
                $meta
            );
            return $result;
        }

        $result = $default_function($result, [], $meta);
        if (($_SESSION['tmpval']['display_binary']
            && $meta->type === self::STRING_FIELD)
            || ($_SESSION['tmpval']['display_blob']
            && false !== stripos($meta->type, self::BLOB_FIELD))
        ) {
            // in this case, restart from the original $content
            if (mb_check_encoding($content, 'utf-8')
                && ! preg_match('/[\x00-\x08\x0B\x0C\x0E-\x1F\x80-\x9F]/u', $content)
            ) {
                // show as text if it's valid utf-8
                $result = htmlspecialchars($content);
            } else {
                $result = '0x' . bin2hex($content);
            }
            list(
                $is_truncated,
                $result,
                // skip 3rd param
            ) = $this->_getPartialText($result);
        }

        /* Create link to download */

        // in PHP < 5.5, empty() only checks variables
        $tmpdb = $this->__get('db');
        if (count($url_params) > 0
            && (! empty($tmpdb) && ! empty($meta->orgtable))
        ) {
            $url_params['where_clause_sign'] = Core::signSqlQuery($url_params['where_clause']);

            $result = '<a href="tbl_get_field.php'
                . Url::getCommon($url_params)
                . '" class="disableAjax">'
                . $result . '</a>';
        }

        return $result;
    }

    /**
     * Retrieves the associated foreign key info for a data cell
     *
     * @param array    $map              the list of relations
     * @param stdClass $meta             the meta-information about the field
     * @param string   $where_comparison data for the where clause
     *
     * @return string|null  formatted data
     *
     * @access  private
     *
     */
    private function _getFromForeign(array $map, $meta, $where_comparison)
    {
        $dispsql = 'SELECT '
            . Util::backquote($map[$meta->name][2])
            . ' FROM '
            . Util::backquote($map[$meta->name][3])
            . '.'
            . Util::backquote($map[$meta->name][0])
            . ' WHERE '
            . Util::backquote($map[$meta->name][1])
            . $where_comparison;

        $dispresult = $GLOBALS['dbi']->tryQuery(
            $dispsql,
            DatabaseInterface::CONNECT_USER,
            DatabaseInterface::QUERY_STORE
        );

        if ($dispresult && $GLOBALS['dbi']->numRows($dispresult) > 0) {
            list($dispval) = $GLOBALS['dbi']->fetchRow($dispresult, 0);
        } else {
            $dispval = __('Link not found!');
        }

        $GLOBALS['dbi']->freeResult($dispresult);

        return $dispval;
    }

    /**
     * Prepares the displayable content of a data cell in Browse mode,
     * taking into account foreign key description field and transformations
     *
     * @param string                $class                 css classes for the td element
     * @param bool                  $condition_field       whether the column is a part of
     *                                                     the where clause
     * @param array                 $analyzed_sql_results  the analyzed query
     * @param stdClass              $meta                  the meta-information about the
     *                                                     field
     * @param array                 $map                   the list of relations
     * @param string                $data                  data
     * @param string                $displayedData         data that will be displayed (maybe be chunked)
     * @param TransformationsPlugin $transformation_plugin transformation plugin.
     *                                                     Can also be the default function:
     *                                                     Core::mimeDefaultFunction
     * @param string                $default_function      default function
     * @param string                $nowrap                'nowrap' if the content should
     *                                                     not be wrapped
     * @param string                $where_comparison      data for the where clause
     * @param array                 $transform_options     options for transformation
     * @param bool                  $is_field_truncated    whether the field is truncated
     * @param string                $original_length       of a truncated column, or ''
     *
     * @return string  formatted data
     *
     * @access  private
     *
     * @see     _getDataCellForNumericColumns(), _getDataCellForGeometryColumns(),
     *          _getDataCellForNonNumericColumns(),
     *
     */
    private function _getRowData(
        $class,
        $condition_field,
        array $analyzed_sql_results,
        $meta,
        array $map,
        $data,
        $displayedData,
        $transformation_plugin,
        $default_function,
        $nowrap,
        $where_comparison,
        array $transform_options,
        $is_field_truncated,
        $original_length = ''
    ) {
        $relational_display = $_SESSION['tmpval']['relational_display'];
        $printview = $this->__get('printview');
        $decimals = isset($meta->decimals) ? $meta->decimals : '-1';
        $result = '<td data-decimals="' . $decimals . '"'
            . ' data-type="' . $meta->type . '"';

        if (! empty($original_length)) {
            // cannot use data-original-length
            $result .= ' data-originallength="' . $original_length . '"';
        }

        $result .= ' class="'
            . $this->_addClass(
                $class,
                $condition_field,
                $meta,
                $nowrap,
                $is_field_truncated,
                $transformation_plugin,
                $default_function
            )
            . '">';

        if (! empty($analyzed_sql_results['statement']->expr)) {
            foreach ($analyzed_sql_results['statement']->expr as $expr) {
                if (empty($expr->alias) || empty($expr->column)) {
                    continue;
                }
                if (strcasecmp($meta->name, $expr->alias) == 0) {
                    $meta->name = $expr->column;
                }
            }
        }

        if (isset($map[$meta->name])) {
            // Field to display from the foreign table?
            if (isset($map[$meta->name][2])
                && strlen((string) $map[$meta->name][2]) > 0
            ) {
                $dispval = $this->_getFromForeign(
                    $map,
                    $meta,
                    $where_comparison
                );
            } else {
                $dispval = '';
            } // end if... else...

            if (isset($printview) && ($printview == '1')) {
                $result .= ($transformation_plugin != $default_function
                    ? $transformation_plugin->applyTransformation(
                        $data,
                        $transform_options,
                        $meta
                    )
                    : $default_function($data)
                )
                . ' <code>[-&gt;' . $dispval . ']</code>';
            } else {
                if ($relational_display == self::RELATIONAL_KEY) {
                    // user chose "relational key" in the display options, so
                    // the title contains the display field
                    $title = ! empty($dispval)
                        ? htmlspecialchars($dispval)
                        : '';
                } else {
                    $title = htmlspecialchars($data);
                }

                $sqlQuery = 'SELECT * FROM '
                    . Util::backquote($map[$meta->name][3]) . '.'
                    . Util::backquote($map[$meta->name][0])
                    . ' WHERE '
                    . Util::backquote($map[$meta->name][1])
                    . $where_comparison;

                $_url_params = [
                    'db'    => $map[$meta->name][3],
                    'table' => $map[$meta->name][0],
                    'pos'   => '0',
                    'sql_signature' => Core::signSqlQuery($sqlQuery),
                    'sql_query' => $sqlQuery,
                ];

                if ($transformation_plugin != $default_function) {
                    // always apply a transformation on the real data,
                    // not on the display field
                    $displayedData = $transformation_plugin->applyTransformation(
                        $data,
                        $transform_options,
                        $meta
                    );
                } else {
                    if ($relational_display == self::RELATIONAL_DISPLAY_COLUMN
                        && ! empty($map[$meta->name][2])
                    ) {
                        // user chose "relational display field" in the
                        // display options, so show display field in the cell
                        $displayedData = $dispval === null ? '<em>NULL</em>' : $default_function($dispval);
                    } else {
                        // otherwise display data in the cell
                        $displayedData = $default_function($displayedData);
                    }
                }

                $tag_params = ['title' => $title];
                if (strpos($class, 'grid_edit') !== false) {
                    $tag_params['class'] = 'ajax';
                }
                $result .= Util::linkOrButton(
<<<<<<< HEAD
                    'sql.php' . Url::getCommon($_url_params),
                    $displayedData,
                    $tag_params
=======
                    'sql.php', $_url_params,
                    $displayedData, $tag_params
>>>>>>> c2453788
                );
            }
        } else {
            $result .= ($transformation_plugin != $default_function
                ? $transformation_plugin->applyTransformation(
                    $data,
                    $transform_options,
                    $meta
                )
                : $default_function($data)
            );
        }

        $result .= '</td>' . "\n";

        return $result;
    }

    /**
     * Prepares a checkbox for multi-row submits
     *
     * @param string $del_url           delete url
     * @param array  $displayParts      array with explicit indexes for all
     *                                  the display elements
     * @param string $row_no            the row number
     * @param string $where_clause_html url encoded where clause
     * @param array  $condition_array   array of conditions in the where clause
     * @param string $id_suffix         suffix for the id
     * @param string $class             css classes for the td element
     *
     * @return string  the generated HTML
     *
     * @access  private
     *
     * @see     _getTableBody(), _getCheckboxAndLinks()
     */
    private function _getCheckboxForMultiRowSubmissions(
        $del_url,
        array $displayParts,
        $row_no,
        $where_clause_html,
        array $condition_array,
        $id_suffix,
        $class
    ) {
        $ret = '';

        if (! empty($del_url) && $displayParts['del_lnk'] != self::KILL_PROCESS) {
            $ret .= '<td ';
            if (! empty($class)) {
                $ret .= 'class="' . $class . '"';
            }

            $ret .= ' class="center print_ignore">'
                . '<input type="checkbox" id="id_rows_to_delete'
                . $row_no . $id_suffix
                . '" name="rows_to_delete[' . $row_no . ']"'
                . ' class="multi_checkbox checkall"'
                . ' value="' . $where_clause_html . '">'
                . '<input type="hidden" class="condition_array" value="'
                . htmlspecialchars(json_encode($condition_array)) . '">'
                . '    </td>';
        }

        return $ret;
    }

    /**
     * Prepares an Edit link
     *
     * @param string $edit_url          edit url
     * @param array  $urlParams         URL parameters
     * @param string $class             css classes for td element
     * @param string $edit_str          text for the edit link
     * @param string $where_clause      where clause
     * @param string $where_clause_html url encoded where clause
     *
     * @return string  the generated HTML
     *
     * @access  private
     *
     * @see     _getTableBody(), _getCheckboxAndLinks()
     */
    private function _getEditLink(
<<<<<<< HEAD
        $edit_url,
        $class,
        $edit_str,
        $where_clause,
        $where_clause_html
=======
        $edit_url, $urlParams, $class, $edit_str, $where_clause, $where_clause_html
>>>>>>> c2453788
    ) {
        $ret = '';
        if (! empty($edit_url)) {
<<<<<<< HEAD
            $ret .= '<td class="' . $class . ' center print_ignore">'
                . '<span class="nowrap">'
                . Util::linkOrButton($edit_url, $edit_str);
=======

            $ret .= '<td class="' . $class . ' center print_ignore" '
                . ' ><span class="nowrap">'
                . Util::linkOrButton($edit_url, $urlParams, $edit_str);
>>>>>>> c2453788
            /*
             * Where clause for selecting this row uniquely is provided as
             * a hidden input. Used by jQuery scripts for handling grid editing
             */
            if (! empty($where_clause)) {
                $ret .= '<input type="hidden" class="where_clause" value ="'
                    . $where_clause_html . '">';
            }
            $ret .= '</span></td>';
        }

        return $ret;
    }

    /**
     * Prepares an Copy link
     *
     * @param string $copy_url          copy url
     * @param array  $urlParams         URL parameters
     * @param string $copy_str          text for the copy link
     * @param string $where_clause      where clause
     * @param string $where_clause_html url encoded where clause
     * @param string $class             css classes for the td element
     *
     * @return string  the generated HTML
     *
     * @access  private
     *
     * @see     _getTableBody(), _getCheckboxAndLinks()
     */
    private function _getCopyLink(
<<<<<<< HEAD
        $copy_url,
        $copy_str,
        $where_clause,
        $where_clause_html,
        $class
=======
        $copy_url, $urlParams, $copy_str, $where_clause, $where_clause_html, $class
>>>>>>> c2453788
    ) {
        $ret = '';
        if (! empty($copy_url)) {
            $ret .= '<td class="';
            if (! empty($class)) {
                $ret .= $class . ' ';
            }

<<<<<<< HEAD
            $ret .= 'center print_ignore"><span class="nowrap">'
               . Util::linkOrButton($copy_url, $copy_str);
=======
            $ret .= 'center print_ignore" ' . ' ><span class="nowrap">'
               . Util::linkOrButton($copy_url, $urlParams, $copy_str);
>>>>>>> c2453788

            /*
             * Where clause for selecting this row uniquely is provided as
             * a hidden input. Used by jQuery scripts for handling grid editing
             */
            if (! empty($where_clause)) {
                $ret .= '<input type="hidden" class="where_clause" value="'
                    . $where_clause_html . '">';
            }
            $ret .= '</span></td>';
        }

        return $ret;
    }

    /**
     * Prepares a Delete link
     *
     * @param string $del_url      delete url
     * @param array  $delUrlParams URL parameters
     * @param string $del_str      text for the delete link
     * @param string $js_conf      text for the JS confirmation
     * @param string $class        css classes for the td element
     *
     * @return string  the generated HTML
     *
     * @access  private
     *
     * @see     _getTableBody(), _getCheckboxAndLinks()
     */
    private function _getDeleteLink($del_url, $delUrlParams, $del_str, $js_conf, $class)
    {

        $ret = '';
        if (empty($del_url)) {
            return $ret;
        }

        $ret .= '<td class="';
        if (! empty($class)) {
            $ret .= $class . ' ';
        }
        $ajax = Response::getInstance()->isAjax() ? ' ajax' : '';
        $ret .= 'center print_ignore">'
            . Util::linkOrButton(
                $del_url,
                $delUrlParams,
                $del_str,
                ['class' => 'delete_row requireConfirm' . $ajax]
            )
            . '<div class="hide">' . $js_conf . '</div>'
            . '</td>';

        return $ret;
    }

    /**
     * Prepare checkbox and links at some position (left or right)
     * (only called for horizontal mode)
     *
     * @param string $position          the position of the checkbox and links
     * @param string $del_url           delete url
     * @param array  $displayParts      array with explicit indexes for all the
     *                                  display elements
     * @param string $row_no            row number
     * @param string $where_clause      where clause
     * @param string $where_clause_html url encoded where clause
     * @param array  $condition_array   array of conditions in the where clause
     * @param string $edit_url          edit url
     * @param string $copy_url          copy url
     * @param string $class             css classes for the td elements
     * @param string $edit_str          text for the edit link
     * @param string $copy_str          text for the copy link
     * @param string $del_str           text for the delete link
     * @param string $js_conf           text for the JS confirmation
     * @param array  $editCopyUrlParams URL parameters
     * @param array  $delUrlParams      URL parameters
     *
     * @return string  the generated HTML
     *
     * @access  private
     *
     * @see     _getPlacedLinks()
     */
    private function _getCheckboxAndLinks(
<<<<<<< HEAD
        $position,
        $del_url,
        array $displayParts,
        $row_no,
        $where_clause,
        $where_clause_html,
        array $condition_array,
        $edit_url,
        $copy_url,
        $class,
        $edit_str,
        $copy_str,
        $del_str,
        $js_conf
=======
        $position, $del_url, array $displayParts, $row_no, $where_clause,
        $where_clause_html, array $condition_array,
        $edit_url, $copy_url, $class, $edit_str, $copy_str, $del_str, $js_conf, $editCopyUrlParams, $delUrlParams
>>>>>>> c2453788
    ) {
        $ret = '';
        $editUrlParams = $editCopyUrlParams + array('default_action' => 'update');
        $copyUrlParams = $editCopyUrlParams + array('default_action' => 'insert');

        if ($position == self::POSITION_LEFT) {
            $ret .= $this->_getCheckboxForMultiRowSubmissions(
<<<<<<< HEAD
                $del_url,
                $displayParts,
                $row_no,
                $where_clause_html,
                $condition_array,
                '_left',
                ''
            );

            $ret .= $this->_getEditLink(
                $edit_url,
                $class,
                $edit_str,
                $where_clause,
                $where_clause_html
            );

            $ret .= $this->_getCopyLink(
                $copy_url,
                $copy_str,
                $where_clause,
                $where_clause_html,
                ''
            );

            $ret .= $this->_getDeleteLink($del_url, $del_str, $js_conf, '');
        } elseif ($position == self::POSITION_RIGHT) {
            $ret .= $this->_getDeleteLink($del_url, $del_str, $js_conf, '');

            $ret .= $this->_getCopyLink(
                $copy_url,
                $copy_str,
                $where_clause,
                $where_clause_html,
                ''
            );

            $ret .= $this->_getEditLink(
                $edit_url,
                $class,
                $edit_str,
                $where_clause,
                $where_clause_html
            );

            $ret .= $this->_getCheckboxForMultiRowSubmissions(
                $del_url,
                $displayParts,
                $row_no,
                $where_clause_html,
                $condition_array,
                '_right',
                ''
=======
                $del_url . Url::getCommon($delUrlParams), $displayParts, $row_no, $where_clause_html,
                $condition_array, '_left', ''
            );

            $ret .= $this->_getEditLink(
                $edit_url, $editUrlParams, $class, $edit_str, $where_clause, $where_clause_html
            );

            $ret .= $this->_getCopyLink(
                $copy_url, $copyUrlParams, $copy_str, $where_clause, $where_clause_html, ''
            );

            $ret .= $this->_getDeleteLink($del_url, $delUrlParams, $del_str, $js_conf, '');

        } elseif ($position == self::POSITION_RIGHT) {

            $ret .= $this->_getDeleteLink($del_url, $delUrlParams, $del_str, $js_conf, '');

            $ret .= $this->_getCopyLink(
                $copy_url, $copyUrlParams, $copy_str, $where_clause, $where_clause_html, ''
            );

            $ret .= $this->_getEditLink(
                $edit_url, $editUrlParams, $class, $edit_str, $where_clause, $where_clause_html
            );

            $ret .= $this->_getCheckboxForMultiRowSubmissions(
                $del_url . Url::getCommon($delUrlParams), $displayParts, $row_no, $where_clause_html,
                $condition_array, '_right', ''
>>>>>>> c2453788
            );
        } else { // $position == self::POSITION_NONE
            $ret .= $this->_getCheckboxForMultiRowSubmissions(
<<<<<<< HEAD
                $del_url,
                $displayParts,
                $row_no,
                $where_clause_html,
                $condition_array,
                '_left',
                ''
=======
                $del_url . Url::getCommon($delUrlParams), $displayParts, $row_no, $where_clause_html,
                $condition_array, '_left', ''
>>>>>>> c2453788
            );
        }

        return $ret;
    }

    /**
     * Truncates given string based on LimitChars configuration
     * and Session pftext variable
     * (string is truncated only if necessary)
     *
     * @param string $str string to be truncated
     *
     * @return mixed
     *
     * @access  private
     *
     * @see     _handleNonPrintableContents(), _getDataCellForGeometryColumns(),
     *          _getDataCellForNonNumericColumns
     */
    private function _getPartialText($str)
    {
        $original_length = mb_strlen($str);
        if ($original_length > $GLOBALS['cfg']['LimitChars']
            && $_SESSION['tmpval']['pftext'] === self::DISPLAY_PARTIAL_TEXT
        ) {
            $str = mb_substr(
                $str,
                0,
                (int) $GLOBALS['cfg']['LimitChars']
            ) . '...';
            $truncated = true;
        } else {
            $truncated = false;
        }

        return [
            $truncated,
            $str,
            $original_length,
        ];
    }
}<|MERGE_RESOLUTION|>--- conflicted
+++ resolved
@@ -1609,41 +1609,9 @@
         }
 
         $tmp_image = '<img class="fulltext" src="' . $tmp_image_file . '" alt="'
-<<<<<<< HEAD
-                     . $tmp_txt . '" title="' . $tmp_txt . '">';
-        $tmp_url = 'sql.php' . Url::getCommon($url_params_full_text);
-
-        return Util::linkOrButton($tmp_url, $tmp_image);
-=======
                      . $tmp_txt . '" title="' . $tmp_txt . '" />';
 
         return Util::linkOrButton('sql.php', $url_params_full_text, $tmp_image);
-
-    } // end of the '_getFullOrPartialTextButtonOrLink()' function
-
-
-    /**
-     * Prepare html form for multi row operations
-     *
-     * @param string $deleteLink the delete link of current row
-     *
-     * @return  string  $form_html          html content
-     *
-     * @access  private
-     *
-     * @see     _getTableHeaders()
-     */
-    private function _getFormForMultiRowOperations($deleteLink)
-    {
-        return Template::get('display/results/multi_row_operations_form')->render([
-            'delete_link' => $deleteLink,
-            'delete_row' => self::DELETE_ROW,
-            'kill_process' => self::KILL_PROCESS,
-            'unique_id' => $this->__get('unique_id'),
-            'db' => $this->__get('db'),
-            'table' => $this->__get('table'),
-        ]);
->>>>>>> c2453788
     }
 
     /**
@@ -1760,25 +1728,15 @@
             'sql_signature'      => Core::signSqlQuery($multi_sorted_sql_query),
             'session_max_rows'   => $session_max_rows,
             'is_browse_distinct' => $this->__get('is_browse_distinct'),
-<<<<<<< HEAD
         ];
-        $single_order_url  = 'sql.php' . Url::getCommon($_single_url_params);
-        $multi_order_url = 'sql.php' . Url::getCommon($_multi_url_params);
-=======
-        );
->>>>>>> c2453788
 
         // Displays the sorting URL
         // enable sort order swapping for image
         $order_link = $this->_getSortOrderLink(
-<<<<<<< HEAD
             $order_img,
             $fields_meta,
-            $single_order_url,
-            $multi_order_url
-=======
-            $order_img, $fields_meta, $_single_url_params, $_multi_url_params
->>>>>>> c2453788
+            $_single_url_params,
+            $_multi_url_params
         );
 
         $sorted_header_html .= $this->_getDraggableClassForSortableColumns(
@@ -2080,17 +2038,10 @@
     /**
      * Get sort order link
      *
-<<<<<<< HEAD
-     * @param string   $order_img       the sort order image
-     * @param stdClass $fields_meta     set of field properties
-     * @param string   $order_url       the url for sort
-     * @param string   $multi_order_url the url for sort
-=======
      * @param string $order_img              the sort order image
      * @param array  $fields_meta            set of field properties
      * @param array  $order_url_params       the url params for sort
      * @param array  $multi_order_url_params the url params for sort
->>>>>>> c2453788
      *
      * @return  string                      the sort order link
      *
@@ -2099,14 +2050,10 @@
      * @see     _getTableHeaders()
      */
     private function _getSortOrderLink(
-<<<<<<< HEAD
         $order_img,
         $fields_meta,
-        $order_url,
-        $multi_order_url
-=======
-        $order_img, $fields_meta, $order_url_params, $multi_order_url_params
->>>>>>> c2453788
+        $order_url_params,
+        $multi_order_url_params
     ) {
         $order_link_params = [
             'class' => 'sortlink',
@@ -2114,21 +2061,15 @@
 
         $order_link_content = htmlspecialchars($fields_meta->name);
         $inner_link_content = $order_link_content . $order_img
-<<<<<<< HEAD
-            . '<input type="hidden" value="' . $multi_order_url . '">';
-
-        return Util::linkOrButton(
-            $order_url,
-            $inner_link_content,
-            $order_link_params
-=======
             . '<input type="hidden" value="sql.php'
             . Url::getCommon($multi_order_url_params, '?', false)
             . '" />';
 
         return Util::linkOrButton(
-            'sql.php', $order_url_params, $inner_link_content, $order_link_params
->>>>>>> c2453788
+            'sql.php',
+            $order_url_params,
+            $inner_link_content,
+            $order_link_params
         );
     }
 
@@ -2632,7 +2573,6 @@
                     || ($GLOBALS['cfg']['RowActionLinks'] == self::POSITION_BOTH)
                 ) {
                     $table_body_html .= $this->_getPlacedLinks(
-<<<<<<< HEAD
                         self::POSITION_LEFT,
                         $del_url,
                         $displayParts,
@@ -2646,17 +2586,12 @@
                         $edit_str,
                         $copy_str,
                         $del_str,
-                        $js_conf
-=======
-                        self::POSITION_LEFT, $del_url, $displayParts, $row_no,
-                        $where_clause, $where_clause_html, $condition_array,
-                        $edit_url, $copy_url, $edit_anchor_class,
-                        $edit_str, $copy_str, $del_str, $js_conf, $editCopyUrlParams, $delUrlParams
->>>>>>> c2453788
+                        $js_conf,
+                        $editCopyUrlParams,
+                        $delUrlParams
                     );
                 } elseif ($GLOBALS['cfg']['RowActionLinks'] == self::POSITION_NONE) {
                     $table_body_html .= $this->_getPlacedLinks(
-<<<<<<< HEAD
                         self::POSITION_NONE,
                         $del_url,
                         $displayParts,
@@ -2670,13 +2605,9 @@
                         $edit_str,
                         $copy_str,
                         $del_str,
-                        $js_conf
-=======
-                        self::POSITION_NONE, $del_url, $displayParts, $row_no,
-                        $where_clause, $where_clause_html, $condition_array,
-                        $edit_url, $copy_url, $edit_anchor_class,
-                        $edit_str, $copy_str, $del_str, $js_conf, $editCopyUrlParams, $delUrlParams
->>>>>>> c2453788
+                        $js_conf,
+                        $editCopyUrlParams,
+                        $delUrlParams
                     );
                 } // end if (1.3)
             } // end if (1)
@@ -2705,7 +2636,6 @@
                     || ($GLOBALS['cfg']['RowActionLinks'] == self::POSITION_BOTH)
                 ) {
                     $table_body_html .= $this->_getPlacedLinks(
-<<<<<<< HEAD
                         self::POSITION_RIGHT,
                         $del_url,
                         $displayParts,
@@ -2719,13 +2649,9 @@
                         $edit_str,
                         $copy_str,
                         $del_str,
-                        $js_conf
-=======
-                        self::POSITION_RIGHT, $del_url, $displayParts, $row_no,
-                        $where_clause, $where_clause_html, $condition_array,
-                        $edit_url, $copy_url, $edit_anchor_class,
-                        $edit_str, $copy_str, $del_str, $js_conf, $editCopyUrlParams, $delUrlParams
->>>>>>> c2453788
+                        $js_conf,
+                        $editCopyUrlParams,
+                        $delUrlParams
                     );
                 }
             } // end if (3)
@@ -3327,21 +3253,9 @@
             'goto'             => 'sql.php',
         ];
 
-<<<<<<< HEAD
-        $edit_url = 'tbl_change.php'
-            . Url::getCommon(
-                $_url_params + ['default_action' => 'update']
-            );
-
-        $copy_url = 'tbl_change.php'
-            . Url::getCommon(
-                $_url_params + ['default_action' => 'insert']
-            );
-=======
         $edit_url = 'tbl_change.php';
 
         $copy_url = 'tbl_change.php';
->>>>>>> c2453788
 
         $edit_str = $this->_getActionLinkContent(
             'b_edit',
@@ -3358,21 +3272,15 @@
             $edit_anchor_class .= ' nonunique';
         }
 
-<<<<<<< HEAD
         return [
             $edit_url,
             $copy_url,
             $edit_str,
             $copy_str,
             $edit_anchor_class,
+            $_url_params
         ];
     }
-=======
-        return array($edit_url, $copy_url, $edit_str, $copy_str, $edit_anchor_class, $_url_params);
-
-    } // end of the '_getModifiedLinks()' function
-
->>>>>>> c2453788
 
     /**
      * Get delete and kill links
@@ -3416,7 +3324,6 @@
                 . ' WHERE ' . $where_clause .
                 ($clause_is_unique ? '' : ' LIMIT 1');
 
-<<<<<<< HEAD
             $_url_params = [
                 'db'        => $this->__get('db'),
                 'table'     => $this->__get('table'),
@@ -3424,17 +3331,7 @@
                 'message_to_show' => __('The row has been deleted.'),
                 'goto'      => $lnk_goto,
             ];
-            $del_url  = 'sql.php' . Url::getCommon($_url_params);
-=======
-            $_url_params = array(
-                    'db'        => $this->__get('db'),
-                    'table'     => $this->__get('table'),
-                    'sql_query' => $del_query,
-                    'message_to_show' => __('The row has been deleted.'),
-                    'goto'      => $lnk_goto,
-                );
             $del_url  = 'sql.php';
->>>>>>> c2453788
 
             $js_conf  = 'DELETE FROM ' . Sanitize::jsFormat($this->__get('table'))
                 . ' WHERE ' . Sanitize::jsFormat($where_clause, false)
@@ -3469,19 +3366,13 @@
             $del_url = $del_str = $js_conf = $_url_params = null;
         }
 
-<<<<<<< HEAD
         return [
             $del_url,
             $del_str,
             $js_conf,
+            $_url_params
         ];
     }
-=======
-        return array($del_url, $del_str, $js_conf, $_url_params);
-
-    } // end of the '_getDeleteAndKillLinks()' function
-
->>>>>>> c2453788
 
     /**
      * Get content inside the table row action links (Edit/Copy/Delete)
@@ -3526,22 +3417,6 @@
     /**
      * Prepare placed links
      *
-<<<<<<< HEAD
-     * @param string      $dir               the direction of links should place
-     * @param string      $del_url           the url for delete row
-     * @param array       $displayParts      which elements to display
-     * @param integer     $row_no            the index of current row
-     * @param string      $where_clause      the where clause of the sql
-     * @param string      $where_clause_html the html encoded where clause
-     * @param array       $condition_array   array of keys (primary, unique, condition)
-     * @param string      $edit_url          the url for edit row
-     * @param string      $copy_url          the url for copy row
-     * @param string      $edit_anchor_class the class for html element for edit
-     * @param string      $edit_str          the label for edit row
-     * @param string      $copy_str          the label for copy row
-     * @param string      $del_str           the label for delete row
-     * @param string|null $js_conf           text for the JS confirmation
-=======
      * @param string  $dir               the direction of links should place
      * @param string  $del_url           the url for delete row
      * @param array   $displayParts      which elements to display
@@ -3558,7 +3433,6 @@
      * @param string  $js_conf           text for the JS confirmation
      * @param array   $editCopyUrlParams URL parameters
      * @param array   $delUrlParams      URL parameters
->>>>>>> c2453788
      *
      * @return  string                      html content
      *
@@ -3567,7 +3441,6 @@
      * @see     _getTableBody()
      */
     private function _getPlacedLinks(
-<<<<<<< HEAD
         $dir,
         $del_url,
         array $displayParts,
@@ -3581,12 +3454,9 @@
         $edit_str,
         $copy_str,
         $del_str,
-        ?string $js_conf
-=======
-        $dir, $del_url, array $displayParts, $row_no, $where_clause, $where_clause_html,
-        array $condition_array, $edit_url, $copy_url,
-        $edit_anchor_class, $edit_str, $copy_str, $del_str, $js_conf, $editCopyUrlParams, $delUrlParams
->>>>>>> c2453788
+        $js_conf,
+        $editCopyUrlParams,
+        $delUrlParams
     ) {
 
         if (! isset($js_conf)) {
@@ -3594,7 +3464,6 @@
         }
 
         return $this->_getCheckboxAndLinks(
-<<<<<<< HEAD
             $dir,
             $del_url,
             $displayParts,
@@ -3608,13 +3477,9 @@
             $edit_str,
             $copy_str,
             $del_str,
-            $js_conf
-=======
-            $dir, $del_url, $displayParts,
-            $row_no, $where_clause, $where_clause_html, $condition_array,
-            $edit_url, $copy_url, $edit_anchor_class,
-            $edit_str, $copy_str, $del_str, $js_conf, $editCopyUrlParams, $delUrlParams
->>>>>>> c2453788
+            $js_conf,
+            $editCopyUrlParams,
+            $delUrlParams
         );
     }
 
@@ -4925,7 +4790,7 @@
      * Generates HTML to display the Create view in span tag
      *
      * @param array $analyzed_sql_results analyzed sql results
-     * @param array $url_query            URL Parameters
+     * @param array $urlParams            URL Parameters
      *
      * @return string
      *
@@ -5051,22 +4916,12 @@
         $header = '<fieldset class="print_ignore" ><legend>'
             . __('Query results operations') . '</legend>';
 
-<<<<<<< HEAD
         $_url_params = [
             'db'        => $this->__get('db'),
             'table'     => $this->__get('table'),
             'printview' => '1',
             'sql_query' => $this->__get('sql_query'),
         ];
-        $url_query = Url::getCommon($_url_params);
-=======
-        $_url_params = array(
-                    'db'        => $this->__get('db'),
-                    'table'     => $this->__get('table'),
-                    'printview' => '1',
-                    'sql_query' => $this->__get('sql_query'),
-                );
->>>>>>> c2453788
 
         if (! $header_shown) {
             $results_operations_html .= $header;
@@ -5076,12 +4931,7 @@
         // show only view and not other options
         if ($only_view) {
             $results_operations_html .= $this->_getLinkForCreateView(
-<<<<<<< HEAD
-                $analyzed_sql_results,
-                $url_query
-=======
                 $analyzed_sql_results, $_url_params
->>>>>>> c2453788
             );
 
             if ($header_shown) {
@@ -5196,12 +5046,7 @@
         }
 
         $results_operations_html .= $this->_getLinkForCreateView(
-<<<<<<< HEAD
-            $analyzed_sql_results,
-            $url_query
-=======
             $analyzed_sql_results, $_url_params
->>>>>>> c2453788
         );
 
         if ($header_shown) {
@@ -5529,14 +5374,10 @@
                     $tag_params['class'] = 'ajax';
                 }
                 $result .= Util::linkOrButton(
-<<<<<<< HEAD
-                    'sql.php' . Url::getCommon($_url_params),
+                    'sql.php',
+                    $_url_params,
                     $displayedData,
                     $tag_params
-=======
-                    'sql.php', $_url_params,
-                    $displayedData, $tag_params
->>>>>>> c2453788
                 );
             }
         } else {
@@ -5621,28 +5462,18 @@
      * @see     _getTableBody(), _getCheckboxAndLinks()
      */
     private function _getEditLink(
-<<<<<<< HEAD
         $edit_url,
+        $urlParams,
         $class,
         $edit_str,
         $where_clause,
         $where_clause_html
-=======
-        $edit_url, $urlParams, $class, $edit_str, $where_clause, $where_clause_html
->>>>>>> c2453788
     ) {
         $ret = '';
         if (! empty($edit_url)) {
-<<<<<<< HEAD
             $ret .= '<td class="' . $class . ' center print_ignore">'
                 . '<span class="nowrap">'
-                . Util::linkOrButton($edit_url, $edit_str);
-=======
-
-            $ret .= '<td class="' . $class . ' center print_ignore" '
-                . ' ><span class="nowrap">'
                 . Util::linkOrButton($edit_url, $urlParams, $edit_str);
->>>>>>> c2453788
             /*
              * Where clause for selecting this row uniquely is provided as
              * a hidden input. Used by jQuery scripts for handling grid editing
@@ -5674,15 +5505,12 @@
      * @see     _getTableBody(), _getCheckboxAndLinks()
      */
     private function _getCopyLink(
-<<<<<<< HEAD
         $copy_url,
+        $urlParams,
         $copy_str,
         $where_clause,
         $where_clause_html,
         $class
-=======
-        $copy_url, $urlParams, $copy_str, $where_clause, $where_clause_html, $class
->>>>>>> c2453788
     ) {
         $ret = '';
         if (! empty($copy_url)) {
@@ -5691,13 +5519,8 @@
                 $ret .= $class . ' ';
             }
 
-<<<<<<< HEAD
-            $ret .= 'center print_ignore"><span class="nowrap">'
-               . Util::linkOrButton($copy_url, $copy_str);
-=======
             $ret .= 'center print_ignore" ' . ' ><span class="nowrap">'
                . Util::linkOrButton($copy_url, $urlParams, $copy_str);
->>>>>>> c2453788
 
             /*
              * Where clause for selecting this row uniquely is provided as
@@ -5783,7 +5606,6 @@
      * @see     _getPlacedLinks()
      */
     private function _getCheckboxAndLinks(
-<<<<<<< HEAD
         $position,
         $del_url,
         array $displayParts,
@@ -5797,21 +5619,17 @@
         $edit_str,
         $copy_str,
         $del_str,
-        $js_conf
-=======
-        $position, $del_url, array $displayParts, $row_no, $where_clause,
-        $where_clause_html, array $condition_array,
-        $edit_url, $copy_url, $class, $edit_str, $copy_str, $del_str, $js_conf, $editCopyUrlParams, $delUrlParams
->>>>>>> c2453788
+        $js_conf,
+        $editCopyUrlParams,
+        $delUrlParams
     ) {
         $ret = '';
-        $editUrlParams = $editCopyUrlParams + array('default_action' => 'update');
-        $copyUrlParams = $editCopyUrlParams + array('default_action' => 'insert');
+        $editUrlParams = $editCopyUrlParams + ['default_action' => 'update'];
+        $copyUrlParams = $editCopyUrlParams + ['default_action' => 'insert'];
 
         if ($position == self::POSITION_LEFT) {
             $ret .= $this->_getCheckboxForMultiRowSubmissions(
-<<<<<<< HEAD
-                $del_url,
+                $del_url . Url::getCommon($delUrlParams),
                 $displayParts,
                 $row_no,
                 $where_clause_html,
@@ -5822,6 +5640,7 @@
 
             $ret .= $this->_getEditLink(
                 $edit_url,
+                $editUrlParams,
                 $class,
                 $edit_str,
                 $where_clause,
@@ -5830,18 +5649,22 @@
 
             $ret .= $this->_getCopyLink(
                 $copy_url,
+                $copyUrlParams,
                 $copy_str,
                 $where_clause,
                 $where_clause_html,
                 ''
             );
 
-            $ret .= $this->_getDeleteLink($del_url, $del_str, $js_conf, '');
+            $ret .= $this->_getDeleteLink($del_url, $delUrlParams, $del_str, $js_conf, '');
+
         } elseif ($position == self::POSITION_RIGHT) {
-            $ret .= $this->_getDeleteLink($del_url, $del_str, $js_conf, '');
+
+            $ret .= $this->_getDeleteLink($del_url, $delUrlParams, $del_str, $js_conf, '');
 
             $ret .= $this->_getCopyLink(
                 $copy_url,
+                $copyUrlParams,
                 $copy_str,
                 $where_clause,
                 $where_clause_html,
@@ -5850,6 +5673,7 @@
 
             $ret .= $this->_getEditLink(
                 $edit_url,
+                $editUrlParams,
                 $class,
                 $edit_str,
                 $where_clause,
@@ -5857,59 +5681,23 @@
             );
 
             $ret .= $this->_getCheckboxForMultiRowSubmissions(
-                $del_url,
+                $del_url . Url::getCommon($delUrlParams),
                 $displayParts,
                 $row_no,
                 $where_clause_html,
                 $condition_array,
                 '_right',
                 ''
-=======
-                $del_url . Url::getCommon($delUrlParams), $displayParts, $row_no, $where_clause_html,
-                $condition_array, '_left', ''
-            );
-
-            $ret .= $this->_getEditLink(
-                $edit_url, $editUrlParams, $class, $edit_str, $where_clause, $where_clause_html
-            );
-
-            $ret .= $this->_getCopyLink(
-                $copy_url, $copyUrlParams, $copy_str, $where_clause, $where_clause_html, ''
-            );
-
-            $ret .= $this->_getDeleteLink($del_url, $delUrlParams, $del_str, $js_conf, '');
-
-        } elseif ($position == self::POSITION_RIGHT) {
-
-            $ret .= $this->_getDeleteLink($del_url, $delUrlParams, $del_str, $js_conf, '');
-
-            $ret .= $this->_getCopyLink(
-                $copy_url, $copyUrlParams, $copy_str, $where_clause, $where_clause_html, ''
-            );
-
-            $ret .= $this->_getEditLink(
-                $edit_url, $editUrlParams, $class, $edit_str, $where_clause, $where_clause_html
-            );
-
-            $ret .= $this->_getCheckboxForMultiRowSubmissions(
-                $del_url . Url::getCommon($delUrlParams), $displayParts, $row_no, $where_clause_html,
-                $condition_array, '_right', ''
->>>>>>> c2453788
             );
         } else { // $position == self::POSITION_NONE
             $ret .= $this->_getCheckboxForMultiRowSubmissions(
-<<<<<<< HEAD
-                $del_url,
+                $del_url . Url::getCommon($delUrlParams),
                 $displayParts,
                 $row_no,
                 $where_clause_html,
                 $condition_array,
                 '_left',
                 ''
-=======
-                $del_url . Url::getCommon($delUrlParams), $displayParts, $row_no, $where_clause_html,
-                $condition_array, '_left', ''
->>>>>>> c2453788
             );
         }
 
