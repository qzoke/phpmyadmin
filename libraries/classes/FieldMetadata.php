--- conflicted
+++ resolved
@@ -226,53 +226,7 @@
 
     public function __construct(int $fieldType, int $fieldFlags, object $field)
     {
-<<<<<<< HEAD
         $this->mappedType = $this->getTypeMap()[$fieldType] ?? null;
-
-        $this->isMultipleKey = (bool) ($fieldFlags & MYSQLI_MULTIPLE_KEY_FLAG);
-        $this->isPrimaryKey = (bool) ($fieldFlags & MYSQLI_PRI_KEY_FLAG);
-        $this->isUniqueKey = (bool) ($fieldFlags & MYSQLI_UNIQUE_KEY_FLAG);
-        $this->isNotNull = (bool) ($fieldFlags & MYSQLI_NOT_NULL_FLAG);
-        $this->isUnsigned = (bool) ($fieldFlags & MYSQLI_UNSIGNED_FLAG);
-        $this->isZerofill = (bool) ($fieldFlags & MYSQLI_ZEROFILL_FLAG);
-
-        // as flags 32768 can be NUM_FLAG or GROUP_FLAG
-        // reference: https://www.php.net/manual/en/mysqli-result.fetch-fields.php
-        // so check field type instead of flags
-        // but if no or unknown field type then check flags
-        $this->isNumeric = $this->isType(self::TYPE_INT)
-            || ($fieldType <= 0 && ($fieldFlags & MYSQLI_NUM_FLAG));
-
-        $this->isBlob = (bool) ($fieldFlags & MYSQLI_BLOB_FLAG);
-        $this->isEnum = (bool) ($fieldFlags & MYSQLI_ENUM_FLAG);
-        $this->isSet = (bool) ($fieldFlags & MYSQLI_SET_FLAG);
-
-        /*
-            MYSQLI_PART_KEY_FLAG => 'part_key',
-            MYSQLI_TIMESTAMP_FLAG => 'timestamp',
-            MYSQLI_AUTO_INCREMENT_FLAG => 'auto_increment',
-        */
-
-        $this->isMappedTypeBit = $this->isType(self::TYPE_BIT);
-        $this->isMappedTypeGeometry = $this->isType(self::TYPE_GEOMETRY);
-        $this->isMappedTypeTimestamp = $this->isType(self::TYPE_TIMESTAMP);
-
-        $this->name = property_exists($field, 'name') ? $field->name : '';
-        $this->orgname = property_exists($field, 'orgname') ? $field->orgname : '';
-        $this->table = property_exists($field, 'table') ? $field->table : '';
-        $this->orgtable = property_exists($field, 'orgtable') ? $field->orgtable : '';
-        $this->charsetnr = property_exists($field, 'charsetnr') ? $field->charsetnr : -1;
-        $this->decimals = property_exists($field, 'decimals') ? $field->decimals : 0;
-        $this->length = property_exists($field, 'length') ? $field->length : 0;
-
-        // 63 is the number for the MySQL charset "binary"
-        $this->isBinary = (
-            $fieldType === MYSQLI_TYPE_TINY_BLOB || $fieldType === MYSQLI_TYPE_BLOB
-            || $fieldType === MYSQLI_TYPE_MEDIUM_BLOB || $fieldType === MYSQLI_TYPE_LONG_BLOB
-            || $fieldType === MYSQLI_TYPE_VAR_STRING || $fieldType === MYSQLI_TYPE_STRING
-        ) && $this->charsetnr == 63;
-=======
-            $this->mappedType = $this->getTypeMap()[$fieldType] ?? null;
 
             $this->isMultipleKey = (bool) ($fieldFlags & MYSQLI_MULTIPLE_KEY_FLAG);
             $this->isPrimaryKey = (bool) ($fieldFlags & MYSQLI_PRI_KEY_FLAG);
@@ -295,25 +249,24 @@
                 MYSQLI_AUTO_INCREMENT_FLAG => 'auto_increment',
             */
 
-            $this->isMappedTypeBit = $this->isType(self::TYPE_BIT);
-            $this->isMappedTypeGeometry = $this->isType(self::TYPE_GEOMETRY);
-            $this->isMappedTypeTimestamp = $this->isType(self::TYPE_TIMESTAMP);
-
-            $this->name = property_exists($field, 'name') ? $field->name : '';
-            $this->orgname = property_exists($field, 'orgname') ? $field->orgname : '';
-            $this->table = property_exists($field, 'table') ? $field->table : '';
-            $this->orgtable = property_exists($field, 'orgtable') ? $field->orgtable : '';
-            $this->charsetnr = property_exists($field, 'charsetnr') ? $field->charsetnr : -1;
-            $this->decimals = property_exists($field, 'decimals') ? $field->decimals : 0;
-            $this->length = property_exists($field, 'length') ? $field->length : 0;
-
-            // 63 is the number for the MySQL charset "binary"
-            $this->isBinary = (
-                $fieldType === MYSQLI_TYPE_TINY_BLOB || $fieldType === MYSQLI_TYPE_BLOB
-                || $fieldType === MYSQLI_TYPE_MEDIUM_BLOB || $fieldType === MYSQLI_TYPE_LONG_BLOB
-                || $fieldType === MYSQLI_TYPE_VAR_STRING || $fieldType === MYSQLI_TYPE_STRING
-            ) && $this->charsetnr == 63;
->>>>>>> 72a6045f
+        $this->isMappedTypeBit = $this->isType(self::TYPE_BIT);
+        $this->isMappedTypeGeometry = $this->isType(self::TYPE_GEOMETRY);
+        $this->isMappedTypeTimestamp = $this->isType(self::TYPE_TIMESTAMP);
+
+        $this->name = property_exists($field, 'name') ? $field->name : '';
+        $this->orgname = property_exists($field, 'orgname') ? $field->orgname : '';
+        $this->table = property_exists($field, 'table') ? $field->table : '';
+        $this->orgtable = property_exists($field, 'orgtable') ? $field->orgtable : '';
+        $this->charsetnr = property_exists($field, 'charsetnr') ? $field->charsetnr : -1;
+        $this->decimals = property_exists($field, 'decimals') ? $field->decimals : 0;
+        $this->length = property_exists($field, 'length') ? $field->length : 0;
+
+        // 63 is the number for the MySQL charset "binary"
+        $this->isBinary = (
+            $fieldType === MYSQLI_TYPE_TINY_BLOB || $fieldType === MYSQLI_TYPE_BLOB
+            || $fieldType === MYSQLI_TYPE_MEDIUM_BLOB || $fieldType === MYSQLI_TYPE_LONG_BLOB
+            || $fieldType === MYSQLI_TYPE_VAR_STRING || $fieldType === MYSQLI_TYPE_STRING
+        ) && $this->charsetnr == 63;
     }
 
     /**
