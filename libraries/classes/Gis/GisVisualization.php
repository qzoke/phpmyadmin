--- conflicted
+++ resolved
@@ -583,43 +583,23 @@
             );
 
             // Update minimum/maximum values for x and y coordinates.
-<<<<<<< HEAD
             $c_maxX = (float) $scale_data['maxX'];
-            if (! isset($min_max['maxX']) || $c_maxX > $min_max['maxX']) {
-                $min_max['maxX'] = $c_maxX;
-            }
-
-            $c_minX = (float) $scale_data['minX'];
-            if (! isset($min_max['minX']) || $c_minX < $min_max['minX']) {
-                $min_max['minX'] = $c_minX;
-            }
-
-            $c_maxY = (float) $scale_data['maxY'];
-            if (! isset($min_max['maxY']) || $c_maxY > $min_max['maxY']) {
-                $min_max['maxY'] = $c_maxY;
-            }
-
-            $c_minY = (float) $scale_data['minY'];
-            if (! isset($min_max['minY']) || $c_minY < $min_max['minY']) {
-=======
-            $c_maxX = (float)$scale_data['maxX'];
             if ($min_max['maxX'] === 0.0 || $c_maxX > $min_max['maxX']) {
                 $min_max['maxX'] = $c_maxX;
             }
 
-            $c_minX = (float)$scale_data['minX'];
+            $c_minX = (float) $scale_data['minX'];
             if ($min_max['minX'] === 0.0 || $c_minX < $min_max['minX']) {
                 $min_max['minX'] = $c_minX;
             }
 
-            $c_maxY = (float)$scale_data['maxY'];
+            $c_maxY = (float) $scale_data['maxY'];
             if ($min_max['maxY'] === 0.0 || $c_maxY > $min_max['maxY']) {
                 $min_max['maxY'] = $c_maxY;
             }
 
-            $c_minY = (float)$scale_data['minY'];
+            $c_minY = (float) $scale_data['minY'];
             if ($min_max['minY'] === 0.0 || $c_minY < $min_max['minY']) {
->>>>>>> b11d6838
                 $min_max['minY'] = $c_minY;
             }
         }
