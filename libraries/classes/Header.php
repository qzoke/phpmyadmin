--- conflicted
+++ resolved
@@ -382,11 +382,7 @@
             'show_hint' => $GLOBALS['cfg']['ShowHint'],
             'is_warnings_enabled' => $this->warningsEnabled,
             'is_menu_enabled' => $this->menuEnabled,
-<<<<<<< HEAD
-            'is_logged_in' => isset($GLOBALS['dbi']) ? $GLOBALS['dbi']->isConnected() : false,
-=======
             'is_logged_in' => $isLoggedIn,
->>>>>>> 4b5c494a
             'menu' => $menu ?? '',
             'console' => $console,
             'messages' => $messages,
