--- conflicted
+++ resolved
@@ -1365,13 +1365,8 @@
         $response = Response::getInstance();
         $error = false;
         $error_msg = __('Only single-table UPDATE and DELETE queries can be simulated.');
-<<<<<<< HEAD
-        $sql_delimiter = $_REQUEST['sql_delimiter'];
+        $sql_delimiter = $_POST['sql_delimiter'];
         $sql_data = [];
-=======
-        $sql_delimiter = $_POST['sql_delimiter'];
-        $sql_data = array();
->>>>>>> 09c18849
         $queries = explode($sql_delimiter, $GLOBALS['sql_query']);
         foreach ($queries as $sql_query) {
             if (empty($sql_query)) {
