--- conflicted
+++ resolved
@@ -264,19 +264,13 @@
      */
     public function addColumn(array $params)
     {
-<<<<<<< HEAD
-        if (
-            ! isset($params['Column_name'])
-            || strlen($params['Column_name']) <= 0
-        ) {
-=======
         $key = $params['Column_name'] ?? $params['Expression'] ?? '';
         if (isset($params['Expression'])) {
             // The Expression only does not make the key unique, add a sequence number
             $key .= $params['Seq_in_index'];
         }
+
         if (strlen($key) <= 0) {
->>>>>>> 7290be3d
             return;
         }
 
