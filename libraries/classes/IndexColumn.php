<?php

declare(strict_types=1);

namespace PhpMyAdmin;

use function __;

/**
 * Index column wrapper
 */
class IndexColumn
{
    /** @var string The column name */
    private $name = '';

    /** @var int The column sequence number in the index, starting with 1. */
    private $seqInIndex = 1;

    /** @var string|null How the column is sorted in the index. "A" (Ascending) or NULL (Not sorted) */
    private $collation = null;

    /**
     * The number of indexed characters if the column is only partly indexed,
     * NULL if the entire column is indexed.
     *
     * @var int|null
     */
    private $subPart = null;

    /**
     * Contains YES if the column may contain NULL.
     * If not, the column contains NO.
     *
     * @var string
     */
    private $null = '';

    /**
     * An estimate of the number of unique values in the index. This is updated
     * by running ANALYZE TABLE or myisamchk -a. Cardinality is counted based on
     * statistics stored as integers, so the value is not necessarily exact even
     * for small tables. The higher the cardinality, the greater the chance that
     * MySQL uses the index when doing joins.
     *
     * @var int|null
     */
    private $cardinality = null;

    /**
     * If the Index uses an expression and not a name
     *
     * @var string|null
     */
    private $expression = null;

    /**
     * @param array $params an array containing the parameters of the index column
     */
    public function __construct(array $params = [])
    {
        $this->set($params);
    }

    /**
     * If the Index has an expression
     */
    public function hasExpression(): bool
    {
        return $this->expression !== null;
    }

    /**
     * The Index expression if it has one
     */
    public function getExpression(): ?string
    {
        return $this->expression;
    }

    /**
     * Sets parameters of the index column
     *
     * @param array $params an array containing the parameters of the index column
     *
     * @return void
     */
    public function set(array $params)
    {
        if (isset($params['Column_name'])) {
            $this->name = $params['Column_name'];
        }

        if (isset($params['Seq_in_index'])) {
            $this->seqInIndex = $params['Seq_in_index'];
        }

        if (isset($params['Collation'])) {
            $this->collation = $params['Collation'];
        }

        if (isset($params['Cardinality'])) {
            $this->cardinality = $params['Cardinality'];
        }

        if (isset($params['Sub_part'])) {
            $this->subPart = $params['Sub_part'];
        }
<<<<<<< HEAD

=======
        if (isset($params['Expression'])) {
            $this->expression = $params['Expression'];
        }
>>>>>>> 7290be3d
        if (! isset($params['Null'])) {
            return;
        }

        $this->null = $params['Null'];
    }

    /**
     * Returns the column name
     *
     * @return string column name
     */
    public function getName()
    {
        return $this->name;
    }

    /**
     * Return the column collation
     *
     * @return string|null column collation
     */
    public function getCollation()
    {
        return $this->collation;
    }

    /**
     * Returns the cardinality of the column
     *
     * @return int|null cardinality of the column
     */
    public function getCardinality()
    {
        return $this->cardinality;
    }

    /**
     * Returns whether the column is nullable
     *
     * @param bool $as_text whether to returned the string representation
     *
     * @return string nullability of the column. True/false or Yes/No depending
     *                on the value of the $as_text parameter
     */
    public function getNull($as_text = false): string
    {
        if ($as_text) {
            if (! $this->null || $this->null === 'NO') {
                return __('No');
            }

            return __('Yes');
        }

        return $this->null;
    }

    /**
     * Returns the sequence number of the column in the index
     *
     * @return int sequence number of the column in the index
     */
    public function getSeqInIndex()
    {
        return $this->seqInIndex;
    }

    /**
     * Returns the number of indexed characters if the column is only
     * partly indexed
     *
     * @return int|null the number of indexed characters
     */
    public function getSubPart()
    {
        return $this->subPart;
    }

    /**
     * Gets the properties in an array for comparison purposes
     *
     * @return array an array containing the properties of the index column
     */
    public function getCompareData()
    {
        return [
            'Column_name'   => $this->name,
            'Seq_in_index'  => $this->seqInIndex,
            'Collation'     => $this->collation,
            'Sub_part'      => $this->subPart,
            'Null'          => $this->null,
        ];
    }
}<|MERGE_RESOLUTION|>--- conflicted
+++ resolved
@@ -106,13 +106,11 @@
         if (isset($params['Sub_part'])) {
             $this->subPart = $params['Sub_part'];
         }
-<<<<<<< HEAD
-
-=======
+
         if (isset($params['Expression'])) {
             $this->expression = $params['Expression'];
         }
->>>>>>> 7290be3d
+
         if (! isset($params['Null'])) {
             return;
         }
