<?php
/**
 * Simple interface for creating OASIS OpenDocument files.
 */

declare(strict_types=1);

namespace PhpMyAdmin;

<<<<<<< HEAD
use function date;
=======
use DateTime;

use const DATE_W3C;
>>>>>>> 2653b294

/**
 * Simplified OpenDocument creator class
 */
class OpenDocument
{
    public const NS = <<<EOT
xmlns:office="urn:oasis:names:tc:opendocument:xmlns:office:1.0"
xmlns:text="urn:oasis:names:tc:opendocument:xmlns:text:1.0"
xmlns:table="urn:oasis:names:tc:opendocument:xmlns:table:1.0"
xmlns:style="urn:oasis:names:tc:opendocument:xmlns:style:1.0"
xmlns:number="urn:oasis:names:tc:opendocument:xmlns:datastyle:1.0"
xmlns:fo="urn:oasis:names:tc:opendocument:xmlns:xsl-fo-compatible:1.0"
EOT;

    /**
     * Minimalistic creator of OASIS OpenDocument
     *
     * @param string $mime desired MIME type
     * @param string $data document content
     *
     * @return string  OASIS OpenDocument data
     */
    public static function create($mime, $data)
    {
        // Use the same date method as other PHP libs
        // https://github.com/PHPOffice/PhpSpreadsheet/blob/1.22.0/src/PhpSpreadsheet/Writer/Ods/Meta.php#L49
        $dateTimeCreation = (new DateTime())->format(DATE_W3C);
        $data = [
            $mime,
            $data,
            '<?xml version="1.0" encoding="UTF-8"?' . '>'
            . '<office:document-meta '
            . 'xmlns:office="urn:oasis:names:tc:opendocument:xmlns:office:1.0" '
            . 'xmlns:meta="urn:oasis:names:tc:opendocument:xmlns:meta:1.0" '
            . 'office:version="1.0">'
            . '<office:meta>'
            . '<meta:generator>phpMyAdmin ' . Version::VERSION . '</meta:generator>'
            . '<meta:initial-creator>phpMyAdmin ' . Version::VERSION
            . '</meta:initial-creator>'
<<<<<<< HEAD
            . '<meta:creation-date>' . date('Y-m-d\TH:i:s')
=======
            . '<meta:creation-date>' . $dateTimeCreation
>>>>>>> 2653b294
            . '</meta:creation-date>'
            . '</office:meta>'
            . '</office:document-meta>',
            '<?xml version="1.0" encoding="UTF-8"?' . '>'
            . '<office:document-styles ' . self::NS
            . ' office:version="1.0">'
            . '<office:font-face-decls>'
            . '<style:font-face style:name="Arial Unicode MS"'
            . ' svg:font-family="\'Arial Unicode MS\'" style:font-pitch="variable"/>'
            . '<style:font-face style:name="DejaVu Sans1"'
            . ' svg:font-family="\'DejaVu Sans\'" style:font-pitch="variable"/>'
            . '<style:font-face style:name="HG Mincho Light J"'
            . ' svg:font-family="\'HG Mincho Light J\'" style:font-pitch="variable"/>'
            . '<style:font-face style:name="DejaVu Serif"'
            . ' svg:font-family="\'DejaVu Serif\'" style:font-family-generic="roman"'
            . ' style:font-pitch="variable"/>'
            . '<style:font-face style:name="Thorndale"'
            . ' svg:font-family="Thorndale" style:font-family-generic="roman"'
            . ' style:font-pitch="variable"/>'
            . '<style:font-face style:name="DejaVu Sans"'
            . ' svg:font-family="\'DejaVu Sans\'" style:font-family-generic="swiss"'
            . ' style:font-pitch="variable"/>'
            . '</office:font-face-decls>'
            . '<office:styles>'
            . '<style:default-style style:family="paragraph">'
            . '<style:paragraph-properties fo:hyphenation-ladder-count="no-limit"'
            . ' style:text-autospace="ideograph-alpha" style:punctuation-wrap="hanging"'
            . ' style:line-break="strict" style:tab-stop-distance="0.4925in"'
            . ' style:writing-mode="page"/>'
            . '<style:text-properties style:use-window-font-color="true"'
            . ' style:font-name="DejaVu Serif" fo:font-size="12pt" fo:language="en"'
            . ' fo:country="US" style:font-name-asian="DejaVu Sans1"'
            . ' style:font-size-asian="12pt" style:language-asian="none"'
            . ' style:country-asian="none" style:font-name-complex="DejaVu Sans1"'
            . ' style:font-size-complex="12pt" style:language-complex="none"'
            . ' style:country-complex="none" fo:hyphenate="false"'
            . ' fo:hyphenation-remain-char-count="2"'
            . ' fo:hyphenation-push-char-count="2"/>'
            . '</style:default-style>'
            . '<style:style style:name="Standard" style:family="paragraph"'
            . ' style:class="text"/>'
            . '<style:style style:name="Text_body" style:display-name="Text body"'
            . ' style:family="paragraph" style:parent-style-name="Standard"'
            . ' style:class="text">'
            . '<style:paragraph-properties fo:margin-top="0in"'
            . ' fo:margin-bottom="0.0835in"/>'
            . '</style:style>'
            . '<style:style style:name="Heading" style:family="paragraph"'
            . ' style:parent-style-name="Standard" style:next-style-name="Text_body"'
            . ' style:class="text">'
            . '<style:paragraph-properties fo:margin-top="0.1665in"'
            . ' fo:margin-bottom="0.0835in" fo:keep-with-next="always"/>'
            . '<style:text-properties style:font-name="DejaVu Sans" fo:font-size="14pt"'
            . ' style:font-name-asian="DejaVu Sans1" style:font-size-asian="14pt"'
            . ' style:font-name-complex="DejaVu Sans1" style:font-size-complex="14pt"/>'
            . '</style:style>'
            . '<style:style style:name="Heading_1" style:display-name="Heading 1"'
            . ' style:family="paragraph" style:parent-style-name="Heading"'
            . ' style:next-style-name="Text_body" style:class="text"'
            . ' style:default-outline-level="1">'
            . '<style:text-properties style:font-name="Thorndale" fo:font-size="24pt"'
            . ' fo:font-weight="bold" style:font-name-asian="HG Mincho Light J"'
            . ' style:font-size-asian="24pt" style:font-weight-asian="bold"'
            . ' style:font-name-complex="Arial Unicode MS"'
            . ' style:font-size-complex="24pt" style:font-weight-complex="bold"/>'
            . '</style:style>'
            . '<style:style style:name="Heading_2" style:display-name="Heading 2"'
            . ' style:family="paragraph" style:parent-style-name="Heading"'
            . ' style:next-style-name="Text_body" style:class="text"'
            . ' style:default-outline-level="2">'
            . '<style:text-properties style:font-name="DejaVu Serif"'
            . ' fo:font-size="18pt" fo:font-weight="bold"'
            . ' style:font-name-asian="DejaVu Sans1" style:font-size-asian="18pt"'
            . ' style:font-weight-asian="bold" style:font-name-complex="DejaVu Sans1"'
            . ' style:font-size-complex="18pt" style:font-weight-complex="bold"/>'
            . '</style:style>'
            . '</office:styles>'
            . '<office:automatic-styles>'
            . '<style:page-layout style:name="pm1">'
            . '<style:page-layout-properties fo:page-width="8.2673in"'
            . ' fo:page-height="11.6925in" style:num-format="1"'
            . ' style:print-orientation="portrait" fo:margin-top="1in"'
            . ' fo:margin-bottom="1in" fo:margin-left="1.25in"'
            . ' fo:margin-right="1.25in" style:writing-mode="lr-tb"'
            . ' style:footnote-max-height="0in">'
            . '<style:footnote-sep style:width="0.0071in"'
            . ' style:distance-before-sep="0.0398in"'
            . ' style:distance-after-sep="0.0398in" style:adjustment="left"'
            . ' style:rel-width="25%" style:color="#000000"/>'
            . '</style:page-layout-properties>'
            . '<style:header-style/>'
            . '<style:footer-style/>'
            . '</style:page-layout>'
            . '</office:automatic-styles>'
            . '<office:master-styles>'
            . '<style:master-page style:name="Standard" style:page-layout-name="pm1"/>'
            . '</office:master-styles>'
            . '</office:document-styles>',
            '<?xml version="1.0" encoding="UTF-8"?' . '>'
            . '<manifest:manifest'
            . ' xmlns:manifest="urn:oasis:names:tc:opendocument:xmlns:manifest:1.0">'
            . '<manifest:file-entry manifest:media-type="' . $mime
            . '" manifest:full-path="/"/>'
            . '<manifest:file-entry manifest:media-type="text/xml"'
            . ' manifest:full-path="content.xml"/>'
            . '<manifest:file-entry manifest:media-type="text/xml"'
            . ' manifest:full-path="meta.xml"/>'
            . '<manifest:file-entry manifest:media-type="text/xml"'
            . ' manifest:full-path="styles.xml"/>'
            . '</manifest:manifest>',
        ];

        $name = [
            'mimetype',
            'content.xml',
            'meta.xml',
            'styles.xml',
            'META-INF/manifest.xml',
        ];

        $zipExtension = new ZipExtension();

        return $zipExtension->createFile($data, $name);
    }
}<|MERGE_RESOLUTION|>--- conflicted
+++ resolved
@@ -7,13 +7,9 @@
 
 namespace PhpMyAdmin;
 
-<<<<<<< HEAD
-use function date;
-=======
 use DateTime;
 
 use const DATE_W3C;
->>>>>>> 2653b294
 
 /**
  * Simplified OpenDocument creator class
@@ -54,11 +50,7 @@
             . '<meta:generator>phpMyAdmin ' . Version::VERSION . '</meta:generator>'
             . '<meta:initial-creator>phpMyAdmin ' . Version::VERSION
             . '</meta:initial-creator>'
-<<<<<<< HEAD
-            . '<meta:creation-date>' . date('Y-m-d\TH:i:s')
-=======
             . '<meta:creation-date>' . $dateTimeCreation
->>>>>>> 2653b294
             . '</meta:creation-date>'
             . '</office:meta>'
             . '</office:document-meta>',
