<?php
/* vim: set expandtab sw=4 ts=4 sts=4: */
/**
 * Holds the PhpMyAdmin\Operations class
 *
 * @package PhpMyAdmin
 */
declare(strict_types=1);

namespace PhpMyAdmin;

use PhpMyAdmin\Charsets\Charset;
use PhpMyAdmin\Charsets\Collation;
use PhpMyAdmin\Engines\Innodb;
use PhpMyAdmin\Plugins\Export\ExportSql;

/**
 * Set of functions with the operations section in phpMyAdmin
 *
 * @package PhpMyAdmin
 */
class Operations
{
    /**
     * @var Relation
     */
    private $relation;

    /**
     * @var DatabaseInterface
     */
    private $dbi;

    /**
     * Operations constructor.
     *
     * @param DatabaseInterface $dbi      DatabaseInterface object
     * @param Relation          $relation Relation object
     */
    public function __construct(DatabaseInterface $dbi, Relation $relation)
    {
        $this->dbi = $dbi;
        $this->relation = $relation;
    }

    /**
     * Get HTML output for database comment
     *
     * @param string $db database name
     *
     * @return string
     */
    public function getHtmlForDatabaseComment($db)
    {
        $html_output = '<div>'
            . '<form method="post" action="db_operations.php" id="formDatabaseComment">'
            . Url::getHiddenInputs($db)
            . '<fieldset>'
            . '<legend>';
        if (Util::showIcons('ActionLinksMode')) {
            $html_output .= Util::getImage('b_comment') . '&nbsp;';
        }
        $html_output .=  __('Database comment');
        $html_output .= '</legend>';
        $html_output .= '<input type="text" name="comment" '
            . 'class="textfield"'
            . 'value="' . htmlspecialchars($this->relation->getDbComment($db)) . '">'
            . '</fieldset>';
        $html_output .= '<fieldset class="tblFooters">'
            . '<input class="btn btn-primary" type="submit" value="' . __('Go') . '">'
            . '</fieldset>'
            . '</form>'
            . '</div>';

        return $html_output;
    }

    /**
     * Get HTML output for rename database
     *
     * @param string $db           database name
     * @param string $db_collation dataset collation
     *
     * @return string
     */
    public function getHtmlForRenameDatabase($db, $db_collation)
    {
        $html_output = '<div>'
            . '<form id="rename_db_form" '
            . 'class="ajax" '
            . 'method="post" action="db_operations.php" '
            . 'onsubmit="return Functions.emptyCheckTheField(this, \'newname\')">';
        if ($db_collation !== null) {
            $html_output .= '<input type="hidden" name="db_collation" '
                . 'value="' . $db_collation
                . '">' . "\n";
        }
        $html_output .= '<input type="hidden" name="what" value="data">'
            . '<input type="hidden" name="db_rename" value="true">'
            . Url::getHiddenInputs($db)
            . '<fieldset>'
            . '<legend>';

        if (Util::showIcons('ActionLinksMode')) {
            $html_output .= Util::getImage('b_edit') . '&nbsp;';
        }
        $html_output .= __('Rename database to')
            . '</legend>';

        $html_output .= '<input id="new_db_name" type="text" name="newname" '
            . 'maxlength="64" class="textfield" required="required">';
        $html_output .= '<br>';

        if ($GLOBALS['db_priv'] && $GLOBALS['table_priv']
            && $GLOBALS['col_priv'] && $GLOBALS['proc_priv']
            && $GLOBALS['is_reload_priv']
        ) {
            $html_output .= '<input type="checkbox" name="adjust_privileges" '
                . 'value="1" id="checkbox_adjust_privileges" checked="checked">';
        } else {
            $html_output .= '<input type="checkbox" name="adjust_privileges" '
                . 'value="1" id="checkbox_adjust_privileges" title="' . __(
                    'You don\'t have sufficient privileges to perform this '
                    . 'operation; Please refer to the documentation for more details'
                )
                . '" disabled>';
        }

        $html_output .= '<label for="checkbox_adjust_privileges">'
                . __('Adjust privileges') . Util::showDocu('faq', 'faq6-39')
                . '</label><br>';

        $html_output .= ''
            . '</fieldset>'
            . '<fieldset class="tblFooters">'
            . '<input id="rename_db_input" class="btn btn-primary" type="submit" value="' . __('Go') . '">'
            . '</fieldset>'
            . '</form>'
            . '</div>';

        return $html_output;
    }

    /**
     * Get HTML for database drop link
     *
     * @param string $db database name
     *
     * @return string
     */
    public function getHtmlForDropDatabaseLink($db)
    {
        $this_sql_query = 'DROP DATABASE ' . Util::backquote($db);
        $this_url_params = [
            'sql_query' => $this_sql_query,
            'back' => 'db_operations.php',
            'goto' => 'index.php',
            'reload' => '1',
            'purge' => '1',
            'message_to_show' => sprintf(
                __('Database %s has been dropped.'),
                htmlspecialchars(Util::backquote($db))
            ),
            'db' => null,
        ];

        $html_output = '<div>'
            . '<fieldset class="caution">';
        $html_output .= '<legend>';
        if (Util::showIcons('ActionLinksMode')) {
            $html_output .= Util::getImage('b_deltbl') . '&nbsp';
        }
        $html_output .= __('Remove database')
            . '</legend>';
        $html_output .= '<ul>';
        $html_output .= $this->getDeleteDataOrTablelink(
            $this_url_params,
            'DROP_DATABASE',
            __('Drop the database (DROP)'),
            'drop_db_anchor'
        );
        $html_output .= '</ul></fieldset>'
            . '</div>';

        return $html_output;
    }

    /**
     * Get HTML snippet for copy database
     *
     * @param string $db           database name
     * @param string $db_collation dataset collation
     *
     * @return string
     */
    public function getHtmlForCopyDatabase($db, $db_collation)
    {
        $drop_clause = 'DROP TABLE / DROP VIEW';
        $choices = [
            'structure' => __('Structure only'),
            'data'      => __('Structure and data'),
            'dataonly'  => __('Data only'),
        ];

        $pma_switch_to_new = isset($_SESSION['pma_switch_to_new']) && $_SESSION['pma_switch_to_new'];

        $html_output = '<div>';
        $html_output .= '<form id="copy_db_form" '
            . 'class="ajax" '
            . 'method="post" action="db_operations.php" '
            . 'onsubmit="return Functions.emptyCheckTheField(this, \'newname\')">';

        if ($db_collation !== null) {
            $html_output .= '<input type="hidden" name="db_collation" '
            . 'value="' . $db_collation . '">' . "\n";
        }
        $html_output .= '<input type="hidden" name="db_copy" value="true">' . "\n"
            . Url::getHiddenInputs($db);
        $html_output .= '<fieldset>'
            . '<legend>';

        if (Util::showIcons('ActionLinksMode')) {
            $html_output .= Util::getImage('b_edit') . '&nbsp';
        }
        $html_output .= __('Copy database to')
            . '</legend>'
            . '<input type="text" maxlength="64" name="newname" '
            . 'class="textfield" required="required"><br>'
            . Util::getRadioFields(
                'what',
                $choices,
                'data',
                true
            );
        $html_output .= '<br>';
        $html_output .= '<input type="checkbox" name="create_database_before_copying" '
            . 'value="1" id="checkbox_create_database_before_copying"'
            . 'checked="checked">';
        $html_output .= '<label for="checkbox_create_database_before_copying">'
            . __('CREATE DATABASE before copying') . '</label><br>';
        $html_output .= '<input type="checkbox" name="drop_if_exists" value="true"'
            . 'id="checkbox_drop">';
        $html_output .= '<label for="checkbox_drop">'
            . sprintf(__('Add %s'), $drop_clause)
            . '</label><br>';
        $html_output .= '<input type="checkbox" name="sql_auto_increment" value="1" '
            . 'checked="checked" id="checkbox_auto_increment">';
        $html_output .= '<label for="checkbox_auto_increment">'
            . __('Add AUTO_INCREMENT value') . '</label><br>';
        $html_output .= '<input type="checkbox" name="add_constraints" value="1"'
            . 'id="checkbox_constraints" checked="checked">';
        $html_output .= '<label for="checkbox_constraints">'
            . __('Add constraints') . '</label><br>';
        $html_output .= '<br>';

        if ($GLOBALS['db_priv'] && $GLOBALS['table_priv']
            && $GLOBALS['col_priv'] && $GLOBALS['proc_priv']
            && $GLOBALS['is_reload_priv']
        ) {
            $html_output .= '<input type="checkbox" name="adjust_privileges" '
                . 'value="1" id="checkbox_privileges" checked="checked">';
        } else {
            $html_output .= '<input type="checkbox" name="adjust_privileges" '
                . 'value="1" id="checkbox_privileges" title="' . __(
                    'You don\'t have sufficient privileges to perform this '
                    . 'operation; Please refer to the documentation for more details'
                )
                . '" disabled>';
        }
        $html_output .= '<label for="checkbox_privileges">'
            . __('Adjust privileges') . Util::showDocu('faq', 'faq6-39')
            . '</label><br>';

        $html_output .= '<input type="checkbox" name="switch_to_new" value="true"'
            . 'id="checkbox_switch"'
            . ($pma_switch_to_new ? ' checked="checked"' : '') . '>';
        $html_output .= '<label for="checkbox_switch">'
            . __('Switch to copied database') . '</label>'
            . '</fieldset>';
        $html_output .= '<fieldset class="tblFooters">'
            . '<input class="btn btn-primary" type="submit" name="submit_copy" value="' . __('Go') . '">'
            . '</fieldset>'
            . '</form>'
            . '</div>';

        return $html_output;
    }

    /**
     * Get HTML snippet for change database charset
     *
     * @param string $db           database name
     * @param string $db_collation dataset collation
     *
     * @return string
     */
    public function getHtmlForChangeDatabaseCharset($db, $db_collation)
    {
        $html_output = '<div>'
            . '<form id="change_db_charset_form" ';
        $html_output .= 'class="ajax" ';
        $html_output .= 'method="post" action="db_operations.php">';

        $html_output .= Url::getHiddenInputs($db);

        $html_output .= '<fieldset>' . "\n"
           . '    <legend>';
        if (Util::showIcons('ActionLinksMode')) {
            $html_output .= Util::getImage('s_asci') . '&nbsp';
        }
        $html_output .= '<label for="select_db_collation">' . __('Collation')
            . '</label>' . "\n"
            . '</legend>' . "\n";
        $html_output .= '<select lang="en" dir="ltr" name="db_collation" id="select_db_collation">' . "\n";
        $html_output .= '<option value=""></option>' . "\n";

        $charsets = Charsets::getCharsets($this->dbi, $GLOBALS['cfg']['Server']['DisableIS']);
        $collations = Charsets::getCollations($this->dbi, $GLOBALS['cfg']['Server']['DisableIS']);
        /** @var Charset $charset */
        foreach ($charsets as $charset) {
            $html_output .= '<optgroup label="' . $charset->getName()
                . '" title="' . $charset->getDescription() . '">' . "\n";
            /** @var Collation $collation */
            foreach ($collations[$charset->getName()] as $collation) {
                $html_output .= '<option value="' . $collation->getName()
                    . '" title="' . $collation->getDescription() . '"'
                    . ($db_collation == $collation->getName() ? ' selected' : '') . '>'
                    . $collation->getName() . '</option>' . "\n";
            }
            $html_output .= '</optgroup>' . "\n";
        }
        $html_output .= '</select>' . "\n";
        $html_output .= '<br>'
            . '<input type="checkbox" name="change_all_tables_collations"'
            . 'id="checkbox_change_all_tables_collations">'
            . '<label for="checkbox_change_all_tables_collations">'
            . __('Change all tables collations')
            . '</label>'
            . '<br>'
            . '<span id="span_change_all_tables_columns_collations"><input type="checkbox" name="change_all_tables_columns_collations"'
            . 'id="checkbox_change_all_tables_columns_collations">'
            . '<label for="checkbox_change_all_tables_columns_collations">'
            . __('Change all tables columns collations')
            . '</label></span>'
            . '</fieldset>'
            . '<fieldset class="tblFooters">'
            . '<input class="btn btn-primary" type="submit" name="submitcollation"'
            . ' value="' . __('Go') . '">' . "\n"
            . '</fieldset>' . "\n"
            . '</form></div>' . "\n";

        return $html_output;
    }

    /**
     * Run the Procedure definitions and function definitions
     *
     * to avoid selecting alternatively the current and new db
     * we would need to modify the CREATE definitions to qualify
     * the db name
     *
     * @param string $db database name
     *
     * @return void
     */
    public function runProcedureAndFunctionDefinitions($db)
    {
        $procedure_names = $this->dbi->getProceduresOrFunctions($db, 'PROCEDURE');
        if ($procedure_names) {
            foreach ($procedure_names as $procedure_name) {
                $this->dbi->selectDb($db);
                $tmp_query = $this->dbi->getDefinition(
                    $db,
                    'PROCEDURE',
                    $procedure_name
                );
                if ($tmp_query !== null) {
                    // collect for later display
                    $GLOBALS['sql_query'] .= "\n" . $tmp_query;
                    $this->dbi->selectDb($_POST['newname']);
                    $this->dbi->query($tmp_query);
                }
            }
        }

        $function_names = $this->dbi->getProceduresOrFunctions($db, 'FUNCTION');
        if ($function_names) {
            foreach ($function_names as $function_name) {
                $this->dbi->selectDb($db);
                $tmp_query = $this->dbi->getDefinition(
                    $db,
                    'FUNCTION',
                    $function_name
                );
                if ($tmp_query !== null) {
                    // collect for later display
                    $GLOBALS['sql_query'] .= "\n" . $tmp_query;
                    $this->dbi->selectDb($_POST['newname']);
                    $this->dbi->query($tmp_query);
                }
            }
        }
    }

    /**
     * Create database before copy
     *
     * @return void
     */
    public function createDbBeforeCopy()
    {
        $local_query = 'CREATE DATABASE IF NOT EXISTS '
            . Util::backquote($_POST['newname']);
        if (isset($_POST['db_collation'])) {
            $local_query .= ' DEFAULT'
                . Util::getCharsetQueryPart($_POST['db_collation']);
        }
        $local_query .= ';';
        $GLOBALS['sql_query'] .= $local_query;

        // save the original db name because Tracker.php which
        // may be called under $this->dbi->query() changes $GLOBALS['db']
        // for some statements, one of which being CREATE DATABASE
        $original_db = $GLOBALS['db'];
        $this->dbi->query($local_query);
        $GLOBALS['db'] = $original_db;

        // Set the SQL mode to NO_AUTO_VALUE_ON_ZERO to prevent MySQL from creating
        // export statements it cannot import
        $sql_set_mode = "SET SQL_MODE='NO_AUTO_VALUE_ON_ZERO'";
        $this->dbi->query($sql_set_mode);

        // rebuild the database list because Table::moveCopy
        // checks in this list if the target db exists
        $GLOBALS['dblist']->databases->build();
    }

    /**
     * Get views as an array and create SQL view stand-in
     *
     * @param array     $tables_full       array of all tables in given db or dbs
     * @param ExportSql $export_sql_plugin export plugin instance
     * @param string    $db                database name
     *
     * @return array
     */
    public function getViewsAndCreateSqlViewStandIn(
        array $tables_full,
        $export_sql_plugin,
        $db
    ) {
        $views = [];
        foreach ($tables_full as $each_table => $tmp) {
            // to be able to rename a db containing views,
            // first all the views are collected and a stand-in is created
            // the real views are created after the tables
            if ($this->dbi->getTable($db, (string) $each_table)->isView()) {
                // If view exists, and 'add drop view' is selected: Drop it!
                if ($_POST['what'] != 'nocopy'
                    && isset($_POST['drop_if_exists'])
                    && $_POST['drop_if_exists'] == 'true'
                ) {
                    $drop_query = 'DROP VIEW IF EXISTS '
                        . Util::backquote($_POST['newname']) . '.'
                        . Util::backquote($each_table);
                    $this->dbi->query($drop_query);

                    $GLOBALS['sql_query'] .= "\n" . $drop_query . ';';
                }

                $views[] = $each_table;
                // Create stand-in definition to resolve view dependencies
                $sql_view_standin = $export_sql_plugin->getTableDefStandIn(
                    $db,
                    $each_table,
                    "\n"
                );
                $this->dbi->selectDb($_POST['newname']);
                $this->dbi->query($sql_view_standin);
                $GLOBALS['sql_query'] .= "\n" . $sql_view_standin;
            }
        }
        return $views;
    }

    /**
     * Get sql query for copy/rename table and boolean for whether copy/rename or not
     *
     * @param array   $tables_full array of all tables in given db or dbs
     * @param boolean $move        whether database name is empty or not
     * @param string  $db          database name
     *
     * @return array SQL queries for the constraints
     */
    public function copyTables(array $tables_full, $move, $db)
    {
        $sqlContraints = [];
        foreach ($tables_full as $each_table => $tmp) {
            // skip the views; we have created stand-in definitions
            if ($this->dbi->getTable($db, (string) $each_table)->isView()) {
                continue;
            }

            // value of $what for this table only
            $this_what = $_POST['what'];

            // do not copy the data from a Merge table
            // note: on the calling FORM, 'data' means 'structure and data'
            if ($this->dbi->getTable($db, (string) $each_table)->isMerge()) {
                if ($this_what == 'data') {
                    $this_what = 'structure';
                }
                if ($this_what == 'dataonly') {
                    $this_what = 'nocopy';
                }
            }

            if ($this_what != 'nocopy') {
                // keep the triggers from the original db+table
                // (third param is empty because delimiters are only intended
                //  for importing via the mysql client or our Import feature)
                $triggers = $this->dbi->getTriggers($db, (string) $each_table, '');

                if (! Table::moveCopy(
                    $db,
                    $each_table,
                    $_POST['newname'],
                    $each_table,
                    (isset($this_what) ? $this_what : 'data'),
                    $move,
                    'db_copy'
                )) {
                    $GLOBALS['_error'] = true;
                    break;
                }
                // apply the triggers to the destination db+table
                if ($triggers) {
                    $this->dbi->selectDb($_POST['newname']);
                    foreach ($triggers as $trigger) {
                        $this->dbi->query($trigger['create']);
                        $GLOBALS['sql_query'] .= "\n" . $trigger['create'] . ';';
                    }
                }

                // this does not apply to a rename operation
                if (isset($_POST['add_constraints'])
                    && ! empty($GLOBALS['sql_constraints_query'])
                ) {
                    $sqlContraints[] = $GLOBALS['sql_constraints_query'];
                    unset($GLOBALS['sql_constraints_query']);
                }
            }
        }
        return $sqlContraints;
    }

    /**
     * Run the EVENT definition for selected database
     *
     * to avoid selecting alternatively the current and new db
     * we would need to modify the CREATE definitions to qualify
     * the db name
     *
     * @param string $db database name
     *
     * @return void
     */
    public function runEventDefinitionsForDb($db)
    {
        $event_names = $this->dbi->fetchResult(
            'SELECT EVENT_NAME FROM information_schema.EVENTS WHERE EVENT_SCHEMA= \''
            . $this->dbi->escapeString($db) . '\';'
        );
        if ($event_names) {
            foreach ($event_names as $event_name) {
                $this->dbi->selectDb($db);
                $tmp_query = $this->dbi->getDefinition($db, 'EVENT', $event_name);
                // collect for later display
                $GLOBALS['sql_query'] .= "\n" . $tmp_query;
                $this->dbi->selectDb($_POST['newname']);
                $this->dbi->query($tmp_query);
            }
        }
    }

    /**
     * Handle the views, return the boolean value whether table rename/copy or not
     *
     * @param array   $views views as an array
     * @param boolean $move  whether database name is empty or not
     * @param string  $db    database name
     *
     * @return void
     */
    public function handleTheViews(array $views, $move, $db)
    {
        // temporarily force to add DROP IF EXIST to CREATE VIEW query,
        // to remove stand-in VIEW that was created earlier
        // ( $_POST['drop_if_exists'] is used in moveCopy() )
        if (isset($_POST['drop_if_exists'])) {
            $temp_drop_if_exists = $_POST['drop_if_exists'];
        }

        $_POST['drop_if_exists'] = 'true';
        foreach ($views as $view) {
            $copying_succeeded = Table::moveCopy(
                $db,
                $view,
                $_POST['newname'],
                $view,
                'structure',
                $move,
                'db_copy'
            );
            if (! $copying_succeeded) {
                $GLOBALS['_error'] = true;
                break;
            }
        }
        unset($_POST['drop_if_exists']);

        if (isset($temp_drop_if_exists)) {
            // restore previous value
            $_POST['drop_if_exists'] = $temp_drop_if_exists;
        }
    }

    /**
     * Adjust the privileges after Renaming the db
     *
     * @param string $oldDb   Database name before renaming
     * @param string $newname New Database name requested
     *
     * @return void
     */
    public function adjustPrivilegesMoveDb($oldDb, $newname)
    {
        if ($GLOBALS['db_priv'] && $GLOBALS['table_priv']
            && $GLOBALS['col_priv'] && $GLOBALS['proc_priv']
            && $GLOBALS['is_reload_priv']
        ) {
            $this->dbi->selectDb('mysql');
            $newname = str_replace("_", "\_", $newname);
            $oldDb = str_replace("_", "\_", $oldDb);

            // For Db specific privileges
            $query_db_specific = 'UPDATE ' . Util::backquote('db')
                . 'SET Db = \'' . $this->dbi->escapeString($newname)
                . '\' where Db = \'' . $this->dbi->escapeString($oldDb) . '\';';
            $this->dbi->query($query_db_specific);

            // For table specific privileges
            $query_table_specific = 'UPDATE ' . Util::backquote('tables_priv')
                . 'SET Db = \'' . $this->dbi->escapeString($newname)
                . '\' where Db = \'' . $this->dbi->escapeString($oldDb) . '\';';
            $this->dbi->query($query_table_specific);

            // For column specific privileges
            $query_col_specific = 'UPDATE ' . Util::backquote('columns_priv')
                . 'SET Db = \'' . $this->dbi->escapeString($newname)
                . '\' where Db = \'' . $this->dbi->escapeString($oldDb) . '\';';
            $this->dbi->query($query_col_specific);

            // For procedures specific privileges
            $query_proc_specific = 'UPDATE ' . Util::backquote('procs_priv')
                . 'SET Db = \'' . $this->dbi->escapeString($newname)
                . '\' where Db = \'' . $this->dbi->escapeString($oldDb) . '\';';
            $this->dbi->query($query_proc_specific);

            // Finally FLUSH the new privileges
            $flush_query = "FLUSH PRIVILEGES;";
            $this->dbi->query($flush_query);
        }
    }

    /**
     * Adjust the privileges after Copying the db
     *
     * @param string $oldDb   Database name before copying
     * @param string $newname New Database name requested
     *
     * @return void
     */
    public function adjustPrivilegesCopyDb($oldDb, $newname)
    {
        if ($GLOBALS['db_priv'] && $GLOBALS['table_priv']
            && $GLOBALS['col_priv'] && $GLOBALS['proc_priv']
            && $GLOBALS['is_reload_priv']
        ) {
            $this->dbi->selectDb('mysql');
            $newname = str_replace("_", "\_", $newname);
            $oldDb = str_replace("_", "\_", $oldDb);

            $query_db_specific_old = 'SELECT * FROM '
                . Util::backquote('db') . ' WHERE '
                . 'Db = "' . $oldDb . '";';

            $old_privs_db = $this->dbi->fetchResult($query_db_specific_old, 0);

            foreach ($old_privs_db as $old_priv) {
                $newDb_db_privs_query = 'INSERT INTO ' . Util::backquote('db')
                    . ' VALUES("' . $old_priv[0] . '", "' . $newname . '", "'
                    . $old_priv[2] . '", "' . $old_priv[3] . '", "' . $old_priv[4]
                    . '", "' . $old_priv[5] . '", "' . $old_priv[6] . '", "'
                    . $old_priv[7] . '", "' . $old_priv[8] . '", "' . $old_priv[9]
                    . '", "' . $old_priv[10] . '", "' . $old_priv[11] . '", "'
                    . $old_priv[12] . '", "' . $old_priv[13] . '", "' . $old_priv[14]
                    . '", "' . $old_priv[15] . '", "' . $old_priv[16] . '", "'
                    . $old_priv[17] . '", "' . $old_priv[18] . '", "' . $old_priv[19]
                    . '", "' . $old_priv[20] . '", "' . $old_priv[21] . '");';

                $this->dbi->query($newDb_db_privs_query);
            }

            // For Table Specific privileges
            $query_table_specific_old = 'SELECT * FROM '
                . Util::backquote('tables_priv') . ' WHERE '
                . 'Db = "' . $oldDb . '";';

            $old_privs_table = $this->dbi->fetchResult(
                $query_table_specific_old,
                0
            );

            foreach ($old_privs_table as $old_priv) {
                $newDb_table_privs_query = 'INSERT INTO ' . Util::backquote(
                    'tables_priv'
                ) . ' VALUES("' . $old_priv[0] . '", "' . $newname . '", "'
                . $old_priv[2] . '", "' . $old_priv[3] . '", "' . $old_priv[4]
                . '", "' . $old_priv[5] . '", "' . $old_priv[6] . '", "'
                . $old_priv[7] . '");';

                $this->dbi->query($newDb_table_privs_query);
            }

            // For Column Specific privileges
            $query_col_specific_old = 'SELECT * FROM '
                . Util::backquote('columns_priv') . ' WHERE '
                . 'Db = "' . $oldDb . '";';

            $old_privs_col = $this->dbi->fetchResult(
                $query_col_specific_old,
                0
            );

            foreach ($old_privs_col as $old_priv) {
                $newDb_col_privs_query = 'INSERT INTO ' . Util::backquote(
                    'columns_priv'
                ) . ' VALUES("' . $old_priv[0] . '", "' . $newname . '", "'
                . $old_priv[2] . '", "' . $old_priv[3] . '", "' . $old_priv[4]
                . '", "' . $old_priv[5] . '", "' . $old_priv[6] . '");';

                $this->dbi->query($newDb_col_privs_query);
            }

            // For Procedure Specific privileges
            $query_proc_specific_old = 'SELECT * FROM '
                . Util::backquote('procs_priv') . ' WHERE '
                . 'Db = "' . $oldDb . '";';

            $old_privs_proc = $this->dbi->fetchResult(
                $query_proc_specific_old,
                0
            );

            foreach ($old_privs_proc as $old_priv) {
                $newDb_proc_privs_query = 'INSERT INTO ' . Util::backquote(
                    'procs_priv'
                ) . ' VALUES("' . $old_priv[0] . '", "' . $newname . '", "'
                . $old_priv[2] . '", "' . $old_priv[3] . '", "' . $old_priv[4]
                . '", "' . $old_priv[5] . '", "' . $old_priv[6] . '", "'
                . $old_priv[7] . '");';

                $this->dbi->query($newDb_proc_privs_query);
            }

            // Finally FLUSH the new privileges
            $flush_query = "FLUSH PRIVILEGES;";
            $this->dbi->query($flush_query);
        }
    }

    /**
     * Create all accumulated constraints
     *
     * @param array $sqlConstratints array of sql constraints for the database
     *
     * @return void
     */
    public function createAllAccumulatedConstraints(array $sqlConstratints)
    {
        $this->dbi->selectDb($_POST['newname']);
        foreach ($sqlConstratints as $one_query) {
            $this->dbi->query($one_query);
            // and prepare to display them
            $GLOBALS['sql_query'] .= "\n" . $one_query;
        }
    }

    /**
     * Duplicate the bookmarks for the db (done once for each db)
     *
     * @param boolean $_error whether table rename/copy or not
     * @param string  $db     database name
     *
     * @return void
     */
    public function duplicateBookmarks($_error, $db)
    {
        if (! $_error && $db != $_POST['newname']) {
            $get_fields = [
                'user',
                'label',
                'query',
            ];
            $where_fields = ['dbase' => $db];
            $new_fields = ['dbase' => $_POST['newname']];
            Table::duplicateInfo(
                'bookmarkwork',
                'bookmark',
                $get_fields,
                $where_fields,
                $new_fields
            );
        }
    }

    /**
     * Get the HTML snippet for order the table
     *
     * @param array $columns columns array
     *
     * @return string
     */
    public function getHtmlForOrderTheTable(array $columns)
    {
        $html_output = '<div>';
        $html_output .= '<form method="post" id="alterTableOrderby" '
            . 'action="tbl_operations.php">';
        $html_output .= Url::getHiddenInputs(
            $GLOBALS['db'],
            $GLOBALS['table']
        );
        $html_output .= '<fieldset id="fieldset_table_order">'
            . '<legend>' . __('Alter table order by') . '</legend>'
            . '<select name="order_field">';

        foreach ($columns as $fieldname) {
            $html_output .= '<option '
                . 'value="' . htmlspecialchars($fieldname['Field']) . '">'
                . htmlspecialchars($fieldname['Field']) . '</option>' . "\n";
        }
        $html_output .= '</select> ' . __('(singly)') . ' '
            . '<br>'
            . '<input id="order_order_asc" name="order_order"'
            . ' type="radio" value="asc" checked="checked">'
            . '<label for="order_order_asc">' . __('Ascending') . '</label>'
            . '<input id="order_order_desc" name="order_order"'
            . ' type="radio" value="desc">'
            . '<label for="order_order_desc">' . __('Descending') . '</label>'
            . '</fieldset>'
            . '<fieldset class="tblFooters">'
            . '<input type="hidden" name="submitorderby" value="1">'
            . '<input class="btn btn-primary" type="submit" value="' . __('Go') . '">'
            . '</fieldset>'
            . '</form>'
            . '</div>';

         return $html_output;
    }

    /**
     * Get the HTML snippet for move table
     *
     * @return string
     */
    public function getHtmlForMoveTable()
    {
        $html_output = '<div>';
        $html_output .= '<form method="post" action="tbl_operations.php"'
            . ' id="moveTableForm" class="ajax"'
            . ' onsubmit="return Functions.emptyCheckTheField(this, \'new_name\')">'
            . Url::getHiddenInputs($GLOBALS['db'], $GLOBALS['table']);

        $html_output .= '<input type="hidden" name="reload" value="1">'
            . '<input type="hidden" name="what" value="data">'
            . '<fieldset id="fieldset_table_rename">';

        $html_output .= '<legend>' . __('Move table to (database<b>.</b>table)')
            . '</legend>';

        if (count($GLOBALS['dblist']->databases) > $GLOBALS['cfg']['MaxDbList']) {
            $html_output .= '<input type="text" maxlength="100" '
                . 'name="target_db" value="' . htmlspecialchars($GLOBALS['db'])
                . '">';
        } else {
            $html_output .= '<select class="halfWidth" name="target_db">'
                . $GLOBALS['dblist']->databases->getHtmlOptions(true, false)
                . '</select>';
        }
        $html_output .= '&nbsp;<strong>.</strong>&nbsp;';
        $html_output .= '<input class="halfWidth" type="text" name="new_name"'
            . ' maxlength="64" required="required" '
            . 'value="' . htmlspecialchars($GLOBALS['table']) . '"><br>';

        // starting with MySQL 5.0.24, SHOW CREATE TABLE includes the AUTO_INCREMENT
        // next value but users can decide if they want it or not for the operation

        $html_output .= '<input type="checkbox" name="sql_auto_increment" '
            . 'value="1" id="checkbox_auto_increment_mv" checked="checked">'
            . '<label for="checkbox_auto_increment_mv">'
            . __('Add AUTO_INCREMENT value')
            . '</label><br>';

        if ($GLOBALS['table_priv'] && $GLOBALS['col_priv']
            && $GLOBALS['is_reload_priv']
        ) {
            $html_output .= '<input type="checkbox" name="adjust_privileges" '
                . 'value="1" id="checkbox_privileges_tables_move" '
                . 'checked="checked">';
        } else {
            $html_output .= '<input type="checkbox" name="adjust_privileges" '
                . 'value="1" id="checkbox_privileges_tables_move" title="' . __(
                    'You don\'t have sufficient privileges to perform this '
                    . 'operation; Please refer to the documentation for more details'
                )
                . '" disabled>';
        }
        $html_output .= '<label for="checkbox_privileges_tables_move">'
            . __('Adjust privileges') . Util::showDocu('faq', 'faq6-39')
            . '</label><br>';

        $html_output .= '</fieldset><fieldset class="tblFooters">'
            . '<input class="btn btn-primary" type="submit" name="submit_move" value="' . __('Go') . '">'
            . '</fieldset>'
            . '</form>'
            . '</div>';

        return $html_output;
    }

    /**
     * Get the HTML div for Table option
     *
     * @param Table  $pma_table          Table object
     * @param string $comment            Comment
     * @param string $tbl_collation      table collation
     * @param string $tbl_storage_engine table storage engine
     * @param string $pack_keys          pack keys
     * @param string $auto_increment     value of auto increment
     * @param string $delay_key_write    delay key write
     * @param string $transactional      value of transactional
     * @param string $page_checksum      value of page checksum
     * @param string $checksum           the checksum
     *
     * @return string
     */
    public function getTableOptionDiv(
        $pma_table,
        $comment,
        $tbl_collation,
        $tbl_storage_engine,
        $pack_keys,
        $auto_increment,
        $delay_key_write,
        $transactional,
        $page_checksum,
        $checksum
    ) {
        $html_output = '<div>';
        $html_output .= '<form method="post" action="tbl_operations.php"';
        $html_output .= ' id="tableOptionsForm" class="ajax">';
        $html_output .= Url::getHiddenInputs(
            $GLOBALS['db'],
            $GLOBALS['table']
        );
        $html_output .= '<input type="hidden" name="reload" value="1">';

        $html_output .= $this->getTableOptionFieldset(
            $pma_table,
            $comment,
            $tbl_collation,
            $tbl_storage_engine,
            $pack_keys,
            $delay_key_write,
            $auto_increment,
            $transactional,
            $page_checksum,
            $checksum
        );

        $html_output .= '<fieldset class="tblFooters">'
            . '<input type="hidden" name="submitoptions" value="1">'
            . '<input class="btn btn-primary" type="submit" value="' . __('Go') . '">'
            . '</fieldset>'
            . '</form>'
            . '</div>';

        return $html_output;
    }

    /**
     * Get HTML for the rename table part of table options
     *
     * @return string
     */
    private function getHtmlForRenameTable()
    {
        $html_output = '<tr><td class="vmiddle">' . __('Rename table to') . '</td>'
            . '<td>'
            . '<input type="text" name="new_name" maxlength="64" '
            . 'value="' . htmlspecialchars($GLOBALS['table'])
            . '" required="required">'
            . '</td></tr>'
            . '<tr><td></td><td>';

        if ($GLOBALS['table_priv'] && $GLOBALS['col_priv']
            && $GLOBALS['is_reload_priv']
        ) {
            $html_output .= '<input type="checkbox" name="adjust_privileges" '
                . 'value="1" id="checkbox_privileges_table_options" '
                . 'checked="checked">';
        } else {
            $html_output .= '<input type="checkbox" name="adjust_privileges" '
                . 'value="1" id="checkbox_privileges_table_options" title="' . __(
                    'You don\'t have sufficient privileges to perform this '
                    . 'operation; Please refer to the documentation for more details'
                )
                . '" disabled>';
        }
        $html_output .= '<label for="checkbox_privileges_table_options">'
            . __('Adjust privileges') . '&nbsp;'
            . Util::showDocu('faq', 'faq6-39') . '</label>';

        $html_output .= '</td></tr>';
        return $html_output;
    }

    /**
     * Get HTML for the table comments part of table options
     *
     * @param string $current_value of the table comments
     *
     * @return string
     */
    private function getHtmlForTableComments($current_value)
    {
        $commentLength = $this->dbi->getVersion() >= 50503 ? 2048 : 60;
        return '<tr><td class="vmiddle">' . __('Table comments') . '</td>'
            . '<td><input type="text" name="comment" '
            . 'maxlength="' . $commentLength . '"'
            . 'value="' . htmlspecialchars($current_value) . '">'
            . '<input type="hidden" name="prev_comment" value="'
            . htmlspecialchars($current_value) . '">'
            . '</td>'
            . '</tr>';
    }

    /**
     * Get HTML for the PACK KEYS part of table options
     *
     * @param string $current_value of the pack keys option
     *
     * @return string
     */
    private function getHtmlForPackKeys($current_value)
    {
        $html_output = '<tr>'
            . '<td class="vmiddle"><label for="new_pack_keys">PACK_KEYS</label></td>'
            . '<td><select name="new_pack_keys" id="new_pack_keys">';

        $html_output .= '<option value="DEFAULT"';
        if ($current_value == 'DEFAULT') {
            $html_output .= 'selected="selected"';
        }
        $html_output .= '>DEFAULT</option>
                <option value="0"';
        if ($current_value == '0') {
            $html_output .= 'selected="selected"';
        }
        $html_output .= '>0</option>
                <option value="1" ';
        if ($current_value == '1') {
            $html_output .= 'selected="selected"';
        }
        $html_output .= '>1</option>'
            . '</select>'
            . '</td>'
            . '</tr>';

        return $html_output;
    }

    /**
     * Get HTML fieldset for Table option, it contains HTML table for options
     *
     * @param Table  $pma_table          Table object
     * @param string $comment            Comment
     * @param string $tbl_collation      table collation
     * @param string $tbl_storage_engine table storage engine
     * @param string $pack_keys          pack keys
     * @param string $delay_key_write    delay key write
     * @param string $auto_increment     value of auto increment
     * @param string $transactional      value of transactional
     * @param string $page_checksum      value of page checksum
     * @param string $checksum           the checksum
     *
     * @return string
     */
    private function getTableOptionFieldset(
        $pma_table,
        $comment,
        $tbl_collation,
        $tbl_storage_engine,
        $pack_keys,
        $delay_key_write,
        $auto_increment,
        $transactional,
        $page_checksum,
        $checksum
    ) {
        $html_output = '<fieldset>'
            . '<legend>' . __('Table options') . '</legend>';

        $html_output .= '<table>';
        $html_output .= $this->getHtmlForRenameTable();
        $html_output .= $this->getHtmlForTableComments($comment);

        //Storage engine
        $html_output .= '<tr><td class="vmiddle">' . __('Storage Engine')
            . '&nbsp;' . Util::showMySQLDocu('Storage_engines')
            . '</td>'
            . '<td>'
            . StorageEngine::getHtmlSelect(
                'new_tbl_storage_engine',
                null,
                $tbl_storage_engine
            )
            . '</td>'
            . '</tr>';

        //Table character set
        $html_output .= '<tr><td class="vmiddle">' . __('Collation') . '</td>'
            . '<td>';
        $html_output .= '<select lang="en" dir="ltr" name="tbl_collation">' . "\n";
        $html_output .= '<option value=""></option>' . "\n";

        $charsets = Charsets::getCharsets($this->dbi, $GLOBALS['cfg']['Server']['DisableIS']);
        $collations = Charsets::getCollations($this->dbi, $GLOBALS['cfg']['Server']['DisableIS']);
        /** @var Charset $charset */
        foreach ($charsets as $charset) {
            $html_output .= '<optgroup label="' . $charset->getName()
                . '" title="' . $charset->getDescription() . '">' . "\n";
            /** @var Collation $collation */
            foreach ($collations[$charset->getName()] as $collation) {
                $html_output .= '<option value="' . $collation->getName()
                    . '" title="' . $collation->getDescription() . '"'
                    . ($tbl_collation == $collation->getName() ? ' selected' : '') . '>'
                    . $collation->getName() . '</option>' . "\n";
            }
            $html_output .= '</optgroup>' . "\n";
        }
        $html_output .= '</select>' . "\n";
        $html_output .= '</td>'
            . '</tr>';

        // Change all Column collations
        $html_output .= '<tr><td></td><td>'
            . '<input type="checkbox" name="change_all_collations" value="1" '
            . 'id="checkbox_change_all_collations">'
            . '<label for="checkbox_change_all_collations">'
            . __('Change all column collations')
            . '</label>'
            . '</td></tr>';

        if ($pma_table->isEngine(['MYISAM', 'ARIA', 'ISAM'])) {
            $html_output .= $this->getHtmlForPackKeys($pack_keys);
        } // end if (MYISAM|ISAM)

        if ($pma_table->isEngine(['MYISAM', 'ARIA'])) {
            $html_output .= $this->getHtmlForTableRow(
                'new_checksum',
                'CHECKSUM',
                $checksum
            );

            $html_output .= $this->getHtmlForTableRow(
                'new_delay_key_write',
                'DELAY_KEY_WRITE',
                $delay_key_write
            );
        } // end if (MYISAM)

        if ($pma_table->isEngine('ARIA')) {
            $html_output .= $this->getHtmlForTableRow(
                'new_transactional',
                'TRANSACTIONAL',
                $transactional
            );

            $html_output .= $this->getHtmlForTableRow(
                'new_page_checksum',
                'PAGE_CHECKSUM',
                $page_checksum
            );
        } // end if (ARIA)

        if (strlen($auto_increment) > 0
            && $pma_table->isEngine(['MYISAM', 'ARIA', 'INNODB', 'PBXT', 'ROCKSDB'])
        ) {
            $html_output .= '<tr><td class="vmiddle">'
                . '<label for="auto_increment_opt">AUTO_INCREMENT</label></td>'
                . '<td><input type="number" name="new_auto_increment" '
                . 'id="auto_increment_opt"'
                . 'value="' . $auto_increment . '"></td>'
                . '</tr> ';
        } // end if (MYISAM|INNODB)

        $possible_row_formats = $this->getPossibleRowFormat();

        // for MYISAM there is also COMPRESSED but it can be set only by the
        // myisampack utility, so don't offer here the choice because if we
        // try it inside an ALTER TABLE, MySQL (at least in 5.1.23-maria)
        // does not return a warning
        // (if the table was compressed, it can be seen on the Structure page)

        if (isset($possible_row_formats[$tbl_storage_engine])) {
            $current_row_format
                = mb_strtoupper($GLOBALS['showtable']['Row_format']);
            $html_output .= '<tr><td class="vmiddle">'
                . '<label for="new_row_format">ROW_FORMAT</label></td>'
                . '<td>';
            $html_output .= Util::getDropdown(
                'new_row_format',
                $possible_row_formats[$tbl_storage_engine],
                $current_row_format,
                'new_row_format'
            );
            $html_output .= '</td></tr>';
        }
        $html_output .= '</table>'
            . '</fieldset>';

        return $html_output;
    }

    /**
     * Get the common HTML table row (tr) for new_checksum, new_delay_key_write,
     * new_transactional and new_page_checksum
     *
     * @param string $attribute class, name and id attribute
     * @param string $label     label value
     * @param string $val       checksum, delay_key_write, transactional, page_checksum
     *
     * @return string
     */
    private function getHtmlForTableRow($attribute, $label, $val)
    {
        return '<tr>'
            . '<td class="vmiddle">'
            . '<label for="' . $attribute . '">' . $label . '</label>'
            . '</td>'
            . '<td>'
            . '<input type="checkbox" name="' . $attribute . '" id="' . $attribute . '"'
            . ' value="1"' . (! empty($val) && $val == 1 ? ' checked="checked"' : '')
            . '>'
            . '</td>'
            . '</tr>';
    }

    /**
     * Get array of possible row formats
     *
     * @return array
     */
    private function getPossibleRowFormat()
    {
        // the outer array is for engines, the inner array contains the dropdown
        // option values as keys then the dropdown option labels

        $possible_row_formats = [
            'ARCHIVE' => [
                'COMPRESSED' => 'COMPRESSED',
            ],
            'ARIA'  => [
                'FIXED'     => 'FIXED',
                'DYNAMIC'   => 'DYNAMIC',
                'PAGE'      => 'PAGE',
            ],
            'MARIA'  => [
                'FIXED'     => 'FIXED',
                'DYNAMIC'   => 'DYNAMIC',
                'PAGE'      => 'PAGE',
            ],
            'MYISAM' => [
                'FIXED'    => 'FIXED',
                'DYNAMIC'  => 'DYNAMIC',
            ],
            'PBXT'   => [
                'FIXED'    => 'FIXED',
                'DYNAMIC'  => 'DYNAMIC',
            ],
            'INNODB' => [
                'COMPACT'  => 'COMPACT',
                'REDUNDANT' => 'REDUNDANT',
            ],
        ];

        /** @var Innodb $innodbEnginePlugin */
        $innodbEnginePlugin = StorageEngine::getEngine('Innodb');
        $innodbPluginVersion = $innodbEnginePlugin->getInnodbPluginVersion();
        if (! empty($innodbPluginVersion)) {
            $innodb_file_format = $innodbEnginePlugin->getInnodbFileFormat();
        } else {
            $innodb_file_format = '';
        }
        /**
         * Newer MySQL/MariaDB always return empty a.k.a '' on $innodb_file_format otherwise
         * old versions of MySQL/MariaDB must be returning something or not empty.
         * This patch is to support newer MySQL/MariaDB while also for backward compatibilities.
         */
        if (( ('Barracuda' == $innodb_file_format) || ($innodb_file_format == '') )
            && $innodbEnginePlugin->supportsFilePerTable()
        ) {
            $possible_row_formats['INNODB']['DYNAMIC'] = 'DYNAMIC';
            $possible_row_formats['INNODB']['COMPRESSED'] = 'COMPRESSED';
        }

        return $possible_row_formats;
    }

    /**
     * Get HTML div for copy table
     *
     * @return string
     */
    public function getHtmlForCopytable()
    {
        $html_output = '<div>';
        $html_output .= '<form method="post" action="tbl_operations.php" '
            . 'name="copyTable" '
            . 'id="copyTable" '
            . ' class="ajax" '
            . 'onsubmit="return Functions.emptyCheckTheField(this, \'new_name\')">'
            . Url::getHiddenInputs($GLOBALS['db'], $GLOBALS['table'])
            . '<input type="hidden" name="reload" value="1">';

        $html_output .= '<fieldset>';
        $html_output .= '<legend>'
            . __('Copy table to (database<b>.</b>table)') . '</legend>';

        if (count($GLOBALS['dblist']->databases) > $GLOBALS['cfg']['MaxDbList']) {
            $html_output .= '<input class="halfWidth" type="text" maxlength="100" '
                . 'name="target_db" '
                . 'value="' . htmlspecialchars($GLOBALS['db']) . '">';
        } else {
            $html_output .= '<select class="halfWidth" name="target_db">'
                . $GLOBALS['dblist']->databases->getHtmlOptions(true, false)
                . '</select>';
        }
        $html_output .= '&nbsp;<strong>.</strong>&nbsp;';
        $html_output .= '<input class="halfWidth" type="text" required="required" '
            . 'name="new_name" maxlength="64" '
            . 'value="' . htmlspecialchars($GLOBALS['table']) . '"><br>';

        $choices = [
            'structure' => __('Structure only'),
            'data'      => __('Structure and data'),
            'dataonly'  => __('Data only'),
        ];

        $html_output .= Util::getRadioFields(
            'what',
            $choices,
            'data',
            true
        );
        $html_output .= '<br>';

        $html_output .= '<input type="checkbox" name="drop_if_exists" '
            . 'value="true" id="checkbox_drop">'
            . '<label for="checkbox_drop">'
            . sprintf(__('Add %s'), 'DROP TABLE') . '</label><br>'
            . '<input type="checkbox" name="sql_auto_increment" '
            . 'value="1" id="checkbox_auto_increment_cp">'
            . '<label for="checkbox_auto_increment_cp">'
            . __('Add AUTO_INCREMENT value') . '</label><br>';

        // display "Add constraints" choice only if there are
        // foreign keys
        if ($this->relation->getForeigners($GLOBALS['db'], $GLOBALS['table'], '', 'foreign')) {
            $html_output .= '<input type="checkbox" name="add_constraints" '
                . 'value="1" id="checkbox_constraints" checked="checked">';
            $html_output .= '<label for="checkbox_constraints">'
                . __('Add constraints') . '</label><br>';
        } // endif

        $html_output .= '<br>';

        if ($GLOBALS['table_priv'] && $GLOBALS['col_priv']
            && $GLOBALS['is_reload_priv']
        ) {
            $html_output .= '<input type="checkbox" name="adjust_privileges" '
                . 'value="1" id="checkbox_adjust_privileges" checked="checked">';
        } else {
            $html_output .= '<input type="checkbox" name="adjust_privileges" '
                . 'value="1" id="checkbox_adjust_privileges" title="' . __(
                    'You don\'t have sufficient privileges to perform this '
                    . 'operation; Please refer to the documentation for more details'
                )
                . '" disabled>';
        }
        $html_output .= '<label for="checkbox_adjust_privileges">'
            . __('Adjust privileges') . Util::showDocu('faq', 'faq6-39')
            . '</label><br>';

        $pma_switch_to_new = isset($_SESSION['pma_switch_to_new']) && $_SESSION['pma_switch_to_new'];

        $html_output .= '<input type="checkbox" name="switch_to_new" value="true"'
            . 'id="checkbox_switch"'
            . ($pma_switch_to_new ? ' checked="checked"' : '') . '>';
        $html_output .= '<label for="checkbox_switch">'
            . __('Switch to copied table') . '</label>'
            . '</fieldset>';

        $html_output .= '<fieldset class="tblFooters">'
            . '<input class="btn btn-primary" type="submit" name="submit_copy" value="' . __('Go') . '">'
            . '</fieldset>'
            . '</form>'
            . '</div>';

        return $html_output;
    }

    /**
     * Get HTML snippet for table maintenance
     *
     * @param Table $pma_table  Table object
     * @param array $url_params array of URL parameters
     *
     * @return string
     */
    public function getHtmlForTableMaintenance($pma_table, array $url_params)
    {
        $html_output = '<div>';
        $html_output .= '<fieldset>'
            . '<legend>' . __('Table maintenance') . '</legend>';
        $html_output .= '<ul id="tbl_maintenance">';

        // Note: BERKELEY (BDB) is no longer supported, starting with MySQL 5.1
        $html_output .= $this->getListofMaintainActionLink($pma_table, $url_params);

        $html_output .= '</ul>'
            . '</fieldset>'
            . '</div>';

        return $html_output;
    }

    /**
     * Get HTML 'li' having a link of maintain action
     *
     * @param Table $pma_table  Table object
     * @param array $url_params Array of URL parameters
     *
     * @return string
     */
    private function getListofMaintainActionLink($pma_table, array $url_params)
    {
        $html_output = '';

        // analyze table
        if ($pma_table->isEngine(['MYISAM', 'ARIA', 'INNODB', 'BERKELEYDB', 'TOKUDB'])) {
            $params = [
                'sql_query' => 'ANALYZE TABLE '
                    . Util::backquote($GLOBALS['table']),
                'table_maintenance' => 'Go',
            ];
            $html_output .= $this->getMaintainActionlink(
                __('Analyze table'),
                $params,
                $url_params,
                'ANALYZE_TABLE'
            );
        }

        // check table
        if ($pma_table->isEngine(['MYISAM', 'ARIA', 'INNODB', 'TOKUDB'])) {
            $params = [
                'sql_query' => 'CHECK TABLE '
                    . Util::backquote($GLOBALS['table']),
                'table_maintenance' => 'Go',
            ];
            $html_output .= $this->getMaintainActionlink(
                __('Check table'),
                $params,
                $url_params,
                'CHECK_TABLE'
            );
        }

        // checksum table
        $params = [
            'sql_query' => 'CHECKSUM TABLE '
                . Util::backquote($GLOBALS['table']),
            'table_maintenance' => 'Go',
        ];
        $html_output .= $this->getMaintainActionlink(
            __('Checksum table'),
            $params,
            $url_params,
            'CHECKSUM_TABLE'
        );

        // defragment table
        if ($pma_table->isEngine(['INNODB'])) {
            $params = [
                'sql_query' => 'ALTER TABLE '
                . Util::backquote($GLOBALS['table'])
                . ' ENGINE = InnoDB;',
            ];
            $html_output .= $this->getMaintainActionlink(
                __('Defragment table'),
                $params,
                $url_params,
                'InnoDB_File_Defragmenting'
            );
        }

        // flush table
        $params = [
            'sql_query' => 'FLUSH TABLE '
                . Util::backquote($GLOBALS['table']),
            'message_to_show' => sprintf(
                __('Table %s has been flushed.'),
                htmlspecialchars($GLOBALS['table'])
            ),
            'reload' => 1,
        ];
        $html_output .= $this->getMaintainActionlink(
            __('Flush the table (FLUSH)'),
            $params,
            $url_params,
            'FLUSH'
        );

        // optimize table
        if ($pma_table->isEngine(['MYISAM', 'ARIA', 'INNODB', 'BERKELEYDB', 'TOKUDB'])) {
            $params = [
                'sql_query' => 'OPTIMIZE TABLE '
                    . Util::backquote($GLOBALS['table']),
                'table_maintenance' => 'Go',
            ];
            $html_output .= $this->getMaintainActionlink(
                __('Optimize table'),
                $params,
                $url_params,
                'OPTIMIZE_TABLE'
            );
        }

        // repair table
        if ($pma_table->isEngine(['MYISAM', 'ARIA'])) {
            $params = [
                'sql_query' => 'REPAIR TABLE '
                    . Util::backquote($GLOBALS['table']),
                'table_maintenance' => 'Go',
            ];
            $html_output .= $this->getMaintainActionlink(
                __('Repair table'),
                $params,
                $url_params,
                'REPAIR_TABLE'
            );
        }

        return $html_output;
    }

    /**
     * Get maintain action HTML link
     *
     * @param string $action_message action message
     * @param array  $params         url parameters array
     * @param array  $url_params     additional url parameters
     * @param string $link           contains name of page/anchor that is being linked
     *
     * @return string
     */
    private function getMaintainActionlink($action_message, array $params, array $url_params, $link)
    {
        return '<li>'
            . Util::linkOrButton(
                'sql.php' . Url::getCommon(array_merge($url_params, $params)),
                $action_message,
                ['class' => 'maintain_action ajax']
            )
            . Util::showMySQLDocu($link)
            . '</li>';
    }

    /**
     * Get HTML for Delete data or table (truncate table, drop table)
     *
     * @param array $truncate_table_url_params url parameter array for truncate table
     * @param array $dropTableUrlParams        url parameter array for drop table
     *
     * @return string
     */
    public function getHtmlForDeleteDataOrTable(
        array $truncate_table_url_params,
        array $dropTableUrlParams
    ) {
        $html_output = '<div>'
            . '<fieldset class="caution">'
            . '<legend>' . __('Delete data or table') . '</legend>';

        $html_output .= '<ul>';

        if (! empty($truncate_table_url_params)) {
            $html_output .= $this->getDeleteDataOrTablelink(
                $truncate_table_url_params,
                'TRUNCATE_TABLE',
                __('Empty the table (TRUNCATE)'),
                'truncate_tbl_anchor'
            );
        }
        if (! empty($dropTableUrlParams)) {
            $html_output .= $this->getDeleteDataOrTablelink(
                $dropTableUrlParams,
                'DROP_TABLE',
                __('Delete the table (DROP)'),
                'drop_tbl_anchor'
            );
        }
        $html_output .= '</ul></fieldset></div>';

        return $html_output;
    }

    /**
     * Get the HTML link for Truncate table, Drop table and Drop db
     *
     * @param array  $url_params url parameter array for delete data or table
     * @param string $syntax     TRUNCATE_TABLE or DROP_TABLE or DROP_DATABASE
     * @param string $link       link to be shown
     * @param string $htmlId     id of the link
     *
     * @return string html output
     */
    public function getDeleteDataOrTablelink(array $url_params, $syntax, $link, $htmlId)
    {
        return '<li>' . Util::linkOrButton(
            'sql.php' . Url::getCommon($url_params),
            $link,
            [
                'id' => $htmlId,
                'class' => 'ajax',
            ]
        )
            . Util::showMySQLDocu($syntax)
            . '</li>';
    }

    /**
     * Get HTML snippet for partition maintenance
     *
     * @param array $partition_names array of partition names for a specific db/table
     * @param array $url_params      url parameters
     *
     * @return string
     */
    public function getHtmlForPartitionMaintenance(array $partition_names, array $url_params)
    {
        $choices = [
            'ANALYZE' => __('Analyze'),
            'CHECK' => __('Check'),
            'OPTIMIZE' => __('Optimize'),
            'REBUILD' => __('Rebuild'),
            'REPAIR' => __('Repair'),
            'TRUNCATE' => __('Truncate'),
        ];

        $partition_method = Partition::getPartitionMethod(
            $GLOBALS['db'],
            $GLOBALS['table']
        );
        // add COALESCE or DROP option to choices array depeding on Partition method
        if ($partition_method == 'RANGE'
            || $partition_method == 'RANGE COLUMNS'
            || $partition_method == 'LIST'
            || $partition_method == 'LIST COLUMNS'
        ) {
            $choices['DROP'] = __('Drop');
        } else {
            $choices['COALESCE'] = __('Coalesce');
        }

        $html_output = '<div>'
            . '<form id="partitionsForm" class="ajax" '
            . 'method="post" action="tbl_operations.php" >'
            . Url::getHiddenInputs($GLOBALS['db'], $GLOBALS['table'])
            . '<fieldset>'
            . '<legend>'
            . __('Partition maintenance')
            . Util::showMySQLDocu('partitioning_maintenance')
            . '</legend>';

        $html_select = '<select id="partition_name" name="partition_name[]"'
            . ' multiple="multiple" required="required">' . "\n";
        $first = true;
        foreach ($partition_names as $one_partition) {
            $one_partition = htmlspecialchars($one_partition);
            $html_select .= '<option value="' . $one_partition . '"';
            if ($first) {
                $html_select .= ' selected="selected"';
                $first = false;
            }
            $html_select .=  '>' . $one_partition . '</option>' . "\n";
        }
        $html_select .= '</select>' . "\n";
        $html_output .= sprintf(__('Partition %s'), $html_select);

        $html_output .= '<div class="clearfloat">';
        $html_output .= Util::getRadioFields(
            'partition_operation',
            $choices,
            'ANALYZE',
            false,
            true,
            'floatleft'
        );
        $this_url_params = array_merge(
            $url_params,
            [
                'sql_query' => 'ALTER TABLE '
                . Util::backquote($GLOBALS['table'])
                . ' REMOVE PARTITIONING;',
            ]
        );
        $html_output .= '<div class="clearfloat"><br>';

        $html_output .= '<a href="sql.php'
            . Url::getCommon($this_url_params) . '">'
            . __('Remove partitioning') . '</a>';

        $html_output .= '</fieldset>'
            . '<fieldset class="tblFooters">'
            . '<input type="hidden" name="submit_partition" value="1">'
            . '<input class="btn btn-primary" type="submit" value="' . __('Go') . '">'
            . '</fieldset>'
            . '</form>'
            . '</div>';

        return $html_output;
    }

    /**
     * Get the HTML for Referential Integrity check
     *
     * @param array $foreign    all Relations to foreign tables for a given table
     *                          or optionally a given column in a table
     * @param array $url_params array of url parameters
     *
     * @return string
     */
    public function getHtmlForReferentialIntegrityCheck(array $foreign, array $url_params)
    {
        $html_output = '<div>'
            . '<fieldset>'
            . '<legend>' . __('Check referential integrity:') . '</legend>';

        $html_output .= '<ul>';

        foreach ($foreign as $master => $arr) {
            $join_query  = 'SELECT '
                . Util::backquote($GLOBALS['table']) . '.*'
                . ' FROM ' . Util::backquote($GLOBALS['table'])
                . ' LEFT JOIN '
                . Util::backquote($arr['foreign_db'])
                . '.'
                . Util::backquote($arr['foreign_table']);
            if ($arr['foreign_table'] == $GLOBALS['table']) {
                $foreign_table = $GLOBALS['table'] . '1';
                $join_query .= ' AS ' . Util::backquote($foreign_table);
            } else {
                $foreign_table = $arr['foreign_table'];
            }
            $join_query .= ' ON '
                . Util::backquote($GLOBALS['table']) . '.'
                . Util::backquote($master)
                . ' = '
                . Util::backquote($arr['foreign_db'])
                . '.'
                . Util::backquote($foreign_table) . '.'
                . Util::backquote($arr['foreign_field'])
                . ' WHERE '
                . Util::backquote($arr['foreign_db'])
                . '.'
                . Util::backquote($foreign_table) . '.'
                . Util::backquote($arr['foreign_field'])
                . ' IS NULL AND '
                . Util::backquote($GLOBALS['table']) . '.'
                . Util::backquote($master)
                . ' IS NOT NULL';
            $this_url_params = array_merge(
                $url_params,
<<<<<<< HEAD
                ['sql_query' => $join_query]
=======
                [
                   'sql_query' => $join_query,
                   'sql_signature' => Core::signSqlQuery($join_query),
                ]
>>>>>>> 2d558e45
            );

            $html_output .= '<li>'
                . '<a href="sql.php'
                . Url::getCommon($this_url_params)
                . '">'
                . $master . '&nbsp;->&nbsp;' . $arr['foreign_db'] . '.'
                . $arr['foreign_table'] . '.' . $arr['foreign_field']
                . '</a></li>' . "\n";
        } //  foreach $foreign
        $html_output .= '</ul></fieldset></div>';

        return $html_output;
    }

    /**
     * Reorder table based on request params
     *
     * @return array SQL query and result
     */
    public function getQueryAndResultForReorderingTable()
    {
        $sql_query = 'ALTER TABLE '
            . Util::backquote($GLOBALS['table'])
            . ' ORDER BY '
            . Util::backquote(urldecode($_POST['order_field']));
        if (isset($_POST['order_order'])
            && $_POST['order_order'] === 'desc'
        ) {
            $sql_query .= ' DESC';
        } else {
            $sql_query .= ' ASC';
        }
        $sql_query .= ';';
        $result = $this->dbi->query($sql_query);

        return [
            $sql_query,
            $result,
        ];
    }

    /**
     * Get table alters array
     *
     * @param Table  $pma_table           The Table object
     * @param string $pack_keys           pack keys
     * @param string $checksum            value of checksum
     * @param string $page_checksum       value of page checksum
     * @param string $delay_key_write     delay key write
     * @param string $row_format          row format
     * @param string $newTblStorageEngine table storage engine
     * @param string $transactional       value of transactional
     * @param string $tbl_collation       collation of the table
     *
     * @return array
     */
    public function getTableAltersArray(
        $pma_table,
        $pack_keys,
        $checksum,
        $page_checksum,
        $delay_key_write,
        $row_format,
        $newTblStorageEngine,
        $transactional,
        $tbl_collation
    ) {
        global $auto_increment;

        $table_alters = [];

        if (isset($_POST['comment'])
            && urldecode($_POST['prev_comment']) !== $_POST['comment']
        ) {
            $table_alters[] = 'COMMENT = \''
                . $this->dbi->escapeString($_POST['comment']) . '\'';
        }

        if (! empty($newTblStorageEngine)
            && mb_strtolower($newTblStorageEngine) !== mb_strtolower($GLOBALS['tbl_storage_engine'])
        ) {
            $table_alters[] = 'ENGINE = ' . $newTblStorageEngine;
        }
        if (! empty($_POST['tbl_collation'])
            && $_POST['tbl_collation'] !== $tbl_collation
        ) {
            $table_alters[] = 'DEFAULT '
                . Util::getCharsetQueryPart($_POST['tbl_collation']);
        }

        if ($pma_table->isEngine(['MYISAM', 'ARIA', 'ISAM'])
            && isset($_POST['new_pack_keys'])
            && $_POST['new_pack_keys'] != (string) $pack_keys
        ) {
            $table_alters[] = 'pack_keys = ' . $_POST['new_pack_keys'];
        }

        $_POST['new_checksum'] = empty($_POST['new_checksum']) ? '0' : '1';
        if ($pma_table->isEngine(['MYISAM', 'ARIA'])
            && $_POST['new_checksum'] !== $checksum
        ) {
            $table_alters[] = 'checksum = ' . $_POST['new_checksum'];
        }

        $_POST['new_transactional']
            = empty($_POST['new_transactional']) ? '0' : '1';
        if ($pma_table->isEngine('ARIA')
            && $_POST['new_transactional'] !== $transactional
        ) {
            $table_alters[] = 'TRANSACTIONAL = ' . $_POST['new_transactional'];
        }

        $_POST['new_page_checksum']
            = empty($_POST['new_page_checksum']) ? '0' : '1';
        if ($pma_table->isEngine('ARIA')
            && $_POST['new_page_checksum'] !== $page_checksum
        ) {
            $table_alters[] = 'PAGE_CHECKSUM = ' . $_POST['new_page_checksum'];
        }

        $_POST['new_delay_key_write']
            = empty($_POST['new_delay_key_write']) ? '0' : '1';
        if ($pma_table->isEngine(['MYISAM', 'ARIA'])
            && $_POST['new_delay_key_write'] !== $delay_key_write
        ) {
            $table_alters[] = 'delay_key_write = ' . $_POST['new_delay_key_write'];
        }

        if ($pma_table->isEngine(['MYISAM', 'ARIA', 'INNODB', 'PBXT', 'ROCKSDB'])
            && ! empty($_POST['new_auto_increment'])
            && (! isset($auto_increment)
            || $_POST['new_auto_increment'] !== $auto_increment)
        ) {
            $table_alters[] = 'auto_increment = '
                . $this->dbi->escapeString($_POST['new_auto_increment']);
        }

        if (! empty($_POST['new_row_format'])) {
            $newRowFormat = $_POST['new_row_format'];
            $newRowFormatLower = mb_strtolower($newRowFormat);
            if ($pma_table->isEngine(['MYISAM', 'ARIA', 'INNODB', 'PBXT'])
                && (strlen($row_format) === 0
                || $newRowFormatLower !== mb_strtolower($row_format))
            ) {
                $table_alters[] = 'ROW_FORMAT = '
                    . $this->dbi->escapeString($newRowFormat);
            }
        }

        return $table_alters;
    }

    /**
     * Get warning messages array
     *
     * @return array
     */
    public function getWarningMessagesArray()
    {
        $warning_messages = [];
        foreach ($this->dbi->getWarnings() as $warning) {
            // In MariaDB 5.1.44, when altering a table from Maria to MyISAM
            // and if TRANSACTIONAL was set, the system reports an error;
            // I discussed with a Maria developer and he agrees that this
            // should not be reported with a Level of Error, so here
            // I just ignore it. But there are other 1478 messages
            // that it's better to show.
            if (! (isset($_POST['new_tbl_storage_engine'])
                && $_POST['new_tbl_storage_engine'] == 'MyISAM'
                && $warning['Code'] == '1478'
                && $warning['Level'] == 'Error')
            ) {
                $warning_messages[] = $warning['Level'] . ': #' . $warning['Code']
                    . ' ' . $warning['Message'];
            }
        }
        return $warning_messages;
    }

    /**
     * Get SQL query and result after ran this SQL query for a partition operation
     * has been requested by the user
     *
     * @return array $sql_query, $result
     */
    public function getQueryAndResultForPartition()
    {
        $sql_query = 'ALTER TABLE '
            . Util::backquote($GLOBALS['table']) . ' '
            . $_POST['partition_operation']
            . ' PARTITION ';

        if ($_POST['partition_operation'] == 'COALESCE') {
            $sql_query .= count($_POST['partition_name']);
        } else {
            $sql_query .= implode(', ', $_POST['partition_name']) . ';';
        }

        $result = $this->dbi->query($sql_query);

        return [
            $sql_query,
            $result,
        ];
    }

    /**
     * Adjust the privileges after renaming/moving a table
     *
     * @param string $oldDb    Database name before table renaming/moving table
     * @param string $oldTable Table name before table renaming/moving table
     * @param string $newDb    Database name after table renaming/ moving table
     * @param string $newTable Table name after table renaming/moving table
     *
     * @return void
     */
    public function adjustPrivilegesRenameOrMoveTable($oldDb, $oldTable, $newDb, $newTable)
    {
        if ($GLOBALS['table_priv'] && $GLOBALS['col_priv']
            && $GLOBALS['is_reload_priv']
        ) {
            $this->dbi->selectDb('mysql');

            // For table specific privileges
            $query_table_specific = 'UPDATE ' . Util::backquote('tables_priv')
                . 'SET Db = \'' . $this->dbi->escapeString($newDb) . '\', Table_name = \'' . $this->dbi->escapeString($newTable)
                . '\' where Db = \'' . $this->dbi->escapeString($oldDb) . '\' AND Table_name = \'' . $this->dbi->escapeString($oldTable)
                . '\';';
            $this->dbi->query($query_table_specific);

            // For column specific privileges
            $query_col_specific = 'UPDATE ' . Util::backquote('columns_priv')
                . 'SET Db = \'' . $this->dbi->escapeString($newDb) . '\', Table_name = \'' . $this->dbi->escapeString($newTable)
                . '\' where Db = \'' . $this->dbi->escapeString($oldDb) . '\' AND Table_name = \'' . $this->dbi->escapeString($oldTable)
                . '\';';
            $this->dbi->query($query_col_specific);

            // Finally FLUSH the new privileges
            $flush_query = "FLUSH PRIVILEGES;";
            $this->dbi->query($flush_query);
        }
    }

    /**
     * Adjust the privileges after copying a table
     *
     * @param string $oldDb    Database name before table copying
     * @param string $oldTable Table name before table copying
     * @param string $newDb    Database name after table copying
     * @param string $newTable Table name after table copying
     *
     * @return void
     */
    public function adjustPrivilegesCopyTable($oldDb, $oldTable, $newDb, $newTable)
    {
        if ($GLOBALS['table_priv'] && $GLOBALS['col_priv']
            && $GLOBALS['is_reload_priv']
        ) {
            $this->dbi->selectDb('mysql');

            // For Table Specific privileges
            $query_table_specific_old = 'SELECT * FROM '
                . Util::backquote('tables_priv') . ' where '
                . 'Db = "' . $oldDb . '" AND Table_name = "' . $oldTable . '";';

            $old_privs_table = $this->dbi->fetchResult(
                $query_table_specific_old,
                0
            );

            foreach ($old_privs_table as $old_priv) {
                $newDb_table_privs_query = 'INSERT INTO '
                    . Util::backquote('tables_priv') . ' VALUES("'
                    . $old_priv[0] . '", "' . $newDb . '", "' . $old_priv[2] . '", "'
                    . $newTable . '", "' . $old_priv[4] . '", "' . $old_priv[5]
                    . '", "' . $old_priv[6] . '", "' . $old_priv[7] . '");';

                $this->dbi->query($newDb_table_privs_query);
            }

            // For Column Specific privileges
            $query_col_specific_old = 'SELECT * FROM '
                . Util::backquote('columns_priv') . ' WHERE '
                . 'Db = "' . $oldDb . '" AND Table_name = "' . $oldTable . '";';

            $old_privs_col = $this->dbi->fetchResult(
                $query_col_specific_old,
                0
            );

            foreach ($old_privs_col as $old_priv) {
                $newDb_col_privs_query = 'INSERT INTO '
                    . Util::backquote('columns_priv') . ' VALUES("'
                    . $old_priv[0] . '", "' . $newDb . '", "' . $old_priv[2] . '", "'
                    . $newTable . '", "' . $old_priv[4] . '", "' . $old_priv[5]
                    . '", "' . $old_priv[6] . '");';

                $this->dbi->query($newDb_col_privs_query);
            }

            // Finally FLUSH the new privileges
            $flush_query = "FLUSH PRIVILEGES;";
            $this->dbi->query($flush_query);
        }
    }

    /**
     * Change all collations and character sets of all columns in table
     *
     * @param string $db            Database name
     * @param string $table         Table name
     * @param string $tbl_collation Collation Name
     *
     * @return void
     */
    public function changeAllColumnsCollation($db, $table, $tbl_collation)
    {
        $this->dbi->selectDb($db);

        $change_all_collations_query = 'ALTER TABLE '
            . Util::backquote($table)
            . ' CONVERT TO';

        list($charset) = explode('_', $tbl_collation);

        $change_all_collations_query .= ' CHARACTER SET ' . $charset
            . ($charset == $tbl_collation ? '' : ' COLLATE ' . $tbl_collation);

        $this->dbi->query($change_all_collations_query);
    }

    /**
     * Move or copy a table
     *
     * @param string $db    current database name
     * @param string $table current table name
     *
     * @return void
     */
    public function moveOrCopyTable($db, $table)
    {
        /**
         * Selects the database to work with
         */
        $this->dbi->selectDb($db);

        /**
         * $_POST['target_db'] could be empty in case we came from an input field
         * (when there are many databases, no drop-down)
         */
        if (empty($_POST['target_db'])) {
            $_POST['target_db'] = $db;
        }

        /**
         * A target table name has been sent to this script -> do the work
         */
        if (Core::isValid($_POST['new_name'])) {
            if ($db == $_POST['target_db'] && $table == $_POST['new_name']) {
                if (isset($_POST['submit_move'])) {
                    $message = Message::error(__('Can\'t move table to same one!'));
                } else {
                    $message = Message::error(__('Can\'t copy table to same one!'));
                }
            } else {
                Table::moveCopy(
                    $db,
                    $table,
                    $_POST['target_db'],
                    $_POST['new_name'],
                    $_POST['what'],
                    isset($_POST['submit_move']),
                    'one_table'
                );

                if (isset($_POST['adjust_privileges'])
                    && ! empty($_POST['adjust_privileges'])
                ) {
                    if (isset($_POST['submit_move'])) {
                        $this->adjustPrivilegesRenameOrMoveTable(
                            $db,
                            $table,
                            $_POST['target_db'],
                            $_POST['new_name']
                        );
                    } else {
                        $this->adjustPrivilegesCopyTable(
                            $db,
                            $table,
                            $_POST['target_db'],
                            $_POST['new_name']
                        );
                    }

                    if (isset($_POST['submit_move'])) {
                        $message = Message::success(
                            __(
                                'Table %s has been moved to %s. Privileges have been '
                                . 'adjusted.'
                            )
                        );
                    } else {
                        $message = Message::success(
                            __(
                                'Table %s has been copied to %s. Privileges have been '
                                . 'adjusted.'
                            )
                        );
                    }
                } else {
                    if (isset($_POST['submit_move'])) {
                        $message = Message::success(
                            __('Table %s has been moved to %s.')
                        );
                    } else {
                        $message = Message::success(
                            __('Table %s has been copied to %s.')
                        );
                    }
                }

                $old = Util::backquote($db) . '.'
                    . Util::backquote($table);
                $message->addParam($old);

                $new_name = $_POST['new_name'];
                if ($this->dbi->getLowerCaseNames() === '1') {
                    $new_name = strtolower($new_name);
                }

                $GLOBALS['table'] = $new_name;

                $new = Util::backquote($_POST['target_db']) . '.'
                    . Util::backquote($new_name);
                $message->addParam($new);
            }
        } else {
            /**
             * No new name for the table!
             */
            $message = Message::error(__('The table name is empty!'));
        }

        $response = Response::getInstance();
        if ($response->isAjax()) {
            $response->addJSON('message', $message);
            if ($message->isSuccess()) {
                $response->addJSON('db', $GLOBALS['db']);
            } else {
                $response->setRequestStatus(false);
            }
            exit;
        }
    }
}<|MERGE_RESOLUTION|>--- conflicted
+++ resolved
@@ -1805,14 +1805,10 @@
                 . ' IS NOT NULL';
             $this_url_params = array_merge(
                 $url_params,
-<<<<<<< HEAD
-                ['sql_query' => $join_query]
-=======
                 [
                    'sql_query' => $join_query,
                    'sql_signature' => Core::signSqlQuery($join_query),
                 ]
->>>>>>> 2d558e45
             );
 
             $html_output .= '<li>'
