--- conflicted
+++ resolved
@@ -50,11 +50,6 @@
 use function strtolower;
 use function ucfirst;
 use function usort;
-<<<<<<< HEAD
-
-use const DIRECTORY_SEPARATOR;
-=======
->>>>>>> 4443570e
 
 /**
  * PhpMyAdmin\Plugins class
