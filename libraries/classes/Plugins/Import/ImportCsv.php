--- conflicted
+++ resolved
@@ -18,11 +18,8 @@
 use PhpMyAdmin\Properties\Options\Items\TextPropertyItem;
 use PhpMyAdmin\Util;
 
-<<<<<<< HEAD
 use function __;
-=======
 use function array_shift;
->>>>>>> a9f920b5
 use function array_splice;
 use function basename;
 use function count;
