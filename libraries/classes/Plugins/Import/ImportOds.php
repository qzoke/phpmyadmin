--- conflicted
+++ resolved
@@ -247,13 +247,9 @@
      */
     protected function getValue($cell_attrs, $text)
     {
-<<<<<<< HEAD
         if (
-            $_REQUEST['ods_recognize_percentages']
-=======
-        if (isset($_REQUEST['ods_recognize_percentages'])
+            isset($_REQUEST['ods_recognize_percentages'])
             && $_REQUEST['ods_recognize_percentages']
->>>>>>> f3e9a4cd
             && ! strcmp(
                 'percentage',
                 (string) $cell_attrs['value-type']
@@ -262,13 +258,9 @@
             return (float) $cell_attrs['value'];
         }
 
-<<<<<<< HEAD
         if (
-            $_REQUEST['ods_recognize_currency']
-=======
-        if (isset($_REQUEST['ods_recognize_currency'])
+            isset($_REQUEST['ods_recognize_currency'])
             && $_REQUEST['ods_recognize_currency']
->>>>>>> f3e9a4cd
             && ! strcmp('currency', (string) $cell_attrs['value-type'])
         ) {
             return (float) $cell_attrs['value'];
