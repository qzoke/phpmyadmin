<?php

declare(strict_types=1);

namespace PhpMyAdmin\Query;

use PhpMyAdmin\Util;

use function array_shift;
use function count;
use function is_array;

/**
 * Handles caching results
 */
class Cache
{
<<<<<<< HEAD
    /** @var array Table data cache */
    private array $tableCache = [];
=======
    /** @var array[] Table data cache */
    private $tableCache = [];
>>>>>>> 0301e48a

    /**
     * Caches table data so Table does not require to issue
     * SHOW TABLE STATUS again
     *
     * @param mixed[][] $tables information for tables of some databases
     */
<<<<<<< HEAD
    public function cacheTableData(array $tables, string|bool $table): void
    {
        // Note: I don't see why we would need array_merge_recursive() here,
        // as it creates double entries for the same table (for example a double
        // entry for Comment when changing the storage engine in Operations)
        // Note 2: Instead of array_merge(), simply use the + operator because
        //  array_merge() renumbers numeric keys starting with 0, therefore
        //  we would lose a db name that consists only of numbers

        foreach ($tables as $one_database => $tablesInDatabase) {
            if (isset($this->tableCache[$one_database])) {
                // the + operator does not do the intended effect
                // when the cache for one table already exists
                if ($table && isset($this->tableCache[$one_database][$table])) {
                    unset($this->tableCache[$one_database][$table]);
                }

                $this->tableCache[$one_database] += $tablesInDatabase;
            } else {
                $this->tableCache[$one_database] = $tablesInDatabase;
            }
=======
    public function cacheTableData(string $database, array $tables): void
    {
        // Note: This function must not use array_merge because numerical indices must be preserved.
        // When an entry already exists for the database in cache, we merge the incoming data with existing data.
        // The union operator appends elements from right to left unless they exists on the left already.
        // Doing the union with incoming data on the left ensures that when we reread table status from DB,
        // we overwrite whatever was in cache with the new data.

        if (isset($this->tableCache[$database])) {
            $this->tableCache[$database] = $tables + $this->tableCache[$database];
        } else {
            $this->tableCache[$database] = $tables;
>>>>>>> 0301e48a
        }
    }

    /**
     * Set an item in table cache using dot notation.
     *
     * @param array|null $contentPath Array with the target path
     * @param mixed      $value       Target value
     */
    public function cacheTableContent(array|null $contentPath, mixed $value): void
    {
        $loc = &$this->tableCache;

        if (! isset($contentPath)) {
            $loc = $value;

            return;
        }

        while (count($contentPath) > 1) {
            $key = array_shift($contentPath);

            // If the key doesn't exist at this depth, we will just create an empty
            // array to hold the next value, allowing us to create the arrays to hold
            // final values at the correct depth. Then we'll keep digging into the
            // array.
            if (! isset($loc[$key]) || ! is_array($loc[$key])) {
                $loc[$key] = [];
            }

            $loc = &$loc[$key];
        }

        $loc[array_shift($contentPath)] = $value;
    }

    /**
     * Get a cached value from table cache.
     *
     * @param array $contentPath Array of the name of the target value
     * @param mixed $default     Return value on cache miss
     *
     * @return mixed cached value or default
     */
    public function getCachedTableContent(array $contentPath, mixed $default = null): mixed
    {
        return Util::getValueByKey($this->tableCache, $contentPath, $default);
    }

    public function getCache(): array
    {
        return $this->tableCache;
    }

    public function clearTableCache(): void
    {
        $this->tableCache = [];
    }
}<|MERGE_RESOLUTION|>--- conflicted
+++ resolved
@@ -15,13 +15,8 @@
  */
 class Cache
 {
-<<<<<<< HEAD
-    /** @var array Table data cache */
+    /** @var array[] Table data cache */
     private array $tableCache = [];
-=======
-    /** @var array[] Table data cache */
-    private $tableCache = [];
->>>>>>> 0301e48a
 
     /**
      * Caches table data so Table does not require to issue
@@ -29,29 +24,6 @@
      *
      * @param mixed[][] $tables information for tables of some databases
      */
-<<<<<<< HEAD
-    public function cacheTableData(array $tables, string|bool $table): void
-    {
-        // Note: I don't see why we would need array_merge_recursive() here,
-        // as it creates double entries for the same table (for example a double
-        // entry for Comment when changing the storage engine in Operations)
-        // Note 2: Instead of array_merge(), simply use the + operator because
-        //  array_merge() renumbers numeric keys starting with 0, therefore
-        //  we would lose a db name that consists only of numbers
-
-        foreach ($tables as $one_database => $tablesInDatabase) {
-            if (isset($this->tableCache[$one_database])) {
-                // the + operator does not do the intended effect
-                // when the cache for one table already exists
-                if ($table && isset($this->tableCache[$one_database][$table])) {
-                    unset($this->tableCache[$one_database][$table]);
-                }
-
-                $this->tableCache[$one_database] += $tablesInDatabase;
-            } else {
-                $this->tableCache[$one_database] = $tablesInDatabase;
-            }
-=======
     public function cacheTableData(string $database, array $tables): void
     {
         // Note: This function must not use array_merge because numerical indices must be preserved.
@@ -64,7 +36,6 @@
             $this->tableCache[$database] = $tables + $this->tableCache[$database];
         } else {
             $this->tableCache[$database] = $tables;
->>>>>>> 0301e48a
         }
     }
 
