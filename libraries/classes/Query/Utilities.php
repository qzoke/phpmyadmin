<?php

declare(strict_types=1);

namespace PhpMyAdmin\Query;

use PhpMyAdmin\Dbal\ResultInterface;
use PhpMyAdmin\Error;
use PhpMyAdmin\Url;

use function __;
use function array_slice;
use function debug_backtrace;
use function explode;
use function htmlspecialchars;
use function intval;
use function md5;
use function sprintf;
use function str_contains;
use function strcasecmp;
use function strnatcasecmp;
use function strtolower;

/**
 * Some helfull functions for common tasks related to SQL results
 */
class Utilities
{
    /**
     * Get the list of system schemas
     *
     * @return string[] list of system schemas
     */
    public static function getSystemSchemas(): array
    {
        $schemas = [
            'information_schema',
            'performance_schema',
            'mysql',
            'sys',
        ];
        $systemSchemas = [];
        foreach ($schemas as $schema) {
            if (! self::isSystemSchema($schema, true)) {
                continue;
            }

            $systemSchemas[] = $schema;
        }

        return $systemSchemas;
    }

    /**
     * Checks whether given schema is a system schema
     *
     * @param string $schema_name        Name of schema (database) to test
     * @param bool   $testForMysqlSchema Whether 'mysql' schema should
     *                                   be treated the same as IS and DD
     */
    public static function isSystemSchema(
        string $schema_name,
        bool $testForMysqlSchema = false
    ): bool {
        $schema_name = strtolower($schema_name);

        $isMySqlSystemSchema = $schema_name === 'mysql' && $testForMysqlSchema;

        return $schema_name === 'information_schema'
            || $schema_name === 'performance_schema'
            || $isMySqlSystemSchema
            || $schema_name === 'sys';
    }

    /**
     * Formats database error message in a friendly way.
     * This is needed because some errors messages cannot
     * be obtained by mysql_error().
     *
     * @param int    $error_number  Error code
     * @param string $error_message Error message as returned by server
     *
     * @return string HML text with error details
     * @psalm-return non-empty-string
     */
    public static function formatError(int $error_number, string $error_message): string
    {
        $error_message = htmlspecialchars($error_message);

        $error = '#' . ((string) $error_number);
        $separator = ' &mdash; ';

        if ($error_number == 2002) {
            $error .= ' - ' . $error_message;
            $error .= $separator;
            $error .= __('The server is not responding (or the local server\'s socket is not correctly configured).');
        } elseif ($error_number == 2003) {
            $error .= ' - ' . $error_message;
            $error .= $separator . __('The server is not responding.');
        } elseif ($error_number == 1698) {
            $error .= ' - ' . $error_message;
            $error .= $separator . '<a href="' . Url::getFromRoute('/logout') . '" class="disableAjax">';
            $error .= __('Logout and try as another user.') . '</a>';
        } elseif ($error_number == 1005) {
            if (str_contains($error_message, 'errno: 13')) {
                $error .= ' - ' . $error_message;
                $error .= $separator
                    . __('Please check privileges of directory containing database.');
            } else {
                /**
                 * InnoDB constraints, see
                 * https://dev.mysql.com/doc/refman/8.0/en/create-table-foreign-keys.html
                 */
                $error .= ' - ' . $error_message .
                    ' (<a href="' .
                    Url::getFromRoute('/server/engines/InnoDB/Status') .
                    '">' . __('Details…') . '</a>)';
            }
        } else {
            $error .= ' - ' . $error_message;
        }

        return $error;
    }

    /**
     * usort comparison callback
     *
     * @param array  $a         first argument to sort
     * @param array  $b         second argument to sort
     * @param string $sortBy    Key to sort by
     * @param string $sortOrder The order (ASC/DESC)
     *
     * @return int  a value representing whether $a should be before $b in the
     *              sorted array or not
     */
    public static function usortComparisonCallback(array $a, array $b, string $sortBy, string $sortOrder): int
    {
        global $cfg;

        /* No sorting when key is not present */
        if (! isset($a[$sortBy], $b[$sortBy])) {
            return 0;
        }

        // produces f.e.:
        // return -1 * strnatcasecmp($a['SCHEMA_TABLES'], $b['SCHEMA_TABLES'])
<<<<<<< HEAD
        $compare = $cfg['NaturalOrder']
            ? strnatcasecmp($a[$sortBy], $b[$sortBy])
            : strcasecmp($a[$sortBy], $b[$sortBy]);
=======
        $compare = $cfg['NaturalOrder'] ? strnatcasecmp(
            (string) $a[$sortBy],
            (string) $b[$sortBy]
        ) : strcasecmp(
            (string) $a[$sortBy],
            (string) $b[$sortBy]
        );
>>>>>>> ac8a8311

        return ($sortOrder === 'ASC' ? 1 : -1) * $compare;
    }

    /**
     * Convert version string to integer.
     *
     * @param string $version MySQL server version
     */
    public static function versionToInt(string $version): int
    {
        $match = explode('.', $version);

        return (int) sprintf('%d%02d%02d', $match[0], $match[1], intval($match[2]));
    }

    /**
     * Stores query data into session data for debugging purposes
     *
     * @param string                $query        Query text
     * @param string|null           $errorMessage Error message from getError()
     * @param ResultInterface|false $result       Query result
     * @param int|float             $time         Time to execute query
     */
    public static function debugLogQueryIntoSession(string $query, ?string $errorMessage, $result, $time): void
    {
        $dbgInfo = [];

        if ($result === false && $errorMessage !== null) {
            $dbgInfo['error'] = '<span class="text-danger">'
                . htmlspecialchars($errorMessage) . '</span>';
        }

        $dbgInfo['query'] = htmlspecialchars($query);
        $dbgInfo['time'] = $time;
        // Get and slightly format backtrace, this is used
        // in the javascript console.
        // Strip call to debugLogQueryIntoSession
        $dbgInfo['trace'] = Error::processBacktrace(
            array_slice(debug_backtrace(), 1)
        );
        $dbgInfo['hash'] = md5($query);

        $_SESSION['debug']['queries'][] = $dbgInfo;
    }
}<|MERGE_RESOLUTION|>--- conflicted
+++ resolved
@@ -145,11 +145,6 @@
 
         // produces f.e.:
         // return -1 * strnatcasecmp($a['SCHEMA_TABLES'], $b['SCHEMA_TABLES'])
-<<<<<<< HEAD
-        $compare = $cfg['NaturalOrder']
-            ? strnatcasecmp($a[$sortBy], $b[$sortBy])
-            : strcasecmp($a[$sortBy], $b[$sortBy]);
-=======
         $compare = $cfg['NaturalOrder'] ? strnatcasecmp(
             (string) $a[$sortBy],
             (string) $b[$sortBy]
@@ -157,7 +152,6 @@
             (string) $a[$sortBy],
             (string) $b[$sortBy]
         );
->>>>>>> ac8a8311
 
         return ($sortOrder === 'ASC' ? 1 : -1) * $compare;
     }
