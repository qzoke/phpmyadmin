<?php
/**
 * Set of functions used with the relation and PDF feature
 */

declare(strict_types=1);

namespace PhpMyAdmin;

use PhpMyAdmin\Html\MySQLDocumentation;
use PhpMyAdmin\SqlParser\Parser;
use PhpMyAdmin\SqlParser\Statements\CreateStatement;
use PhpMyAdmin\SqlParser\Utils\Table as TableUtils;

use function __;
use function _pgettext;
use function array_reverse;
use function array_search;
use function array_shift;
use function asort;
use function bin2hex;
use function count;
use function explode;
use function file_get_contents;
use function htmlspecialchars;
use function implode;
use function in_array;
use function is_array;
use function is_bool;
use function is_string;
use function ksort;
use function mb_check_encoding;
use function mb_strlen;
use function mb_strtolower;
use function mb_strtoupper;
use function mb_substr;
use function natcasesort;
use function preg_match;
use function sprintf;
use function str_contains;
use function str_replace;
use function strlen;
use function trim;
use function uksort;
use function usort;

/**
 * Set of functions used with the relation and PDF feature
 */
class Relation
{
    /** @var DatabaseInterface */
    public $dbi;

    /** @var Template */
    public $template;

    /**
     * @param DatabaseInterface|null $dbi      Database interface
     * @param Template|null          $template Template instance
     */
    public function __construct(?DatabaseInterface $dbi, ?Template $template = null)
    {
        $this->dbi = $dbi;
        $this->template = $template ?? new Template();
    }

    /**
     * Executes a query as controluser if possible, otherwise as normal user
     *
     * @param string $sql        the query to execute
     * @param bool   $show_error whether to display SQL error messages or not
     * @param int    $options    query options
     *
     * @return mixed|bool the result set, or false if no result set
     *
     * @access public
     */
    public function queryAsControlUser($sql, $show_error = true, $options = 0)
    {
        // Avoid caching of the number of rows affected; for example, this function
        // is called for tracking purposes but we want to display the correct number
        // of rows affected by the original query, not by the query generated for
        // tracking.
        $cache_affected_rows = false;

        if ($show_error) {
            $result = $this->dbi->query(
                $sql,
                DatabaseInterface::CONNECT_CONTROL,
                $options,
                $cache_affected_rows
            );
        } else {
            $result = @$this->dbi->tryQuery(
                $sql,
                DatabaseInterface::CONNECT_CONTROL,
                $options,
                $cache_affected_rows
            );
        }

        if ($result) {
            return $result;
        }

        return false;
    }

    /**
     * Returns current relation parameters
     *
     * @return string[]
     */
    public function getRelationsParam(): array
    {
        if (
            empty($_SESSION['relation'][$GLOBALS['server']])
            || empty($_SESSION['relation'][$GLOBALS['server']]['version'])
            || $_SESSION['relation'][$GLOBALS['server']]['version'] !== Version::VERSION
        ) {
            $_SESSION['relation'][$GLOBALS['server']] = $this->checkRelationsParam();
        }

        // just for BC but needs to be before getRelationsParamDiagnostic()
        // which uses it
        $GLOBALS['cfgRelation'] = $_SESSION['relation'][$GLOBALS['server']];

        return $_SESSION['relation'][$GLOBALS['server']];
    }

    /**
     * prints out diagnostic info for pma relation feature
     *
     * @param array $cfgRelation Relation configuration
     *
     * @return string
     */
    public function getRelationsParamDiagnostic(array $cfgRelation)
    {
        $retval = '<br>';

        $messages = [];
        $messages['error'] = '<span class="text-danger"><strong>'
            . __('not OK')
            . '</strong></span>';

        $messages['ok'] = '<span class="text-success"><strong>'
            . _pgettext('Correctly working', 'OK')
            . '</strong></span>';

        $messages['enabled']  = '<span class="text-success">' . __('Enabled') . '</span>';
        $messages['disabled'] = '<span class="text-danger">' . __('Disabled') . '</span>';

        if (strlen((string) $cfgRelation['db']) === 0) {
            $retval .= '<p>' . __('Configuration of pmadb…') . ' '
                 . $messages['error']
                 . MySQLDocumentation::showDocumentation('setup', 'linked-tables')
                 . '</p><p>' . "\n"
                 . __('General relation features')
                 . ' <span class="text-success">' . __('Disabled')
                 . '</span></p>' . "\n";
            if ($GLOBALS['cfg']['ZeroConf']) {
                if (strlen($GLOBALS['db']) == 0) {
                    $retval .= $this->getHtmlFixPmaTables(true, true);
                } else {
                    $retval .= $this->getHtmlFixPmaTables(true);
                }
            }
        } else {
            $retval .= '<table class="table table-light table-striped w-auto">' . "\n";

            if (
                ! $cfgRelation['allworks']
                && $GLOBALS['cfg']['ZeroConf']
                // Avoid showing a "Create missing tables" link if it's a
                // problem of missing definition
                && $this->arePmadbTablesDefined()
            ) {
                $retval .= $this->getHtmlFixPmaTables(false);
                $retval .= '<br>';
            }

            $retval .= $this->getDiagMessageForParameter(
                'pmadb',
                $cfgRelation['db'],
                $messages,
                'pmadb'
            );
            $retval .= $this->getDiagMessageForParameter(
                'relation',
                isset($cfgRelation['relation']),
                $messages,
                'relation'
            );
            $retval .= $this->getDiagMessageForFeature(
                __('General relation features'),
                'relwork',
                $messages
            );
            $retval .= $this->getDiagMessageForParameter(
                'table_info',
                isset($cfgRelation['table_info']),
                $messages,
                'table_info'
            );
            $retval .= $this->getDiagMessageForFeature(
                __('Display Features'),
                'displaywork',
                $messages
            );
            $retval .= $this->getDiagMessageForParameter(
                'table_coords',
                isset($cfgRelation['table_coords']),
                $messages,
                'table_coords'
            );
            $retval .= $this->getDiagMessageForParameter(
                'pdf_pages',
                isset($cfgRelation['pdf_pages']),
                $messages,
                'pdf_pages'
            );
            $retval .= $this->getDiagMessageForFeature(
                __('Designer and creation of PDFs'),
                'pdfwork',
                $messages
            );
            $retval .= $this->getDiagMessageForParameter(
                'column_info',
                isset($cfgRelation['column_info']),
                $messages,
                'column_info'
            );
            $retval .= $this->getDiagMessageForFeature(
                __('Displaying Column Comments'),
                'commwork',
                $messages,
                false
            );
            $retval .= $this->getDiagMessageForFeature(
                __('Browser transformation'),
                'mimework',
                $messages
            );
            if ($cfgRelation['commwork'] && ! $cfgRelation['mimework']) {
                $retval .= '<tr><td colspan=2 class="text-start error">';
                $retval .=  __(
                    'Please see the documentation on how to'
                    . ' update your column_info table.'
                );
                $retval .= MySQLDocumentation::showDocumentation(
                    'config',
                    'cfg_Servers_column_info'
                );
                $retval .= '</td></tr>';
            }

            $retval .= $this->getDiagMessageForParameter(
                'bookmarktable',
                isset($cfgRelation['bookmark']),
                $messages,
                'bookmark'
            );
            $retval .= $this->getDiagMessageForFeature(
                __('Bookmarked SQL query'),
                'bookmarkwork',
                $messages
            );
            $retval .= $this->getDiagMessageForParameter(
                'history',
                isset($cfgRelation['history']),
                $messages,
                'history'
            );
            $retval .= $this->getDiagMessageForFeature(
                __('SQL history'),
                'historywork',
                $messages
            );
            $retval .= $this->getDiagMessageForParameter(
                'recent',
                isset($cfgRelation['recent']),
                $messages,
                'recent'
            );
            $retval .= $this->getDiagMessageForFeature(
                __('Persistent recently used tables'),
                'recentwork',
                $messages
            );
            $retval .= $this->getDiagMessageForParameter(
                'favorite',
                isset($cfgRelation['favorite']),
                $messages,
                'favorite'
            );
            $retval .= $this->getDiagMessageForFeature(
                __('Persistent favorite tables'),
                'favoritework',
                $messages
            );
            $retval .= $this->getDiagMessageForParameter(
                'table_uiprefs',
                isset($cfgRelation['table_uiprefs']),
                $messages,
                'table_uiprefs'
            );
            $retval .= $this->getDiagMessageForFeature(
                __('Persistent tables\' UI preferences'),
                'uiprefswork',
                $messages
            );
            $retval .= $this->getDiagMessageForParameter(
                'tracking',
                isset($cfgRelation['tracking']),
                $messages,
                'tracking'
            );
            $retval .= $this->getDiagMessageForFeature(
                __('Tracking'),
                'trackingwork',
                $messages
            );
            $retval .= $this->getDiagMessageForParameter(
                'userconfig',
                isset($cfgRelation['userconfig']),
                $messages,
                'userconfig'
            );
            $retval .= $this->getDiagMessageForFeature(
                __('User preferences'),
                'userconfigwork',
                $messages
            );
            $retval .= $this->getDiagMessageForParameter(
                'users',
                isset($cfgRelation['users']),
                $messages,
                'users'
            );
            $retval .= $this->getDiagMessageForParameter(
                'usergroups',
                isset($cfgRelation['usergroups']),
                $messages,
                'usergroups'
            );
            $retval .= $this->getDiagMessageForFeature(
                __('Configurable menus'),
                'menuswork',
                $messages
            );
            $retval .= $this->getDiagMessageForParameter(
                'navigationhiding',
                isset($cfgRelation['navigationhiding']),
                $messages,
                'navigationhiding'
            );
            $retval .= $this->getDiagMessageForFeature(
                __('Hide/show navigation items'),
                'navwork',
                $messages
            );
            $retval .= $this->getDiagMessageForParameter(
                'savedsearches',
                isset($cfgRelation['savedsearches']),
                $messages,
                'savedsearches'
            );
            $retval .= $this->getDiagMessageForFeature(
                __('Saving Query-By-Example searches'),
                'savedsearcheswork',
                $messages
            );
            $retval .= $this->getDiagMessageForParameter(
                'central_columns',
                isset($cfgRelation['central_columns']),
                $messages,
                'central_columns'
            );
            $retval .= $this->getDiagMessageForFeature(
                __('Managing Central list of columns'),
                'centralcolumnswork',
                $messages
            );
            $retval .= $this->getDiagMessageForParameter(
                'designer_settings',
                isset($cfgRelation['designer_settings']),
                $messages,
                'designer_settings'
            );
            $retval .= $this->getDiagMessageForFeature(
                __('Remembering Designer Settings'),
                'designersettingswork',
                $messages
            );
            $retval .= $this->getDiagMessageForParameter(
                'export_templates',
                isset($cfgRelation['export_templates']),
                $messages,
                'export_templates'
            );
            $retval .= $this->getDiagMessageForFeature(
                __('Saving export templates'),
                'exporttemplateswork',
                $messages
            );
            $retval .= '</table>' . "\n";

            if (! $cfgRelation['allworks']) {
                $retval .= $this->template->render('relation/diagnostic_info', ['sql_dir' => SQL_DIR]);
            }
        }

        return $retval;
    }

    /**
     * prints out one diagnostic message for a feature
     *
     * @param string $feature_name       feature name in a message string
     * @param string $relation_parameter the $GLOBALS['cfgRelation'] parameter to check
     * @param array  $messages           utility messages
     * @param bool   $skip_line          whether to skip a line after the message
     *
     * @return string
     */
    public function getDiagMessageForFeature(
        $feature_name,
        $relation_parameter,
        array $messages,
        $skip_line = true
    ) {
        $retval = '    <tr><td colspan=2 class="text-end">' . $feature_name . ': ';
        if (
            isset($GLOBALS['cfgRelation'][$relation_parameter])
            && $GLOBALS['cfgRelation'][$relation_parameter]
        ) {
            $retval .= $messages['enabled'];
        } else {
            $retval .= $messages['disabled'];
        }

        $retval .= '</td></tr>';
        if ($skip_line) {
            $retval .= '<tr><td>&nbsp;</td></tr>';
        }

        return $retval;
    }

    /**
     * prints out one diagnostic message for a configuration parameter
     *
     * @param string $parameter            config parameter name to display
     * @param bool   $relationParameterSet whether this parameter is set
     * @param array  $messages             utility messages
     * @param string $docAnchor            anchor in documentation
     *
     * @return string
     */
    public function getDiagMessageForParameter(
        $parameter,
        $relationParameterSet,
        array $messages,
        $docAnchor
    ) {
        $retval = '<tr><th class="text-start">';
        $retval .= '$cfg[\'Servers\'][$i][\'' . $parameter . '\']  ... ';
        $retval .= '</th><td class="text-end">';
        if ($relationParameterSet) {
            $retval .= $messages['ok'];
        } else {
            $retval .= sprintf(
                $messages['error'],
                MySQLDocumentation::getDocumentationLink('config', 'cfg_Servers_' . $docAnchor)
            );
        }

        $retval .= '</td></tr>' . "\n";

        return $retval;
    }

    private function checkTableAccess(array $cfgRelation): array
    {
        if (isset($cfgRelation['relation'], $cfgRelation['table_info'])) {
            if ($this->canAccessStorageTable($cfgRelation['table_info'])) {
                $cfgRelation['displaywork'] = true;
            }
        }

        if (isset($cfgRelation['table_coords'], $cfgRelation['pdf_pages'])) {
            if ($this->canAccessStorageTable($cfgRelation['table_coords'])) {
                if ($this->canAccessStorageTable($cfgRelation['pdf_pages'])) {
                    $cfgRelation['pdfwork']     = true;
                }
            }
        }

        if (isset($cfgRelation['column_info'])) {
            if ($this->canAccessStorageTable($cfgRelation['column_info'])) {
                $cfgRelation['commwork']    = true;
                // phpMyAdmin 4.3+
                // Check for input transformations upgrade.
                $cfgRelation['mimework'] = $this->tryUpgradeTransformations();
            }
        }

        if (isset($cfgRelation['users'], $cfgRelation['usergroups'])) {
            if ($this->canAccessStorageTable($cfgRelation['users'])) {
                if ($this->canAccessStorageTable($cfgRelation['usergroups'])) {
                    $cfgRelation['menuswork']        = true;
                }
            }
        }

        $settings = [
            'export_templates' => 'exporttemplateswork',
            'designer_settings' => 'designersettingswork',
            'central_columns' => 'centralcolumnswork',
            'savedsearches' => 'savedsearcheswork',
            'navigationhiding' => 'navwork',
            'bookmark' => 'bookmarkwork',
            'userconfig' => 'userconfigwork',
            'tracking' => 'trackingwork',
            'table_uiprefs' => 'uiprefswork',
            'favorite' => 'favoritework',
            'recent' => 'recentwork',
            'history' => 'historywork',
            'relation' => 'relwork',
        ];

        foreach ($settings as $setingName => $worksKey) {
            if (! isset($cfgRelation[$setingName])) {
                continue;
            }

            if (! $this->canAccessStorageTable($cfgRelation[$setingName])) {
                continue;
            }

            $cfgRelation[$worksKey] = true;
        }

        return $cfgRelation;
    }

    private function fillCfgRelationWithTableNames(array $cfgRelation): ?array
    {
        $tabQuery = 'SHOW TABLES FROM '
        . Util::backquote(
            $GLOBALS['cfg']['Server']['pmadb']
        );
        $tableRes = $this->queryAsControlUser(
            $tabQuery,
            false,
            DatabaseInterface::QUERY_STORE
        );
        if (is_bool($tableRes)) {
            return null;
        }

        while ($currTable = @$this->dbi->fetchRow($tableRes)) {
            if ($currTable[0] == $GLOBALS['cfg']['Server']['bookmarktable']) {
                $cfgRelation['bookmark']        = $currTable[0];
            } elseif ($currTable[0] == $GLOBALS['cfg']['Server']['relation']) {
                $cfgRelation['relation']        = $currTable[0];
            } elseif ($currTable[0] == $GLOBALS['cfg']['Server']['table_info']) {
                $cfgRelation['table_info']      = $currTable[0];
            } elseif ($currTable[0] == $GLOBALS['cfg']['Server']['table_coords']) {
                $cfgRelation['table_coords']    = $currTable[0];
            } elseif ($currTable[0] == $GLOBALS['cfg']['Server']['column_info']) {
                $cfgRelation['column_info']     = $currTable[0];
            } elseif ($currTable[0] == $GLOBALS['cfg']['Server']['pdf_pages']) {
                $cfgRelation['pdf_pages']       = $currTable[0];
            } elseif ($currTable[0] == $GLOBALS['cfg']['Server']['history']) {
                $cfgRelation['history']         = $currTable[0];
            } elseif ($currTable[0] == $GLOBALS['cfg']['Server']['recent']) {
                $cfgRelation['recent']          = $currTable[0];
            } elseif ($currTable[0] == $GLOBALS['cfg']['Server']['favorite']) {
                $cfgRelation['favorite']        = $currTable[0];
            } elseif ($currTable[0] == $GLOBALS['cfg']['Server']['table_uiprefs']) {
                $cfgRelation['table_uiprefs']   = $currTable[0];
            } elseif ($currTable[0] == $GLOBALS['cfg']['Server']['tracking']) {
                $cfgRelation['tracking']        = $currTable[0];
            } elseif ($currTable[0] == $GLOBALS['cfg']['Server']['userconfig']) {
                $cfgRelation['userconfig']      = $currTable[0];
            } elseif ($currTable[0] == $GLOBALS['cfg']['Server']['users']) {
                $cfgRelation['users']           = $currTable[0];
            } elseif ($currTable[0] == $GLOBALS['cfg']['Server']['usergroups']) {
                $cfgRelation['usergroups']      = $currTable[0];
            } elseif ($currTable[0] == $GLOBALS['cfg']['Server']['navigationhiding']) {
                $cfgRelation['navigationhiding']      = $currTable[0];
            } elseif ($currTable[0] == $GLOBALS['cfg']['Server']['savedsearches']) {
                $cfgRelation['savedsearches']    = $currTable[0];
            } elseif ($currTable[0] == $GLOBALS['cfg']['Server']['central_columns']) {
                $cfgRelation['central_columns']    = $currTable[0];
            } elseif ($currTable[0] == $GLOBALS['cfg']['Server']['designer_settings']) {
                $cfgRelation['designer_settings'] = $currTable[0];
            } elseif ($currTable[0] == $GLOBALS['cfg']['Server']['export_templates']) {
                $cfgRelation['export_templates']    = $currTable[0];
            }
        }

        $this->dbi->freeResult($tableRes);

        return $cfgRelation;
    }

    /**
     * Defines the relation parameters for the current user
     * just a copy of the functions used for relations ;-)
     * but added some stuff to check what will work
     *
     * @return string[]    the relation parameters for the current user
     *
     * @access protected
     */
    public function checkRelationsParam(): array
    {
        $cfgRelation = [];
        $cfgRelation['version'] = Version::VERSION;

        $workToTable = [
            'relwork' => 'relation',
            'displaywork' => [
                'relation',
                'table_info',
            ],
            'bookmarkwork' => 'bookmarktable',
            'pdfwork' => [
                'table_coords',
                'pdf_pages',
            ],
            'commwork' => 'column_info',
            'mimework' => 'column_info',
            'historywork' => 'history',
            'recentwork' => 'recent',
            'favoritework' => 'favorite',
            'uiprefswork' => 'table_uiprefs',
            'trackingwork' => 'tracking',
            'userconfigwork' => 'userconfig',
            'menuswork' => [
                'users',
                'usergroups',
            ],
            'navwork' => 'navigationhiding',
            'savedsearcheswork' => 'savedsearches',
            'centralcolumnswork' => 'central_columns',
            'designersettingswork' => 'designer_settings',
            'exporttemplateswork' => 'export_templates',
        ];

        foreach ($workToTable as $work => $table) {
            $cfgRelation[$work] = false;
        }

        $cfgRelation['allworks']       = false;
        $cfgRelation['user']           = null;
        $cfgRelation['db']             = null;

        if (
            $GLOBALS['server'] == 0
            || empty($GLOBALS['cfg']['Server']['pmadb'])
            || ! $this->dbi->selectDb(
                $GLOBALS['cfg']['Server']['pmadb'],
                DatabaseInterface::CONNECT_CONTROL
            )
        ) {
            // No server selected -> no bookmark table
            // we return the array with the falses in it,
            // to avoid some 'Uninitialized string offset' errors later
            $GLOBALS['cfg']['Server']['pmadb'] = false;

            return $cfgRelation;
        }

        $cfgRelation['user'] = $GLOBALS['cfg']['Server']['user'];
        $cfgRelation['db'] = $GLOBALS['cfg']['Server']['pmadb'];

        //  Now I just check if all tables that i need are present so I can for
        //  example enable relations but not pdf...
        //  I was thinking of checking if they have all required columns but I
        //  fear it might be too slow

        $cfgRelationFilled = $this->fillCfgRelationWithTableNames($cfgRelation);

        if ($cfgRelationFilled === null) {
            // query failed ... ?
            //$GLOBALS['cfg']['Server']['pmadb'] = false;
            return $cfgRelation;
        }

        // Filling did success
        $cfgRelation = $cfgRelationFilled;

        $cfgRelation = $this->checkTableAccess($cfgRelation);

        $allWorks = true;
        foreach ($workToTable as $work => $table) {
            if ($cfgRelation[$work]) {
                continue;
            }

            if (is_string($table)) {
                if (
                    isset($GLOBALS['cfg']['Server'][$table])
                    && $GLOBALS['cfg']['Server'][$table] !== false
                ) {
                    $allWorks = false;
                    break;
                }
            } elseif (is_array($table)) {
                $oneNull = false;
                foreach ($table as $t) {
                    if (
                        isset($GLOBALS['cfg']['Server'][$t])
                        && $GLOBALS['cfg']['Server'][$t] === false
                    ) {
                        $oneNull = true;
                        break;
                    }
                }

                if (! $oneNull) {
                    $allWorks = false;
                    break;
                }
            }
        }

        $cfgRelation['allworks'] = $allWorks;

        return $cfgRelation;
    }

    /**
     * Check if the table is accessible
     *
     * @param string $tableDbName The table or table.db
     *
     * @return bool The table is accessible
     */
    public function canAccessStorageTable(string $tableDbName): bool
    {
        $result = $this->queryAsControlUser(
            'SELECT NULL FROM ' . $tableDbName . ' LIMIT 0',
            false,
            DatabaseInterface::QUERY_STORE
        );

        return $result !== false;
    }

    /**
     * Check whether column_info table input transformation
     * upgrade is required and try to upgrade silently
     *
     * @return bool false if upgrade failed
     *
     * @access public
     */
    public function tryUpgradeTransformations()
    {
        // From 4.3, new input oriented transformation feature was introduced.
        // Check whether column_info table has input transformation columns
        $new_cols = [
            'input_transformation',
            'input_transformation_options',
        ];
        $query = 'SHOW COLUMNS FROM '
            . Util::backquote($GLOBALS['cfg']['Server']['pmadb'])
            . '.' . Util::backquote(
                $GLOBALS['cfg']['Server']['column_info']
            )
            . ' WHERE Field IN (\'' . implode('\', \'', $new_cols) . '\')';
        $result = $this->queryAsControlUser(
            $query,
            false,
            DatabaseInterface::QUERY_STORE
        );
        if ($result) {
            $rows = $this->dbi->numRows($result);
            $this->dbi->freeResult($result);
            // input transformations are present
            // no need to upgrade
            if ($rows === 2) {
                return true;

                // try silent upgrade without disturbing the user
            }

            // read upgrade query file
            $query = @file_get_contents(SQL_DIR . 'upgrade_column_info_4_3_0+.sql');
            // replace database name from query to with set in config.inc.php
            // replace pma__column_info table name from query
            // to with set in config.inc.php
            $query = str_replace(
                [
                    '`phpmyadmin`',
                    '`pma__column_info`',
                ],
                [
                    Util::backquote($GLOBALS['cfg']['Server']['pmadb']),
                    Util::backquote($GLOBALS['cfg']['Server']['column_info']),
                ],
                (string) $query
            );
            $this->dbi->tryMultiQuery($query, DatabaseInterface::CONNECT_CONTROL);
            // skips result sets of query as we are not interested in it
            do {
                $hasResult = (
                    $this->dbi->moreResults(DatabaseInterface::CONNECT_CONTROL)
                    && $this->dbi->nextResult(DatabaseInterface::CONNECT_CONTROL)
                );
            } while ($hasResult);

            $error = $this->dbi->getError(DatabaseInterface::CONNECT_CONTROL);

            // return true if no error exists otherwise false
            return empty($error);
        }

        // some failure, either in upgrading or something else
        // make some noise, time to wake up user.
        return false;
    }

    /**
     * Gets all Relations to foreign tables for a given table or
     * optionally a given column in a table
     *
     * @param string $db     the name of the db to check for
     * @param string $table  the name of the table to check for
     * @param string $column the name of the column to check for
     * @param string $source the source for foreign key information
     *
     * @return array    db,table,column
     *
     * @access public
     */
    public function getForeigners($db, $table, $column = '', $source = 'both')
    {
        $cfgRelation = $this->getRelationsParam();
        $foreign = [];

        if ($cfgRelation['relwork'] && ($source === 'both' || $source === 'internal')) {
            $rel_query = 'SELECT `master_field`, `foreign_db`, '
                . '`foreign_table`, `foreign_field`'
                . ' FROM ' . Util::backquote($cfgRelation['db'])
                . '.' . Util::backquote($cfgRelation['relation'])
                . ' WHERE `master_db` = \'' . $this->dbi->escapeString($db) . '\''
                . ' AND `master_table` = \'' . $this->dbi->escapeString($table) . '\'';
            if (strlen($column) > 0) {
                $rel_query .= ' AND `master_field` = '
                    . '\'' . $this->dbi->escapeString($column) . '\'';
            }

            $foreign = $this->dbi->fetchResult(
                $rel_query,
                'master_field',
                null,
                DatabaseInterface::CONNECT_CONTROL
            );
        }

        if (($source === 'both' || $source === 'foreign') && strlen($table) > 0) {
            $tableObj = new Table($table, $db);
            $show_create_table = $tableObj->showCreate();
            if ($show_create_table) {
                $parser = new Parser($show_create_table);
                /**
                 * @var CreateStatement $stmt
                 */
                $stmt = $parser->statements[0];
                $foreign['foreign_keys_data'] = TableUtils::getForeignKeys(
                    $stmt
                );
            }
        }

        /**
         * Emulating relations for some information_schema tables
         */
        $isInformationSchema = mb_strtolower($db) === 'information_schema';
            $isMysql = mb_strtolower($db) === 'mysql';
        if (
            ($isInformationSchema || $isMysql)
            && ($source === 'internal' || $source === 'both')
        ) {
            if ($isInformationSchema) {
                $internalRelations = InternalRelations::getInformationSchema();
            } else {
                $internalRelations = InternalRelations::getMySql();
            }

            if (isset($internalRelations[$table])) {
                foreach ($internalRelations[$table] as $field => $relations) {
                    if (
                        (strlen($column) !== 0 && $column != $field)
                        || (isset($foreign[$field])
                        && strlen($foreign[$field]) !== 0)
                    ) {
                        continue;
                    }

                    $foreign[$field] = $relations;
                }
            }
        }

        return $foreign;
    }

    /**
     * Gets the display field of a table
     *
     * @param string $db    the name of the db to check for
     * @param string $table the name of the table to check for
     *
     * @return string|false field name or false
     *
     * @access public
     */
    public function getDisplayField($db, $table)
    {
        $cfgRelation = $this->getRelationsParam();

        /**
         * Try to fetch the display field from DB.
         */
        if ($cfgRelation['displaywork']) {
            $disp_query = 'SELECT `display_field`'
                    . ' FROM ' . Util::backquote($cfgRelation['db'])
                    . '.' . Util::backquote($cfgRelation['table_info'])
                    . ' WHERE `db_name` = \'' . $this->dbi->escapeString((string) $db) . '\''
                    . ' AND `table_name` = \'' . $this->dbi->escapeString((string) $table) . '\'';

            $row = $this->dbi->fetchSingleRow(
                $disp_query,
                'ASSOC',
                DatabaseInterface::CONNECT_CONTROL
            );
            if (isset($row['display_field'])) {
                return $row['display_field'];
            }
        }

        /**
         * Emulating the display field for some information_schema tables.
         */
        if ($db === 'information_schema') {
            switch ($table) {
                case 'CHARACTER_SETS':
                    return 'DESCRIPTION';

                case 'TABLES':
                    return 'TABLE_COMMENT';
            }
        }

        /**
         * Pick first char field
         */
        $columns = $this->dbi->getColumnsFull($db, $table);
        if ($columns) {
            foreach ($columns as $column) {
                if ($this->dbi->types->getTypeClass($column['DATA_TYPE']) === 'CHAR') {
                    return $column['COLUMN_NAME'];
                }
            }
        }

        return false;
    }

    /**
     * Gets the comments for all columns of a table or the db itself
     *
     * @param string $db    the name of the db to check for
     * @param string $table the name of the table to check for
     *
     * @return array    [column_name] = comment
     *
     * @access public
     */
    public function getComments($db, $table = '')
    {
        $comments = [];

        if ($table != '') {
            // MySQL native column comments
            $columns = $this->dbi->getColumns($db, $table, null, true);
            if ($columns) {
                foreach ($columns as $column) {
                    if (empty($column['Comment'])) {
                        continue;
                    }

                    $comments[$column['Field']] = $column['Comment'];
                }
            }
        } else {
            $comments[] = $this->getDbComment($db);
        }

        return $comments;
    }

    /**
     * Gets the comment for a db
     *
     * @param string $db the name of the db to check for
     *
     * @return string   comment
     *
     * @access public
     */
    public function getDbComment($db)
    {
        $cfgRelation = $this->getRelationsParam();
        $comment = '';

        if ($cfgRelation['commwork']) {
            // pmadb internal db comment
            $com_qry = 'SELECT `comment`'
                    . ' FROM ' . Util::backquote($cfgRelation['db'])
                    . '.' . Util::backquote($cfgRelation['column_info'])
                    . ' WHERE db_name = \'' . $this->dbi->escapeString($db) . '\''
                    . ' AND table_name  = \'\''
                    . ' AND column_name = \'(db_comment)\'';
            $com_rs = $this->queryAsControlUser(
                $com_qry,
                false,
                DatabaseInterface::QUERY_STORE
            );

            if ($com_rs && $this->dbi->numRows($com_rs) > 0) {
                $row = $this->dbi->fetchAssoc($com_rs);
                $comment = $row['comment'];
            }

            $this->dbi->freeResult($com_rs);
        }

        return $comment;
    }

    /**
     * Gets the comment for a db
     *
     * @return array comments
     *
     * @access public
     */
    public function getDbComments()
    {
        $cfgRelation = $this->getRelationsParam();
        $comments = [];

        if ($cfgRelation['commwork']) {
            // pmadb internal db comment
            $com_qry = 'SELECT `db_name`, `comment`'
                    . ' FROM ' . Util::backquote($cfgRelation['db'])
                    . '.' . Util::backquote($cfgRelation['column_info'])
                    . ' WHERE `column_name` = \'(db_comment)\'';
            $com_rs = $this->queryAsControlUser(
                $com_qry,
                false,
                DatabaseInterface::QUERY_STORE
            );

            if ($com_rs && $this->dbi->numRows($com_rs) > 0) {
                while ($row = $this->dbi->fetchAssoc($com_rs)) {
                    $comments[$row['db_name']] = $row['comment'];
                }
            }

            $this->dbi->freeResult($com_rs);
        }

        return $comments;
    }

    /**
     * Set a database comment to a certain value.
     *
     * @param string $db      the name of the db
     * @param string $comment the value of the column
     *
     * @return bool true, if comment-query was made.
     *
     * @access public
     */
    public function setDbComment($db, $comment = '')
    {
        $cfgRelation = $this->getRelationsParam();

        if (! $cfgRelation['commwork']) {
            return false;
        }

        if (strlen($comment) > 0) {
            $upd_query = 'INSERT INTO '
                . Util::backquote($cfgRelation['db']) . '.'
                . Util::backquote($cfgRelation['column_info'])
                . ' (`db_name`, `table_name`, `column_name`, `comment`)'
                . ' VALUES (\''
                . $this->dbi->escapeString($db)
                . "', '', '(db_comment)', '"
                . $this->dbi->escapeString($comment)
                . "') "
                . ' ON DUPLICATE KEY UPDATE '
                . "`comment` = '" . $this->dbi->escapeString($comment) . "'";
        } else {
            $upd_query = 'DELETE FROM '
                . Util::backquote($cfgRelation['db']) . '.'
                . Util::backquote($cfgRelation['column_info'])
                . ' WHERE `db_name`     = \'' . $this->dbi->escapeString($db)
                . '\'
                    AND `table_name`  = \'\'
                    AND `column_name` = \'(db_comment)\'';
        }

        return $this->queryAsControlUser($upd_query);
    }

    /**
     * Set a SQL history entry
     *
     * @param string $db       the name of the db
     * @param string $table    the name of the table
     * @param string $username the username
     * @param string $sqlquery the sql query
     *
     * @return void
     *
     * @access public
     */
    public function setHistory($db, $table, $username, $sqlquery)
    {
        $maxCharactersInDisplayedSQL = $GLOBALS['cfg']['MaxCharactersInDisplayedSQL'];
        // Prevent to run this automatically on Footer class destroying in testsuite
        if (mb_strlen($sqlquery) > $maxCharactersInDisplayedSQL) {
            return;
        }

        $cfgRelation = $this->getRelationsParam();

        if (! isset($_SESSION['sql_history'])) {
            $_SESSION['sql_history'] = [];
        }

        $_SESSION['sql_history'][] = [
            'db' => $db,
            'table' => $table,
            'sqlquery' => $sqlquery,
        ];

        if (count($_SESSION['sql_history']) > $GLOBALS['cfg']['QueryHistoryMax']) {
            // history should not exceed a maximum count
            array_shift($_SESSION['sql_history']);
        }

        if (! $cfgRelation['historywork'] || ! $GLOBALS['cfg']['QueryHistoryDB']) {
            return;
        }

        $this->queryAsControlUser(
            'INSERT INTO '
            . Util::backquote($cfgRelation['db']) . '.'
            . Util::backquote($cfgRelation['history']) . '
                  (`username`,
                    `db`,
                    `table`,
                    `timevalue`,
                    `sqlquery`)
            VALUES
                  (\'' . $this->dbi->escapeString($username) . '\',
                   \'' . $this->dbi->escapeString($db) . '\',
                   \'' . $this->dbi->escapeString($table) . '\',
                   NOW(),
                   \'' . $this->dbi->escapeString($sqlquery) . '\')'
        );

        $this->purgeHistory($username);
    }

    /**
     * Gets a SQL history entry
     *
     * @param string $username the username
     *
     * @return array|bool list of history items
     *
     * @access public
     */
    public function getHistory($username)
    {
        $cfgRelation = $this->getRelationsParam();

        if (! $cfgRelation['historywork']) {
            return false;
        }

        /**
         * if db-based history is disabled but there exists a session-based
         * history, use it
         */
        if (! $GLOBALS['cfg']['QueryHistoryDB']) {
            if (isset($_SESSION['sql_history'])) {
                return array_reverse($_SESSION['sql_history']);
            }

            return false;
        }

        $hist_query = '
             SELECT `db`,
                    `table`,
                    `sqlquery`,
                    `timevalue`
               FROM ' . Util::backquote($cfgRelation['db'])
                . '.' . Util::backquote($cfgRelation['history']) . '
              WHERE `username` = \'' . $this->dbi->escapeString($username) . '\'
           ORDER BY `id` DESC';

        return $this->dbi->fetchResult(
            $hist_query,
            null,
            null,
            DatabaseInterface::CONNECT_CONTROL
        );
    }

    /**
     * purges SQL history
     *
     * deletes entries that exceeds $cfg['QueryHistoryMax'], oldest first, for the
     * given user
     *
     * @param string $username the username
     *
     * @return void
     *
     * @access public
     */
    public function purgeHistory($username)
    {
        $cfgRelation = $this->getRelationsParam();
        if (! $GLOBALS['cfg']['QueryHistoryDB'] || ! $cfgRelation['historywork']) {
            return;
        }

        if (! $cfgRelation['historywork']) {
            return;
        }

        $search_query = '
            SELECT `timevalue`
            FROM ' . Util::backquote($cfgRelation['db'])
                . '.' . Util::backquote($cfgRelation['history']) . '
            WHERE `username` = \'' . $this->dbi->escapeString($username) . '\'
            ORDER BY `timevalue` DESC
            LIMIT ' . $GLOBALS['cfg']['QueryHistoryMax'] . ', 1';

        $max_time = $this->dbi->fetchValue(
            $search_query,
            0,
            0,
            DatabaseInterface::CONNECT_CONTROL
        );

        if (! $max_time) {
            return;
        }

        $this->queryAsControlUser(
            'DELETE FROM '
            . Util::backquote($cfgRelation['db']) . '.'
            . Util::backquote($cfgRelation['history']) . '
              WHERE `username` = \'' . $this->dbi->escapeString($username)
            . '\'
                AND `timevalue` <= \'' . $max_time . '\''
        );
    }

    /**
     * Prepares the dropdown for one mode
     *
     * @param array  $foreign the keys and values for foreigns
     * @param string $data    the current data of the dropdown
     * @param string $mode    the needed mode
     *
     * @return array   the <option value=""><option>s
     *
     * @access protected
     */
    public function buildForeignDropdown(array $foreign, $data, $mode)
    {
        $reloptions = [];

        // id-only is a special mode used when no foreign display column
        // is available
        if ($mode === 'id-content' || $mode === 'id-only') {
            // sort for id-content
            if ($GLOBALS['cfg']['NaturalOrder']) {
                uksort($foreign, 'strnatcasecmp');
            } else {
                ksort($foreign);
            }
        } elseif ($mode === 'content-id') {
            // sort for content-id
            if ($GLOBALS['cfg']['NaturalOrder']) {
                natcasesort($foreign);
            } else {
                asort($foreign);
            }
        }

        foreach ($foreign as $key => $value) {
            $vtitle = '';
            $key = (string) $key;
            $value = (string) $value;
            $data = (string) $data;

            if (
                mb_check_encoding($key, 'utf-8')
                && ! preg_match('/[\x00-\x08\x0B\x0C\x0E-\x1F\x80-\x9F]/u', $key)
            ) {
                $selected = ($key == $data);
                // show as text if it's valid utf-8
                $key = htmlspecialchars($key);
            } else {
                $key = '0x' . bin2hex($key);
                if (str_contains($data, '0x')) {
                    $selected = ($key == trim($data));
                } else {
                    $selected = ($key == '0x' . $data);
                }
<<<<<<< HEAD

                $key .= $selected;
=======
>>>>>>> 78de8792
            }

            if (
                mb_check_encoding($value, 'utf-8')
                && ! preg_match('/[\x00-\x08\x0B\x0C\x0E-\x1F\x80-\x9F]/u', $value)
            ) {
                if (
                    mb_strlen($value) <= $GLOBALS['cfg']['LimitChars']
                ) {
                    // show as text if it's valid utf-8
                    $value = htmlspecialchars($value);
                } else {
                    // show as truncated text if it's valid utf-8
                    $value  = htmlspecialchars(
                        mb_substr(
                            $value,
                            0,
                            (int) $GLOBALS['cfg']['LimitChars']
                        ) . '...'
                    );
                }
            } else {
                $value = '0x' . bin2hex($value);
            }

            $reloption = '<option value="' . $key . '"';
            if ($vtitle != '') {
                $reloption .= ' title="' . $vtitle . '"';
            }

            if ($selected) {
                $reloption .= ' selected="selected"';
            }

            if ($mode === 'content-id') {
                $reloptions[] = $reloption . '>'
                    . $value . '&nbsp;-&nbsp;' . $key . '</option>';
            } elseif ($mode === 'id-content') {
                $reloptions[] = $reloption . '>'
                    . $key . '&nbsp;-&nbsp;' . $value . '</option>';
            } elseif ($mode === 'id-only') {
                $reloptions[] = $reloption . '>'
                    . $key . '</option>';
            }
        }

        return $reloptions;
    }

    /**
     * Outputs dropdown with values of foreign fields
     *
     * @param array  $disp_row        array of the displayed row
     * @param string $foreign_field   the foreign field
     * @param string $foreign_display the foreign field to display
     * @param string $data            the current data of the dropdown (field in row)
     * @param int    $max             maximum number of items in the dropdown
     *
     * @return string   the <option value=""><option>s
     *
     * @access public
     */
    public function foreignDropdown(
        array $disp_row,
        $foreign_field,
        $foreign_display,
        $data,
        $max = null
    ) {
        if ($max === null) {
            $max = $GLOBALS['cfg']['ForeignKeyMaxLimit'];
        }

        $foreign = [];

        // collect the data
        foreach ($disp_row as $relrow) {
            $key   = $relrow[$foreign_field];

            // if the display field has been defined for this foreign table
            if ($foreign_display) {
                $value  = $relrow[$foreign_display];
            } else {
                $value = '';
            }

            $foreign[$key] = $value;
        }

        // put the dropdown sections in correct order
        $top = [];
        $bottom = [];
        if ($foreign_display) {
            if (Core::isValid($GLOBALS['cfg']['ForeignKeyDropdownOrder'], 'array')) {
                if (Core::isValid($GLOBALS['cfg']['ForeignKeyDropdownOrder'][0])) {
                    $top = $this->buildForeignDropdown(
                        $foreign,
                        $data,
                        $GLOBALS['cfg']['ForeignKeyDropdownOrder'][0]
                    );
                }

                if (Core::isValid($GLOBALS['cfg']['ForeignKeyDropdownOrder'][1])) {
                    $bottom = $this->buildForeignDropdown(
                        $foreign,
                        $data,
                        $GLOBALS['cfg']['ForeignKeyDropdownOrder'][1]
                    );
                }
            } else {
                $top = $this->buildForeignDropdown($foreign, $data, 'id-content');
                $bottom = $this->buildForeignDropdown($foreign, $data, 'content-id');
            }
        } else {
            $top = $this->buildForeignDropdown($foreign, $data, 'id-only');
        }

        // beginning of dropdown
        $ret = '<option value="">&nbsp;</option>';
        $top_count = count($top);
        if ($max == -1 || $top_count < $max) {
            $ret .= implode('', $top);
            if ($foreign_display && $top_count > 0) {
                // this empty option is to visually mark the beginning of the
                // second series of values (bottom)
                $ret .= '<option value="">&nbsp;</option>';
            }
        }

        if ($foreign_display) {
            $ret .= implode('', $bottom);
        }

        return $ret;
    }

    /**
     * Gets foreign keys in preparation for a drop-down selector
     *
     * @param array|bool $foreigners     array of the foreign keys
     * @param string     $field          the foreign field name
     * @param bool       $override_total whether to override the total
     * @param string     $foreign_filter a possible filter
     * @param string     $foreign_limit  a possible LIMIT clause
     * @param bool       $get_total      optional, whether to get total num of rows
     *                                   in $foreignData['the_total;]
     *                                   (has an effect of performance)
     *
     * @return array    data about the foreign keys
     *
     * @access public
     */
    public function getForeignData(
        $foreigners,
        $field,
        $override_total,
        $foreign_filter,
        $foreign_limit,
        $get_total = false
    ) {
        // we always show the foreign field in the drop-down; if a display
        // field is defined, we show it besides the foreign field
        $foreign_link = false;
        do {
            if (! $foreigners) {
                break;
            }

            $foreigner = $this->searchColumnInForeigners($foreigners, $field);
            if ($foreigner == false) {
                break;
            }

            $foreign_db      = $foreigner['foreign_db'];
            $foreign_table   = $foreigner['foreign_table'];
            $foreign_field   = $foreigner['foreign_field'];

            // Count number of rows in the foreign table. Currently we do
            // not use a drop-down if more than ForeignKeyMaxLimit rows in the
            // foreign table,
            // for speed reasons and because we need a better interface for this.
            //
            // We could also do the SELECT anyway, with a LIMIT, and ensure that
            // the current value of the field is one of the choices.

            // Check if table has more rows than specified by
            // $GLOBALS['cfg']['ForeignKeyMaxLimit']
            $moreThanLimit = $this->dbi->getTable($foreign_db, $foreign_table)
                ->checkIfMinRecordsExist($GLOBALS['cfg']['ForeignKeyMaxLimit']);

            if (
                $override_total === true
                || ! $moreThanLimit
            ) {
                // foreign_display can be false if no display field defined:
                $foreign_display = $this->getDisplayField($foreign_db, $foreign_table);

                $f_query_main = 'SELECT ' . Util::backquote($foreign_field)
                    . (
                        $foreign_display === false
                            ? ''
                            : ', ' . Util::backquote($foreign_display)
                    );
                $f_query_from = ' FROM ' . Util::backquote($foreign_db)
                    . '.' . Util::backquote($foreign_table);
                $f_query_filter = empty($foreign_filter) ? '' : ' WHERE '
                    . Util::backquote($foreign_field)
                    . ' LIKE "%' . $this->dbi->escapeString($foreign_filter) . '%"'
                    . (
                    $foreign_display === false
                        ? ''
                        : ' OR ' . Util::backquote($foreign_display)
                        . ' LIKE "%' . $this->dbi->escapeString($foreign_filter)
                        . '%"'
                    );
                $f_query_order = $foreign_display === false ? '' : ' ORDER BY '
                    . Util::backquote($foreign_table) . '.'
                    . Util::backquote($foreign_display);

                $f_query_limit = ! empty($foreign_limit) ? $foreign_limit : '';

                if (! empty($foreign_filter)) {
                    $the_total = $this->dbi->fetchValue(
                        'SELECT COUNT(*)' . $f_query_from . $f_query_filter
                    );
                    if ($the_total === false) {
                        $the_total = 0;
                    }
                }

                $disp  = $this->dbi->tryQuery(
                    $f_query_main . $f_query_from . $f_query_filter
                    . $f_query_order . $f_query_limit
                );
                if ($disp && $this->dbi->numRows($disp) > 0) {
                    // If a resultset has been created, pre-cache it in the $disp_row
                    // array. This helps us from not needing to use mysql_data_seek by
                    // accessing a pre-cached PHP array. Usually those resultsets are
                    // not that big, so a performance hit should not be expected.
                    $disp_row = [];
                    while ($single_disp_row = @$this->dbi->fetchAssoc($disp)) {
                        $disp_row[] = $single_disp_row;
                    }

                    @$this->dbi->freeResult($disp);
                } else {
                    // Either no data in the foreign table or
                    // user does not have select permission to foreign table/field
                    // Show an input field with a 'Browse foreign values' link
                    $disp_row = null;
                    $foreign_link = true;
                }
            } else {
                $disp_row = null;
                $foreign_link = true;
            }
        } while (false);

        if ($get_total && isset($foreign_db, $foreign_table)) {
            $the_total = $this->dbi->getTable($foreign_db, $foreign_table)
                ->countRecords(true);
        }

        $foreignData = [];
        $foreignData['foreign_link'] = $foreign_link;
        $foreignData['the_total'] = $the_total ?? null;
        $foreignData['foreign_display'] = (
            $foreign_display ?? null
        );
        $foreignData['disp_row'] = $disp_row ?? null;
        $foreignData['foreign_field'] = $foreign_field ?? null;

        return $foreignData;
    }

    /**
     * Rename a field in relation tables
     *
     * usually called after a column in a table was renamed
     *
     * @param string $db       database name
     * @param string $table    table name
     * @param string $field    old field name
     * @param string $new_name new field name
     *
     * @return void
     */
    public function renameField($db, $table, $field, $new_name)
    {
        $cfgRelation = $this->getRelationsParam();

        if ($cfgRelation['displaywork']) {
            $table_query = 'UPDATE '
                . Util::backquote($cfgRelation['db']) . '.'
                . Util::backquote($cfgRelation['table_info'])
                . '   SET display_field = \'' . $this->dbi->escapeString(
                    $new_name
                ) . '\''
                . ' WHERE db_name       = \'' . $this->dbi->escapeString($db)
                . '\''
                . '   AND table_name    = \'' . $this->dbi->escapeString($table)
                . '\''
                . '   AND display_field = \'' . $this->dbi->escapeString($field)
                . '\'';
            $this->queryAsControlUser($table_query);
        }

        if (! $cfgRelation['relwork']) {
            return;
        }

        $table_query = 'UPDATE '
            . Util::backquote($cfgRelation['db']) . '.'
            . Util::backquote($cfgRelation['relation'])
            . '   SET master_field = \'' . $this->dbi->escapeString(
                $new_name
            ) . '\''
            . ' WHERE master_db    = \'' . $this->dbi->escapeString($db)
            . '\''
            . '   AND master_table = \'' . $this->dbi->escapeString($table)
            . '\''
            . '   AND master_field = \'' . $this->dbi->escapeString($field)
            . '\'';
        $this->queryAsControlUser($table_query);

        $table_query = 'UPDATE '
            . Util::backquote($cfgRelation['db']) . '.'
            . Util::backquote($cfgRelation['relation'])
            . '   SET foreign_field = \'' . $this->dbi->escapeString(
                $new_name
            ) . '\''
            . ' WHERE foreign_db    = \'' . $this->dbi->escapeString($db)
            . '\''
            . '   AND foreign_table = \'' . $this->dbi->escapeString($table)
            . '\''
            . '   AND foreign_field = \'' . $this->dbi->escapeString($field)
            . '\'';
        $this->queryAsControlUser($table_query);
    }

    /**
     * Performs SQL query used for renaming table.
     *
     * @param string $table        Relation table to use
     * @param string $source_db    Source database name
     * @param string $target_db    Target database name
     * @param string $source_table Source table name
     * @param string $target_table Target table name
     * @param string $db_field     Name of database field
     * @param string $table_field  Name of table field
     */
    public function renameSingleTable(
        string $table,
        string $source_db,
        string $target_db,
        string $source_table,
        string $target_table,
        string $db_field,
        string $table_field
    ): void {
        $query = 'UPDATE '
            . Util::backquote($GLOBALS['cfgRelation']['db']) . '.'
            . Util::backquote($GLOBALS['cfgRelation'][$table])
            . ' SET '
            . $db_field . ' = \'' . $this->dbi->escapeString($target_db)
            . '\', '
            . $table_field . ' = \'' . $this->dbi->escapeString($target_table)
            . '\''
            . ' WHERE '
            . $db_field . '  = \'' . $this->dbi->escapeString($source_db) . '\''
            . ' AND '
            . $table_field . ' = \'' . $this->dbi->escapeString($source_table)
            . '\'';
        $this->queryAsControlUser($query);
    }

    /**
     * Rename a table in relation tables
     *
     * usually called after table has been moved
     *
     * @param string $source_db    Source database name
     * @param string $target_db    Target database name
     * @param string $source_table Source table name
     * @param string $target_table Target table name
     *
     * @return void
     */
    public function renameTable($source_db, $target_db, $source_table, $target_table)
    {
        // Move old entries from PMA-DBs to new table
        if ($GLOBALS['cfgRelation']['commwork']) {
            $this->renameSingleTable(
                'column_info',
                $source_db,
                $target_db,
                $source_table,
                $target_table,
                'db_name',
                'table_name'
            );
        }

        // updating bookmarks is not possible since only a single table is
        // moved, and not the whole DB.

        if ($GLOBALS['cfgRelation']['displaywork']) {
            $this->renameSingleTable(
                'table_info',
                $source_db,
                $target_db,
                $source_table,
                $target_table,
                'db_name',
                'table_name'
            );
        }

        if ($GLOBALS['cfgRelation']['relwork']) {
            $this->renameSingleTable(
                'relation',
                $source_db,
                $target_db,
                $source_table,
                $target_table,
                'foreign_db',
                'foreign_table'
            );

            $this->renameSingleTable(
                'relation',
                $source_db,
                $target_db,
                $source_table,
                $target_table,
                'master_db',
                'master_table'
            );
        }

        if ($GLOBALS['cfgRelation']['pdfwork']) {
            if ($source_db == $target_db) {
                // rename within the database can be handled
                $this->renameSingleTable(
                    'table_coords',
                    $source_db,
                    $target_db,
                    $source_table,
                    $target_table,
                    'db_name',
                    'table_name'
                );
            } else {
                // if the table is moved out of the database we can no loger keep the
                // record for table coordinate
                $remove_query = 'DELETE FROM '
                    . Util::backquote($GLOBALS['cfgRelation']['db']) . '.'
                    . Util::backquote($GLOBALS['cfgRelation']['table_coords'])
                    . " WHERE db_name  = '" . $this->dbi->escapeString($source_db) . "'"
                    . " AND table_name = '" . $this->dbi->escapeString($source_table)
                    . "'";
                $this->queryAsControlUser($remove_query);
            }
        }

        if ($GLOBALS['cfgRelation']['uiprefswork']) {
            $this->renameSingleTable(
                'table_uiprefs',
                $source_db,
                $target_db,
                $source_table,
                $target_table,
                'db_name',
                'table_name'
            );
        }

        if (! $GLOBALS['cfgRelation']['navwork']) {
            return;
        }

        // update hidden items inside table
        $this->renameSingleTable(
            'navigationhiding',
            $source_db,
            $target_db,
            $source_table,
            $target_table,
            'db_name',
            'table_name'
        );

        // update data for hidden table
        $query = 'UPDATE '
            . Util::backquote($GLOBALS['cfgRelation']['db']) . '.'
            . Util::backquote(
                $GLOBALS['cfgRelation']['navigationhiding']
            )
            . " SET db_name = '" . $this->dbi->escapeString($target_db)
            . "',"
            . " item_name = '" . $this->dbi->escapeString($target_table)
            . "'"
            . " WHERE db_name  = '" . $this->dbi->escapeString($source_db)
            . "'"
            . " AND item_name = '" . $this->dbi->escapeString($source_table)
            . "'"
            . " AND item_type = 'table'";
        $this->queryAsControlUser($query);
    }

    /**
     * Create a PDF page
     *
     * @param string|null $newpage     name of the new PDF page
     * @param array       $cfgRelation Relation configuration
     * @param string      $db          database name
     *
     * @return int|false
     */
    public function createPage(?string $newpage, array $cfgRelation, $db)
    {
        if (! isset($newpage) || $newpage == '') {
            $newpage = __('no description');
        }

        $ins_query   = 'INSERT INTO '
            . Util::backquote($GLOBALS['cfgRelation']['db']) . '.'
            . Util::backquote($cfgRelation['pdf_pages'])
            . ' (db_name, page_descr)'
            . ' VALUES (\''
            . $this->dbi->escapeString($db) . '\', \''
            . $this->dbi->escapeString($newpage) . '\')';
        $this->queryAsControlUser($ins_query, false);

        return $this->dbi->insertId(DatabaseInterface::CONNECT_CONTROL);
    }

    /**
     * Get child table references for a table column.
     * This works only if 'DisableIS' is false. An empty array is returned otherwise.
     *
     * @param string $db     name of master table db.
     * @param string $table  name of master table.
     * @param string $column name of master table column.
     *
     * @return array
     */
    public function getChildReferences($db, $table, $column = '')
    {
        $child_references = [];
        if (! $GLOBALS['cfg']['Server']['DisableIS']) {
            $rel_query = 'SELECT `column_name`, `table_name`,'
                . ' `table_schema`, `referenced_column_name`'
                . ' FROM `information_schema`.`key_column_usage`'
                . " WHERE `referenced_table_name` = '"
                . $this->dbi->escapeString($table) . "'"
                . " AND `referenced_table_schema` = '"
                . $this->dbi->escapeString($db) . "'";
            if ($column) {
                $rel_query .= " AND `referenced_column_name` = '"
                    . $this->dbi->escapeString($column) . "'";
            }

            $child_references = $this->dbi->fetchResult(
                $rel_query,
                [
                    'referenced_column_name',
                    null,
                ]
            );
        }

        return $child_references;
    }

    /**
     * Check child table references and foreign key for a table column.
     *
     * @param string     $db                    name of master table db.
     * @param string     $table                 name of master table.
     * @param string     $column                name of master table column.
     * @param array|null $foreigners_full       foreigners array for the whole table.
     * @param array|null $child_references_full child references for the whole table.
     *
     * @return array telling about references if foreign key.
     */
    public function checkChildForeignReferences(
        $db,
        $table,
        $column,
        $foreigners_full = null,
        $child_references_full = null
    ) {
        $column_status = [];
        $column_status['isEditable'] = false;
        $column_status['isReferenced'] = false;
        $column_status['isForeignKey'] = false;
        $column_status['references'] = [];

        $foreigners = [];
        if ($foreigners_full !== null) {
            if (isset($foreigners_full[$column])) {
                $foreigners[$column] = $foreigners_full[$column];
            }

            if (isset($foreigners_full['foreign_keys_data'])) {
                $foreigners['foreign_keys_data'] = $foreigners_full['foreign_keys_data'];
            }
        } else {
            $foreigners = $this->getForeigners($db, $table, $column, 'foreign');
        }

        $foreigner = $this->searchColumnInForeigners($foreigners, $column);

        $child_references = [];
        if ($child_references_full !== null) {
            if (isset($child_references_full[$column])) {
                $child_references = $child_references_full[$column];
            }
        } else {
            $child_references = $this->getChildReferences($db, $table, $column);
        }

        if (
            count($child_references) > 0
            || $foreigner
        ) {
            if (count($child_references) > 0) {
                $column_status['isReferenced'] = true;
                foreach ($child_references as $columns) {
                    $column_status['references'][] = Util::backquote($columns['table_schema'])
                        . '.' . Util::backquote($columns['table_name']);
                }
            }

            if ($foreigner) {
                $column_status['isForeignKey'] = true;
            }
        } else {
            $column_status['isEditable'] = true;
        }

        return $column_status;
    }

    /**
     * Search a table column in foreign data.
     *
     * @param array  $foreigners Table Foreign data
     * @param string $column     Column name
     *
     * @return array|false
     */
    public function searchColumnInForeigners(array $foreigners, $column)
    {
        if (isset($foreigners[$column])) {
            return $foreigners[$column];
        }

        if (! isset($foreigners['foreign_keys_data'])) {
            return false;
        }

        $foreigner = [];
        foreach ($foreigners['foreign_keys_data'] as $one_key) {
            $column_index = array_search($column, $one_key['index_list']);
            if ($column_index !== false) {
                $foreigner['foreign_field'] = $one_key['ref_index_list'][$column_index];
                $foreigner['foreign_db'] = $one_key['ref_db_name'] ?? $GLOBALS['db'];
                $foreigner['foreign_table'] = $one_key['ref_table_name'];
                $foreigner['constraint'] = $one_key['constraint'];
                $foreigner['on_update'] = $one_key['on_update'] ?? 'RESTRICT';
                $foreigner['on_delete'] = $one_key['on_delete'] ?? 'RESTRICT';

                return $foreigner;
            }
        }

        return false;
    }

    /**
     * Returns default PMA table names and their create queries.
     *
     * @return array table name, create query
     */
    public function getDefaultPmaTableNames()
    {
        $pma_tables = [];
        $create_tables_file = (string) file_get_contents(
            SQL_DIR . 'create_tables.sql'
        );

        $queries = explode(';', $create_tables_file);

        foreach ($queries as $query) {
            if (
                ! preg_match(
                    '/CREATE TABLE IF NOT EXISTS `(.*)` \(/',
                    $query,
                    $table
                )
            ) {
                continue;
            }

            $pma_tables[$table[1]] = $query . ';';
        }

        return $pma_tables;
    }

    /**
     * Create a table named phpmyadmin to be used as configuration storage
     *
     * @return bool
     */
    public function createPmaDatabase()
    {
        $this->dbi->tryQuery('CREATE DATABASE IF NOT EXISTS `phpmyadmin`');

        $error = $this->dbi->getError();
        if (! $error) {
            return true;
        }

        $GLOBALS['message'] = $error;

        if ($GLOBALS['errno'] === 1044) {
            $GLOBALS['message'] = __(
                'You do not have necessary privileges to create a database named'
                . ' \'phpmyadmin\'. You may go to \'Operations\' tab of any'
                . ' database to set up the phpMyAdmin configuration storage there.'
            );
        }

        return false;
    }

    /**
     * Creates PMA tables in the given db, updates if already exists.
     *
     * @param string $db     database
     * @param bool   $create whether to create tables if they don't exist.
     *
     * @return void
     */
    public function fixPmaTables($db, $create = true)
    {
        $tablesToFeatures = [
            'pma__bookmark' => 'bookmarktable',
            'pma__relation' => 'relation',
            'pma__table_info' => 'table_info',
            'pma__table_coords' => 'table_coords',
            'pma__pdf_pages' => 'pdf_pages',
            'pma__column_info' => 'column_info',
            'pma__history' => 'history',
            'pma__recent' => 'recent',
            'pma__favorite' => 'favorite',
            'pma__table_uiprefs' => 'table_uiprefs',
            'pma__tracking' => 'tracking',
            'pma__userconfig' => 'userconfig',
            'pma__users' => 'users',
            'pma__usergroups' => 'usergroups',
            'pma__navigationhiding' => 'navigationhiding',
            'pma__savedsearches' => 'savedsearches',
            'pma__central_columns' => 'central_columns',
            'pma__designer_settings' => 'designer_settings',
            'pma__export_templates' => 'export_templates',
        ];

        $existingTables = $this->dbi->getTables($db, DatabaseInterface::CONNECT_CONTROL);

        $createQueries = null;
        $foundOne = false;
        foreach ($tablesToFeatures as $table => $feature) {
            if (! in_array($table, $existingTables)) {
                if ($create) {
                    if ($createQueries == null) { // first create
                        $createQueries = $this->getDefaultPmaTableNames();
                        $this->dbi->selectDb($db);
                    }

                    $this->dbi->tryQuery($createQueries[$table]);

                    $error = $this->dbi->getError();
                    if ($error) {
                        $GLOBALS['message'] = $error;

                        return;
                    }

                    $foundOne = true;
                    $GLOBALS['cfg']['Server'][$feature] = $table;
                }
            } else {
                $foundOne = true;
                $GLOBALS['cfg']['Server'][$feature] = $table;
            }
        }

        if (! $foundOne) {
            return;
        }

        $GLOBALS['cfg']['Server']['pmadb'] = $db;
        $_SESSION['relation'][$GLOBALS['server']] = $this->checkRelationsParam();

        $cfgRelation = $this->getRelationsParam();
        if (! $cfgRelation['recentwork'] && ! $cfgRelation['favoritework']) {
            return;
        }

        // Since configuration storage is updated, we need to
        // re-initialize the favorite and recent tables stored in the
        // session from the current configuration storage.
        if ($cfgRelation['favoritework']) {
            $fav_tables = RecentFavoriteTable::getInstance('favorite');
            $_SESSION['tmpval']['favoriteTables'][$GLOBALS['server']] = $fav_tables->getFromDb();
        }

        if ($cfgRelation['recentwork']) {
            $recent_tables = RecentFavoriteTable::getInstance('recent');
            $_SESSION['tmpval']['recentTables'][$GLOBALS['server']] = $recent_tables->getFromDb();
        }

        // Reload navi panel to update the recent/favorite lists.
        $GLOBALS['reload'] = true;
    }

    /**
     * Get Html for PMA tables fixing anchor.
     *
     * @param bool $allTables whether to create all tables
     * @param bool $createDb  whether to create the pmadb also
     *
     * @return string Html
     */
    public function getHtmlFixPmaTables($allTables, $createDb = false)
    {
        $retval = '';

        $params = [
            'db' => $GLOBALS['db'],
            'goto' => Url::getFromRoute('/database/operations'),
        ];

        if ($allTables) {
            if ($createDb) {
                $params['create_pmadb'] = 1;
                $message = Message::notice(
                    __(
                        '%sCreate%s a database named \'phpmyadmin\' and setup '
                        . 'the phpMyAdmin configuration storage there.'
                    )
                );
            } else {
                $params['fixall_pmadb'] = 1;
                $message = Message::notice(
                    __(
                        '%sCreate%s the phpMyAdmin configuration storage in the '
                        . 'current database.'
                    )
                );
            }
        } else {
            $params['fix_pmadb'] = 1;
            $message = Message::notice(
                __('%sCreate%s missing phpMyAdmin configuration storage tables.')
            );
        }

        $message->addParamHtml(
            '<a href="' . Url::getFromRoute('/check-relations') . '" data-post="' . Url::getCommon($params, '') . '">'
        );
        $message->addParamHtml('</a>');

        return $retval . $message->getDisplay();
    }

    /**
     * Gets the relations info and status, depending on the condition
     *
     * @param bool   $condition whether to look for foreigners or not
     * @param string $db        database name
     * @param string $table     table name
     *
     * @return array ($res_rel, $have_rel)
     */
    public function getRelationsAndStatus($condition, $db, $table)
    {
        if ($condition) {
            // Find which tables are related with the current one and write it in
            // an array
            $res_rel = $this->getForeigners($db, $table);

            if (count($res_rel) > 0) {
                $have_rel = true;
            } else {
                $have_rel = false;
            }
        } else {
            $have_rel = false;
            $res_rel = [];
        }

        return [
            $res_rel,
            $have_rel,
        ];
    }

    /**
     * Verifies if all the pmadb tables are defined
     *
     * @return bool
     */
    public function arePmadbTablesDefined()
    {
        return ! (empty($GLOBALS['cfg']['Server']['bookmarktable'])
            || empty($GLOBALS['cfg']['Server']['relation'])
            || empty($GLOBALS['cfg']['Server']['table_info'])
            || empty($GLOBALS['cfg']['Server']['table_coords'])
            || empty($GLOBALS['cfg']['Server']['column_info'])
            || empty($GLOBALS['cfg']['Server']['pdf_pages'])
            || empty($GLOBALS['cfg']['Server']['history'])
            || empty($GLOBALS['cfg']['Server']['recent'])
            || empty($GLOBALS['cfg']['Server']['favorite'])
            || empty($GLOBALS['cfg']['Server']['table_uiprefs'])
            || empty($GLOBALS['cfg']['Server']['tracking'])
            || empty($GLOBALS['cfg']['Server']['userconfig'])
            || empty($GLOBALS['cfg']['Server']['users'])
            || empty($GLOBALS['cfg']['Server']['usergroups'])
            || empty($GLOBALS['cfg']['Server']['navigationhiding'])
            || empty($GLOBALS['cfg']['Server']['savedsearches'])
            || empty($GLOBALS['cfg']['Server']['central_columns'])
            || empty($GLOBALS['cfg']['Server']['designer_settings'])
            || empty($GLOBALS['cfg']['Server']['export_templates']));
    }

    /**
     * Get tables for foreign key constraint
     *
     * @param string $foreignDb        Database name
     * @param string $tblStorageEngine Table storage engine
     *
     * @return array Table names
     */
    public function getTables($foreignDb, $tblStorageEngine)
    {
        $tables = [];
        $tablesRows = $this->dbi->query(
            'SHOW TABLE STATUS FROM ' . Util::backquote($foreignDb),
            DatabaseInterface::CONNECT_USER,
            DatabaseInterface::QUERY_STORE
        );
        while ($row = $this->dbi->fetchRow($tablesRows)) {
            if (! isset($row[1]) || mb_strtoupper($row[1]) != $tblStorageEngine) {
                continue;
            }

            $tables[] = $row[0];
        }

        if ($GLOBALS['cfg']['NaturalOrder']) {
            usort($tables, 'strnatcasecmp');
        }

        return $tables;
    }
}<|MERGE_RESOLUTION|>--- conflicted
+++ resolved
@@ -1339,11 +1339,6 @@
                 } else {
                     $selected = ($key == '0x' . $data);
                 }
-<<<<<<< HEAD
-
-                $key .= $selected;
-=======
->>>>>>> 78de8792
             }
 
             if (
