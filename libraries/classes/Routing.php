--- conflicted
+++ resolved
@@ -20,11 +20,6 @@
 use function is_array;
 use function is_readable;
 use function is_writable;
-<<<<<<< HEAD
-=======
-use function mb_strlen;
-use function is_string;
->>>>>>> 5127b311
 use function rawurldecode;
 use function sprintf;
 use function trigger_error;
@@ -138,18 +133,11 @@
          *
          * @see https://docs.phpmyadmin.net/en/latest/faq.html#faq1-34
          */
-<<<<<<< HEAD
         if (($route === '/' || $route === '') && isset($_GET['db']) && $_GET['db'] !== '') {
             $route = '/database/structure';
             if (isset($_GET['table']) && $_GET['table'] !== '') {
                 $route = '/sql';
             }
-=======
-        $db = isset($_GET['db']) && is_string($_GET['db']) ? $_GET['db'] : '';
-        if ($route === '/' && $db !== '') {
-            $table = isset($_GET['table']) && is_string($_GET['table']) ? $_GET['table'] : '';
-            $route = $table === '' ? '/database/structure' : '/sql';
->>>>>>> 5127b311
         }
 
         return $route;
