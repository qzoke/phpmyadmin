<?php

declare(strict_types=1);

namespace PhpMyAdmin;

use FastRoute\DataGenerator\GroupCountBased as DataGeneratorGroupCountBased;
use FastRoute\Dispatcher;
use FastRoute\Dispatcher\GroupCountBased as DispatcherGroupCountBased;
use FastRoute\RouteCollector;
use FastRoute\RouteParser\Std as RouteParserStd;
use Psr\Container\ContainerInterface;
use RuntimeException;

use function __;
use function fclose;
use function file_exists;
use function fopen;
use function fwrite;
use function htmlspecialchars;
use function is_array;
use function is_readable;
use function is_writable;
use function mb_strlen;
use function rawurldecode;
use function sprintf;
use function trigger_error;
use function var_export;

use const CACHE_DIR;
use const E_USER_WARNING;

/**
 * Class used to warm up the routing cache and manage routing.
 */
class Routing
{
    public const ROUTES_CACHE_FILE = CACHE_DIR . 'routes.cache.php';

    public static function getDispatcher(): Dispatcher
    {
        $routes = require ROOT_PATH . 'libraries/routes.php';

        return self::routesCachedDispatcher($routes);
    }

    public static function skipCache(): bool
    {
        global $cfg;

        return ($cfg['environment'] ?? '') === 'development';
    }

    public static function canWriteCache(): bool
    {
        $cacheFileExists = file_exists(self::ROUTES_CACHE_FILE);
        $canWriteFile = is_writable(self::ROUTES_CACHE_FILE);
        if ($cacheFileExists && $canWriteFile) {
            return true;
        }

        // Write without read does not work, chmod 200 for example
        if (! $cacheFileExists && is_writable(CACHE_DIR) && is_readable(CACHE_DIR)) {
            return true;
        }

        return $canWriteFile;
    }

    private static function routesCachedDispatcher(callable $routeDefinitionCallback): Dispatcher
    {
        $skipCache = self::skipCache();

        // If skip cache is enabled, do not try to read the file
        // If no cache skipping then read it and use it
        if (! $skipCache && file_exists(self::ROUTES_CACHE_FILE)) {
<<<<<<< HEAD
            /** @psalm-suppress MissingFile,UnresolvableInclude */
=======
            /** @psalm-suppress MissingFile, UnresolvableInclude */
>>>>>>> b04fe5cb
            $dispatchData = require self::ROUTES_CACHE_FILE;
            if (! is_array($dispatchData)) {
                throw new RuntimeException('Invalid cache file "' . self::ROUTES_CACHE_FILE . '"');
            }

            return new DispatcherGroupCountBased($dispatchData);
        }

        $routeCollector = new RouteCollector(
            new RouteParserStd(),
            new DataGeneratorGroupCountBased()
        );
        $routeDefinitionCallback($routeCollector);

        $dispatchData = $routeCollector->getData();
        $canWriteCache = self::canWriteCache();

        // If skip cache is enabled, do not try to write it
        // If no skip cache then try to write if write is possible
        if (! $skipCache && $canWriteCache) {
            $writeWorks = self::writeCache(
                '<?php return ' . var_export($dispatchData, true) . ';'
            );
            if (! $writeWorks) {
                trigger_error(
                    sprintf(
                        __(
                            'The routing cache could not be written, '
                            . 'you need to adjust permissions on the folder/file "%s"'
                        ),
                        self::ROUTES_CACHE_FILE
                    ),
                    E_USER_WARNING
                );
            }
        }

        return new DispatcherGroupCountBased($dispatchData);
    }

    public static function writeCache(string $cacheContents): bool
    {
        $handle = @fopen(self::ROUTES_CACHE_FILE, 'w');
        if ($handle === false) {
            return false;
        }

        $couldWrite = fwrite($handle, $cacheContents);
        fclose($handle);

        return $couldWrite !== false;
    }

    public static function getCurrentRoute(): string
    {
        /** @var string $route */
        $route = $_GET['route'] ?? $_POST['route'] ?? '/';

        /**
         * See FAQ 1.34.
         *
         * @see https://docs.phpmyadmin.net/en/latest/faq.html#faq1-34
         */
        if (($route === '/' || $route === '') && isset($_GET['db']) && mb_strlen($_GET['db']) !== 0) {
            $route = '/database/structure';
            if (isset($_GET['table']) && mb_strlen($_GET['table']) !== 0) {
                $route = '/sql';
            }
        }

        return $route;
    }

    /**
     * Call associated controller for a route using the dispatcher
     */
    public static function callControllerForRoute(
        string $route,
        Dispatcher $dispatcher,
        ContainerInterface $container
    ): void {
        $routeInfo = $dispatcher->dispatch(
            $_SERVER['REQUEST_METHOD'],
            rawurldecode($route)
        );

        if ($routeInfo[0] === Dispatcher::NOT_FOUND) {
            /** @var Response $response */
            $response = $container->get(Response::class);
            $response->setHttpResponseCode(404);
            echo Message::error(sprintf(
                __('Error 404! The page %s was not found.'),
                '<code>' . htmlspecialchars($route) . '</code>'
            ))->getDisplay();

            return;
        }

        if ($routeInfo[0] === Dispatcher::METHOD_NOT_ALLOWED) {
            /** @var Response $response */
            $response = $container->get(Response::class);
            $response->setHttpResponseCode(405);
            echo Message::error(__('Error 405! Request method not allowed.'))->getDisplay();

            return;
        }

        if ($routeInfo[0] !== Dispatcher::FOUND) {
            return;
        }

        [$controllerName, $action] = $routeInfo[1];
        $controller = $container->get($controllerName);
        $controller->$action($routeInfo[2]);
    }
}<|MERGE_RESOLUTION|>--- conflicted
+++ resolved
@@ -74,11 +74,7 @@
         // If skip cache is enabled, do not try to read the file
         // If no cache skipping then read it and use it
         if (! $skipCache && file_exists(self::ROUTES_CACHE_FILE)) {
-<<<<<<< HEAD
-            /** @psalm-suppress MissingFile,UnresolvableInclude */
-=======
             /** @psalm-suppress MissingFile, UnresolvableInclude */
->>>>>>> b04fe5cb
             $dispatchData = require self::ROUTES_CACHE_FILE;
             if (! is_array($dispatchData)) {
                 throw new RuntimeException('Invalid cache file "' . self::ROUTES_CACHE_FILE . '"');
