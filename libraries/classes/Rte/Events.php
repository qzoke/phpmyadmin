--- conflicted
+++ resolved
@@ -251,11 +251,7 @@
             $response = Response::getInstance();
             if ($response->isAjax()) {
                 if ($message->isSuccess()) {
-<<<<<<< HEAD
-                    $events = $this->dbi->getEvents($db, $_REQUEST['item_name']);
-=======
-                    $events = $GLOBALS['dbi']->getEvents($db, $_POST['item_name']);
->>>>>>> 09c18849
+                    $events = $this->dbi->getEvents($db, $_POST['item_name']);
                     $event = $events[0];
                     $response->addJSON(
                         'name',
@@ -636,30 +632,18 @@
                 }
                 if (! empty($_POST['item_starts'])) {
                     $query .= "STARTS '"
-<<<<<<< HEAD
-                        . $this->dbi->escapeString($_REQUEST['item_starts'])
-=======
-                        . $GLOBALS['dbi']->escapeString($_POST['item_starts'])
->>>>>>> 09c18849
+                        . $this->dbi->escapeString($_POST['item_starts'])
                         . "' ";
                 }
                 if (! empty($_POST['item_ends'])) {
                     $query .= "ENDS '"
-<<<<<<< HEAD
-                        . $this->dbi->escapeString($_REQUEST['item_ends'])
-=======
-                        . $GLOBALS['dbi']->escapeString($_POST['item_ends'])
->>>>>>> 09c18849
+                        . $this->dbi->escapeString($_POST['item_ends'])
                         . "' ";
                 }
             } else {
                 if (! empty($_POST['item_execute_at'])) {
                     $query .= "AT '"
-<<<<<<< HEAD
-                        . $this->dbi->escapeString($_REQUEST['item_execute_at'])
-=======
-                        . $GLOBALS['dbi']->escapeString($_POST['item_execute_at'])
->>>>>>> 09c18849
+                        . $this->dbi->escapeString($_POST['item_execute_at'])
                         . "' ";
                 } else {
                     $errors[]
@@ -682,15 +666,9 @@
                 }
             }
         }
-<<<<<<< HEAD
-        if (! empty($_REQUEST['item_comment'])) {
+        if (! empty($_POST['item_comment'])) {
             $query .= "COMMENT '" . $this->dbi->escapeString(
-                $_REQUEST['item_comment']
-=======
-        if (! empty($_POST['item_comment'])) {
-            $query .= "COMMENT '" . $GLOBALS['dbi']->escapeString(
                 $_POST['item_comment']
->>>>>>> 09c18849
             ) . "' ";
         }
         $query .= 'DO ';
