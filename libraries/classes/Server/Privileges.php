<?php
/**
 * set of functions with the Privileges section in pma
 */

declare(strict_types=1);

namespace PhpMyAdmin\Server;

use PhpMyAdmin\Core;
use PhpMyAdmin\DatabaseInterface;
use PhpMyAdmin\Display\ChangePassword;
use PhpMyAdmin\Html\Generator;
use PhpMyAdmin\Html\MySQLDocumentation;
use PhpMyAdmin\Message;
use PhpMyAdmin\Relation;
use PhpMyAdmin\RelationCleanup;
use PhpMyAdmin\Response;
use PhpMyAdmin\Template;
use PhpMyAdmin\Url;
use PhpMyAdmin\Util;
use function array_map;
use function array_merge;
use function array_unique;
use function count;
use function explode;
use function htmlspecialchars;
use function implode;
use function in_array;
use function is_array;
use function ksort;
use function max;
use function mb_chr;
use function mb_strpos;
use function mb_strrpos;
use function mb_strtolower;
use function mb_strtoupper;
use function mb_substr;
use function preg_match;
use function preg_replace;
use function sprintf;
use function str_replace;
use function strlen;
use function strpos;
use function trim;
use function uksort;

/**
 * Privileges class
 */
class Privileges
{
    /** @var Template */
    public $template;

    /** @var RelationCleanup */
    private $relationCleanup;

    /** @var DatabaseInterface */
    public $dbi;

    /** @var Relation */
    public $relation;

    /**
     * @param Template          $template        Template object
     * @param DatabaseInterface $dbi             DatabaseInterface object
     * @param Relation          $relation        Relation object
     * @param RelationCleanup   $relationCleanup RelationCleanup object
     */
    public function __construct(
        Template $template,
        $dbi,
        Relation $relation,
        RelationCleanup $relationCleanup
    ) {
        $this->template = $template;
        $this->dbi = $dbi;
        $this->relation = $relation;
        $this->relationCleanup = $relationCleanup;
    }

    /**
     * Get Html for User Group Dialog
     *
     * @param string $username     username
     * @param bool   $is_menuswork Is menuswork set in configuration
     *
     * @return string html
     */
    public function getHtmlForUserGroupDialog($username, $is_menuswork)
    {
        $html = '';
        if (! empty($_GET['edit_user_group_dialog']) && $is_menuswork) {
            $dialog = $this->getHtmlToChooseUserGroup($username);
            $response = Response::getInstance();
            if ($response->isAjax()) {
                $response->addJSON('message', $dialog);
                exit;
            }

            $html .= $dialog;
        }

        return $html;
    }

    /**
     * Escapes wildcard in a database+table specification
     * before using it in a GRANT statement.
     *
     * Escaping a wildcard character in a GRANT is only accepted at the global
     * or database level, not at table level; this is why I remove
     * the escaping character. Internally, in mysql.tables_priv.Db there are
     * no escaping (for example test_db) but in mysql.db you'll see test\_db
     * for a db-specific privilege.
     *
     * @param string $dbname    Database name
     * @param string $tablename Table name
     *
     * @return string the escaped (if necessary) database.table
     */
    public function wildcardEscapeForGrant($dbname, $tablename)
    {
        if (strlen($dbname) === 0) {
            $db_and_table = '*.*';
        } else {
            if (strlen($tablename) > 0) {
                $db_and_table = Util::backquote(
                    Util::unescapeMysqlWildcards($dbname)
                )
                . '.' . Util::backquote($tablename);
            } else {
                $db_and_table = Util::backquote($dbname) . '.*';
            }
        }

        return $db_and_table;
    }

    /**
     * Generates a condition on the user name
     *
     * @param string $initial the user's initial
     *
     * @return string   the generated condition
     */
    public function rangeOfUsers($initial = '')
    {
        // strtolower() is used because the User field
        // might be BINARY, so LIKE would be case sensitive
        if ($initial === null || $initial === '') {
            return '';
        }

        return " WHERE `User` LIKE '"
            . $this->dbi->escapeString($initial) . "%'"
            . " OR `User` LIKE '"
            . $this->dbi->escapeString(mb_strtolower($initial))
            . "%'";
    }

    /**
     * Parses privileges into an array, it modifies the array
     *
     * @param array $row Results row from
     *
     * @return void
     */
    public function fillInTablePrivileges(array &$row)
    {
        $row1 = $this->dbi->fetchSingleRow(
            'SHOW COLUMNS FROM `mysql`.`tables_priv` LIKE \'Table_priv\';',
            'ASSOC'
        );
        // note: in MySQL 5.0.3 we get "Create View', 'Show view';
        // the View for Create is spelled with uppercase V
        // the view for Show is spelled with lowercase v
        // and there is a space between the words

        $av_grants = explode(
            '\',\'',
            mb_substr(
                $row1['Type'],
                mb_strpos($row1['Type'], '(') + 2,
                mb_strpos($row1['Type'], ')')
                - mb_strpos($row1['Type'], '(') - 3
            )
        );

        $users_grants = explode(',', $row['Table_priv']);

        foreach ($av_grants as $current_grant) {
            $row[$current_grant . '_priv']
                = in_array($current_grant, $users_grants) ? 'Y' : 'N';
        }
        unset($row['Table_priv']);
    }

    /**
     * Extracts the privilege information of a priv table row
     *
     * @param array|null $row        the row
     * @param bool       $enableHTML add <dfn> tag with tooltips
     * @param bool       $tablePrivs whether row contains table privileges
     *
     * @return array
     *
     * @global resource $user_link the database connection
     */
    public function extractPrivInfo($row = null, $enableHTML = false, $tablePrivs = false)
    {
        if ($tablePrivs) {
            $grants = $this->getTableGrantsArray();
        } else {
            $grants = $this->getGrantsArray();
        }

        if ($row !== null && isset($row['Table_priv'])) {
            $this->fillInTablePrivileges($row);
        }

        $privs = [];
        $allPrivileges = true;
        foreach ($grants as $current_grant) {
            if (($row === null || ! isset($row[$current_grant[0]]))
                && ($row !== null || ! isset($GLOBALS[$current_grant[0]]))
            ) {
                continue;
            }

            if (($row !== null && $row[$current_grant[0]] == 'Y')
                || ($row === null
                && ($GLOBALS[$current_grant[0]] == 'Y'
                || (is_array($GLOBALS[$current_grant[0]])
                && count($GLOBALS[$current_grant[0]]) == $_REQUEST['column_count']
                && empty($GLOBALS[$current_grant[0] . '_none']))))
            ) {
                if ($enableHTML) {
                    $privs[] = '<dfn title="' . $current_grant[2] . '">'
                    . $current_grant[1] . '</dfn>';
                } else {
                    $privs[] = $current_grant[1];
                }
            } elseif (! empty($GLOBALS[$current_grant[0]])
                && is_array($GLOBALS[$current_grant[0]])
                && empty($GLOBALS[$current_grant[0] . '_none'])
            ) {
                // Required for proper escaping of ` (backtick) in a column name
                $grant_cols = array_map(
                    /** @param string $val */
                    static function ($val) {
                        return Util::backquote($val);
                    },
                    $GLOBALS[$current_grant[0]]
                );

                if ($enableHTML) {
                    $privs[] = '<dfn title="' . $current_grant[2] . '">'
                        . $current_grant[1] . '</dfn>'
                        . ' (' . implode(', ', $grant_cols) . ')';
                } else {
                    $privs[] = $current_grant[1]
                        . ' (' . implode(', ', $grant_cols) . ')';
                }
            } else {
                $allPrivileges = false;
            }
        }
        if (empty($privs)) {
            if ($enableHTML) {
                $privs[] = '<dfn title="' . __('No privileges.') . '">USAGE</dfn>';
            } else {
                $privs[] = 'USAGE';
            }
        } elseif ($allPrivileges
            && (! isset($_POST['grant_count']) || count($privs) == $_POST['grant_count'])
        ) {
            if ($enableHTML) {
                $privs = [
                    '<dfn title="'
                    . __('Includes all privileges except GRANT.')
                    . '">ALL PRIVILEGES</dfn>',
                ];
            } else {
                $privs = ['ALL PRIVILEGES'];
            }
        }

        return $privs;
    }

    /**
     * Returns an array of table grants and their descriptions
     *
     * @return array array of table grants
     */
    public function getTableGrantsArray()
    {
        return [
            [
                'Delete',
                'DELETE',
                $GLOBALS['strPrivDescDelete'],
            ],
            [
                'Create',
                'CREATE',
                $GLOBALS['strPrivDescCreateTbl'],
            ],
            [
                'Drop',
                'DROP',
                $GLOBALS['strPrivDescDropTbl'],
            ],
            [
                'Index',
                'INDEX',
                $GLOBALS['strPrivDescIndex'],
            ],
            [
                'Alter',
                'ALTER',
                $GLOBALS['strPrivDescAlter'],
            ],
            [
                'Create View',
                'CREATE_VIEW',
                $GLOBALS['strPrivDescCreateView'],
            ],
            [
                'Show view',
                'SHOW_VIEW',
                $GLOBALS['strPrivDescShowView'],
            ],
            [
                'Trigger',
                'TRIGGER',
                $GLOBALS['strPrivDescTrigger'],
            ],
        ];
    }

    /**
     * Get the grants array which contains all the privilege types
     * and relevant grant messages
     *
     * @return array
     */
    public function getGrantsArray()
    {
        return [
            [
                'Select_priv',
                'SELECT',
                __('Allows reading data.'),
            ],
            [
                'Insert_priv',
                'INSERT',
                __('Allows inserting and replacing data.'),
            ],
            [
                'Update_priv',
                'UPDATE',
                __('Allows changing data.'),
            ],
            [
                'Delete_priv',
                'DELETE',
                __('Allows deleting data.'),
            ],
            [
                'Create_priv',
                'CREATE',
                __('Allows creating new databases and tables.'),
            ],
            [
                'Drop_priv',
                'DROP',
                __('Allows dropping databases and tables.'),
            ],
            [
                'Reload_priv',
                'RELOAD',
                __('Allows reloading server settings and flushing the server\'s caches.'),
            ],
            [
                'Shutdown_priv',
                'SHUTDOWN',
                __('Allows shutting down the server.'),
            ],
            [
                'Process_priv',
                'PROCESS',
                __('Allows viewing processes of all users.'),
            ],
            [
                'File_priv',
                'FILE',
                __('Allows importing data from and exporting data into files.'),
            ],
            [
                'References_priv',
                'REFERENCES',
                __('Has no effect in this MySQL version.'),
            ],
            [
                'Index_priv',
                'INDEX',
                __('Allows creating and dropping indexes.'),
            ],
            [
                'Alter_priv',
                'ALTER',
                __('Allows altering the structure of existing tables.'),
            ],
            [
                'Show_db_priv',
                'SHOW DATABASES',
                __('Gives access to the complete list of databases.'),
            ],
            [
                'Super_priv',
                'SUPER',
                __(
                    'Allows connecting, even if maximum number of connections '
                    . 'is reached; required for most administrative operations '
                    . 'like setting global variables or killing threads of other users.'
                ),
            ],
            [
                'Create_tmp_table_priv',
                'CREATE TEMPORARY TABLES',
                __('Allows creating temporary tables.'),
            ],
            [
                'Lock_tables_priv',
                'LOCK TABLES',
                __('Allows locking tables for the current thread.'),
            ],
            [
                'Repl_slave_priv',
                'REPLICATION SLAVE',
                __('Needed for the replication slaves.'),
            ],
            [
                'Repl_client_priv',
                'REPLICATION CLIENT',
                __('Allows the user to ask where the slaves / masters are.'),
            ],
            [
                'Create_view_priv',
                'CREATE VIEW',
                __('Allows creating new views.'),
            ],
            [
                'Event_priv',
                'EVENT',
                __('Allows to set up events for the event scheduler.'),
            ],
            [
                'Trigger_priv',
                'TRIGGER',
                __('Allows creating and dropping triggers.'),
            ],
            // for table privs:
            [
                'Create View_priv',
                'CREATE VIEW',
                __('Allows creating new views.'),
            ],
            [
                'Show_view_priv',
                'SHOW VIEW',
                __('Allows performing SHOW CREATE VIEW queries.'),
            ],
            // for table privs:
            [
                'Show view_priv',
                'SHOW VIEW',
                __('Allows performing SHOW CREATE VIEW queries.'),
            ],
            [
                'Delete_history_priv',
                'DELETE HISTORY',
                __('Allows deleting historical rows.'),
            ],
            [
                'Delete versioning rows_priv',
                'DELETE HISTORY',
                __('Allows deleting historical rows.'),
            ],
            [
                'Create_routine_priv',
                'CREATE ROUTINE',
                __('Allows creating stored routines.'),
            ],
            [
                'Alter_routine_priv',
                'ALTER ROUTINE',
                __('Allows altering and dropping stored routines.'),
            ],
            [
                'Create_user_priv',
                'CREATE USER',
                __('Allows creating, dropping and renaming user accounts.'),
            ],
            [
                'Execute_priv',
                'EXECUTE',
                __('Allows executing stored routines.'),
            ],
        ];
    }

    /**
     * Get sql query for display privileges table
     *
     * @param string $db       the database
     * @param string $table    the table
     * @param string $username username for database connection
     * @param string $hostname hostname for database connection
     *
     * @return string sql query
     */
    public function getSqlQueryForDisplayPrivTable($db, $table, $username, $hostname)
    {
        if ($db == '*') {
            return 'SELECT * FROM `mysql`.`user`'
                . " WHERE `User` = '" . $this->dbi->escapeString($username) . "'"
                . " AND `Host` = '" . $this->dbi->escapeString($hostname) . "';";
        }

        if ($table == '*') {
            return 'SELECT * FROM `mysql`.`db`'
                . " WHERE `User` = '" . $this->dbi->escapeString($username) . "'"
                . " AND `Host` = '" . $this->dbi->escapeString($hostname) . "'"
                . " AND '" . $this->dbi->escapeString(Util::unescapeMysqlWildcards($db)) . "'"
                . ' LIKE `Db`;';
        }

        return 'SELECT `Table_priv`'
            . ' FROM `mysql`.`tables_priv`'
            . " WHERE `User` = '" . $this->dbi->escapeString($username) . "'"
            . " AND `Host` = '" . $this->dbi->escapeString($hostname) . "'"
            . " AND `Db` = '" . $this->dbi->escapeString(Util::unescapeMysqlWildcards($db)) . "'"
            . " AND `Table_name` = '" . $this->dbi->escapeString($table) . "';";
    }

    /**
     * Displays a dropdown to select the user group
     * with menu items configured to each of them.
     *
     * @param string $username username
     *
     * @return string html to select the user group
     */
    public function getHtmlToChooseUserGroup($username)
    {
        $cfgRelation = $this->relation->getRelationsParam();
        $groupTable = Util::backquote($cfgRelation['db'])
            . '.' . Util::backquote($cfgRelation['usergroups']);
        $userTable = Util::backquote($cfgRelation['db'])
            . '.' . Util::backquote($cfgRelation['users']);

        $userGroup = '';
        if (isset($GLOBALS['username'])) {
            $sql_query = 'SELECT `usergroup` FROM ' . $userTable
                . " WHERE `username` = '" . $this->dbi->escapeString($username) . "'";
            $userGroup = $this->dbi->fetchValue(
                $sql_query,
                0,
                0,
                DatabaseInterface::CONNECT_CONTROL
            );
        }

        $allUserGroups = [];
        $sql_query = 'SELECT DISTINCT `usergroup` FROM ' . $groupTable;
        $result = $this->relation->queryAsControlUser($sql_query, false);
        if ($result) {
            while ($row = $this->dbi->fetchRow($result)) {
                $allUserGroups[$row[0]] = $row[0];
            }
        }
        $this->dbi->freeResult($result);

        return $this->template->render('server/privileges/choose_user_group', [
            'all_user_groups' => $allUserGroups,
            'user_group' => $userGroup,
            'params' => ['username' => $username],
        ]);
    }

    /**
     * Sets the user group from request values
     *
     * @param string $username  username
     * @param string $userGroup user group to set
     *
     * @return void
     */
    public function setUserGroup($username, $userGroup)
    {
        $userGroup = $userGroup ?? '';
        $cfgRelation = $this->relation->getRelationsParam();
        if (empty($cfgRelation['db']) || empty($cfgRelation['users']) || empty($cfgRelation['usergroups'])) {
            return;
        }

        $userTable = Util::backquote($cfgRelation['db'])
            . '.' . Util::backquote($cfgRelation['users']);

        $sql_query = 'SELECT `usergroup` FROM ' . $userTable
            . " WHERE `username` = '" . $this->dbi->escapeString($username) . "'";
        $oldUserGroup = $this->dbi->fetchValue(
            $sql_query,
            0,
            0,
            DatabaseInterface::CONNECT_CONTROL
        );

        if ($oldUserGroup === false) {
            $upd_query = 'INSERT INTO ' . $userTable . '(`username`, `usergroup`)'
                . " VALUES ('" . $this->dbi->escapeString($username) . "', "
                . "'" . $this->dbi->escapeString($userGroup) . "')";
        } else {
            if (empty($userGroup)) {
                $upd_query = 'DELETE FROM ' . $userTable
                    . " WHERE `username`='" . $this->dbi->escapeString($username) . "'";
            } elseif ($oldUserGroup != $userGroup) {
                $upd_query = 'UPDATE ' . $userTable
                    . " SET `usergroup`='" . $this->dbi->escapeString($userGroup) . "'"
                    . " WHERE `username`='" . $this->dbi->escapeString($username) . "'";
            }
        }
        if (! isset($upd_query)) {
            return;
        }

        $this->relation->queryAsControlUser($upd_query);
    }

    /**
     * Displays the privileges form table
     *
     * @param string $db     the database
     * @param string $table  the table
     * @param bool   $submit whether to display the submit button or not
     *
     * @return string html snippet
     *
     * @global array     $cfg         the phpMyAdmin configuration
     * @global resource  $user_link   the database connection
     */
    public function getHtmlToDisplayPrivilegesTable(
        $db = '*',
        $table = '*',
        $submit = true
    ) {
        $sql_query = '';

        if ($db == '*') {
            $table = '*';
        }
        $username = '';
        $hostname = '';
        if (isset($GLOBALS['username'])) {
            $username = $GLOBALS['username'];
            $hostname = $GLOBALS['hostname'];
            $sql_query = $this->getSqlQueryForDisplayPrivTable(
                $db,
                $table,
                $username,
                $hostname
            );
            $row = $this->dbi->fetchSingleRow($sql_query);
        }
        if (empty($row)) {
            if ($table == '*' && $this->dbi->isSuperuser()) {
                $row = [];
                if ($db == '*') {
                    $sql_query = 'SHOW COLUMNS FROM `mysql`.`user`;';
                } elseif ($table == '*') {
                    $sql_query = 'SHOW COLUMNS FROM `mysql`.`db`;';
                }
                $res = $this->dbi->query($sql_query);
                while ($row1 = $this->dbi->fetchRow($res)) {
                    if (mb_substr($row1[0], 0, 4) == 'max_') {
                        $row[$row1[0]] = 0;
                    } elseif (mb_substr($row1[0], 0, 5) == 'x509_'
                        || mb_substr($row1[0], 0, 4) == 'ssl_'
                    ) {
                        $row[$row1[0]] = '';
                    } else {
                        $row[$row1[0]] = 'N';
                    }
                }
                $this->dbi->freeResult($res);
            } elseif ($table == '*') {
                $row = [];
            } else {
                $row = ['Table_priv' => ''];
            }
        }
        if (isset($row['Table_priv'])) {
            $this->fillInTablePrivileges($row);

            // get columns
            $res = $this->dbi->tryQuery(
                'SHOW COLUMNS FROM '
                . Util::backquote(
                    Util::unescapeMysqlWildcards($db)
                )
                . '.' . Util::backquote($table) . ';'
            );
            $columns = [];
            if ($res) {
                while ($row1 = $this->dbi->fetchRow($res)) {
                    $columns[$row1[0]] = [
                        'Select' => false,
                        'Insert' => false,
                        'Update' => false,
                        'References' => false,
                    ];
                }
                $this->dbi->freeResult($res);
            }
        }

        if (! empty($columns)) {
            $res = $this->dbi->query(
                'SELECT `Column_name`, `Column_priv`'
                . ' FROM `mysql`.`columns_priv`'
                . ' WHERE `User`'
                . ' = \'' . $this->dbi->escapeString($username) . "'"
                . ' AND `Host`'
                . ' = \'' . $this->dbi->escapeString($hostname) . "'"
                . ' AND `Db`'
                . ' = \'' . $this->dbi->escapeString(
                    Util::unescapeMysqlWildcards($db)
                ) . "'"
                . ' AND `Table_name`'
                . ' = \'' . $this->dbi->escapeString($table) . '\';'
            );

            while ($row1 = $this->dbi->fetchRow($res)) {
                $row1[1] = explode(',', $row1[1]);
                foreach ($row1[1] as $current) {
                    $columns[$row1[0]][$current] = true;
                }
            }
            $this->dbi->freeResult($res);
        }

        return $this->template->render('server/privileges/privileges_table', [
            'is_global' => $db === '*',
            'is_database' => $table === '*',
            'row' => $row,
            'columns' => $columns ?? [],
            'has_submit' => $submit,
        ]);
    }

    /**
     * Get the HTML snippet for routine specific privileges
     *
     * @param string $username   username for database connection
     * @param string $hostname   hostname for database connection
     * @param string $db         the database
     * @param string $routine    the routine
     * @param string $url_dbname url encoded db name
     *
     * @return string
     */
    public function getHtmlForRoutineSpecificPrivileges(
        $username,
        $hostname,
        $db,
        $routine,
        $url_dbname
    ) {
        $privileges = $this->getRoutinePrivileges($username, $hostname, $db, $routine);

        return $this->template->render('server/privileges/edit_routine_privileges', [
            'username' => $username,
            'hostname' => $hostname,
            'database' => $db,
            'routine' => $routine,
            'privileges' => $privileges,
            'dbname' => $url_dbname,
            'current_user' => $this->dbi->getCurrentUser(),
        ]);
    }

    /**
     * Gets the currently active authentication plugins
     *
     * @return array  array of plugin names and descriptions
     */
    public function getActiveAuthPlugins()
    {
        $get_plugins_query = 'SELECT `PLUGIN_NAME`, `PLUGIN_DESCRIPTION`'
            . ' FROM `information_schema`.`PLUGINS` '
            . "WHERE `PLUGIN_TYPE` = 'AUTHENTICATION';";
        $resultset = $this->dbi->query($get_plugins_query);

        $result = [];

        while ($row = $this->dbi->fetchAssoc($resultset)) {
            // if description is known, enable its translation
            if ($row['PLUGIN_NAME'] == 'mysql_native_password') {
                $row['PLUGIN_DESCRIPTION'] = __('Native MySQL authentication');
            } elseif ($row['PLUGIN_NAME'] == 'sha256_password') {
                $row['PLUGIN_DESCRIPTION'] = __('SHA256 password authentication');
            }

            $result[$row['PLUGIN_NAME']] = $row['PLUGIN_DESCRIPTION'];
        }

        return $result;
    }

    /**
     * Displays the fields used by the "new user" form as well as the
     * "change login information / copy user" form.
     *
     * @param string $mode are we creating a new user or are we just
     *                     changing  one? (allowed values: 'new', 'change')
     * @param string $user User name
     * @param string $host Host name
     *
     * @return string  a HTML snippet
     */
    public function getHtmlForLoginInformationFields(
        $mode = 'new',
        $user = null,
        $host = null
    ) {
        global $pred_username, $pred_hostname, $username, $hostname, $new_username;

        [$usernameLength, $hostnameLength] = $this->getUsernameAndHostnameLength();

        if (isset($username) && strlen($username) === 0) {
            $pred_username = 'any';
        }

        $currentUser = $this->dbi->fetchValue('SELECT USER();');
        $thisHost = null;
        if (! empty($currentUser)) {
            $thisHost = str_replace(
                '\'',
                '',
                mb_substr(
                    $currentUser,
                    mb_strrpos($currentUser, '@') + 1
                )
            );
        }

        if (! isset($pred_hostname) && isset($hostname)) {
            switch (mb_strtolower($hostname)) {
                case 'localhost':
                case '127.0.0.1':
                    $pred_hostname = 'localhost';
                    break;
                case '%':
                    $pred_hostname = 'any';
                    break;
                default:
                    $pred_hostname = 'userdefined';
                    break;
            }
        }

        $serverType = Util::getServerType();
        $serverVersion = $this->dbi->getVersion();
        $authPlugin = $this->getCurrentAuthenticationPlugin(
            $mode,
            $user,
            $host
        );

        $isNew = ($serverType == 'MySQL' && $serverVersion >= 50507)
            || ($serverType == 'MariaDB' && $serverVersion >= 50200);

        $activeAuthPlugins = ['mysql_native_password' => __('Native MySQL authentication')];
        if ($isNew) {
            $activeAuthPlugins = $this->getActiveAuthPlugins();
            if (isset($activeAuthPlugins['mysql_old_password'])) {
                unset($activeAuthPlugins['mysql_old_password']);
            }
        }

        return $this->template->render('server/privileges/login_information_fields', [
            'pred_username' => $pred_username ?? null,
            'pred_hostname' => $pred_hostname ?? null,
            'username_length' => $usernameLength,
            'hostname_length' => $hostnameLength,
            'username' => $username ?? null,
            'new_username' => $new_username ?? null,
            'hostname' => $hostname ?? null,
            'this_host' => $thisHost,
            'is_change' => $mode === 'change',
            'auth_plugin' => $authPlugin,
            'active_auth_plugins' => $activeAuthPlugins,
            'is_new' => $isNew,
        ]);
    }

    /**
     * Get username and hostname length
     *
     * @return array username length and hostname length
     */
    public function getUsernameAndHostnameLength()
    {
        /* Fallback values */
        $username_length = 16;
        $hostname_length = 41;

        /* Try to get real lengths from the database */
        $fields_info = $this->dbi->fetchResult(
            'SELECT COLUMN_NAME, CHARACTER_MAXIMUM_LENGTH '
            . 'FROM information_schema.columns '
            . "WHERE table_schema = 'mysql' AND table_name = 'user' "
            . "AND COLUMN_NAME IN ('User', 'Host')"
        );
        foreach ($fields_info as $val) {
            if ($val['COLUMN_NAME'] == 'User') {
                $username_length = $val['CHARACTER_MAXIMUM_LENGTH'];
            } elseif ($val['COLUMN_NAME'] == 'Host') {
                $hostname_length = $val['CHARACTER_MAXIMUM_LENGTH'];
            }
        }

        return [
            $username_length,
            $hostname_length,
        ];
    }

    /**
     * Get current authentication plugin in use - for a user or globally
     *
     * @param string $mode     are we creating a new user or are we just
     *                         changing  one? (allowed values: 'new', 'change')
     * @param string $username User name
     * @param string $hostname Host name
     *
     * @return string authentication plugin in use
     */
    public function getCurrentAuthenticationPlugin(
        $mode = 'new',
        $username = null,
        $hostname = null
    ) {
        /* Fallback (standard) value */
        $authentication_plugin = 'mysql_native_password';
        $serverVersion = $this->dbi->getVersion();

        if (isset($username, $hostname) && $mode == 'change') {
            $row = $this->dbi->fetchSingleRow(
                'SELECT `plugin` FROM `mysql`.`user` WHERE `User` = "'
                . $GLOBALS['dbi']->escapeString($username)
                . '" AND `Host` = "'
                . $GLOBALS['dbi']->escapeString($hostname)
                . '" LIMIT 1'
            );
            // Table 'mysql'.'user' may not exist for some previous
            // versions of MySQL - in that case consider fallback value
            if (is_array($row) && isset($row['plugin'])) {
                $authentication_plugin = $row['plugin'];
            }
        } elseif ($mode == 'change') {
            [$username, $hostname] = $this->dbi->getCurrentUserAndHost();

            $row = $this->dbi->fetchSingleRow(
                'SELECT `plugin` FROM `mysql`.`user` WHERE `User` = "'
                . $GLOBALS['dbi']->escapeString($username)
                . '" AND `Host` = "'
                . $GLOBALS['dbi']->escapeString($hostname)
                . '"'
            );
            if (is_array($row) && isset($row['plugin'])) {
                $authentication_plugin = $row['plugin'];
            }
        } elseif ($serverVersion >= 50702) {
            $row = $this->dbi->fetchSingleRow(
                'SELECT @@default_authentication_plugin'
            );
            $authentication_plugin = is_array($row) ? $row['@@default_authentication_plugin'] : null;
        }

        return $authentication_plugin;
    }

    /**
     * Returns all the grants for a certain user on a certain host
     * Used in the export privileges for all users section
     *
     * @param string $user User name
     * @param string $host Host name
     *
     * @return string containing all the grants text
     */
    public function getGrants($user, $host)
    {
        $grants = $this->dbi->fetchResult(
            "SHOW GRANTS FOR '"
            . $this->dbi->escapeString($user) . "'@'"
            . $this->dbi->escapeString($host) . "'"
        );
        $response = '';
        foreach ($grants as $one_grant) {
            $response .= $one_grant . ";\n\n";
        }

        return $response;
    }

    /**
     * Update password and get message for password updating
     *
     * @param string $err_url  error url
     * @param string $username username
     * @param string $hostname hostname
     *
     * @return Message success or error message after updating password
     */
    public function updatePassword($err_url, $username, $hostname)
    {
        // similar logic in /user-password
        $message = null;

        if (isset($_POST['pma_pw'], $_POST['pma_pw2']) && empty($_POST['nopass'])) {
            if ($_POST['pma_pw'] != $_POST['pma_pw2']) {
                $message = Message::error(__('The passwords aren\'t the same!'));
            } elseif (empty($_POST['pma_pw']) || empty($_POST['pma_pw2'])) {
                $message = Message::error(__('The password is empty!'));
            }
        }

        // here $nopass could be == 1
        if ($message === null) {
            $hashing_function = 'PASSWORD';
            $serverType = Util::getServerType();
            $serverVersion = $this->dbi->getVersion();
            $authentication_plugin
                = ($_POST['authentication_plugin'] ?? $this->getCurrentAuthenticationPlugin(
                    'change',
                    $username,
                    $hostname
                ));

            // Use 'ALTER USER ...' syntax for MySQL 5.7.6+
            if ($serverType == 'MySQL'
                && $serverVersion >= 50706
            ) {
                if ($authentication_plugin != 'mysql_old_password') {
                    $query_prefix = "ALTER USER '"
                        . $this->dbi->escapeString($username)
                        . "'@'" . $this->dbi->escapeString($hostname) . "'"
                        . ' IDENTIFIED WITH '
                        . $authentication_plugin
                        . " BY '";
                } else {
                    $query_prefix = "ALTER USER '"
                        . $this->dbi->escapeString($username)
                        . "'@'" . $this->dbi->escapeString($hostname) . "'"
                        . " IDENTIFIED BY '";
                }

                // in $sql_query which will be displayed, hide the password
                $sql_query = $query_prefix . "*'";

                $local_query = $query_prefix
                    . $this->dbi->escapeString($_POST['pma_pw']) . "'";
            } elseif ($serverType == 'MariaDB' && $serverVersion >= 10000) {
                // MariaDB uses "SET PASSWORD" syntax to change user password.
                // On Galera cluster only DDL queries are replicated, since
                // users are stored in MyISAM storage engine.
                $query_prefix = "SET PASSWORD FOR  '"
                    . $this->dbi->escapeString($username)
                    . "'@'" . $this->dbi->escapeString($hostname) . "'"
                    . " = PASSWORD ('";
                $sql_query = $local_query = $query_prefix
                    . $this->dbi->escapeString($_POST['pma_pw']) . "')";
            } elseif ($serverType == 'MariaDB'
                && $serverVersion >= 50200
                && $this->dbi->isSuperuser()
            ) {
                // Use 'UPDATE `mysql`.`user` ...' Syntax for MariaDB 5.2+
                if ($authentication_plugin == 'mysql_native_password') {
                    // Set the hashing method used by PASSWORD()
                    // to be 'mysql_native_password' type
                    $this->dbi->tryQuery('SET old_passwords = 0;');
                } elseif ($authentication_plugin == 'sha256_password') {
                    // Set the hashing method used by PASSWORD()
                    // to be 'sha256_password' type
                    $this->dbi->tryQuery('SET `old_passwords` = 2;');
                }

                $hashedPassword = $this->getHashedPassword($_POST['pma_pw']);

                $sql_query        = 'SET PASSWORD FOR \''
                    . $this->dbi->escapeString($username)
                    . '\'@\'' . $this->dbi->escapeString($hostname) . '\' = '
                    . ($_POST['pma_pw'] == ''
                        ? '\'\''
                        : $hashing_function . '(\''
                        . preg_replace('@.@s', '*', $_POST['pma_pw']) . '\')');

                $local_query = 'UPDATE `mysql`.`user` SET '
                    . " `authentication_string` = '" . $hashedPassword
                    . "', `Password` = '', "
                    . " `plugin` = '" . $authentication_plugin . "'"
                    . " WHERE `User` = '" . $GLOBALS['dbi']->escapeString($username)
                    . "' AND Host = '" . $GLOBALS['dbi']->escapeString($hostname) . "';";
            } else {
                // USE 'SET PASSWORD ...' syntax for rest of the versions
                // Backup the old value, to be reset later
                $row = $this->dbi->fetchSingleRow(
                    'SELECT @@old_passwords;'
                );
                $orig_value = $row['@@old_passwords'];
                $update_plugin_query = 'UPDATE `mysql`.`user` SET'
                    . " `plugin` = '" . $authentication_plugin . "'"
                    . " WHERE `User` = '" . $GLOBALS['dbi']->escapeString($username)
                    . "' AND Host = '" . $GLOBALS['dbi']->escapeString($hostname) . "';";

                // Update the plugin for the user
                if (! $this->dbi->tryQuery($update_plugin_query)) {
                    Generator::mysqlDie(
                        $this->dbi->getError(),
                        $update_plugin_query,
                        false,
                        $err_url
                    );
                }
                $this->dbi->tryQuery('FLUSH PRIVILEGES;');

                if ($authentication_plugin == 'mysql_native_password') {
                    // Set the hashing method used by PASSWORD()
                    // to be 'mysql_native_password' type
                    $this->dbi->tryQuery('SET old_passwords = 0;');
                } elseif ($authentication_plugin == 'sha256_password') {
                    // Set the hashing method used by PASSWORD()
                    // to be 'sha256_password' type
                    $this->dbi->tryQuery('SET `old_passwords` = 2;');
                }
                $sql_query        = 'SET PASSWORD FOR \''
                    . $this->dbi->escapeString($username)
                    . '\'@\'' . $this->dbi->escapeString($hostname) . '\' = '
                    . ($_POST['pma_pw'] == ''
                        ? '\'\''
                        : $hashing_function . '(\''
                        . preg_replace('@.@s', '*', $_POST['pma_pw']) . '\')');

                $local_query      = 'SET PASSWORD FOR \''
                    . $this->dbi->escapeString($username)
                    . '\'@\'' . $this->dbi->escapeString($hostname) . '\' = '
                    . ($_POST['pma_pw'] == '' ? '\'\'' : $hashing_function
                    . '(\'' . $this->dbi->escapeString($_POST['pma_pw']) . '\')');
            }

            if (! $this->dbi->tryQuery($local_query)) {
                Generator::mysqlDie(
                    $this->dbi->getError(),
                    $sql_query,
                    false,
                    $err_url
                );
            }
            // Flush privileges after successful password change
            $this->dbi->tryQuery('FLUSH PRIVILEGES;');

            $message = Message::success(
                __('The password for %s was changed successfully.')
            );
            $message->addParam('\'' . $username . '\'@\'' . $hostname . '\'');
            if (isset($orig_value)) {
                $this->dbi->tryQuery(
                    'SET `old_passwords` = ' . $orig_value . ';'
                );
            }
        }

        return $message;
    }

    /**
     * Revokes privileges and get message and SQL query for privileges revokes
     *
     * @param string $dbname    database name
     * @param string $tablename table name
     * @param string $username  username
     * @param string $hostname  host name
     * @param string $itemType  item type
     *
     * @return array ($message, $sql_query)
     */
    public function getMessageAndSqlQueryForPrivilegesRevoke(
        $dbname,
        $tablename,
        $username,
        $hostname,
        $itemType
    ) {
        $db_and_table = $this->wildcardEscapeForGrant($dbname, $tablename);

        $sql_query0 = 'REVOKE ALL PRIVILEGES ON ' . $itemType . ' ' . $db_and_table
            . ' FROM \''
            . $this->dbi->escapeString($username) . '\'@\''
            . $this->dbi->escapeString($hostname) . '\';';

        $sql_query1 = 'REVOKE GRANT OPTION ON ' . $itemType . ' ' . $db_and_table
            . ' FROM \'' . $this->dbi->escapeString($username) . '\'@\''
            . $this->dbi->escapeString($hostname) . '\';';

        $this->dbi->query($sql_query0);
        if (! $this->dbi->tryQuery($sql_query1)) {
            // this one may fail, too...
            $sql_query1 = '';
        }
        $sql_query = $sql_query0 . ' ' . $sql_query1;
        $message = Message::success(
            __('You have revoked the privileges for %s.')
        );
        $message->addParam('\'' . $username . '\'@\'' . $hostname . '\'');

        return [
            $message,
            $sql_query,
        ];
    }

    /**
     * Get REQUIRE clause
     *
     * @return string REQUIRE clause
     */
    public function getRequireClause()
    {
        $arr = isset($_POST['ssl_type']) ? $_POST : $GLOBALS;
        if (isset($arr['ssl_type']) && $arr['ssl_type'] == 'SPECIFIED') {
            $require = [];
            if (! empty($arr['ssl_cipher'])) {
                $require[] = "CIPHER '"
                        . $this->dbi->escapeString($arr['ssl_cipher']) . "'";
            }
            if (! empty($arr['x509_issuer'])) {
                $require[] = "ISSUER '"
                        . $this->dbi->escapeString($arr['x509_issuer']) . "'";
            }
            if (! empty($arr['x509_subject'])) {
                $require[] = "SUBJECT '"
                        . $this->dbi->escapeString($arr['x509_subject']) . "'";
            }
            if (count($require)) {
                $require_clause = ' REQUIRE ' . implode(' AND ', $require);
            } else {
                $require_clause = ' REQUIRE NONE';
            }
        } elseif (isset($arr['ssl_type']) && $arr['ssl_type'] == 'X509') {
            $require_clause = ' REQUIRE X509';
        } elseif (isset($arr['ssl_type']) && $arr['ssl_type'] == 'ANY') {
            $require_clause = ' REQUIRE SSL';
        } else {
            $require_clause = ' REQUIRE NONE';
        }

        return $require_clause;
    }

    /**
     * Get a WITH clause for 'update privileges' and 'add user'
     *
     * @return string
     */
    public function getWithClauseForAddUserAndUpdatePrivs()
    {
        $sql_query = '';
        if (((isset($_POST['Grant_priv']) && $_POST['Grant_priv'] == 'Y')
            || (isset($GLOBALS['Grant_priv']) && $GLOBALS['Grant_priv'] == 'Y'))
            && ! ((Util::getServerType() == 'MySQL' || Util::getServerType() == 'Percona Server')
                && $this->dbi->getVersion() >= 80011)
        ) {
            $sql_query .= ' GRANT OPTION';
        }
        if (isset($_POST['max_questions']) || isset($GLOBALS['max_questions'])) {
            $max_questions = isset($_POST['max_questions'])
                ? (int) $_POST['max_questions'] : (int) $GLOBALS['max_questions'];
            $max_questions = max(0, $max_questions);
            $sql_query .= ' MAX_QUERIES_PER_HOUR ' . $max_questions;
        }
        if (isset($_POST['max_connections']) || isset($GLOBALS['max_connections'])) {
            $max_connections = isset($_POST['max_connections'])
                ? (int) $_POST['max_connections'] : (int) $GLOBALS['max_connections'];
            $max_connections = max(0, $max_connections);
            $sql_query .= ' MAX_CONNECTIONS_PER_HOUR ' . $max_connections;
        }
        if (isset($_POST['max_updates']) || isset($GLOBALS['max_updates'])) {
            $max_updates = isset($_POST['max_updates'])
                ? (int) $_POST['max_updates'] : (int) $GLOBALS['max_updates'];
            $max_updates = max(0, $max_updates);
            $sql_query .= ' MAX_UPDATES_PER_HOUR ' . $max_updates;
        }
        if (isset($_POST['max_user_connections'])
            || isset($GLOBALS['max_user_connections'])
        ) {
            $max_user_connections = isset($_POST['max_user_connections'])
                ? (int) $_POST['max_user_connections']
                : (int) $GLOBALS['max_user_connections'];
            $max_user_connections = max(0, $max_user_connections);
            $sql_query .= ' MAX_USER_CONNECTIONS ' . $max_user_connections;
        }

        return ! empty($sql_query) ? ' WITH' . $sql_query : '';
    }

    /**
     * Get HTML for addUsersForm, This function call if isset($_GET['adduser'])
     *
     * @param string $dbname database name
     *
     * @return string HTML for addUserForm
     */
    public function getHtmlForAddUser($dbname)
    {
        global $is_grantuser;

        $loginInformationFieldsNew = $this->getHtmlForLoginInformationFields('new');
        $privilegesTable = '';
        if ($is_grantuser) {
            $privilegesTable = $this->getHtmlToDisplayPrivilegesTable('*', '*', false);
        }

        return $this->template->render('server/privileges/add_user', [
            'database' => $dbname,
            'login_information_fields_new' => $loginInformationFieldsNew,
            'is_grant_user' => $is_grantuser,
            'privileges_table' => $privilegesTable,
        ]);
    }

    /**
     * @param string $db    database name
     * @param string $table table name
     *
     * @return array
     */
    public function getAllPrivileges(string $db, string $table = ''): array
    {
        $databasePrivileges = $this->getGlobalAndDatabasePrivileges($db);
        $tablePrivileges = [];
        if ($table !== '') {
            $tablePrivileges = $this->getTablePrivileges($db, $table);
        }
        $routinePrivileges = $this->getRoutinesPrivileges($db);
        $allPrivileges = array_merge($databasePrivileges, $tablePrivileges, $routinePrivileges);

        $privileges = [];
        foreach ($allPrivileges as $privilege) {
            $userHost = $privilege['User'] . '@' . $privilege['Host'];
            $privileges[$userHost] = $privileges[$userHost] ?? [];
            $privileges[$userHost]['user'] = (string) $privilege['User'];
            $privileges[$userHost]['host'] = (string) $privilege['Host'];
            $privileges[$userHost]['privileges'] = $privileges[$userHost]['privileges'] ?? [];
            $privileges[$userHost]['privileges'][] = $this->getSpecificPrivilege($privilege);
        }

        return $privileges;
    }

    /**
     * @param array $row Array with user privileges
     *
     * @return array
     */
    private function getSpecificPrivilege(array $row): array
    {
        $privilege = [
            'type' => $row['Type'],
            'database' => $row['Db'],
        ];
        if ($row['Type'] === 'r') {
            $privilege['routine'] = $row['Routine_name'];
            $privilege['has_grant'] = strpos($row['Proc_priv'], 'Grant') !== false;
            $privilege['privileges'] = explode(',', $row['Proc_priv']);
        } elseif ($row['Type'] === 't') {
            $privilege['table'] = $row['Table_name'];
            $privilege['has_grant'] = strpos($row['Table_priv'], 'Grant') !== false;
            $tablePrivs = explode(',', $row['Table_priv']);
            $specificPrivileges = [];
            $grantsArr = $this->getTableGrantsArray();
            foreach ($grantsArr as $grant) {
                $specificPrivileges[$grant[0]] = 'N';
                foreach ($tablePrivs as $tablePriv) {
                    if ($grant[0] != $tablePriv) {
                        continue;
                    }

                    $specificPrivileges[$grant[0]] = 'Y';
                }
            }
            $privilege['privileges'] = $this->extractPrivInfo(
                $specificPrivileges,
                true,
                true
            );
        } else {
            $privilege['has_grant'] = $row['Grant_priv'] === 'Y';
            $privilege['privileges'] = $this->extractPrivInfo($row, true);
        }

        return $privilege;
    }

    /**
     * @param string $db database name
     *
     * @return array
     */
    private function getGlobalAndDatabasePrivileges(string $db): array
    {
        $listOfPrivileges = '`Select_priv`,
            `Insert_priv`,
            `Update_priv`,
            `Delete_priv`,
            `Create_priv`,
            `Drop_priv`,
            `Grant_priv`,
            `Index_priv`,
            `Alter_priv`,
            `References_priv`,
            `Create_tmp_table_priv`,
            `Lock_tables_priv`,
            `Create_view_priv`,
            `Show_view_priv`,
            `Create_routine_priv`,
            `Alter_routine_priv`,
            `Execute_priv`,
            `Event_priv`,
            `Trigger_priv`,';

        $listOfComparedPrivileges = '`Select_priv` = \'N\' AND
            `Insert_priv` = \'N\' AND
            `Update_priv` = \'N\' AND
            `Delete_priv` = \'N\' AND
            `Create_priv` = \'N\' AND
            `Drop_priv` = \'N\' AND
            `Grant_priv` = \'N\' AND
            `References_priv` = \'N\' AND
            `Create_tmp_table_priv` = \'N\' AND
            `Lock_tables_priv` = \'N\' AND
            `Create_view_priv` = \'N\' AND
            `Show_view_priv` = \'N\' AND
            `Create_routine_priv` = \'N\' AND
            `Alter_routine_priv` = \'N\' AND
            `Execute_priv` = \'N\' AND
            `Event_priv` = \'N\' AND
            `Trigger_priv` = \'N\'';

        $query = '
            (
                SELECT `User`, `Host`, ' . $listOfPrivileges . ' \'*\' AS `Db`, \'g\' AS `Type`
                FROM `mysql`.`user`
                WHERE NOT (' . $listOfComparedPrivileges . ')
            )
            UNION
            (
                SELECT `User`, `Host`, ' . $listOfPrivileges . ' `Db`, \'d\' AS `Type`
                FROM `mysql`.`db`
                WHERE \'' . $this->dbi->escapeString($db) . '\' LIKE `Db` AND NOT (' . $listOfComparedPrivileges . ')
            )
            ORDER BY `User` ASC, `Host` ASC, `Db` ASC;
        ';
        $result = $this->dbi->query($query);
        if ($result === false) {
            return [];
        }

        $privileges = [];
        while ($row = $this->dbi->fetchAssoc($result)) {
            $privileges[] = $row;
        }

        return $privileges;
    }

    /**
     * @param string $db    database name
     * @param string $table table name
     *
     * @return array
     */
    private function getTablePrivileges(string $db, string $table): array
    {
        $query = '
            SELECT `User`, `Host`, `Db`, \'t\' AS `Type`, `Table_name`, `Table_priv`
            FROM `mysql`.`tables_priv`
            WHERE
                ? LIKE `Db` AND
                ? LIKE `Table_name` AND
                NOT (`Table_priv` = \'\' AND Column_priv = \'\')
            ORDER BY `User` ASC, `Host` ASC, `Db` ASC, `Table_priv` ASC;
        ';
        $statement = $this->dbi->prepare($query);
        if ($statement === false
            || ! $statement->bind_param('ss', $db, $table)
            || ! $statement->execute()
        ) {
            return [];
        }

        $result = $statement->get_result();
        $statement->close();
        if ($result === false) {
            return [];
        }

        $privileges = [];
        while ($row = $this->dbi->fetchAssoc($result)) {
            $privileges[] = $row;
        }

        return $privileges;
    }

    /**
     * @param string $db database name
     *
     * @return array
     */
    private function getRoutinesPrivileges(string $db): array
    {
        $query = '
            SELECT *, \'r\' AS `Type`
            FROM `mysql`.`procs_priv`
            WHERE Db = \'' . $this->dbi->escapeString($db) . '\';
        ';
        $result = $this->dbi->query($query);
        if ($result === false) {
            return [];
        }

        $privileges = [];
        while ($row = $this->dbi->fetchAssoc($result)) {
            $privileges[] = $row;
        }

        return $privileges;
    }

    /**
     * Get HTML error for View Users form
     * For non superusers such as grant/create users
     *
     * @return string
     */
    public function getHtmlForViewUsersError()
    {
        return Message::error(
            __('Not enough privilege to view users.')
        )->getDisplay();
    }

    /**
     * Returns edit, revoke or export link for a user.
     *
     * @param string $linktype    The link type (edit | revoke | export)
     * @param string $username    User name
     * @param string $hostname    Host name
     * @param string $dbname      Database name
     * @param string $tablename   Table name
     * @param string $routinename Routine name
     * @param string $initial     Initial value
     *
     * @return string HTML code with link
     */
    public function getUserLink(
        $linktype,
        $username,
        $hostname,
        $dbname = '',
        $tablename = '',
        $routinename = '',
        $initial = ''
    ) {
        $html = '<a';
        switch ($linktype) {
            case 'edit':
                $html .= ' class="edit_user_anchor"';
                break;
            case 'export':
                $html .= ' class="export_user_anchor ajax"';
                break;
        }
        $params = [
            'username' => $username,
            'hostname' => $hostname,
        ];
        switch ($linktype) {
            case 'edit':
                $params['dbname'] = $dbname;
                $params['tablename'] = $tablename;
                $params['routinename'] = $routinename;
                break;
            case 'revoke':
                $params['dbname'] = $dbname;
                $params['tablename'] = $tablename;
                $params['routinename'] = $routinename;
                $params['revokeall'] = 1;
                break;
            case 'export':
                $params['initial'] = $initial;
                $params['export'] = 1;
                break;
        }

        $html .= ' href="' . Url::getFromRoute('/server/privileges');
        if ($linktype == 'revoke') {
            $html .= '" data-post="' . Url::getCommon($params, '');
        } else {
            $html .= Url::getCommon($params, '&');
        }
        $html .= '">';

        switch ($linktype) {
            case 'edit':
                $html .= Generator::getIcon('b_usredit', __('Edit privileges'));
                break;
            case 'revoke':
                $html .= Generator::getIcon('b_usrdrop', __('Revoke'));
                break;
            case 'export':
                $html .= Generator::getIcon('b_tblexport', __('Export'));
                break;
        }

        return $html . '</a>';
    }

    /**
     * Returns number of defined user groups
     *
     * @return int
     */
    public function getUserGroupCount()
    {
        $cfgRelation = $this->relation->getRelationsParam();
        $user_group_table = Util::backquote($cfgRelation['db'])
            . '.' . Util::backquote($cfgRelation['usergroups']);
        $sql_query = 'SELECT COUNT(*) FROM ' . $user_group_table;

        return $this->dbi->fetchValue(
            $sql_query,
            0,
            0,
            DatabaseInterface::CONNECT_CONTROL
        );
    }

    /**
     * Returns name of user group that user is part of
     *
     * @param string $username User name
     *
     * @return mixed|null usergroup if found or null if not found
     */
    public function getUserGroupForUser($username)
    {
        $cfgRelation = $this->relation->getRelationsParam();

        if (empty($cfgRelation['db'])
            || empty($cfgRelation['users'])
        ) {
            return null;
        }

        $user_table = Util::backquote($cfgRelation['db'])
            . '.' . Util::backquote($cfgRelation['users']);
        $sql_query = 'SELECT `usergroup` FROM ' . $user_table
            . ' WHERE `username` = \'' . $username . '\''
            . ' LIMIT 1';

        $usergroup = $this->dbi->fetchValue(
            $sql_query,
            0,
            0,
            DatabaseInterface::CONNECT_CONTROL
        );

        if ($usergroup === false) {
            return null;
        }

        return $usergroup;
    }

    /**
     * This function return the extra data array for the ajax behavior
     *
     * @param string $password  password
     * @param string $sql_query sql query
     * @param string $hostname  hostname
     * @param string $username  username
     *
     * @return array
     */
    public function getExtraDataForAjaxBehavior(
        $password,
        $sql_query,
        $hostname,
        $username
    ) {
        global $is_grantuser;

        if (isset($GLOBALS['dbname'])) {
            //if (preg_match('/\\\\(?:_|%)/i', $dbname)) {
            if (preg_match('/(?<!\\\\)(?:_|%)/', $GLOBALS['dbname'])) {
                $dbname_is_wildcard = true;
            } else {
                $dbname_is_wildcard = false;
            }
        }

        $user_group_count = 0;
        if ($GLOBALS['cfgRelation']['menuswork']) {
            $user_group_count = $this->getUserGroupCount();
        }

        $extra_data = [];
        if (strlen($sql_query) > 0) {
            $extra_data['sql_query'] = Generator::getMessage('', $sql_query);
        }

        if (isset($_POST['change_copy'])) {
            $cfgRelation = $this->relation->getRelationsParam();
            $user = [
                'name' => $username,
                'host' => $hostname,
                'has_password' => ! empty($password) || isset($_POST['pma_pw']),
                'privileges' => implode(', ', $this->extractPrivInfo(null, true)),
                'has_group' => ! empty($cfgRelation['users']) && ! empty($cfgRelation['usergroups']),
                'has_group_edit' => $cfgRelation['menuswork'] && $user_group_count > 0,
                'has_grant' => isset($_POST['Grant_priv']) && $_POST['Grant_priv'] == 'Y',
            ];
            $extra_data['new_user_string'] = $this->template->render('server/privileges/new_user_ajax', [
                'user' => $user,
                'is_grantuser' => $is_grantuser,
                'initial' => $_GET['initial'] ?? '',
            ]);

            /**
             * Generate the string for this alphabet's initial, to update the user
             * pagination
             */
            $new_user_initial = mb_strtoupper(
                mb_substr($username, 0, 1)
            );
            $newUserInitialString = '<a href="';
            $newUserInitialString .= Url::getFromRoute('/server/privileges', ['initial' => $new_user_initial]);
            $newUserInitialString .= '">' . $new_user_initial . '</a>';
            $extra_data['new_user_initial'] = $new_user_initial;
            $extra_data['new_user_initial_string'] = $newUserInitialString;
        }

        if (isset($_POST['update_privs'])) {
            $extra_data['db_specific_privs'] = false;
            $extra_data['db_wildcard_privs'] = false;
            if (isset($dbname_is_wildcard)) {
                $extra_data['db_specific_privs'] = ! $dbname_is_wildcard;
                $extra_data['db_wildcard_privs'] = $dbname_is_wildcard;
            }
            $new_privileges = implode(', ', $this->extractPrivInfo(null, true));

            $extra_data['new_privileges'] = $new_privileges;
        }

        if (isset($_GET['validate_username'])) {
            $sql_query = "SELECT * FROM `mysql`.`user` WHERE `User` = '"
                . $this->dbi->escapeString($_GET['username']) . "';";
            $res = $this->dbi->query($sql_query);
            $row = $this->dbi->fetchRow($res);
            if (empty($row)) {
                $extra_data['user_exists'] = false;
            } else {
                $extra_data['user_exists'] = true;
            }
        }

        return $extra_data;
    }

    /**
     * no db name given, so we want all privs for the given user
     * db name was given, so we want all user specific rights for this db
     * So this function returns user rights as an array
     *
     * @param string $username username
     * @param string $hostname host name
     * @param string $type     database or table
     * @param string $dbname   database name
     *
     * @return array database rights
     */
    public function getUserSpecificRights($username, $hostname, $type, $dbname = '')
    {
        $user_host_condition = ' WHERE `User`'
            . " = '" . $this->dbi->escapeString($username) . "'"
            . ' AND `Host`'
            . " = '" . $this->dbi->escapeString($hostname) . "'";

        if ($type == 'database') {
            $tables_to_search_for_users = [
                'tables_priv',
                'columns_priv',
                'procs_priv',
            ];
            $dbOrTableName = 'Db';
        } elseif ($type == 'table') {
            $user_host_condition .= " AND `Db` LIKE '"
                . $this->dbi->escapeString($dbname) . "'";
            $tables_to_search_for_users = ['columns_priv'];
            $dbOrTableName = 'Table_name';
        } else { // routine
            $user_host_condition .= " AND `Db` LIKE '"
                . $this->dbi->escapeString($dbname) . "'";
            $tables_to_search_for_users = ['procs_priv'];
            $dbOrTableName = 'Routine_name';
        }

        // we also want privileges for this user not in table `db` but in other table
        $tables = $this->dbi->fetchResult('SHOW TABLES FROM `mysql`;');

        $db_rights_sqls = [];
        foreach ($tables_to_search_for_users as $table_search_in) {
            if (! in_array($table_search_in, $tables)) {
                continue;
            }

            $db_rights_sqls[] = '
                SELECT DISTINCT `' . $dbOrTableName . '`
                FROM `mysql`.' . Util::backquote($table_search_in)
               . $user_host_condition;
        }

        $user_defaults = [
            $dbOrTableName  => '',
            'Grant_priv'    => 'N',
            'privs'         => ['USAGE'],
            'Column_priv'   => true,
        ];

        // for the rights
        $db_rights = [];

        $db_rights_sql = '(' . implode(') UNION (', $db_rights_sqls) . ')'
            . ' ORDER BY `' . $dbOrTableName . '` ASC';

        $db_rights_result = $this->dbi->query($db_rights_sql);

        while ($db_rights_row = $this->dbi->fetchAssoc($db_rights_result)) {
            $db_rights_row = array_merge($user_defaults, $db_rights_row);
            if ($type == 'database') {
                // only Db names in the table `mysql`.`db` uses wildcards
                // as we are in the db specific rights display we want
                // all db names escaped, also from other sources
                $db_rights_row['Db'] = Util::escapeMysqlWildcards(
                    $db_rights_row['Db']
                );
            }
            $db_rights[$db_rights_row[$dbOrTableName]] = $db_rights_row;
        }

        $this->dbi->freeResult($db_rights_result);

        if ($type == 'database') {
            $sql_query = 'SELECT * FROM `mysql`.`db`'
                . $user_host_condition . ' ORDER BY `Db` ASC';
        } elseif ($type == 'table') {
            $sql_query = 'SELECT `Table_name`,'
                . ' `Table_priv`,'
                . ' IF(`Column_priv` = _latin1 \'\', 0, 1)'
                . ' AS \'Column_priv\''
                . ' FROM `mysql`.`tables_priv`'
                . $user_host_condition
                . ' ORDER BY `Table_name` ASC;';
        } else {
            $sql_query = 'SELECT `Routine_name`, `Proc_priv`'
                . ' FROM `mysql`.`procs_priv`'
                . $user_host_condition
                . ' ORDER BY `Routine_name`';
        }

        $result = $this->dbi->query($sql_query);

        while ($row = $this->dbi->fetchAssoc($result)) {
            if (isset($db_rights[$row[$dbOrTableName]])) {
                $db_rights[$row[$dbOrTableName]]
                    = array_merge($db_rights[$row[$dbOrTableName]], $row);
            } else {
                $db_rights[$row[$dbOrTableName]] = $row;
            }
            if ($type != 'database') {
                continue;
            }

            // there are db specific rights for this user
            // so we can drop this db rights
            $db_rights[$row['Db']]['can_delete'] = true;
        }
        $this->dbi->freeResult($result);

        return $db_rights;
    }

    /**
     * Parses Proc_priv data
     *
     * @param string $privs Proc_priv
     *
     * @return array
     */
    public function parseProcPriv($privs)
    {
        $result = [
            'Alter_routine_priv' => 'N',
            'Execute_priv'       => 'N',
            'Grant_priv'         => 'N',
        ];
        foreach (explode(',', (string) $privs) as $priv) {
            if ($priv == 'Alter Routine') {
                $result['Alter_routine_priv'] = 'Y';
            } else {
                $result[$priv . '_priv'] = 'Y';
            }
        }

        return $result;
    }

    /**
     * Get a HTML table for display user's tabel specific or database specific rights
     *
     * @param string $username username
     * @param string $hostname host name
     * @param string $type     database, table or routine
     * @param string $dbname   database name
     *
     * @return string
     */
    public function getHtmlForAllTableSpecificRights(
        $username,
        $hostname,
        $type,
        $dbname = ''
    ) {
        $uiData = [
            'database' => [
                'form_id'        => 'database_specific_priv',
                'sub_menu_label' => __('Database'),
                'legend'         => __('Database-specific privileges'),
                'type_label'     => __('Database'),
            ],
            'table' => [
                'form_id'        => 'table_specific_priv',
                'sub_menu_label' => __('Table'),
                'legend'         => __('Table-specific privileges'),
                'type_label'     => __('Table'),
            ],
            'routine' => [
                'form_id'        => 'routine_specific_priv',
                'sub_menu_label' => __('Routine'),
                'legend'         => __('Routine-specific privileges'),
                'type_label'     => __('Routine'),
            ],
        ];

        /**
         * no db name given, so we want all privs for the given user
         * db name was given, so we want all user specific rights for this db
         */
        $db_rights = $this->getUserSpecificRights($username, $hostname, $type, $dbname);
        ksort($db_rights);

        $foundRows = [];
        $privileges = [];
        foreach ($db_rights as $row) {
            $onePrivilege = [];

            $paramTableName = '';
            $paramRoutineName = '';

            if ($type == 'database') {
                $name = $row['Db'];
                $onePrivilege['grant']        = $row['Grant_priv'] == 'Y';
                $onePrivilege['table_privs']   = ! empty($row['Table_priv'])
                    || ! empty($row['Column_priv']);
                $onePrivilege['privileges'] = implode(',', $this->extractPrivInfo($row, true));

                $paramDbName = $row['Db'];
            } elseif ($type == 'table') {
                $name = $row['Table_name'];
                $onePrivilege['grant'] = in_array(
                    'Grant',
                    explode(',', $row['Table_priv'])
                );
                $onePrivilege['column_privs']  = ! empty($row['Column_priv']);
                $onePrivilege['privileges'] = implode(',', $this->extractPrivInfo($row, true));

                $paramDbName = $dbname;
                $paramTableName = $row['Table_name'];
            } else { // routine
                $name = $row['Routine_name'];
                $onePrivilege['grant'] = in_array(
                    'Grant',
                    explode(',', $row['Proc_priv'])
                );

                $privs = $this->parseProcPriv($row['Proc_priv']);
                $onePrivilege['privileges'] = implode(
                    ',',
                    $this->extractPrivInfo($privs, true)
                );

                $paramDbName = $dbname;
                $paramRoutineName = $row['Routine_name'];
            }

            $foundRows[] = $name;
            $onePrivilege['name'] = $name;

            $onePrivilege['edit_link'] = '';
            if ($GLOBALS['is_grantuser']) {
                $onePrivilege['edit_link'] = $this->getUserLink(
                    'edit',
                    $username,
                    $hostname,
                    $paramDbName,
                    $paramTableName,
                    $paramRoutineName
                );
            }

            $onePrivilege['revoke_link'] = '';
            if ($type != 'database' || ! empty($row['can_delete'])) {
                $onePrivilege['revoke_link'] = $this->getUserLink(
                    'revoke',
                    $username,
                    $hostname,
                    $paramDbName,
                    $paramTableName,
                    $paramRoutineName
                );
            }

            $privileges[] = $onePrivilege;
        }

        $data = $uiData[$type];
        $data['privileges'] = $privileges;
        $data['username']   = $username;
        $data['hostname']   = $hostname;
        $data['database']   = $dbname;
        $data['type']       = $type;

        if ($type == 'database') {
            // we already have the list of databases from libraries/common.inc.php
            // via $pma = new PMA;
            $pred_db_array = $GLOBALS['dblist']->databases;
            $databases_to_skip = [
                'information_schema',
                'performance_schema',
            ];

            $databases = [];
            if (! empty($pred_db_array)) {
                foreach ($pred_db_array as $current_db) {
                    if (in_array($current_db, $databases_to_skip)) {
                        continue;
                    }
                    $current_db_escaped = Util::escapeMysqlWildcards($current_db);
                    // cannot use array_diff() once, outside of the loop,
                    // because the list of databases has special characters
                    // already escaped in $foundRows,
                    // contrary to the output of SHOW DATABASES
                    if (in_array($current_db_escaped, $foundRows)) {
                        continue;
                    }

                    $databases[] = $current_db;
                }
            }
            $data['databases'] = $databases;
        } elseif ($type == 'table') {
            $result = @$this->dbi->tryQuery(
                'SHOW TABLES FROM ' . Util::backquote($dbname),
                DatabaseInterface::CONNECT_USER,
                DatabaseInterface::QUERY_STORE
            );

            $tables = [];
            if ($result) {
                while ($row = $this->dbi->fetchRow($result)) {
                    if (in_array($row[0], $foundRows)) {
                        continue;
                    }

                    $tables[] = $row[0];
                }
                $this->dbi->freeResult($result);
            }
            $data['tables'] = $tables;
        } else { // routine
            $routineData = $this->dbi->getRoutines($dbname);

            $routines = [];
            foreach ($routineData as $routine) {
                if (in_array($routine['name'], $foundRows)) {
                    continue;
                }

                $routines[] = $routine['name'];
            }
            $data['routines'] = $routines;
        }

        return $this->template->render('server/privileges/privileges_summary', $data);
    }

    /**
     * Get HTML for display the users overview
     * (if less than 50 users, display them immediately)
     *
     * @param array  $result        ran sql query
     * @param array  $db_rights     user's database rights array
     * @param string $pmaThemeImage a image source link
     * @param string $text_dir      text directory
     *
     * @return string HTML snippet
     */
    public function getUsersOverview($result, array $db_rights, $pmaThemeImage, $text_dir)
    {
        global $is_grantuser, $is_createuser;

        $cfgRelation = $this->relation->getRelationsParam();

        while ($row = $this->dbi->fetchAssoc($result)) {
            $row['privs'] = $this->extractPrivInfo($row, true);
            $db_rights[$row['User']][$row['Host']] = $row;
        }
        $this->dbi->freeResult($result);

        $user_group_count = 0;
        if ($cfgRelation['menuswork']) {
            $sql_query = 'SELECT * FROM ' . Util::backquote($cfgRelation['db'])
                . '.' . Util::backquote($cfgRelation['users']);
            $result = $this->relation->queryAsControlUser($sql_query, false);
            $group_assignment = [];
            if ($result) {
                while ($row = $this->dbi->fetchAssoc($result)) {
                    $group_assignment[$row['username']] = $row['usergroup'];
                }
            }
            $this->dbi->freeResult($result);

            $user_group_count = $this->getUserGroupCount();
        }

        $hosts = [];
        foreach ($db_rights as $user) {
            ksort($user);
            foreach ($user as $host) {
                $check_plugin_query = 'SELECT * FROM `mysql`.`user` WHERE '
                    . "`User` = '" . $host['User'] . "' AND `Host` = '"
                    . $host['Host'] . "'";
                $res = $this->dbi->fetchSingleRow($check_plugin_query);

                $hasPassword = false;
                if ((isset($res['authentication_string'])
                    && ! empty($res['authentication_string']))
                    || (isset($res['Password'])
                    && ! empty($res['Password']))
                ) {
                    $hasPassword = true;
                }

                $hosts[] = [
                    'user' => $host['User'],
                    'host' => $host['Host'],
                    'has_password' => $hasPassword,
                    'has_select_priv' => isset($host['Select_priv']),
                    'privileges' => $host['privs'],
                    'group' => $group_assignment[$host['User']] ?? '',
                    'has_grant' => $host['Grant_priv'] == 'Y',
                ];
            }
        }

        return $this->template->render('server/privileges/users_overview', [
            'menus_work' => $cfgRelation['menuswork'],
            'user_group_count' => $user_group_count,
            'pma_theme_image' => $pmaThemeImage,
            'text_dir' => $text_dir,
            'initial' => $_GET['initial'] ?? '',
            'hosts' => $hosts,
            'is_grantuser' => $is_grantuser,
            'is_createuser' => $is_createuser,
        ]);
    }

    /**
     * Get HTML for Displays the initials
     *
     * @param array $array_initials array for all initials, even non A-Z
     *
     * @return string HTML snippet
     */
    public function getHtmlForInitials(array $array_initials)
    {
        // initialize to false the letters A-Z
        for ($letter_counter = 1; $letter_counter < 27; $letter_counter++) {
            if (isset($array_initials[mb_chr($letter_counter + 64)])) {
                continue;
            }

            $array_initials[mb_chr($letter_counter + 64)] = false;
        }

        $initials = $this->dbi->tryQuery(
            'SELECT DISTINCT UPPER(LEFT(`User`,1)) FROM `user`'
            . ' ORDER BY UPPER(LEFT(`User`,1)) ASC',
            DatabaseInterface::CONNECT_USER,
            DatabaseInterface::QUERY_STORE
        );
        if ($initials) {
            while ([$tmp_initial] = $this->dbi->fetchRow($initials)) {
                $array_initials[$tmp_initial] = true;
            }
        }

        // Display the initials, which can be any characters, not
        // just letters. For letters A-Z, we add the non-used letters
        // as greyed out.

        uksort($array_initials, 'strnatcasecmp');

        return $this->template->render('server/privileges/initials_row', [
            'array_initials' => $array_initials,
            'initial' => $_GET['initial'] ?? null,
        ]);
    }

    /**
     * Get the database rights array for Display user overview
     *
     * @return array    database rights array
     */
    public function getDbRightsForUserOverview()
    {
        // we also want users not in table `user` but in other table
        $tables = $this->dbi->fetchResult('SHOW TABLES FROM `mysql`;');

        $tablesSearchForUsers = [
            'user',
            'db',
            'tables_priv',
            'columns_priv',
            'procs_priv',
        ];

        $db_rights_sqls = [];
        foreach ($tablesSearchForUsers as $table_search_in) {
            if (! in_array($table_search_in, $tables)) {
                continue;
            }

            $db_rights_sqls[] = 'SELECT DISTINCT `User`, `Host` FROM `mysql`.`'
                . $table_search_in . '` '
                . (isset($_GET['initial'])
                ? $this->rangeOfUsers($_GET['initial'])
                : '');
        }
        $user_defaults = [
            'User'       => '',
            'Host'       => '%',
            'Password'   => '?',
            'Grant_priv' => 'N',
            'privs'      => ['USAGE'],
        ];

        // for the rights
        $db_rights = [];

        $db_rights_sql = '(' . implode(') UNION (', $db_rights_sqls) . ')'
            . ' ORDER BY `User` ASC, `Host` ASC';

        $db_rights_result = $this->dbi->query($db_rights_sql);

        while ($db_rights_row = $this->dbi->fetchAssoc($db_rights_result)) {
            $db_rights_row = array_merge($user_defaults, $db_rights_row);
            $db_rights[$db_rights_row['User']][$db_rights_row['Host']]
                = $db_rights_row;
        }
        $this->dbi->freeResult($db_rights_result);
        ksort($db_rights);

        return $db_rights;
    }

    /**
     * Delete user and get message and sql query for delete user in privileges
     *
     * @param array $queries queries
     *
     * @return array Message
     */
    public function deleteUser(array $queries)
    {
        $sql_query = '';
        if (empty($queries)) {
            $message = Message::error(__('No users selected for deleting!'));
        } else {
            if ($_POST['mode'] == 3) {
                $queries[] = '# ' . __('Reloading the privileges') . ' …';
                $queries[] = 'FLUSH PRIVILEGES;';
            }
            $drop_user_error = '';
            foreach ($queries as $sql_query) {
                if ($sql_query[0] == '#') {
                    continue;
                }

                if ($this->dbi->tryQuery($sql_query)) {
                    continue;
                }

                $drop_user_error .= $this->dbi->getError() . "\n";
            }
            // tracking sets this, causing the deleted db to be shown in navi
            unset($GLOBALS['db']);

            $sql_query = implode("\n", $queries);
            if (! empty($drop_user_error)) {
                $message = Message::rawError($drop_user_error);
            } else {
                $message = Message::success(
                    __('The selected users have been deleted successfully.')
                );
            }
        }

        return [
            $sql_query,
            $message,
        ];
    }

    /**
     * Update the privileges and return the success or error message
     *
     * @param string $username  username
     * @param string $hostname  host name
     * @param string $tablename table name
     * @param string $dbname    database name
     * @param string $itemType  item type
     *
     * @return array success message or error message for update
     */
    public function updatePrivileges($username, $hostname, $tablename, $dbname, $itemType)
    {
        $db_and_table = $this->wildcardEscapeForGrant($dbname, $tablename);

        $sql_query0 = 'REVOKE ALL PRIVILEGES ON ' . $itemType . ' ' . $db_and_table
            . ' FROM \'' . $this->dbi->escapeString($username)
            . '\'@\'' . $this->dbi->escapeString($hostname) . '\';';

        if (! isset($_POST['Grant_priv']) || $_POST['Grant_priv'] != 'Y') {
            $sql_query1 = 'REVOKE GRANT OPTION ON ' . $itemType . ' ' . $db_and_table
                . ' FROM \'' . $this->dbi->escapeString($username) . '\'@\''
                . $this->dbi->escapeString($hostname) . '\';';
        } else {
            $sql_query1 = '';
        }

<<<<<<< HEAD
        $sql_query2 = '';
=======
        $alterUserQuery = null;
>>>>>>> 8f613487

        // Should not do a GRANT USAGE for a table-specific privilege, it
        // causes problems later (cannot revoke it)
        if (! (strlen($tablename) > 0
            && implode('', $this->extractPrivInfo()) == 'USAGE')
        ) {
            $sql_query2 = 'GRANT ' . implode(', ', $this->extractPrivInfo())
                . ' ON ' . $itemType . ' ' . $db_and_table
                . ' TO \'' . $this->dbi->escapeString($username) . '\'@\''
                . $this->dbi->escapeString($hostname) . '\'';

            $isMySqlOrPercona = Util::getServerType() == 'MySQL' || Util::getServerType() == 'Percona Server';
            $needsToUseAlter = $isMySqlOrPercona && $this->dbi->getVersion() >= 80011;

            if ($needsToUseAlter) {
                $alterUserQuery = 'ALTER USER \'' . $this->dbi->escapeString($username) . '\'@\''
                . $this->dbi->escapeString($hostname) . '\' ';
            }

            if (strlen($dbname) === 0) {
                // add REQUIRE clause
                if ($needsToUseAlter) {
                    $alterUserQuery .= $this->getRequireClause();
                } else {
                    $sql_query2 .= $this->getRequireClause();
                }
            }

            if ((isset($_POST['Grant_priv']) && $_POST['Grant_priv'] == 'Y')
                || (strlen($dbname) === 0
                && (isset($_POST['max_questions']) || isset($_POST['max_connections'])
                || isset($_POST['max_updates'])
                || isset($_POST['max_user_connections'])))
            ) {
                if ($needsToUseAlter) {
                    $alterUserQuery .= $this->getWithClauseForAddUserAndUpdatePrivs();
                } else {
                    $sql_query2 .= $this->getWithClauseForAddUserAndUpdatePrivs();
                }
            }
            $sql_query2 .= ';';

            if ($needsToUseAlter) {
                $alterUserQuery .= ';';
            }
        }
        if (! $this->dbi->tryQuery($sql_query0)) {
            // This might fail when the executing user does not have
            // ALL PRIVILEGES themselves.
            // See https://github.com/phpmyadmin/phpmyadmin/issues/9673
            $sql_query0 = '';
        }
        if (! empty($sql_query1) && ! $this->dbi->tryQuery($sql_query1)) {
            // this one may fail, too...
            $sql_query1 = '';
        }
        if (! empty($sql_query2)) {
            $this->dbi->query($sql_query2);
        }

<<<<<<< HEAD
        $sql_query = $sql_query0 . ' ' . $sql_query1 . ' ' . $sql_query2;
=======
        if ($alterUserQuery !== null) {
            $this->dbi->query($alterUserQuery);
        } else {
            $alterUserQuery = '';
        }

        $sql_query = $sql_query0 . ' ' . $sql_query1 . ' ' . $sql_query2 . ' ' . $alterUserQuery;
>>>>>>> 8f613487
        $message = Message::success(__('You have updated the privileges for %s.'));
        $message->addParam('\'' . $username . '\'@\'' . $hostname . '\'');

        return [
            $sql_query,
            $message,
        ];
    }

    /**
     * Get List of information: Changes / copies a user
     *
     * @return array
     */
    public function getDataForChangeOrCopyUser()
    {
        $queries = null;
        $password = null;

        if (isset($_POST['change_copy'])) {
            $user_host_condition = ' WHERE `User` = '
                . "'" . $this->dbi->escapeString($_POST['old_username']) . "'"
                . ' AND `Host` = '
                . "'" . $this->dbi->escapeString($_POST['old_hostname']) . "';";
            $row = $this->dbi->fetchSingleRow(
                'SELECT * FROM `mysql`.`user` ' . $user_host_condition
            );
            if (! $row) {
                $response = Response::getInstance();
                $response->addHTML(
                    Message::notice(__('No user found.'))->getDisplay()
                );
                unset($_POST['change_copy']);
            } else {
                foreach ($row as $key => $value) {
                    $GLOBALS[$key] = $value;
                }
                $serverVersion = $this->dbi->getVersion();
                // Recent MySQL versions have the field "Password" in mysql.user,
                // so the previous extract creates $row['Password'] but this script
                // uses $password
                if (! isset($row['password']) && isset($row['Password'])) {
                    $row['password'] = $row['Password'];
                }
                if (Util::getServerType() == 'MySQL'
                    && $serverVersion >= 50606
                    && $serverVersion < 50706
                    && ((isset($row['authentication_string'])
                    && empty($row['password']))
                    || (isset($row['plugin'])
                    && $row['plugin'] == 'sha256_password'))
                ) {
                    $row['password'] = $row['authentication_string'];
                }

                if (Util::getServerType() == 'MariaDB'
                    && $serverVersion >= 50500
                    && isset($row['authentication_string'])
                    && empty($row['password'])
                ) {
                    $row['password'] = $row['authentication_string'];
                }

                // Always use 'authentication_string' column
                // for MySQL 5.7.6+ since it does not have
                // the 'password' column at all
                if (in_array(Util::getServerType(), ['MySQL', 'Percona Server'])
                    && $serverVersion >= 50706
                    && isset($row['authentication_string'])
                ) {
                    $row['password'] = $row['authentication_string'];
                }
                $password = $row['password'];
                $queries = [];
            }
        }

        return [
            $queries,
            $password,
        ];
    }

    /**
     * Update Data for information: Deletes users
     *
     * @param array $queries queries array
     *
     * @return array
     */
    public function getDataForDeleteUsers($queries)
    {
        if (isset($_POST['change_copy'])) {
            $selected_usr = [
                $_POST['old_username'] . '&amp;#27;' . $_POST['old_hostname'],
            ];
        } else {
            $selected_usr = $_POST['selected_usr'];
            $queries = [];
        }

        // this happens, was seen in https://reports.phpmyadmin.net/reports/view/17146
        if (! is_array($selected_usr)) {
            return [];
        }

        foreach ($selected_usr as $each_user) {
            [$this_user, $this_host] = explode('&amp;#27;', $each_user);
            $queries[] = '# '
                . sprintf(
                    __('Deleting %s'),
                    '\'' . $this_user . '\'@\'' . $this_host . '\''
                )
                . ' ...';
            $queries[] = 'DROP USER \''
                . $this->dbi->escapeString($this_user)
                . '\'@\'' . $this->dbi->escapeString($this_host) . '\';';
            $this->relationCleanup->user($this_user);

            if (! isset($_POST['drop_users_db'])) {
                continue;
            }

            $queries[] = 'DROP DATABASE IF EXISTS '
                . Util::backquote($this_user) . ';';
            $GLOBALS['reload'] = true;
        }

        return $queries;
    }

    /**
     * update Message For Reload
     */
    public function updateMessageForReload(): ?Message
    {
        $message = null;
        if (isset($_GET['flush_privileges'])) {
            $sql_query = 'FLUSH PRIVILEGES;';
            $this->dbi->query($sql_query);
            $message = Message::success(
                __('The privileges were reloaded successfully.')
            );
        }

        if (isset($_GET['validate_username'])) {
            $message = Message::success();
        }

        return $message;
    }

    /**
     * update Data For Queries from queries_for_display
     *
     * @param array      $queries             queries array
     * @param array|null $queries_for_display queries array for display
     *
     * @return array
     */
    public function getDataForQueries(array $queries, $queries_for_display)
    {
        $tmp_count = 0;
        foreach ($queries as $sql_query) {
            if ($sql_query[0] != '#') {
                $this->dbi->query($sql_query);
            }
            // when there is a query containing a hidden password, take it
            // instead of the real query sent
            if (isset($queries_for_display[$tmp_count])) {
                $queries[$tmp_count] = $queries_for_display[$tmp_count];
            }
            $tmp_count++;
        }

        return $queries;
    }

    /**
     * update Data for information: Adds a user
     *
     * @param string|array|null $dbname      db name
     * @param string            $username    user name
     * @param string            $hostname    host name
     * @param string|null       $password    password
     * @param bool              $is_menuwork is_menuwork set?
     *
     * @return array
     */
    public function addUser(
        $dbname,
        $username,
        $hostname,
        ?string $password,
        $is_menuwork
    ) {
        $_add_user_error = false;
        $message = null;
        $queries = null;
        $queries_for_display = null;
        $sql_query = null;

        if (! isset($_POST['adduser_submit']) && ! isset($_POST['change_copy'])) {
            return [
                $message,
                $queries,
                $queries_for_display,
                $sql_query,
                $_add_user_error,
            ];
        }

        $sql_query = '';
        if ($_POST['pred_username'] == 'any') {
            $username = '';
        }
        switch ($_POST['pred_hostname']) {
            case 'any':
                $hostname = '%';
                break;
            case 'localhost':
                $hostname = 'localhost';
                break;
            case 'hosttable':
                $hostname = '';
                break;
            case 'thishost':
                $_user_name = $this->dbi->fetchValue('SELECT USER()');
                $hostname = mb_substr(
                    $_user_name,
                    mb_strrpos($_user_name, '@') + 1
                );
                unset($_user_name);
                break;
        }
        $sql = "SELECT '1' FROM `mysql`.`user`"
            . " WHERE `User` = '" . $this->dbi->escapeString($username) . "'"
            . " AND `Host` = '" . $this->dbi->escapeString($hostname) . "';";
        if ($this->dbi->fetchValue($sql) == 1) {
            $message = Message::error(__('The user %s already exists!'));
            $message->addParam('[em]\'' . $username . '\'@\'' . $hostname . '\'[/em]');
            $_GET['adduser'] = true;
            $_add_user_error = true;

            return [
                $message,
                $queries,
                $queries_for_display,
                $sql_query,
                $_add_user_error,
            ];
        }

        [
            $create_user_real,
            $create_user_show,
            $real_sql_query,
            $sql_query,
            $password_set_real,
            $password_set_show,
            $alter_real_sql_query,
            $alter_sql_query,
        ] = $this->getSqlQueriesForDisplayAndAddUser(
            $username,
            $hostname,
            ($password ?? '')
        );

        if (empty($_POST['change_copy'])) {
            $_error = false;

            if ($create_user_real !== null) {
                if (! $this->dbi->tryQuery($create_user_real)) {
                    $_error = true;
                }
                if (isset($password_set_real, $_POST['authentication_plugin']) && ! empty($password_set_real)) {
                    $this->setProperPasswordHashing(
                        $_POST['authentication_plugin']
                    );
                    if ($this->dbi->tryQuery($password_set_real)) {
                        $sql_query .= $password_set_show;
                    }
                }
                $sql_query = $create_user_show . $sql_query;
            }

            [$sql_query, $message] = $this->addUserAndCreateDatabase(
                $_error,
                $real_sql_query,
                $sql_query,
                $username,
                $hostname,
                $dbname,
                $alter_real_sql_query,
                $alter_sql_query
            );
            if (! empty($_POST['userGroup']) && $is_menuwork) {
                $this->setUserGroup($GLOBALS['username'], $_POST['userGroup']);
            }

            return [
                $message,
                $queries,
                $queries_for_display,
                $sql_query,
                $_add_user_error,
            ];
        }

        // Copy the user group while copying a user
        $old_usergroup =
            $_POST['old_usergroup'] ?? null;
        $this->setUserGroup($_POST['username'], $old_usergroup);

        if ($create_user_real !== null) {
            $queries[] = $create_user_real;
        }
        $queries[] = $real_sql_query;

        if (isset($password_set_real, $_POST['authentication_plugin']) && ! empty($password_set_real)) {
            $this->setProperPasswordHashing(
                $_POST['authentication_plugin']
            );

            $queries[] = $password_set_real;
        }
        // we put the query containing the hidden password in
        // $queries_for_display, at the same position occupied
        // by the real query in $queries
        $tmp_count = count($queries);
        if (isset($create_user_real)) {
            $queries_for_display[$tmp_count - 2] = $create_user_show;
        }
        if (isset($password_set_real) && ! empty($password_set_real)) {
            $queries_for_display[$tmp_count - 3] = $create_user_show;
            $queries_for_display[$tmp_count - 2] = $sql_query;
            $queries_for_display[$tmp_count - 1] = $password_set_show;
        } else {
            $queries_for_display[$tmp_count - 1] = $sql_query;
        }

        return [
            $message,
            $queries,
            $queries_for_display,
            $sql_query,
            $_add_user_error,
        ];
    }

    /**
     * Sets proper value of `old_passwords` according to
     * the authentication plugin selected
     *
     * @param string $auth_plugin authentication plugin selected
     *
     * @return void
     */
    public function setProperPasswordHashing($auth_plugin)
    {
        // Set the hashing method used by PASSWORD()
        // to be of type depending upon $authentication_plugin
        if ($auth_plugin == 'sha256_password') {
            $this->dbi->tryQuery('SET `old_passwords` = 2;');
        } elseif ($auth_plugin == 'mysql_old_password') {
            $this->dbi->tryQuery('SET `old_passwords` = 1;');
        } else {
            $this->dbi->tryQuery('SET `old_passwords` = 0;');
        }
    }

    /**
     * Update DB information: DB, Table, isWildcard
     *
     * @return array
     */
    public function getDataForDBInfo()
    {
        $username = null;
        $hostname = null;
        $dbname = null;
        $tablename = null;
        $routinename = null;

        if (isset($_REQUEST['username'])) {
            $username = (string) $_REQUEST['username'];
        }
        if (isset($_REQUEST['hostname'])) {
            $hostname = (string) $_REQUEST['hostname'];
        }
        /**
         * Checks if a dropdown box has been used for selecting a database / table
         */
        if (Core::isValid($_POST['pred_tablename'])) {
            $tablename = $_POST['pred_tablename'];
        } elseif (Core::isValid($_REQUEST['tablename'])) {
            $tablename = $_REQUEST['tablename'];
        } else {
            unset($tablename);
        }

        if (Core::isValid($_POST['pred_routinename'])) {
            $routinename = $_POST['pred_routinename'];
        } elseif (Core::isValid($_REQUEST['routinename'])) {
            $routinename = $_REQUEST['routinename'];
        } else {
            unset($routinename);
        }

        if (isset($_POST['pred_dbname'])) {
            $is_valid_pred_dbname = true;
            foreach ($_POST['pred_dbname'] as $key => $db_name) {
                if (! Core::isValid($db_name)) {
                    $is_valid_pred_dbname = false;
                    break;
                }
            }
        }

        if (isset($_REQUEST['dbname'])) {
            $is_valid_dbname = true;
            if (is_array($_REQUEST['dbname'])) {
                foreach ($_REQUEST['dbname'] as $key => $db_name) {
                    if (! Core::isValid($db_name)) {
                        $is_valid_dbname = false;
                        break;
                    }
                }
            } else {
                if (! Core::isValid($_REQUEST['dbname'])) {
                    $is_valid_dbname = false;
                }
            }
        }

        if (isset($is_valid_pred_dbname) && $is_valid_pred_dbname) {
            $dbname = $_POST['pred_dbname'];
            // If dbname contains only one database.
            if (count($dbname) === 1) {
                $dbname = $dbname[0];
            }
        } elseif (isset($is_valid_dbname) && $is_valid_dbname) {
            $dbname = $_REQUEST['dbname'];
        } else {
            unset($dbname, $tablename);
        }

        if (isset($dbname)) {
            if (is_array($dbname)) {
                $db_and_table = $dbname;
                foreach ($db_and_table as $key => $db_name) {
                    $db_and_table[$key] .= '.';
                }
            } else {
                $unescaped_db = Util::unescapeMysqlWildcards($dbname);
                $db_and_table = Util::backquote($unescaped_db) . '.';
            }
            if (isset($tablename)) {
                $db_and_table .= Util::backquote($tablename);
            } else {
                if (is_array($db_and_table)) {
                    foreach ($db_and_table as $key => $db_name) {
                        $db_and_table[$key] .= '*';
                    }
                } else {
                    $db_and_table .= '*';
                }
            }
        } else {
            $db_and_table = '*.*';
        }

        // check if given $dbname is a wildcard or not
        $databaseNameIsWildcard = ! is_array($dbname ?? '') && preg_match(
            '/(?<!\\\\)(?:_|%)/',
            $dbname ?? ''
        );

        return [
            $username,
            $hostname,
            $dbname ?? null,
            $tablename ?? null,
            $routinename ?? null,
            $db_and_table,
            $databaseNameIsWildcard,
        ];
    }

    /**
     * Get title and textarea for export user definition in Privileges
     *
     * @param string $username username
     * @param string $hostname host name
     *
     * @return array ($title, $export)
     */
    public function getListForExportUserDefinition($username, $hostname)
    {
        $export = '<textarea class="export" cols="60" rows="15">';

        if (isset($_POST['selected_usr'])) {
            // export privileges for selected users
            $title = __('Privileges');

            //For removing duplicate entries of users
            $_POST['selected_usr'] = array_unique($_POST['selected_usr']);

            foreach ($_POST['selected_usr'] as $export_user) {
                $export_username = mb_substr(
                    $export_user,
                    0,
                    mb_strpos($export_user, '&')
                );
                $export_hostname = mb_substr(
                    $export_user,
                    mb_strrpos($export_user, ';') + 1
                );
                $export .= '# '
                    . sprintf(
                        __('Privileges for %s'),
                        '`' . htmlspecialchars($export_username)
                        . '`@`' . htmlspecialchars($export_hostname) . '`'
                    )
                    . "\n\n";
                $export .= $this->getGrants($export_username, $export_hostname) . "\n";
            }
        } else {
            // export privileges for a single user
            $title = __('User') . ' `' . htmlspecialchars($username)
                . '`@`' . htmlspecialchars($hostname) . '`';
            $export .= $this->getGrants($username, $hostname);
        }
        // remove trailing whitespace
        $export = trim($export);

        $export .= '</textarea>';

        return [
            $title,
            $export,
        ];
    }

    /**
     * Get HTML for display Add userfieldset
     *
     * @param string $db    the database
     * @param string $table the table name
     *
     * @return string html output
     */
    public function getAddUserHtmlFieldset($db = '', $table = '')
    {
        if (! $GLOBALS['is_createuser']) {
            return '';
        }
        $rel_params = [];
        $url_params = ['adduser' => 1];
        if (! empty($db)) {
            $url_params['dbname']
                = $rel_params['checkprivsdb']
                    = $db;
        }
        if (! empty($table)) {
            $url_params['tablename']
                = $rel_params['checkprivstable']
                    = $table;
        }

        return $this->template->render('server/privileges/add_user_fieldset', [
            'url_params' => $url_params,
            'rel_params' => $rel_params,
        ]);
    }

    /**
     * Get HTML snippet for display user overview page
     *
     * @param string $pmaThemeImage a image source link
     * @param string $text_dir      text directory
     *
     * @return string
     */
    public function getHtmlForUserOverview($pmaThemeImage, $text_dir)
    {
        global $is_createuser;

        $password_column = 'Password';
        $server_type = Util::getServerType();
        $serverVersion = $this->dbi->getVersion();
        if (($server_type == 'MySQL' || $server_type == 'Percona Server')
            && $serverVersion >= 50706
        ) {
            $password_column = 'authentication_string';
        }
        // $sql_query is for the initial-filtered,
        // $sql_query_all is for counting the total no. of users

        $sql_query = $sql_query_all = 'SELECT *,' .
            ' IF(`' . $password_column . "` = _latin1 '', 'N', 'Y') AS 'Password'" .
            ' FROM `mysql`.`user`';

        $sql_query .= (isset($_GET['initial'])
            ? $this->rangeOfUsers($_GET['initial'])
            : '');

        $sql_query .= ' ORDER BY `User` ASC, `Host` ASC;';
        $sql_query_all .= ' ;';

        $res = $this->dbi->tryQuery(
            $sql_query,
            DatabaseInterface::CONNECT_USER,
            DatabaseInterface::QUERY_STORE
        );
        $res_all = $this->dbi->tryQuery(
            $sql_query_all,
            DatabaseInterface::CONNECT_USER,
            DatabaseInterface::QUERY_STORE
        );

        $errorMessages = '';
        if (! $res) {
            // the query failed! This may have two reasons:
            // - the user does not have enough privileges
            // - the privilege tables use a structure of an earlier version.
            // so let's try a more simple query

            $this->dbi->freeResult($res);
            $this->dbi->freeResult($res_all);
            $sql_query = 'SELECT * FROM `mysql`.`user`';
            $res = $this->dbi->tryQuery(
                $sql_query,
                DatabaseInterface::CONNECT_USER,
                DatabaseInterface::QUERY_STORE
            );

            if (! $res) {
                $errorMessages .= $this->getHtmlForViewUsersError();
                $errorMessages .= $this->getAddUserHtmlFieldset();
            } else {
                // This message is hardcoded because I will replace it by
                // a automatic repair feature soon.
                $raw = 'Your privilege table structure seems to be older than'
                    . ' this MySQL version!<br>'
                    . 'Please run the <code>mysql_upgrade</code> command'
                    . ' that should be included in your MySQL server distribution'
                    . ' to solve this problem!';
                $errorMessages .= Message::rawError($raw)->getDisplay();
            }
            $this->dbi->freeResult($res);
        } else {
            $db_rights = $this->getDbRightsForUserOverview();
            // for all initials, even non A-Z
            $array_initials = [];

            foreach ($db_rights as $right) {
                foreach ($right as $account) {
                    if (empty($account['User']) && $account['Host'] == 'localhost') {
                        $emptyUserNotice = Message::notice(
                            __(
                                'A user account allowing any user from localhost to '
                                . 'connect is present. This will prevent other users '
                                . 'from connecting if the host part of their account '
                                . 'allows a connection from any (%) host.'
                            )
                            . MySQLDocumentation::show('problems-connecting')
                        )->getDisplay();
                        break 2;
                    }
                }
            }

            /**
             * Displays the initials
             * Also not necessary if there is less than 20 privileges
             */
            if ($this->dbi->numRows($res_all) > 20) {
                $initials = $this->getHtmlForInitials($array_initials);
            }

            /**
            * Display the user overview
            * (if less than 50 users, display them immediately)
            */
            if (isset($_GET['initial'])
                || isset($_GET['showall'])
                || $this->dbi->numRows($res) < 50
            ) {
                $usersOverview = $this->getUsersOverview(
                    $res,
                    $db_rights,
                    $pmaThemeImage,
                    $text_dir
                );
            }

            $response = Response::getInstance();
            if (! $response->isAjax()
                || ! empty($_REQUEST['ajax_page_request'])
            ) {
                if ($GLOBALS['is_reload_priv']) {
                    $flushnote = new Message(
                        __(
                            'Note: phpMyAdmin gets the users’ privileges directly '
                            . 'from MySQL’s privilege tables. The content of these '
                            . 'tables may differ from the privileges the server uses, '
                            . 'if they have been changed manually. In this case, '
                            . 'you should %sreload the privileges%s before you continue.'
                        ),
                        Message::NOTICE
                    );
                    $flushnote->addParamHtml(
                        '<a href="' . Url::getFromRoute('/server/privileges', ['flush_privileges' => 1])
                        . '" id="reload_privileges_anchor">'
                    );
                    $flushnote->addParamHtml('</a>');
                } else {
                    $flushnote = new Message(
                        __(
                            'Note: phpMyAdmin gets the users’ privileges directly '
                            . 'from MySQL’s privilege tables. The content of these '
                            . 'tables may differ from the privileges the server uses, '
                            . 'if they have been changed manually. In this case, '
                            . 'the privileges have to be reloaded but currently, you '
                            . 'don\'t have the RELOAD privilege.'
                        )
                        . MySQLDocumentation::show(
                            'privileges-provided',
                            false,
                            null,
                            null,
                            'priv_reload'
                        ),
                        Message::NOTICE
                    );
                }
                $flushNotice = $flushnote->getDisplay();
            }
        }

        return $this->template->render('server/privileges/user_overview', [
            'error_messages' => $errorMessages,
            'empty_user_notice' => $emptyUserNotice ?? '',
            'initials' => $initials ?? '',
            'users_overview' => $usersOverview ?? '',
            'is_createuser' => $is_createuser,
            'flush_notice' => $flushNotice ?? '',
        ]);
    }

    /**
     * Get HTML snippet for display user properties
     *
     * @param bool         $dbname_is_wildcard whether database name is wildcard or not
     * @param string       $url_dbname         url database name that urlencode() string
     * @param string       $username           username
     * @param string       $hostname           host name
     * @param string|array $dbname             database name
     * @param string       $tablename          table name
     *
     * @return string
     */
    public function getHtmlForUserProperties(
        $dbname_is_wildcard,
        $url_dbname,
        $username,
        $hostname,
        $dbname,
        $tablename
    ) {
        global $cfg;

        $sql = "SELECT '1' FROM `mysql`.`user`"
            . " WHERE `User` = '" . $this->dbi->escapeString($username) . "'"
            . " AND `Host` = '" . $this->dbi->escapeString($hostname) . "';";

        $user_does_not_exists = (bool) ! $this->dbi->fetchValue($sql);

        $loginInformationFields = '';
        if ($user_does_not_exists) {
            $loginInformationFields = $this->getHtmlForLoginInformationFields();
        }

        $_params = [
            'username' => $username,
            'hostname' => $hostname,
        ];
        if (! is_array($dbname) && strlen($dbname) > 0) {
            $_params['dbname'] = $dbname;
            if (strlen($tablename) > 0) {
                $_params['tablename'] = $tablename;
            }
        } else {
            $_params['dbname'] = $dbname;
        }

        $privilegesTable = $this->getHtmlToDisplayPrivilegesTable(
            // If $dbname is an array, pass any one db as all have same privs.
            Core::ifSetOr($dbname, is_array($dbname) ? $dbname[0] : '*', 'length'),
            Core::ifSetOr($tablename, '*', 'length')
        );

        $tableSpecificRights = '';
        if (! is_array($dbname) && strlen($tablename) === 0
            && empty($dbname_is_wildcard)
        ) {
            // no table name was given, display all table specific rights
            // but only if $dbname contains no wildcards
            if (strlen($dbname) === 0) {
                $tableSpecificRights .= $this->getHtmlForAllTableSpecificRights(
                    $username,
                    $hostname,
                    'database'
                );
            } else {
                // unescape wildcards in dbname at table level
                $unescaped_db = Util::unescapeMysqlWildcards($dbname);

                $tableSpecificRights .= $this->getHtmlForAllTableSpecificRights(
                    $username,
                    $hostname,
                    'table',
                    $unescaped_db
                );
                $tableSpecificRights .= $this->getHtmlForAllTableSpecificRights(
                    $username,
                    $hostname,
                    'routine',
                    $unescaped_db
                );
            }
        }

        $databaseUrl = Util::getScriptNameForOption(
            $cfg['DefaultTabDatabase'],
            'database'
        );
        $databaseUrlTitle = Util::getTitleForTarget(
            $cfg['DefaultTabDatabase']
        );
        $tableUrl = Util::getScriptNameForOption(
            $cfg['DefaultTabTable'],
            'table'
        );
        $tableUrlTitle = Util::getTitleForTarget(
            $cfg['DefaultTabTable']
        );

        $changePassword = '';
        $userGroup = '';
        $changeLoginInfoFields = '';
        if (! is_array($dbname) && strlen($dbname) === 0 && ! $user_does_not_exists) {
            //change login information
            $changePassword = ChangePassword::getHtml(
                'edit_other',
                $username,
                $hostname
            );
            $userGroup = $this->getUserGroupForUser($username);
            $changeLoginInfoFields = $this->getHtmlForLoginInformationFields('change', $username, $hostname);
        }

        return $this->template->render('server/privileges/user_properties', [
            'user_does_not_exists' => $user_does_not_exists,
            'login_information_fields' => $loginInformationFields,
            'params' => $_params,
            'privileges_table' => $privilegesTable,
            'table_specific_rights' => $tableSpecificRights,
            'change_password' => $changePassword,
            'database' => $dbname,
            'dbname' => $url_dbname,
            'username' => $username,
            'hostname' => $hostname,
            'is_databases' => $dbname_is_wildcard || is_array($dbname) && count($dbname) > 1,
            'is_wildcard' => $dbname_is_wildcard,
            'table' => $tablename,
            'current_user' => $this->dbi->getCurrentUser(),
            'user_group' => $userGroup,
            'change_login_info_fields' => $changeLoginInfoFields,
            'database_url' => $databaseUrl,
            'database_url_title' => $databaseUrlTitle,
            'table_url' => $tableUrl,
            'table_url_title' => $tableUrlTitle,
        ]);
    }

    /**
     * Get queries for Table privileges to change or copy user
     *
     * @param string $user_host_condition user host condition to
     *                                    select relevant table privileges
     * @param array  $queries             queries array
     * @param string $username            username
     * @param string $hostname            host name
     *
     * @return array
     */
    public function getTablePrivsQueriesForChangeOrCopyUser(
        $user_host_condition,
        array $queries,
        $username,
        $hostname
    ) {
        $res = $this->dbi->query(
            'SELECT `Db`, `Table_name`, `Table_priv` FROM `mysql`.`tables_priv`'
            . $user_host_condition,
            DatabaseInterface::CONNECT_USER,
            DatabaseInterface::QUERY_STORE
        );
        while ($row = $this->dbi->fetchAssoc($res)) {
            $res2 = $this->dbi->query(
                'SELECT `Column_name`, `Column_priv`'
                . ' FROM `mysql`.`columns_priv`'
                . ' WHERE `User`'
                . ' = \'' . $this->dbi->escapeString($_POST['old_username']) . "'"
                . ' AND `Host`'
                . ' = \'' . $this->dbi->escapeString($_POST['old_username']) . '\''
                . ' AND `Db`'
                . ' = \'' . $this->dbi->escapeString($row['Db']) . "'"
                . ' AND `Table_name`'
                . ' = \'' . $this->dbi->escapeString($row['Table_name']) . "'"
                . ';',
                DatabaseInterface::CONNECT_USER,
                DatabaseInterface::QUERY_STORE
            );

            $tmp_privs1 = $this->extractPrivInfo($row);
            $tmp_privs2 = [
                'Select' => [],
                'Insert' => [],
                'Update' => [],
                'References' => [],
            ];

            while ($row2 = $this->dbi->fetchAssoc($res2)) {
                $tmp_array = explode(',', $row2['Column_priv']);
                if (in_array('Select', $tmp_array)) {
                    $tmp_privs2['Select'][] = $row2['Column_name'];
                }
                if (in_array('Insert', $tmp_array)) {
                    $tmp_privs2['Insert'][] = $row2['Column_name'];
                }
                if (in_array('Update', $tmp_array)) {
                    $tmp_privs2['Update'][] = $row2['Column_name'];
                }
                if (! in_array('References', $tmp_array)) {
                    continue;
                }

                $tmp_privs2['References'][] = $row2['Column_name'];
            }
            if (count($tmp_privs2['Select']) > 0 && ! in_array('SELECT', $tmp_privs1)) {
                $tmp_privs1[] = 'SELECT (`' . implode('`, `', $tmp_privs2['Select']) . '`)';
            }
            if (count($tmp_privs2['Insert']) > 0 && ! in_array('INSERT', $tmp_privs1)) {
                $tmp_privs1[] = 'INSERT (`' . implode('`, `', $tmp_privs2['Insert']) . '`)';
            }
            if (count($tmp_privs2['Update']) > 0 && ! in_array('UPDATE', $tmp_privs1)) {
                $tmp_privs1[] = 'UPDATE (`' . implode('`, `', $tmp_privs2['Update']) . '`)';
            }
            if (count($tmp_privs2['References']) > 0
                && ! in_array('REFERENCES', $tmp_privs1)
            ) {
                $tmp_privs1[]
                    = 'REFERENCES (`' . implode('`, `', $tmp_privs2['References']) . '`)';
            }

            $queries[] = 'GRANT ' . implode(', ', $tmp_privs1)
                . ' ON ' . Util::backquote($row['Db']) . '.'
                . Util::backquote($row['Table_name'])
                . ' TO \'' . $this->dbi->escapeString($username)
                . '\'@\'' . $this->dbi->escapeString($hostname) . '\''
                . (in_array('Grant', explode(',', $row['Table_priv']))
                ? ' WITH GRANT OPTION;'
                : ';');
        }

        return $queries;
    }

    /**
     * Get queries for database specific privileges for change or copy user
     *
     * @param array  $queries  queries array with string
     * @param string $username username
     * @param string $hostname host name
     *
     * @return array
     */
    public function getDbSpecificPrivsQueriesForChangeOrCopyUser(
        array $queries,
        $username,
        $hostname
    ) {
        $user_host_condition = ' WHERE `User`'
            . ' = \'' . $this->dbi->escapeString($_POST['old_username']) . "'"
            . ' AND `Host`'
            . ' = \'' . $this->dbi->escapeString($_POST['old_hostname']) . '\';';

        $res = $this->dbi->query(
            'SELECT * FROM `mysql`.`db`' . $user_host_condition
        );

        while ($row = $this->dbi->fetchAssoc($res)) {
            $queries[] = 'GRANT ' . implode(', ', $this->extractPrivInfo($row))
                . ' ON ' . Util::backquote($row['Db']) . '.*'
                . ' TO \'' . $this->dbi->escapeString($username)
                . '\'@\'' . $this->dbi->escapeString($hostname) . '\''
                . ($row['Grant_priv'] == 'Y' ? ' WITH GRANT OPTION;' : ';');
        }
        $this->dbi->freeResult($res);

        $queries = $this->getTablePrivsQueriesForChangeOrCopyUser(
            $user_host_condition,
            $queries,
            $username,
            $hostname
        );

        return $queries;
    }

    /**
     * Prepares queries for adding users and
     * also create database and return query and message
     *
     * @param bool   $_error               whether user create or not
     * @param string $real_sql_query       SQL query for add a user
     * @param string $sql_query            SQL query to be displayed
     * @param string $username             username
     * @param string $hostname             host name
     * @param string $dbname               database name
     * @param string $alter_real_sql_query SQL query for ALTER USER
     * @param string $alter_sql_query      SQL query for ALTER USER to be displayed
     *
     * @return array<int,string|Message>
     */
    public function addUserAndCreateDatabase(
        $_error,
        $real_sql_query,
        $sql_query,
        $username,
        $hostname,
        $dbname,
        $alter_real_sql_query,
        $alter_sql_query
    ): array {
        if ($_error || (! empty($real_sql_query)
            && ! $this->dbi->tryQuery($real_sql_query))
        ) {
            $_POST['createdb-1'] = $_POST['createdb-2']
                = $_POST['createdb-3'] = null;
            $message = Message::rawError($this->dbi->getError());
        } elseif ($alter_real_sql_query !== '' && ! $this->dbi->tryQuery($alter_real_sql_query)) {
            $_POST['createdb-1'] = $_POST['createdb-2']
                = $_POST['createdb-3'] = null;
            $message = Message::rawError($this->dbi->getError());
        } else {
            $sql_query .= $alter_sql_query;
            $message = Message::success(__('You have added a new user.'));
        }

        if (isset($_POST['createdb-1'])) {
            // Create database with same name and grant all privileges
            $q = 'CREATE DATABASE IF NOT EXISTS '
                . Util::backquote(
                    $this->dbi->escapeString($username)
                ) . ';';
            $sql_query .= $q;
            if (! $this->dbi->tryQuery($q)) {
                $message = Message::rawError($this->dbi->getError());
            }

            /**
             * Reload the navigation
             */
            $GLOBALS['reload'] = true;
            $GLOBALS['db'] = $username;

            $q = 'GRANT ALL PRIVILEGES ON '
                . Util::backquote(
                    Util::escapeMysqlWildcards(
                        $this->dbi->escapeString($username)
                    )
                ) . '.* TO \''
                . $this->dbi->escapeString($username)
                . '\'@\'' . $this->dbi->escapeString($hostname) . '\';';
            $sql_query .= $q;
            if (! $this->dbi->tryQuery($q)) {
                $message = Message::rawError($this->dbi->getError());
            }
        }

        if (isset($_POST['createdb-2'])) {
            // Grant all privileges on wildcard name (username\_%)
            $q = 'GRANT ALL PRIVILEGES ON '
                . Util::backquote(
                    Util::escapeMysqlWildcards(
                        $this->dbi->escapeString($username)
                    ) . '\_%'
                ) . '.* TO \''
                . $this->dbi->escapeString($username)
                . '\'@\'' . $this->dbi->escapeString($hostname) . '\';';
            $sql_query .= $q;
            if (! $this->dbi->tryQuery($q)) {
                $message = Message::rawError($this->dbi->getError());
            }
        }

        if (isset($_POST['createdb-3'])) {
            // Grant all privileges on the specified database to the new user
            $q = 'GRANT ALL PRIVILEGES ON '
            . Util::backquote(
                $this->dbi->escapeString($dbname)
            ) . '.* TO \''
            . $this->dbi->escapeString($username)
            . '\'@\'' . $this->dbi->escapeString($hostname) . '\';';
            $sql_query .= $q;
            if (! $this->dbi->tryQuery($q)) {
                $message = Message::rawError($this->dbi->getError());
            }
        }

        return [
            $sql_query,
            $message,
        ];
    }

    /**
     * Get the hashed string for password
     *
     * @param string $password password
     *
     * @return string
     */
    public function getHashedPassword($password)
    {
        $password = $this->dbi->escapeString($password);
        $result = $this->dbi->fetchSingleRow(
            "SELECT PASSWORD('" . $password . "') AS `password`;"
        );

        return $result['password'];
    }

    /**
     * Check if MariaDB's 'simple_password_check'
     * OR 'cracklib_password_check' is ACTIVE
     *
     * @return bool if atleast one of the plugins is ACTIVE
     */
    public function checkIfMariaDBPwdCheckPluginActive()
    {
        $serverVersion = $this->dbi->getVersion();
        if (! (Util::getServerType() == 'MariaDB' && $serverVersion >= 100002)) {
            return false;
        }

        $result = $this->dbi->tryQuery(
            'SHOW PLUGINS SONAME LIKE \'%_password_check%\''
        );

        /* Plugins are not working, for example directory does not exists */
        if ($result === false) {
            return false;
        }

        while ($row = $this->dbi->fetchAssoc($result)) {
            if ($row['Status'] === 'ACTIVE') {
                return true;
            }
        }

        return false;
    }

    /**
     * Get SQL queries for Display and Add user
     *
     * @param string $username username
     * @param string $hostname host name
     * @param string $password password
     *
     * @return array ($create_user_real, $create_user_show, $real_sql_query, $sql_query
     *                $password_set_real, $password_set_show, $alter_real_sql_query, $alter_sql_query)
     */
    public function getSqlQueriesForDisplayAndAddUser($username, $hostname, $password)
    {
        $slashedUsername = $this->dbi->escapeString($username);
        $slashedHostname = $this->dbi->escapeString($hostname);
        $slashedPassword = $this->dbi->escapeString($password);
        $serverType = Util::getServerType();
        $serverVersion = $this->dbi->getVersion();

        $create_user_stmt = sprintf(
            'CREATE USER \'%s\'@\'%s\'',
            $slashedUsername,
            $slashedHostname
        );
        $isMariaDBPwdPluginActive = $this->checkIfMariaDBPwdCheckPluginActive();

        // See https://github.com/phpmyadmin/phpmyadmin/pull/11560#issuecomment-147158219
        // for details regarding details of syntax usage for various versions

        // 'IDENTIFIED WITH auth_plugin'
        // is supported by MySQL 5.5.7+
        if (($serverType == 'MySQL' || $serverType == 'Percona Server')
            && $serverVersion >= 50507
            && isset($_POST['authentication_plugin'])
        ) {
            $create_user_stmt .= ' IDENTIFIED WITH '
                . $_POST['authentication_plugin'];
        }

        // 'IDENTIFIED VIA auth_plugin'
        // is supported by MariaDB 5.2+
        if ($serverType == 'MariaDB'
            && $serverVersion >= 50200
            && isset($_POST['authentication_plugin'])
            && ! $isMariaDBPwdPluginActive
        ) {
            $create_user_stmt .= ' IDENTIFIED VIA '
                . $_POST['authentication_plugin'];
        }

        $create_user_real = $create_user_stmt;
        $create_user_show = $create_user_stmt;

        $password_set_stmt = 'SET PASSWORD FOR \'%s\'@\'%s\' = \'%s\'';
        $password_set_show = sprintf(
            $password_set_stmt,
            $slashedUsername,
            $slashedHostname,
            '***'
        );

        $sql_query_stmt = sprintf(
            'GRANT %s ON *.* TO \'%s\'@\'%s\'',
            implode(', ', $this->extractPrivInfo()),
            $slashedUsername,
            $slashedHostname
        );
        $real_sql_query = $sql_query = $sql_query_stmt;

        // Set the proper hashing method
        if (isset($_POST['authentication_plugin'])) {
            $this->setProperPasswordHashing(
                $_POST['authentication_plugin']
            );
        }

        // Use 'CREATE USER ... WITH ... AS ..' syntax for
        // newer MySQL versions
        // and 'CREATE USER ... VIA .. USING ..' syntax for
        // newer MariaDB versions
        if ((($serverType == 'MySQL' || $serverType == 'Percona Server')
            && $serverVersion >= 50706)
            || ($serverType == 'MariaDB'
            && $serverVersion >= 50200)
        ) {
            $password_set_real = null;

            // Required for binding '%' with '%s'
            $create_user_stmt = str_replace(
                '%',
                '%%',
                $create_user_stmt
            );

            // MariaDB uses 'USING' whereas MySQL uses 'AS'
            // but MariaDB with validation plugin needs cleartext password
            if ($serverType == 'MariaDB'
                && ! $isMariaDBPwdPluginActive
            ) {
                $create_user_stmt .= ' USING \'%s\'';
            } elseif ($serverType == 'MariaDB') {
                $create_user_stmt .= ' IDENTIFIED BY \'%s\'';
            } elseif (($serverType == 'MySQL' || $serverType == 'Percona Server') && $serverVersion >= 80011) {
                if (mb_strpos($create_user_stmt, 'IDENTIFIED') === false) {
                    // Maybe the authentication_plugin was not posted and then a part is missing
                    $create_user_stmt .= ' IDENTIFIED BY \'%s\'';
                } else {
                    $create_user_stmt .= ' BY \'%s\'';
                }
            } else {
                $create_user_stmt .= ' AS \'%s\'';
            }

            if ($_POST['pred_password'] == 'keep') {
                $create_user_real = sprintf(
                    $create_user_stmt,
                    $slashedPassword
                );
                $create_user_show = sprintf(
                    $create_user_stmt,
                    '***'
                );
            } elseif ($_POST['pred_password'] == 'none') {
                $create_user_real = sprintf(
                    $create_user_stmt,
                    null
                );
                $create_user_show = sprintf(
                    $create_user_stmt,
                    '***'
                );
            } else {
                if (! (($serverType == 'MariaDB' && $isMariaDBPwdPluginActive)
                    || ($serverType == 'MySQL' || $serverType == 'Percona Server') && $serverVersion >= 80011)) {
                    $hashedPassword = $this->getHashedPassword($_POST['pma_pw']);
                } else {
                    // MariaDB with validation plugin needs cleartext password
                    $hashedPassword = $_POST['pma_pw'];
                }
                $create_user_real = sprintf(
                    $create_user_stmt,
                    $hashedPassword
                );
                $create_user_show = sprintf(
                    $create_user_stmt,
                    '***'
                );
            }
        } else {
            // Use 'SET PASSWORD' syntax for pre-5.7.6 MySQL versions
            // and pre-5.2.0 MariaDB versions
            if ($_POST['pred_password'] == 'keep') {
                $password_set_real = sprintf(
                    $password_set_stmt,
                    $slashedUsername,
                    $slashedHostname,
                    $slashedPassword
                );
            } elseif ($_POST['pred_password'] == 'none') {
                $password_set_real = sprintf(
                    $password_set_stmt,
                    $slashedUsername,
                    $slashedHostname,
                    null
                );
            } else {
                $hashedPassword = $this->getHashedPassword($_POST['pma_pw']);
                $password_set_real = sprintf(
                    $password_set_stmt,
                    $slashedUsername,
                    $slashedHostname,
                    $hashedPassword
                );
            }
        }

        $alter_real_sql_query = '';
        $alter_sql_query = '';
        if (($serverType == 'MySQL' || $serverType == 'Percona Server') && $serverVersion >= 80011) {
            $sql_query_stmt = '';
            if ((isset($_POST['Grant_priv']) && $_POST['Grant_priv'] == 'Y')
                || (isset($GLOBALS['Grant_priv']) && $GLOBALS['Grant_priv'] == 'Y')
            ) {
                $sql_query_stmt = ' WITH GRANT OPTION';
            }
            $real_sql_query .= $sql_query_stmt;
            $sql_query .= $sql_query_stmt;

            $alter_sql_query_stmt = sprintf(
                'ALTER USER \'%s\'@\'%s\'',
                $slashedUsername,
                $slashedHostname
            );
            $alter_real_sql_query = $alter_sql_query_stmt;
            $alter_sql_query = $alter_sql_query_stmt;
        }

        // add REQUIRE clause
        $require_clause = $this->getRequireClause();
        $with_clause = $this->getWithClauseForAddUserAndUpdatePrivs();

        if (($serverType == 'MySQL' || $serverType == 'Percona Server') && $serverVersion >= 80011) {
            $alter_real_sql_query .= $require_clause;
            $alter_sql_query .= $require_clause;
            $alter_real_sql_query .= $with_clause;
            $alter_sql_query .= $with_clause;
        } else {
            $real_sql_query .= $require_clause;
            $sql_query .= $require_clause;
            $real_sql_query .= $with_clause;
            $sql_query .= $with_clause;
        }

        if ($alter_real_sql_query !== '') {
            $alter_real_sql_query .= ';';
            $alter_sql_query .= ';';
        }
        $create_user_real .= ';';
        $create_user_show .= ';';
        $real_sql_query .= ';';
        $sql_query .= ';';
        // No Global GRANT_OPTION privilege
        if (! $GLOBALS['is_grantuser']) {
            $real_sql_query = '';
            $sql_query = '';
        }

        // Use 'SET PASSWORD' for pre-5.7.6 MySQL versions
        // and pre-5.2.0 MariaDB
        if (($serverType == 'MySQL'
            && $serverVersion >= 50706)
            || ($serverType == 'MariaDB'
            && $serverVersion >= 50200)
        ) {
            $password_set_real = null;
            $password_set_show = null;
        } else {
            if ($password_set_real !== null) {
                $password_set_real .= ';';
            }
            $password_set_show .= ';';
        }

        return [
            $create_user_real,
            $create_user_show,
            $real_sql_query,
            $sql_query,
            $password_set_real,
            $password_set_show,
            $alter_real_sql_query,
            $alter_sql_query,
        ];
    }

    /**
     * Returns the type ('PROCEDURE' or 'FUNCTION') of the routine
     *
     * @param string $dbname      database
     * @param string $routineName routine
     *
     * @return string type
     */
    public function getRoutineType($dbname, $routineName)
    {
        $routineData = $this->dbi->getRoutines($dbname);

        foreach ($routineData as $routine) {
            if ($routine['name'] === $routineName) {
                return $routine['type'];
            }
        }

        return '';
    }

    /**
     * @param string $username User name
     * @param string $hostname Host name
     * @param string $database Database name
     * @param string $routine  Routine name
     *
     * @return array
     */
    private function getRoutinePrivileges(
        string $username,
        string $hostname,
        string $database,
        string $routine
    ): array {
        $sql = 'SELECT `Proc_priv`'
            . ' FROM `mysql`.`procs_priv`'
            . " WHERE `User` = '" . $this->dbi->escapeString($username) . "'"
            . " AND `Host` = '" . $this->dbi->escapeString($hostname) . "'"
            . " AND `Db` = '"
            . $this->dbi->escapeString(Util::unescapeMysqlWildcards($database)) . "'"
            . " AND `Routine_name` LIKE '" . $this->dbi->escapeString($routine) . "';";
        $privileges = $this->dbi->fetchValue($sql);
        if ($privileges === false) {
            $privileges = '';
        }

        return $this->parseProcPriv($privileges);
    }
}<|MERGE_RESOLUTION|>--- conflicted
+++ resolved
@@ -2387,11 +2387,8 @@
             $sql_query1 = '';
         }
 
-<<<<<<< HEAD
         $sql_query2 = '';
-=======
         $alterUserQuery = null;
->>>>>>> 8f613487
 
         // Should not do a GRANT USAGE for a table-specific privilege, it
         // causes problems later (cannot revoke it)
@@ -2452,9 +2449,6 @@
             $this->dbi->query($sql_query2);
         }
 
-<<<<<<< HEAD
-        $sql_query = $sql_query0 . ' ' . $sql_query1 . ' ' . $sql_query2;
-=======
         if ($alterUserQuery !== null) {
             $this->dbi->query($alterUserQuery);
         } else {
@@ -2462,7 +2456,6 @@
         }
 
         $sql_query = $sql_query0 . ' ' . $sql_query1 . ' ' . $sql_query2 . ' ' . $alterUserQuery;
->>>>>>> 8f613487
         $message = Message::success(__('You have updated the privileges for %s.'));
         $message->addParam('\'' . $username . '\'@\'' . $hostname . '\'');
 
