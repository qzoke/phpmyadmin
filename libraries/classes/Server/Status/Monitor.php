<?php
/* vim: set expandtab sw=4 ts=4 sts=4: */
/**
 * functions for displaying server status sub item: monitor
 *
 * @usedby  server_status_monitor.php
 *
 * @package PhpMyAdmin
 */
declare(strict_types=1);

namespace PhpMyAdmin\Server\Status;

use PhpMyAdmin\Sanitize;
use PhpMyAdmin\Server\Status\Data;
use PhpMyAdmin\SysInfo;
use PhpMyAdmin\Util;

/**
 * functions for displaying server status sub item: monitor
 *
 * @package PhpMyAdmin
 */
class Monitor
{
    /**
     * Prints html with monitor
     *
     * @param Data $serverStatusData Server status data
     *
     * @return string
     */
    public function getHtmlForMonitor(Data $serverStatusData)
    {
        $retval  = $this->getHtmlForTabLinks();

        $retval .= $this->getHtmlForSettingsDialog();

        $retval .= $this->getHtmlForInstructionsDialog();

        $retval .= $this->getHtmlForAddChartDialog();

        $retval .= $this->getHtmlForAnalyseDialog();

        $retval .= '<table class="clearfloat tdblock" id="chartGrid"></table>';
        $retval .= '<div id="logTable">';
        $retval .= '<br/>';
        $retval .= '</div>';

        $retval .= '<script type="text/javascript">';
        $retval .= 'variableNames = [ ';
        $i = 0;
        foreach ($serverStatusData->status as $name => $value) {
            if (is_numeric($value)) {
                if ($i++ > 0) {
                    $retval .= ", ";
                }
                $retval .= Sanitize::formatJsVal($name);
            }
        }
        $retval .= '];';
        $retval .= '</script>';

        return $retval;
    }

    /**
     * Returns html for Analyse Dialog
     *
     * @return string
     */
    public function getHtmlForAnalyseDialog()
    {
        $retval  = '<div id="logAnalyseDialog" title="';
        $retval .= __('Log statistics') . '" class="hide">';
        $retval .= '<p>' . __('Selected time range:');
        $retval .= '<input type="text" name="dateStart"'
            . ' class="datetimefield" value="" /> - ';
        $retval .= '<input type="text" name="dateEnd" class="datetimefield" value="" />';
        $retval .= '</p>';
        $retval .= '<input type="checkbox" id="limitTypes"'
            . ' value="1" checked="checked" />';
        $retval .= '<label for="limitTypes">';
        $retval .= __('Only retrieve SELECT,INSERT,UPDATE and DELETE Statements');
        $retval .= '</label>';
        $retval .= '<br/>';
        $retval .= '<input type="checkbox" id="removeVariables"'
            . ' value="1" checked="checked" />';
        $retval .= '<label for="removeVariables">';
        $retval .= __('Remove variable data in INSERT statements for better grouping');
        $retval .= '</label>';
        $retval .= '<p>';
        $retval .= __(
            'Choose from which log you want the statistics to be generated from.'
        );
        $retval .= '</p>';
        $retval .= '<p>';
        $retval .= __('Results are grouped by query text.');
        $retval .= '</p>';
        $retval .= '</div>';
        $retval .= '<div id="queryAnalyzerDialog" title="';
        $retval .= __('Query analyzer') . '" class="hide">';
        $retval .= '<textarea id="sqlquery"> </textarea>';
        $retval .= '<p></p>';
        $retval .= '<div class="placeHolder"></div>';
        $retval .= '</div>';

        return $retval;
    }

    /**
     * Returns html for Instructions Dialog
     *
     * @return string
     */
    public function getHtmlForInstructionsDialog()
    {
        $retval  = '<div id="monitorInstructionsDialog" title="';
        $retval .= __('Monitor Instructions') . '" class="hide">';
        $retval .= __(
            'The phpMyAdmin Monitor can assist you in optimizing the server'
            . ' configuration and track down time intensive queries. For the latter you'
            . ' will need to set log_output to \'TABLE\' and have either the'
            . ' slow_query_log or general_log enabled. Note however, that the'
            . ' general_log produces a lot of data and increases server load'
            . ' by up to 15%.'
        );

        $retval .= '<p></p>';
        $retval .= '<img class="ajaxIcon" src="';
        $retval .= $GLOBALS['pmaThemeImage'] . 'ajax_clock_small.gif"';
        $retval .= ' alt="' . __('Loading…') . '" />';
        $retval .= '<div class="ajaxContent"></div>';
        $retval .= '<div class="monitorUse hide">';
        $retval .= '<p></p>';
        $retval .= '<strong>';
        $retval .= __('Using the monitor:');
        $retval .= '</strong><p>';
        $retval .= __(
            'Your browser will refresh all displayed charts in a regular interval.'
            . ' You may add charts and change the refresh rate under \'Settings\','
            . ' or remove any chart using the cog icon on each respective chart.'
        );
        $retval .= '</p><p>';
        $retval .= __(
            'To display queries from the logs, select the relevant time span on any'
            . ' chart by holding down the left mouse button and panning over the'
            . ' chart. Once confirmed, this will load a table of grouped queries,'
            . ' there you may click on any occurring SELECT statements to further'
            . ' analyze them.'
        );
        $retval .= '</p>';
        $retval .= '<p>';
        $retval .= Util::getImage('s_attention');
        $retval .= '<strong>';
        $retval .= __('Please note:');
        $retval .= '</strong><br />';
        $retval .= __(
            'Enabling the general_log may increase the server load by'
            . ' 5-15%. Also be aware that generating statistics from the logs is a'
            . ' load intensive task, so it is advisable to select only a small time'
            . ' span and to disable the general_log and empty its table once'
            . ' monitoring is not required any more.'
        );
        $retval .= '</p>';
        $retval .= '</div>';
        $retval .= '</div>';

        return $retval;
    }

    /**
     * Returns html for addChartDialog
     *
     * @return string
     */
    public function getHtmlForAddChartDialog()
    {
        $retval  = '<div id="addChartDialog" title="'
            . __('Add chart') . '" class="hide">';
        $retval .= '<div id="tabGridVariables">';
        $retval .= '<p><input type="text" name="chartTitle" value="'
            . __('Chart Title') . '" /></p>';
        $retval .= '<input type="radio" name="chartType"'
            . ' value="preset" id="chartPreset" />';
        $retval .= '<label for="chartPreset">' . __('Preset chart') . '</label>';
        $retval .= '<select name="presetCharts"></select><br/>';
        $retval .= '<input type="radio" name="chartType" value="variable" '
            . 'id="chartStatusVar" checked="checked" />';
        $retval .= '<label for="chartStatusVar">';
        $retval .= __('Status variable(s)');
        $retval .= '</label><br/>';
        $retval .= '<div id="chartVariableSettings">';
        $retval .= '<label for="chartSeries">' . __('Select series:') . '</label><br />';
        $retval .= '<select id="chartSeries" name="varChartList" size="1">';
        $retval .= '<option>' . __('Commonly monitored') . '</option>';
        $retval .= '<option>Processes</option>';
        $retval .= '<option>Questions</option>';
        $retval .= '<option>Connections</option>';
        $retval .= '<option>Bytes_sent</option>';
        $retval .= '<option>Bytes_received</option>';
        $retval .= '<option>Threads_connected</option>';
        $retval .= '<option>Created_tmp_disk_tables</option>';
        $retval .= '<option>Handler_read_first</option>';
        $retval .= '<option>Innodb_buffer_pool_wait_free</option>';
        $retval .= '<option>Key_reads</option>';
        $retval .= '<option>Open_tables</option>';
        $retval .= '<option>Select_full_join</option>';
        $retval .= '<option>Slow_queries</option>';
        $retval .= '</select><br />';
        $retval .= '<label for="variableInput">';
        $retval .= __('or type variable name:');
        $retval .= ' </label>';
        $retval .= '<input type="text" name="variableInput" id="variableInput" />';
        $retval .= '<p></p>';
        $retval .= '<input type="checkbox" name="differentialValue"'
            . ' id="differentialValue" value="differential" checked="checked" />';
        $retval .= '<label for="differentialValue">';
        $retval .= __('Display as differential value');
        $retval .= '</label><br />';
        $retval .= '<input type="checkbox" id="useDivisor"'
            . ' name="useDivisor" value="1" />';
        $retval .= '<label for="useDivisor">' . __('Apply a divisor') . '</label>';
        $retval .= '<span class="divisorInput hide">';
        $retval .= '<input type="text" name="valueDivisor" size="4" value="1" />';
        $retval .= '(<a href="#kibDivisor">' . __('KiB') . '</a>, ';
        $retval .= '<a href="#mibDivisor">' . __('MiB') . '</a>)';
        $retval .= '</span><br />';
        $retval .= '<input type="checkbox" id="useUnit" name="useUnit" value="1" />';
        $retval .= '<label for="useUnit">';
        $retval .= __('Append unit to data values');
        $retval .= '</label>';
        $retval .= '<span class="unitInput hide">';
        $retval .= '<input type="text" name="valueUnit" size="4" value="" />';
        $retval .= '</span>';
        $retval .= '<p>';
        $retval .= '<a href="#submitAddSeries"><b>' . __('Add this series') . '</b></a>';
        $retval .= '<span id="clearSeriesLink" class="hide">';
        $retval .= ' | <a href="#submitClearSeries">' . __('Clear series') . '</a>';
        $retval .= '</span>';
        $retval .= '</p>';
        $retval .= __('Series in chart:');
        $retval .= '<br/>';
        $retval .= '<span id="seriesPreview">';
        $retval .= '<i>' . __('None') . '</i>';
        $retval .= '</span>';
        $retval .= '</div>';
        $retval .= '</div>';
        $retval .= '</div>';

        return $retval;
    }

    /**
     * Returns html with Tab Links
     *
     * @return string
     */
    public function getHtmlForTabLinks()
    {
        $retval  = '<div class="tabLinks">';
        $retval .= '<a href="#pauseCharts">';
        $retval .= Util::getImage('play') . __('Start Monitor');
        $retval .= '</a>';
        $retval .= '<a href="#settingsPopup" class="popupLink">';
        $retval .= Util::getImage('s_cog') . __('Settings');
        $retval .= '</a>';
        $retval .= '<a href="#monitorInstructionsDialog">';
        $retval .= Util::getImage('b_help') . __('Instructions/Setup');
        $retval .= '<a href="#endChartEditMode" class="hide">';
        $retval .= Util::getImage('s_okay');
        $retval .= __('Done dragging (rearranging) charts');
        $retval .= '</a>';
        $retval .= '</div>';

        return $retval;
    }

    /**
     * Returns html with Settings dialog
     *
     * @return string
     */
    public function getHtmlForSettingsDialog()
    {
        $retval  = '<div class="popupContent settingsPopup">';
        $retval .= '<a href="#addNewChart">';
        $retval .= Util::getImage('b_chart') . __('Add chart');
        $retval .= '</a>';
        $retval .= '<a href="#rearrangeCharts">';
        $retval .= Util::getImage('b_tblops')
            . __('Enable charts dragging');
        $retval .= '</a>';
        $retval .= '<div class="clearfloat paddingtop"></div>';
        $retval .= '<div class="floatleft">';
        $retval .= __('Refresh rate') . '<br />';
        $retval .= Data::getHtmlForRefreshList(
            'gridChartRefresh',
            5,
            [2, 3, 4, 5, 10, 20, 40, 60, 120, 300, 600, 1200]
        );
        $retval .= '<br />';
        $retval .= '</div>';
        $retval .= '<div class="floatleft">';
        $retval .= __('Chart columns');
        $retval .= '<br />';
        $retval .= '<select name="chartColumns">';
        $retval .= '<option>1</option>';
        $retval .= '<option>2</option>';
        $retval .= '<option>3</option>';
        $retval .= '<option>4</option>';
        $retval .= '<option>5</option>';
        $retval .= '<option>6</option>';
        $retval .= '</select>';
        $retval .= '</div>';
        $retval .= '<div class="clearfloat paddingtop">';
        $retval .= '<b>' . __('Chart arrangement') . '</b> ';
        $retval .= Util::showHint(
            __(
                'The arrangement of the charts is stored to the browsers local storage. '
                . 'You may want to export it if you have a complicated set up.'
            )
        );
        $retval .= '<br/>';
        $retval .= '<a class="ajax" href="#importMonitorConfig">';
        $retval .= __('Import');
        $retval .= '</a>';
        $retval .= '&nbsp;&nbsp;';
        $retval .= '<a class="disableAjax" href="#exportMonitorConfig">';
        $retval .= __('Export');
        $retval .= '</a>';
        $retval .= '&nbsp;&nbsp;';
        $retval .= '<a href="#clearMonitorConfig">';
        $retval .= __('Reset to default');
        $retval .= '</a>';
        $retval .= '</div>';
        $retval .= '</div>';

        return $retval;
    }


    /**
     * Define some data and links needed on the client side
     *
     * @param Data $serverStatusData Server status data
     *
     * @return string
     */
    public function getHtmlForClientSideDataAndLinks(Data $serverStatusData)
    {
        /**
         * Define some data needed on the client side
         */
        $input = '<input type="hidden" name="%s" value="%s" />';
        $form  = '<form id="js_data" class="hide">';
        $form .= sprintf($input, 'server_time', microtime(true) * 1000);
        $form .= sprintf($input, 'server_os', SysInfo::getOs());
        $form .= sprintf($input, 'is_superuser', $GLOBALS['dbi']->isSuperuser());
        $form .= sprintf($input, 'server_db_isLocal', $serverStatusData->db_isLocal);
        $form .= '</form>';
        /**
         * Define some links used on client side
         */
        $links  = '<div id="profiling_docu" class="hide">';
        $links .= Util::showMySQLDocu('general-thread-states');
        $links .= '</div>';
        $links .= '<div id="explain_docu" class="hide">';
        $links .= Util::showMySQLDocu('explain-output');
        $links .= '</div>';

        return $form . $links;
    }

    /***************************Ajax request function***********************************/

    /**
     * Returns JSon for real-time charting data
     *
     * @return array
     */
    public function getJsonForChartingData()
    {
<<<<<<< HEAD
        $ret = json_decode($_REQUEST['requiredData'], true);
        $statusVars = [];
        $serverVars = [];
=======
        $ret = json_decode($_POST['requiredData'], true);
        $statusVars = array();
        $serverVars = array();
>>>>>>> 09c18849
        $sysinfo = $cpuload = $memory = 0;

        /* Accumulate all required variables and data */
        list($serverVars, $statusVars, $ret) = $this->getJsonForChartingDataGet(
            $ret,
            $serverVars,
            $statusVars,
            $sysinfo,
            $cpuload,
            $memory
        );

        // Retrieve all required status variables
        if (count($statusVars)) {
            $statusVarValues = $GLOBALS['dbi']->fetchResult(
                "SHOW GLOBAL STATUS WHERE Variable_name='"
                . implode("' OR Variable_name='", $statusVars) . "'",
                0,
                1
            );
        } else {
            $statusVarValues = [];
        }

        // Retrieve all required server variables
        if (count($serverVars)) {
            $serverVarValues = $GLOBALS['dbi']->fetchResult(
                "SHOW GLOBAL VARIABLES WHERE Variable_name='"
                . implode("' OR Variable_name='", $serverVars) . "'",
                0,
                1
            );
        } else {
            $serverVarValues = [];
        }

        // ...and now assign them
        $ret = $this->getJsonForChartingDataSet($ret, $statusVarValues, $serverVarValues);

        $ret['x'] = microtime(true) * 1000;
        return $ret;
    }

    /**
     * Assign the variables for real-time charting data
     *
     * @param array $ret             Real-time charting data
     * @param array $statusVarValues Status variable values
     * @param array $serverVarValues Server variable values
     *
     * @return array
     */
    public function getJsonForChartingDataSet(array $ret, array $statusVarValues, array $serverVarValues)
    {
        foreach ($ret as $chart_id => $chartNodes) {
            foreach ($chartNodes as $node_id => $nodeDataPoints) {
                foreach ($nodeDataPoints as $point_id => $dataPoint) {
                    switch ($dataPoint['type']) {
                        case 'statusvar':
                            $ret[$chart_id][$node_id][$point_id]['value']
                            = $statusVarValues[$dataPoint['name']];
                            break;
                        case 'servervar':
                            $ret[$chart_id][$node_id][$point_id]['value']
                            = $serverVarValues[$dataPoint['name']];
                            break;
                    }
                }
            }
        }
        return $ret;
    }

    /**
     * Get called to get JSON for charting data
     *
     * @param array $ret        Real-time charting data
     * @param array $serverVars Server variable values
     * @param array $statusVars Status variable values
     * @param mixed $sysinfo    System info
     * @param mixed $cpuload    CPU load
     * @param mixed $memory     Memory
     *
     * @return array
     */
    public function getJsonForChartingDataGet(
        array $ret,
        array $serverVars,
        array $statusVars,
        $sysinfo,
        $cpuload,
        $memory
    ) {
        // For each chart
        foreach ($ret as $chart_id => $chartNodes) {
            // For each data series
            foreach ($chartNodes as $node_id => $nodeDataPoints) {
                // For each data point in the series (usually just 1)
                foreach ($nodeDataPoints as $point_id => $dataPoint) {
                    list($serverVars, $statusVars, $ret[$chart_id][$node_id][$point_id])
                        = $this->getJsonForChartingDataSwitch(
                            $dataPoint['type'],
                            $dataPoint['name'],
                            $serverVars,
                            $statusVars,
                            $ret[$chart_id][$node_id][$point_id],
                            $sysinfo,
                            $cpuload,
                            $memory
                        );
                } /* foreach */
            } /* foreach */
        }
        return [$serverVars, $statusVars, $ret];
    }

    /**
     * Switch called to get JSON for charting data
     *
     * @param string $type       Type
     * @param string $pName      Name
     * @param array  $serverVars Server variable values
     * @param array  $statusVars Status variable values
     * @param array  $ret        Real-time charting data
     * @param mixed  $sysinfo    System info
     * @param mixed  $cpuload    CPU load
     * @param mixed  $memory     Memory
     *
     * @return array
     */
    public function getJsonForChartingDataSwitch(
        $type,
        $pName,
        array $serverVars,
        array $statusVars,
        array $ret,
        $sysinfo,
        $cpuload,
        $memory
    ) {
        switch ($type) {
        /* We only collect the status and server variables here to
         * read them all in one query,
         * and only afterwards assign them.
         * Also do some white list filtering on the names
        */
            case 'servervar':
                if (!preg_match('/[^a-zA-Z_]+/', $pName)) {
                    $serverVars[] = $pName;
                }
                break;

            case 'statusvar':
                if (!preg_match('/[^a-zA-Z_]+/', $pName)) {
                    $statusVars[] = $pName;
                }
                break;

            case 'proc':
                $result = $GLOBALS['dbi']->query('SHOW PROCESSLIST');
                $ret['value'] = $GLOBALS['dbi']->numRows($result);
                break;

            case 'cpu':
                if (!$sysinfo) {
                    $sysinfo = SysInfo::get();
                }
                if (!$cpuload) {
                    $cpuload = $sysinfo->loadavg();
                }

                if (SysInfo::getOs() == 'Linux') {
                    $ret['idle'] = $cpuload['idle'];
                    $ret['busy'] = $cpuload['busy'];
                } else {
                    $ret['value'] = $cpuload['loadavg'];
                }

                break;

            case 'memory':
                if (!$sysinfo) {
                    $sysinfo = SysInfo::get();
                }
                if (!$memory) {
                    $memory = $sysinfo->memory();
                }

                $ret['value'] = isset($memory[$pName]) ? $memory[$pName] : 0;
                break;
        }

        return [$serverVars, $statusVars, $ret];
    }

    /**
     * Returns JSon for log data with type: slow
     *
     * @param int $start Unix Time: Start time for query
     * @param int $end   Unix Time: End time for query
     *
     * @return array
     */
    public function getJsonForLogDataTypeSlow($start, $end)
    {
        $query  = 'SELECT start_time, user_host, ';
        $query .= 'Sec_to_Time(Sum(Time_to_Sec(query_time))) as query_time, ';
        $query .= 'Sec_to_Time(Sum(Time_to_Sec(lock_time))) as lock_time, ';
        $query .= 'SUM(rows_sent) AS rows_sent, ';
        $query .= 'SUM(rows_examined) AS rows_examined, db, sql_text, ';
        $query .= 'COUNT(sql_text) AS \'#\' ';
        $query .= 'FROM `mysql`.`slow_log` ';
        $query .= 'WHERE start_time > FROM_UNIXTIME(' . $start . ') ';
        $query .= 'AND start_time < FROM_UNIXTIME(' . $end . ') GROUP BY sql_text';

        $result = $GLOBALS['dbi']->tryQuery($query);

        $return = ['rows' => [], 'sum' => []];

        while ($row = $GLOBALS['dbi']->fetchAssoc($result)) {
            $type = mb_strtolower(
                mb_substr(
                    $row['sql_text'],
                    0,
                    mb_strpos($row['sql_text'], ' ')
                )
            );

            switch ($type) {
                case 'insert':
                case 'update':
                    //Cut off big inserts and updates, but append byte count instead
                    if (mb_strlen($row['sql_text']) > 220) {
                        $implode_sql_text = implode(
                            ' ',
                            Util::formatByteDown(
                                mb_strlen($row['sql_text']),
                                2,
                                2
                            )
                        );
                        $row['sql_text'] = mb_substr($row['sql_text'], 0, 200)
                            . '... [' . $implode_sql_text . ']';
                    }
                    break;
                default:
                    break;
            }

            if (! isset($return['sum'][$type])) {
                $return['sum'][$type] = 0;
            }
            $return['sum'][$type] += $row['#'];
            $return['rows'][] = $row;
        }

        $return['sum']['TOTAL'] = array_sum($return['sum']);
        $return['numRows'] = count($return['rows']);

        $GLOBALS['dbi']->freeResult($result);
        return $return;
    }

    /**
     * Returns JSon for log data with type: general
     *
     * @param int $start Unix Time: Start time for query
     * @param int $end   Unix Time: End time for query
     *
     * @return array
     */
    public function getJsonForLogDataTypeGeneral($start, $end)
    {
        $limitTypes = '';
        if (isset($_POST['limitTypes']) && $_POST['limitTypes']) {
            $limitTypes
                = 'AND argument REGEXP \'^(INSERT|SELECT|UPDATE|DELETE)\' ';
        }

        $query = 'SELECT TIME(event_time) as event_time, user_host, thread_id, ';
        $query .= 'server_id, argument, count(argument) as \'#\' ';
        $query .= 'FROM `mysql`.`general_log` ';
        $query .= 'WHERE command_type=\'Query\' ';
        $query .= 'AND event_time > FROM_UNIXTIME(' . $start . ') ';
        $query .= 'AND event_time < FROM_UNIXTIME(' . $end . ') ';
        $query .= $limitTypes . 'GROUP by argument'; // HAVING count > 1';

        $result = $GLOBALS['dbi']->tryQuery($query);

        $return = ['rows' => [], 'sum' => []];
        $insertTables = [];
        $insertTablesFirst = -1;
        $i = 0;
        $removeVars = isset($_POST['removeVariables'])
            && $_POST['removeVariables'];

        while ($row = $GLOBALS['dbi']->fetchAssoc($result)) {
            preg_match('/^(\w+)\s/', $row['argument'], $match);
            $type = mb_strtolower($match[1]);

            if (! isset($return['sum'][$type])) {
                $return['sum'][$type] = 0;
            }
            $return['sum'][$type] += $row['#'];

            switch ($type) {
            /** @noinspection PhpMissingBreakStatementInspection */
                case 'insert':
                    // Group inserts if selected
                    if ($removeVars
                    && preg_match(
                        '/^INSERT INTO (`|\'|"|)([^\s\\1]+)\\1/i',
                        $row['argument'],
                        $matches
                    )
                    ) {
                        $insertTables[$matches[2]]++;
                        if ($insertTables[$matches[2]] > 1) {
                            $return['rows'][$insertTablesFirst]['#']
                                = $insertTables[$matches[2]];

                            // Add a ... to the end of this query to indicate that
                            // there's been other queries
                            $temp = $return['rows'][$insertTablesFirst]['argument'];
                            $return['rows'][$insertTablesFirst]['argument']
                                .= $this->getSuspensionPoints(
                                    $temp[strlen($temp) - 1]
                                );

                            // Group this value, thus do not add to the result list
                            continue 2;
                        } else {
                            $insertTablesFirst = $i;
                            $insertTables[$matches[2]] += $row['#'] - 1;
                        }
                    }
                    // No break here

                case 'update':
                    // Cut off big inserts and updates,
                    // but append byte count therefor
                    if (mb_strlen($row['argument']) > 220) {
                        $row['argument'] = mb_substr($row['argument'], 0, 200)
                        . '... ['
                        . implode(
                            ' ',
                            Util::formatByteDown(
                                mb_strlen($row['argument']),
                                2,
                                2
                            )
                        )
                            . ']';
                    }
                    break;

                default:
                    break;
            }

            $return['rows'][] = $row;
            $i++;
        }

        $return['sum']['TOTAL'] = array_sum($return['sum']);
        $return['numRows'] = count($return['rows']);

        $GLOBALS['dbi']->freeResult($result);

        return $return;
    }

    /**
     * Return suspension points if needed
     *
     * @param string $lastChar Last char
     *
     * @return null|string Return suspension points if needed
     */
    public function getSuspensionPoints($lastChar)
    {
        if ($lastChar != '.') {
            return '<br/>...';
        }

        return null;
    }

    /**
     * Returns JSon for logging vars
     *
     * @return array
     */
    public function getJsonForLoggingVars()
    {
        if (isset($_POST['varName']) && isset($_POST['varValue'])) {
            $value = $GLOBALS['dbi']->escapeString($_POST['varValue']);
            if (! is_numeric($value)) {
                $value = "'" . $value . "'";
            }

            if (! preg_match("/[^a-zA-Z0-9_]+/", $_POST['varName'])) {
                $GLOBALS['dbi']->query(
                    'SET GLOBAL ' . $_POST['varName'] . ' = ' . $value
                );
            }
        }

        $loggingVars = $GLOBALS['dbi']->fetchResult(
            'SHOW GLOBAL VARIABLES WHERE Variable_name IN'
            . ' ("general_log","slow_query_log","long_query_time","log_output")',
            0,
            1
        );
        return $loggingVars;
    }

    /**
     * Returns JSon for query_analyzer
     *
     * @return array
     */
    public function getJsonForQueryAnalyzer()
    {
        $return = [];

        if (strlen($_POST['database']) > 0) {
            $GLOBALS['dbi']->selectDb($_POST['database']);
        }

        if ($profiling = Util::profilingSupported()) {
            $GLOBALS['dbi']->query('SET PROFILING=1;');
        }

        // Do not cache query
        $query = preg_replace(
            '/^(\s*SELECT)/i',
            '\\1 SQL_NO_CACHE',
            $_POST['query']
        );

        $GLOBALS['dbi']->tryQuery($query);
        $return['affectedRows'] = $GLOBALS['cached_affected_rows'];

        $result = $GLOBALS['dbi']->tryQuery('EXPLAIN ' . $query);
        while ($row = $GLOBALS['dbi']->fetchAssoc($result)) {
            $return['explain'][] = $row;
        }

        // In case an error happened
        $return['error'] = $GLOBALS['dbi']->getError();

        $GLOBALS['dbi']->freeResult($result);

        if ($profiling) {
            $return['profiling'] = [];
            $result = $GLOBALS['dbi']->tryQuery(
                'SELECT seq,state,duration FROM INFORMATION_SCHEMA.PROFILING'
                . ' WHERE QUERY_ID=1 ORDER BY seq'
            );
            while ($row = $GLOBALS['dbi']->fetchAssoc($result)) {
                $return['profiling'][] = $row;
            }
            $GLOBALS['dbi']->freeResult($result);
        }
        return $return;
    }
}<|MERGE_RESOLUTION|>--- conflicted
+++ resolved
@@ -381,15 +381,9 @@
      */
     public function getJsonForChartingData()
     {
-<<<<<<< HEAD
-        $ret = json_decode($_REQUEST['requiredData'], true);
+        $ret = json_decode($_POST['requiredData'], true);
         $statusVars = [];
         $serverVars = [];
-=======
-        $ret = json_decode($_POST['requiredData'], true);
-        $statusVars = array();
-        $serverVars = array();
->>>>>>> 09c18849
         $sysinfo = $cpuload = $memory = 0;
 
         /* Accumulate all required variables and data */
