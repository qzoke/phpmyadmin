--- conflicted
+++ resolved
@@ -187,11 +187,7 @@
      *
      * @return bool whether the result set contains a unique key
      */
-<<<<<<< HEAD
-    private function resultSetContainsUniqueKey($db, $table, array $fieldsMeta)
-=======
-    private function resultSetContainsUniqueKey(string $db, string $table, array $fields_meta)
->>>>>>> 5362dcb0
+    private function resultSetContainsUniqueKey(string $db, string $table, array $fieldsMeta)
     {
         $columns = $this->dbi->getColumns($db, $table);
         $resultSetColumnNames = [];
@@ -1096,15 +1092,9 @@
      *
      * @param array          $analyzedSqlResults   analyzed sql results
      * @param string         $db                   current database
-<<<<<<< HEAD
-     * @param string         $table                current table
+     * @param string|null    $table                current table
      * @param string|null    $messageToShow        message to show
      * @param int            $numRows              number of rows
-=======
-     * @param string|null    $table                current table
-     * @param string|null    $message_to_show      message to show
-     * @param int            $num_rows             number of rows
->>>>>>> 5362dcb0
      * @param DisplayResults $displayResultsObject DisplayResult instance
      * @param array|null     $extraData            extra data
      * @param array|null     $profilingResults     profiling results
@@ -1115,19 +1105,11 @@
      * @return string html
      */
     private function getQueryResponseForNoResultsReturned(
-<<<<<<< HEAD
         array $analyzedSqlResults,
-        $db,
-        $table,
+        string $db,
+        ?string $table,
         ?string $messageToShow,
         $numRows,
-=======
-        array $analyzed_sql_results,
-        string $db,
-        ?string $table,
-        ?string $message_to_show,
-        $num_rows,
->>>>>>> 5362dcb0
         $displayResultsObject,
         ?array $extraData,
         ?array $profilingResults,
@@ -1484,13 +1466,8 @@
      * @param object|bool|null    $result               executed query results
      * @param array               $analyzedSqlResults   analysed sql results
      * @param string              $db                   current database
-<<<<<<< HEAD
-     * @param string              $table                current table
+     * @param string|null         $table                current table
      * @param array|null          $sqlData              sql data
-=======
-     * @param string|null         $table                current table
-     * @param array|null          $sql_data             sql data
->>>>>>> 5362dcb0
      * @param DisplayResults      $displayResultsObject Instance of DisplayResults
      * @param int                 $unlimNumRows         unlimited number of rows
      * @param int                 $numRows              number of rows
@@ -1504,17 +1481,10 @@
      */
     private function getQueryResponseForResultsReturned(
         $result,
-<<<<<<< HEAD
         array $analyzedSqlResults,
-        $db,
-        $table,
-        ?array $sqlData,
-=======
-        array $analyzed_sql_results,
         string $db,
         ?string $table,
-        ?array $sql_data,
->>>>>>> 5362dcb0
+        ?array $sqlData,
         $displayResultsObject,
         $unlimNumRows,
         $numRows,
@@ -1577,11 +1547,7 @@
             }
         }
 
-<<<<<<< HEAD
-        $hasUnique = $this->resultSetContainsUniqueKey(
-=======
-        $has_unique = empty($table) ? false : $this->resultSetContainsUniqueKey(
->>>>>>> 5362dcb0
+        $hasUnique = empty($table) ? false : $this->resultSetContainsUniqueKey(
             $db,
             $table,
             $fieldsMeta
@@ -1721,27 +1687,15 @@
      * @param string|null         $completeQuery       complete query
      */
     public function executeQueryAndSendQueryResponse(
-<<<<<<< HEAD
         $analyzedSqlResults,
         $isGotoFile,
-        $db,
-        $table,
+        string $db,
+        ?string $table,
         $findRealEnd,
         $sqlQueryForBookmark,
         $extraData,
         $messageToShow,
         $sqlData,
-=======
-        $analyzed_sql_results,
-        $is_gotofile,
-        string $db,
-        ?string $table,
-        $find_real_end,
-        $sql_query_for_bookmark,
-        $extra_data,
-        $message_to_show,
-        $sql_data,
->>>>>>> 5362dcb0
         $goto,
         $dispQuery,
         $dispMessage,
@@ -1782,10 +1736,9 @@
     /**
      * Function to execute the query and send the response
      *
-<<<<<<< HEAD
      * @param array               $analyzedSqlResults  analysed sql results
      * @param bool                $isGotoFile          whether goto file or not
-     * @param string|null         $db                  current database
+     * @param string              $db                  current database
      * @param string|null         $table               current table
      * @param bool|null           $findRealEnd         whether to find real end or not
      * @param string|null         $sqlQueryForBookmark the sql query to be stored as bookmark
@@ -1797,48 +1750,19 @@
      * @param Message|string|null $dispMessage         display message
      * @param string              $sqlQuery            sql query
      * @param string|null         $completeQuery       complete query
-=======
-     * @param array               $analyzed_sql_results   analysed sql results
-     * @param bool                $is_gotofile            whether goto file or not
-     * @param string              $db                     current database
-     * @param string|null         $table                  current table
-     * @param bool|null           $find_real_end          whether to find real end or not
-     * @param string|null         $sql_query_for_bookmark the sql query to be stored as bookmark
-     * @param array|null          $extra_data             extra data
-     * @param string|null         $message_to_show        message to show
-     * @param array|null          $sql_data               sql data
-     * @param string              $goto                   goto page url
-     * @param string              $themeImagePath         uri of the PMA theme image
-     * @param string|null         $disp_query             display query
-     * @param Message|string|null $disp_message           display message
-     * @param string              $sql_query              sql query
-     * @param string|null         $complete_query         complete query
->>>>>>> 5362dcb0
      *
      * @return string html
      */
     public function executeQueryAndGetQueryResponse(
-<<<<<<< HEAD
         array $analyzedSqlResults,
         $isGotoFile,
-        $db,
-        $table,
+        string $db,
+        ?string $table,
         $findRealEnd,
         ?string $sqlQueryForBookmark,
         $extraData,
         ?string $messageToShow,
         $sqlData,
-=======
-        array $analyzed_sql_results,
-        $is_gotofile,
-        string $db,
-        ?string $table,
-        $find_real_end,
-        ?string $sql_query_for_bookmark,
-        $extra_data,
-        ?string $message_to_show,
-        $sql_data,
->>>>>>> 5362dcb0
         $goto,
         ?string $dispQuery,
         $dispMessage,
