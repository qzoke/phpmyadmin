<?php

declare(strict_types=1);

namespace PhpMyAdmin;

use PhpMyAdmin\ConfigStorage\Features\BookmarkFeature;
use PhpMyAdmin\ConfigStorage\Relation;
use PhpMyAdmin\ConfigStorage\RelationCleanup;
use PhpMyAdmin\Dbal\ResultInterface;
use PhpMyAdmin\Display\DeleteLinkEnum;
use PhpMyAdmin\Display\DisplayParts;
use PhpMyAdmin\Display\Results as DisplayResults;
use PhpMyAdmin\Html\Generator;
use PhpMyAdmin\Html\MySQLDocumentation;
use PhpMyAdmin\Identifiers\DatabaseName;
use PhpMyAdmin\Query\Generator as QueryGenerator;
use PhpMyAdmin\Query\Utilities;
use PhpMyAdmin\SqlParser\Components\Expression;
use PhpMyAdmin\SqlParser\Statements\AlterStatement;
use PhpMyAdmin\SqlParser\Statements\DropStatement;
use PhpMyAdmin\SqlParser\Statements\SelectStatement;
use PhpMyAdmin\SqlParser\Utils\Query;
use PhpMyAdmin\Utils\ForeignKey;

use function __;
use function array_column;
use function array_keys;
use function array_sum;
use function arsort;
use function bin2hex;
use function ceil;
use function count;
use function defined;
use function htmlspecialchars;
use function in_array;
use function is_array;
use function is_bool;
use function is_object;
use function session_start;
use function session_write_close;
use function sprintf;
use function str_contains;
use function str_replace;
use function ucwords;

/**
 * Set of functions for the SQL executor
 */
class Sql
{
    public function __construct(
        private DatabaseInterface $dbi,
        private Relation $relation,
        private RelationCleanup $relationCleanup,
        private Operations $operations,
        private Transformations $transformations,
        private Template $template,
    ) {
    }

    /**
     * Handle remembered sorting order, only for single table query
     *
     * @param string $db           database name
     * @param string $table        table name
     * @param string $fullSqlQuery SQL query
     */
    private function handleSortOrder(
        string $db,
        string $table,
        StatementInfo $statementInfo,
        string &$fullSqlQuery,
    ): StatementInfo {
        if ($statementInfo->statement === null || $statementInfo->parser === null) {
            return $statementInfo;
        }

        $tableObject = new Table($table, $db, $this->dbi);

        if (! $statementInfo->order) {
            // Retrieving the name of the column we should sort after.
            $sortCol = $tableObject->getUiProp(Table::PROP_SORTED_COLUMN);
            if (empty($sortCol)) {
                return $statementInfo;
            }

            // Remove the name of the table from the retrieved field name.
            $sortCol = str_replace(
                Util::backquote($table) . '.',
                '',
                $sortCol,
            );

            // Create the new query.
            $fullSqlQuery = Query::replaceClause(
                $statementInfo->statement,
                $statementInfo->parser->list,
                'ORDER BY ' . $sortCol,
            );

            // TODO: Avoid reparsing the query.
            $statementInfo = StatementInfo::fromArray(Query::getAll($fullSqlQuery));
        } else {
            // Store the remembered table into session.
            $tableObject->setUiProp(
                Table::PROP_SORTED_COLUMN,
                Query::getClause(
                    $statementInfo->statement,
                    $statementInfo->parser->list,
                    'ORDER BY',
                ),
            );
        }

        return $statementInfo;
    }

    /**
     * Append limit clause to SQL query
     *
     * @return string limit clause appended SQL query
     */
    private function getSqlWithLimitClause(StatementInfo $statementInfo): string
    {
        if ($statementInfo->statement === null || $statementInfo->parser === null) {
            return '';
        }

        return Query::replaceClause(
            $statementInfo->statement,
            $statementInfo->parser->list,
            'LIMIT ' . $_SESSION['tmpval']['pos'] . ', '
            . $_SESSION['tmpval']['max_rows'],
        );
    }

    /**
     * Verify whether the result set has columns from just one table
     *
     * @param mixed[] $fieldsMeta meta fields
     */
    private function resultSetHasJustOneTable(array $fieldsMeta): bool
    {
        $justOneTable = true;
        $prevTable = '';
        foreach ($fieldsMeta as $oneFieldMeta) {
            if ($oneFieldMeta->table != '' && $prevTable != '' && $oneFieldMeta->table != $prevTable) {
                $justOneTable = false;
            }

            if ($oneFieldMeta->table == '') {
                continue;
            }

            $prevTable = $oneFieldMeta->table;
        }

        return $justOneTable && $prevTable != '';
    }

    /**
     * Verify whether the result set contains all the columns
     * of at least one unique key
     *
     * @param string  $db         database name
     * @param string  $table      table name
     * @param mixed[] $fieldsMeta meta fields
     */
    private function resultSetContainsUniqueKey(string $db, string $table, array $fieldsMeta): bool
    {
        $columns = $this->dbi->getColumns($db, $table);
        $resultSetColumnNames = [];
        foreach ($fieldsMeta as $oneMeta) {
            $resultSetColumnNames[] = $oneMeta->name;
        }

        foreach (Index::getFromTable($this->dbi, $table, $db) as $index) {
            if (! $index->isUnique()) {
                continue;
            }

            $indexColumns = $index->getColumns();
            $numberFound = 0;
            foreach (array_keys($indexColumns) as $indexColumnName) {
                if (
                    ! in_array($indexColumnName, $resultSetColumnNames)
                    && in_array($indexColumnName, $columns)
                    && ! str_contains($columns[$indexColumnName]['Extra'], 'INVISIBLE')
                ) {
                    continue;
                }

                $numberFound++;
            }

            if ($numberFound === count($indexColumns)) {
                return true;
            }
        }

        return false;
    }

    /**
     * Get the HTML for relational column dropdown
     * During grid edit, if we have a relational field, returns the html for the
     * dropdown
     *
     * @param string $db           current database
     * @param string $table        current table
     * @param string $column       current column
     * @param string $currentValue current selected value
     *
     * @return string html for the dropdown
     */
    public function getHtmlForRelationalColumnDropdown(
        string $db,
        string $table,
        string $column,
        string $currentValue,
    ): string {
        $foreigners = $this->relation->getForeigners($db, $table, $column);

        $foreignData = $this->relation->getForeignData($foreigners, $column, false, '', '');

        if ($foreignData['disp_row'] == null) {
            //Handle the case when number of values
            //is more than $cfg['ForeignKeyMaxLimit']
            $urlParams = ['db' => $db, 'table' => $table, 'field' => $column];

            return $this->template->render('sql/relational_column_dropdown', [
                'current_value' => $_POST['curr_value'],
                'params' => $urlParams,
            ]);
        }

        $dropdown = $this->relation->foreignDropdown(
            $foreignData['disp_row'],
            $foreignData['foreign_field'],
            $foreignData['foreign_display'],
            $currentValue,
            $GLOBALS['cfg']['ForeignKeyMaxLimit'],
        );

        return '<select>' . $dropdown . '</select>';
    }

    /**
     * @psalm-param non-empty-list<array{Status: non-empty-string, Duration: numeric-string}> $profilingResults
     *
     * @psalm-return array{
     *     total_time: float,
     *     states: array<string, array{total_time: float, calls: int<1, max>}>,
     *     chart: array{labels: list<string>, data: list<float>},
     *     profile: list<array{status: string, duration: string, duration_raw: numeric-string}>
     * }|array{}
     */
    private function getDetailedProfilingStats(array $profilingResults): array
    {
        $totalTime = (float) array_sum(array_column($profilingResults, 'Duration'));
        if ($totalTime === 0.0) {
            return [];
        }

        $states = [];
        $profile = [];
        foreach ($profilingResults as $result) {
            $status = ucwords($result['Status']);
            $profile[] = [
                'status' => $status,
                'duration' => Util::formatNumber($result['Duration'], 3, 1),
                'duration_raw' => $result['Duration'],
            ];

            if (! isset($states[$status])) {
                $states[$status] = ['total_time' => (float) $result['Duration'], 'calls' => 1];
            } else {
                $states[$status]['calls']++;
                $states[$status]['total_time'] += $result['Duration'];
            }
        }

        arsort($states);
        $chart = ['labels' => array_keys($states), 'data' => array_column($states, 'total_time')];

        return ['total_time' => $totalTime, 'states' => $states, 'chart' => $chart, 'profile' => $profile];
    }

    /**
     * Get value of a column for a specific row (marked by $whereClause)
     */
    public function getFullValuesForSetColumn(
        string $db,
        string $table,
        string $column,
        string $whereClause,
    ): string {
        $row = $this->dbi->fetchSingleRow(sprintf(
            'SELECT `%s` FROM `%s`.`%s` WHERE %s',
            $column,
            $db,
            $table,
            $whereClause,
        ));

        if ($row === null) {
            return '';
        }

        return $row[$column];
    }

    /**
     * Get all the values for a enum column or set column in a table
     *
     * @param string $db     current database
     * @param string $table  current table
     * @param string $column current column
     *
     * @return mixed[]|null array containing the value list for the column, null on failure
     */
    public function getValuesForColumn(string $db, string $table, string $column): array|null
    {
        $fieldInfoQuery = QueryGenerator::getColumnsSql($db, $table, $this->dbi->escapeString($column));

        $fieldInfoResult = $this->dbi->fetchResult($fieldInfoQuery);

        if (! isset($fieldInfoResult[0])) {
            return null;
        }

        return Util::parseEnumSetValues($fieldInfoResult[0]['Type']);
    }

    /**
     * Function to check whether to remember the sorting order or not.
     */
    private function isRememberSortingOrder(StatementInfo $statementInfo): bool
    {
        return $GLOBALS['cfg']['RememberSorting']
            && ! ($statementInfo->isCount
                || $statementInfo->isExport
                || $statementInfo->isFunction
                || $statementInfo->isAnalyse)
            && $statementInfo->selectFrom
            && (empty($statementInfo->selectExpression)
                || ((count($statementInfo->selectExpression) === 1)
                    && ($statementInfo->selectExpression[0] === '*')))
            && count($statementInfo->selectTables) === 1;
    }

    /**
     * Function to check whether the LIMIT clause should be appended or not.
     */
    private function isAppendLimitClause(StatementInfo $statementInfo): bool
    {
        // Assigning LIMIT clause to an syntactically-wrong query
        // is not needed. Also we would want to show the true query
        // and the true error message to the query executor

        return (isset($statementInfo->parser)
            && $statementInfo->parser->errors === [])
            && ($_SESSION['tmpval']['max_rows'] !== 'all')
            && ! ($statementInfo->isExport
            || $statementInfo->isAnalyse)
            && ($statementInfo->selectFrom
                || $statementInfo->isSubquery)
            && ! $statementInfo->limit;
    }

    /**
     * Function to check whether this query is for just browsing
     *
     * @param bool|null $findRealEnd whether the real end should be found
     */
    public static function isJustBrowsing(StatementInfo $statementInfo, bool|null $findRealEnd): bool
    {
        return ! $statementInfo->isGroup
            && ! $statementInfo->isFunction
            && ! $statementInfo->union
            && ! $statementInfo->distinct
            && $statementInfo->selectFrom
            && (count($statementInfo->selectTables) === 1)
            && (empty($statementInfo->statement->where)
                || (count($statementInfo->statement->where) === 1
                    && $statementInfo->statement->where[0]->expr === '1'))
            && ! $statementInfo->group
            && ! isset($findRealEnd)
            && ! $statementInfo->isSubquery
            && ! $statementInfo->join
            && ! $statementInfo->having;
    }

    /**
     * Function to check whether the related transformation information should be deleted.
     */
    private function isDeleteTransformationInfo(StatementInfo $statementInfo): bool
    {
        return ! empty($statementInfo->queryType)
            && (($statementInfo->queryType === 'ALTER')
                || ($statementInfo->queryType === 'DROP'));
    }

    /**
     * Function to check whether the user has rights to drop the database
     *
     * @param bool $allowUserDropDatabase whether the user is allowed to drop db
     * @param bool $isSuperUser           whether this user is a superuser
     */
    public function hasNoRightsToDropDatabase(
        StatementInfo $statementInfo,
        bool $allowUserDropDatabase,
        bool $isSuperUser,
    ): bool {
        return ! $allowUserDropDatabase && $statementInfo->dropDatabase && ! $isSuperUser;
    }

    /**
     * Function to find the real end of rows
     *
     * @param string $db    the current database
     * @param string $table the current table
     *
     * @return int the number of rows
     */
    public function findRealEndOfRows(string $db, string $table): int
    {
        $unlimNumRows = $this->dbi->getTable($db, $table)->countRecords(true);
        $_SESSION['tmpval']['pos'] = $this->getStartPosToDisplayRow($unlimNumRows);

        return $unlimNumRows;
    }

    /**
     * Function to get the default sql query for browsing page
     *
     * @param string $db    the current database
     * @param string $table the current table
     *
     * @return string the default $sql_query for browse page
     */
    public function getDefaultSqlQueryForBrowse(string $db, string $table): string
    {
        $bookmark = Bookmark::get(
            $this->dbi,
            $GLOBALS['cfg']['Server']['user'],
            DatabaseName::from($db),
            $table,
            'label',
            false,
            true,
        );

        if ($bookmark !== null && $bookmark->getQuery() !== '') {
            $GLOBALS['using_bookmark_message'] = Message::notice(
                __('Using bookmark "%s" as default browse query.'),
            );
            $GLOBALS['using_bookmark_message']->addParam($table);
            $GLOBALS['using_bookmark_message']->addHtml(
                MySQLDocumentation::showDocumentation('faq', 'faq6-22'),
            );

            return $bookmark->getQuery();
        }

        $defaultOrderByClause = '';

        if (
            isset($GLOBALS['cfg']['TablePrimaryKeyOrder'])
            && ($GLOBALS['cfg']['TablePrimaryKeyOrder'] !== 'NONE')
        ) {
            $primaryKey = null;
            $primary = Index::getPrimary($this->dbi, $table, $db);

            if ($primary !== null) {
                $primarycols = $primary->getColumns();

                foreach ($primarycols as $col) {
                    $primaryKey = $col->getName();
                    break;
                }

                if ($primaryKey !== null) {
                    $defaultOrderByClause = ' ORDER BY '
                        . Util::backquote($table) . '.'
                        . Util::backquote($primaryKey) . ' '
                        . $GLOBALS['cfg']['TablePrimaryKeyOrder'];
                }
            }
        }

        return 'SELECT * FROM ' . Util::backquote($table) . $defaultOrderByClause;
    }

    /**
     * Responds an error when an error happens when executing the query
     *
     * @param bool   $isGotoFile   whether goto file or not
     * @param string $error        error after executing the query
     * @param string $fullSqlQuery full sql query
     */
    private function handleQueryExecuteError(bool $isGotoFile, string $error, string $fullSqlQuery): never
    {
        $response = ResponseRenderer::getInstance();
        if ($isGotoFile) {
            $message = Message::rawError($error);
            $response->setRequestStatus(false);
            $response->addJSON('message', $message);
        } else {
            Generator::mysqlDie($error, $fullSqlQuery, false);
        }

        $response->callExit();
    }

    /**
     * Function to store the query as a bookmark
     *
     * @param string $db                  the current database
     * @param string $bookmarkUser        the bookmarking user
     * @param string $sqlQueryForBookmark the query to be stored in bookmark
     * @param string $bookmarkLabel       bookmark label
     * @param bool   $bookmarkReplace     whether to replace existing bookmarks
     */
    public function storeTheQueryAsBookmark(
        BookmarkFeature|null $bookmarkFeature,
        string $db,
        string $bookmarkUser,
        string $sqlQueryForBookmark,
        string $bookmarkLabel,
        bool $bookmarkReplace,
    ): void {
        $bfields = [
            'bkm_database' => $db,
            'bkm_user' => $bookmarkUser,
            'bkm_sql_query' => $sqlQueryForBookmark,
            'bkm_label' => $bookmarkLabel,
        ];

        // Should we replace bookmark?
        if ($bookmarkReplace && $bookmarkFeature !== null) {
            $bookmarks = Bookmark::getList($bookmarkFeature, $this->dbi, $GLOBALS['cfg']['Server']['user'], $db);
            foreach ($bookmarks as $bookmark) {
                if ($bookmark->getLabel() !== $bookmarkLabel) {
                    continue;
                }

                $bookmark->delete();
            }
        }

        $bookmark = Bookmark::createBookmark($this->dbi, $bfields, isset($_POST['bkm_all_users']));

        if ($bookmark === false) {
            return;
        }

        $bookmark->save();
    }

    /**
     * Function to get the affected or changed number of rows after executing a query
     *
     * @param bool                  $isAffected whether the query affected a table
     * @param ResultInterface|false $result     results of executing the query
     *
     * @return int|string number of rows affected or changed
     * @psalm-return int|numeric-string
     */
    private function getNumberOfRowsAffectedOrChanged(bool $isAffected, ResultInterface|false $result): int|string
    {
        if ($isAffected) {
            return $this->dbi->affectedRows();
        }

        if ($result) {
            return $result->numRows();
        }

        return 0;
    }

    /**
     * Checks if the current database has changed
     * This could happen if the user sends a query like "USE `database`;"
     *
     * @param string $db the database in the query
     *
     * @return bool whether to reload the navigation(1) or not(0)
     */
    private function hasCurrentDbChanged(string $db): bool
    {
        if ($db === '') {
            return false;
        }

        $currentDb = $this->dbi->fetchValue('SELECT DATABASE()');

        // $current_db is false, except when a USE statement was sent
        return ($currentDb != false) && ($db !== $currentDb);
    }

    /**
     * If a table, database or column gets dropped, clean comments.
     *
     * @param string      $db     current database
     * @param string      $table  current table
     * @param string|null $column current column
     * @param bool        $purge  whether purge set or not
     */
    private function cleanupRelations(string $db, string $table, string|null $column, bool $purge): void
    {
        if (! $purge || $db === '') {
            return;
        }

        if ($table !== '') {
            if ($column !== null && $column !== '') {
                $this->relationCleanup->column($db, $table, $column);
            } else {
                $this->relationCleanup->table($db, $table);
            }
        } else {
            $this->relationCleanup->database($db);
        }
    }

    /**
     * Function to count the total number of rows for the same 'SELECT' query without
     * the 'LIMIT' clause that may have been programmatically added
     *
     * @param int|string $numRows      number of rows affected/changed by the query
     * @param bool       $justBrowsing whether just browsing or not
     * @param string     $db           the current database
     * @param string     $table        the current table
     * @psalm-param int|numeric-string $numRows
     *
     * @return int|string unlimited number of rows
     * @psalm-return int|numeric-string
     */
    private function countQueryResults(
        int|string $numRows,
        bool $justBrowsing,
        string $db,
        string $table,
        StatementInfo $statementInfo,
    ): int|string {
        /* Shortcut for not analyzed/empty query */
        if ($statementInfo->statement === null || $statementInfo->parser === null) {
            return 0;
        }

        if (! $this->isAppendLimitClause($statementInfo)) {
            // if we did not append a limit, set this to get a correct
            // "Showing rows..." message
            // $_SESSION['tmpval']['max_rows'] = 'all';
            $unlimNumRows = $numRows;
        } elseif ($_SESSION['tmpval']['max_rows'] > $numRows) {
            // When user has not defined a limit in query and total rows in
            // result are less than max_rows to display, there is no need
            // to count total rows for that query again
            $unlimNumRows = $_SESSION['tmpval']['pos'] + $numRows;
        } elseif ($statementInfo->queryType === 'SELECT' || $statementInfo->isSubquery) {
            //    c o u n t    q u e r y

            // If we are "just browsing", there is only one table (and no join),
            // and no WHERE clause (or just 'WHERE 1 '),
            // we do a quick count (which uses MaxExactCount) because
            // SQL_CALC_FOUND_ROWS is not quick on large InnoDB tables

            // However, do not count again if we did it previously
            // due to $find_real_end == true
            if ($justBrowsing) {
                // Get row count (is approximate for InnoDB)
                $unlimNumRows = $this->dbi->getTable($db, $table)->countRecords();
                /**
                 * @todo Can we know at this point that this is InnoDB,
                 *       (in this case there would be no need for getting
                 *       an exact count)?
                 */
                if ($unlimNumRows < $GLOBALS['cfg']['MaxExactCount']) {
                    // Get the exact count if approximate count
                    // is less than MaxExactCount
                    /**
                     * @todo In countRecords(), MaxExactCount is also verified,
                     *       so can we avoid checking it twice?
                     */
                    $unlimNumRows = $this->dbi->getTable($db, $table)->countRecords(true);
                }
            } else {
                $statement = $statementInfo->statement;

                // Remove ORDER BY to decrease unnecessary sorting time
                if ($statementInfo->order) {
                    $statement->order = null;
                }

                // Removes LIMIT clause that might have been added
                if ($statementInfo->limit) {
                    $statement->limit = false;
                }

                if (! $statementInfo->isGroup && ! $statementInfo->distinct && count($statement->expr) === 1) {
                    $statement->expr[0] = new Expression();
                    $statement->expr[0]->expr = '1';
                }

                $countQuery = 'SELECT COUNT(*) FROM (' . $statement->build() . ' ) as cnt';

                $unlimNumRows = (int) $this->dbi->fetchValue($countQuery);
            }
        } else {// not $is_select
            $unlimNumRows = 0;
        }

        return $unlimNumRows;
    }

    /**
     * Function to handle all aspects relating to executing the query
     *
     * @param string       $fullSqlQuery        full sql query
     * @param bool         $isGotoFile          whether to go to a file
     * @param string       $db                  current database
     * @param string|null  $table               current table
     * @param bool|null    $findRealEnd         whether to find the real end
     * @param string|null  $sqlQueryForBookmark sql query to be stored as bookmark
     * @param mixed[]|null $extraData           extra data
     *
     * @psalm-return array{
     *  ResultInterface|false|null,
     *  int|numeric-string,
     *  int|numeric-string,
     *  list<array{Status: non-empty-string, Duration: numeric-string}>,
     *  mixed[]|null
     * }
     */
    private function executeTheQuery(
        StatementInfo $statementInfo,
        string $fullSqlQuery,
        bool $isGotoFile,
        string $db,
        string|null $table,
        bool|null $findRealEnd,
        string|null $sqlQueryForBookmark,
        array|null $extraData,
    ): array {
        $response = ResponseRenderer::getInstance();
        $response->getHeader()->getMenu()->setTable($table ?? '');

        // Only if we ask to see the php code
        if (isset($GLOBALS['show_as_php'])) {
            $result = null;
            $numRows = 0;
            $unlimNumRows = 0;
            $profilingResults = [];
        } else { // If we don't ask to see the php code
            Profiling::enable($this->dbi);

            if (! defined('TESTSUITE')) {
                // close session in case the query takes too long
                session_write_close();
            }

            $result = $this->dbi->tryQuery($fullSqlQuery);
            $GLOBALS['querytime'] = $this->dbi->lastQueryExecutionTime;

            if (! defined('TESTSUITE')) {
                // reopen session
                session_start();
            }

            // Displays an error message if required and stop parsing the script
            $error = $this->dbi->getError();
            if ($error && $GLOBALS['cfg']['IgnoreMultiSubmitErrors']) {
                $extraData['error'] = $error;
            } elseif ($error) {
                $this->handleQueryExecuteError($isGotoFile, $error, $fullSqlQuery);
            }

            // If there are no errors and bookmarklabel was given,
            // store the query as a bookmark
            if (! empty($_POST['bkm_label']) && $sqlQueryForBookmark) {
                $bookmarkFeature = $this->relation->getRelationParameters()->bookmarkFeature;
                $this->storeTheQueryAsBookmark(
                    $bookmarkFeature,
                    $db,
                    $bookmarkFeature !== null ? $GLOBALS['cfg']['Server']['user'] : '',
                    $sqlQueryForBookmark,
                    $_POST['bkm_label'],
                    isset($_POST['bkm_replace']),
                );
            }

            // Gets the number of rows affected/returned
            // (This must be done immediately after the query because
            // mysql_affected_rows() reports about the last query done)
            $numRows = $this->getNumberOfRowsAffectedOrChanged($statementInfo->isAffected, $result);

            $profilingResults = Profiling::getInformation($this->dbi);

            $justBrowsing = self::isJustBrowsing($statementInfo, $findRealEnd ?? null);

            $unlimNumRows = $this->countQueryResults($numRows, $justBrowsing, $db, $table ?? '', $statementInfo);

            $this->cleanupRelations($db, $table ?? '', $_POST['dropped_column'] ?? null, ! empty($_POST['purge']));

            if (
                isset($_POST['dropped_column'])
                && $db !== '' && $table !== null && $table !== ''
            ) {
                // to refresh the list of indexes (Ajax mode)

                $indexes = Index::getFromTable($this->dbi, $table, $db);
                $indexesDuplicates = Index::findDuplicates($table, $db);
                $template = new Template();

                $extraData['indexes_list'] = $template->render('indexes', [
                    'url_params' => $GLOBALS['urlParams'],
                    'indexes' => $indexes,
                    'indexes_duplicates' => $indexesDuplicates,
                ]);
            }
        }

        return [$result, $numRows, $unlimNumRows, $profilingResults, $extraData];
    }

    /**
     * Delete related transformation information
     *
     * @param string $db    current database
     * @param string $table current table
     */
    private function deleteTransformationInfo(string $db, string $table, StatementInfo $statementInfo): void
    {
        if (! isset($statementInfo->statement)) {
            return;
        }

        $statement = $statementInfo->statement;
        if ($statement instanceof AlterStatement) {
            if (
                ! empty($statement->altered[0])
                && $statement->altered[0]->options->has('DROP')
                && ! empty($statement->altered[0]->field->column)
            ) {
                $this->transformations->clear($db, $table, $statement->altered[0]->field->column);
            }
        } elseif ($statement instanceof DropStatement) {
            $this->transformations->clear($db, $table);
        }
    }

    /**
     * Function to get the message for the no rows returned case
     *
     * @param string|null $messageToShow message to show
     * @param int|string  $numRows       number of rows
     */
    private function getMessageForNoRowsReturned(
        string|null $messageToShow,
        StatementInfo $statementInfo,
        int|string $numRows,
    ): Message {
        if ($statementInfo->queryType === 'DELETE') {
            $message = Message::getMessageForDeletedRows($numRows);
        } elseif ($statementInfo->isInsert) {
            if ($statementInfo->queryType === 'REPLACE') {
                // For REPLACE we get DELETED + INSERTED row count,
                // so we have to call it affected
                $message = Message::getMessageForAffectedRows($numRows);
            } else {
                $message = Message::getMessageForInsertedRows($numRows);
            }

            $insertId = $this->dbi->insertId();
            if ($insertId !== 0) {
                // insert_id is id of FIRST record inserted in one insert,
                // so if we inserted multiple rows, we had to increment this
                $message->addText('[br]');
                // need to use a temporary because the Message class
                // currently supports adding parameters only to the first
                // message
                $inserted = Message::notice(__('Inserted row id: %1$d'));
                $inserted->addParam($insertId + $numRows - 1);
                $message->addMessage($inserted);
            }
        } elseif ($statementInfo->isAffected) {
            $message = Message::getMessageForAffectedRows($numRows);

            // Ok, here is an explanation for the !$is_select.
            // The form generated by PhpMyAdmin\SqlQueryForm
            // and /database/sql has many submit buttons
            // on the same form, and some confusion arises from the
            // fact that $message_to_show is sent for every case.
            // The $message_to_show containing a success message and sent with
            // the form should not have priority over errors
        } elseif ($messageToShow && $statementInfo->queryType !== 'SELECT') {
            $message = Message::rawSuccess(htmlspecialchars($messageToShow));
        } elseif (! empty($GLOBALS['show_as_php'])) {
            $message = Message::success(__('Showing as PHP code'));
        } elseif (isset($GLOBALS['show_as_php'])) {
            /* User disable showing as PHP, query is only displayed */
            $message = Message::notice(__('Showing SQL query'));
        } else {
            $message = Message::success(
                __('MySQL returned an empty result set (i.e. zero rows).'),
            );
        }

        if (isset($GLOBALS['querytime'])) {
            $queryTime = Message::notice(
                '(' . __('Query took %01.4f seconds.') . ')',
            );
            $queryTime->addParam($GLOBALS['querytime']);
            $message->addMessage($queryTime);
        }

        // In case of ROLLBACK, notify the user.
        if (isset($_POST['rollback_query'])) {
            $message->addText(__('[ROLLBACK occurred.]'));
        }

        return $message;
    }

    /**
     * Function to respond back when the query returns zero rows
     * This method is called
     * 1-> When browsing an empty table
     * 2-> When executing a query on a non empty table which returns zero results
     * 3-> When executing a query on an empty table
     * 4-> When executing an INSERT, UPDATE, DELETE query from the SQL tab
     * 5-> When deleting a row from BROWSE tab
     * 6-> When searching using the SEARCH tab which returns zero results
     * 7-> When changing the structure of the table except change operation
     *
     * @param string                     $db                   current database
     * @param string|null                $table                current table
     * @param string|null                $messageToShow        message to show
     * @param int|string                 $numRows              number of rows
     * @param DisplayResults             $displayResultsObject DisplayResult instance
     * @param mixed[]|null               $extraData            extra data
     * @param ResultInterface|false|null $result               executed query results
     * @param string                     $sqlQuery             sql query
     * @param string|null                $completeQuery        complete sql query
     * @psalm-param int|numeric-string $numRows
     * @psalm-param list<array{Status: non-empty-string, Duration: numeric-string}> $profilingResults
     *
     * @return string html
     */
    private function getQueryResponseForNoResultsReturned(
        StatementInfo $statementInfo,
        string $db,
        string|null $table,
        string|null $messageToShow,
        int|string $numRows,
        DisplayResults $displayResultsObject,
        array|null $extraData,
        array $profilingResults,
        ResultInterface|false|null $result,
        string $sqlQuery,
        string|null $completeQuery,
    ): string {
        if ($this->isDeleteTransformationInfo($statementInfo)) {
            $this->deleteTransformationInfo($db, $table ?? '', $statementInfo);
        }

        if (isset($extraData['error'])) {
            $message = Message::rawError($extraData['error']);
        } else {
            $message = $this->getMessageForNoRowsReturned($messageToShow, $statementInfo, $numRows);
        }

        $queryMessage = Generator::getMessage($message, $GLOBALS['sql_query'], 'success');

        if (isset($GLOBALS['show_as_php'])) {
            return $queryMessage;
        }

        if (! empty($GLOBALS['reload'])) {
            $extraData['reload'] = 1;
            $extraData['db'] = $GLOBALS['db'];
        }

        // For ajax requests add message and sql_query as JSON
        if (empty($_REQUEST['ajax_page_request'])) {
            $extraData['message'] = $message;
            if ($GLOBALS['cfg']['ShowSQL']) {
                $extraData['sql_query'] = $queryMessage;
            }
        }

        $response = ResponseRenderer::getInstance();
        $response->addJSON($extraData ?? []);
        $header = $response->getHeader();
        $scripts = $header->getScripts();
        $scripts->addFile('sql.js');

<<<<<<< HEAD
        if (! $statementInfo->isSelect || isset($extraData['error'])) {
=======
        if (($result instanceof ResultInterface && $result->numFields() === 0) || isset($extraData['error'])) {
>>>>>>> 960f7d90
            return $queryMessage;
        }

        $displayParts = DisplayParts::fromArray([
            'hasEditLink' => false,
            'deleteLink' => DeleteLinkEnum::NO_DELETE,
            'hasSortLink' => true,
            'hasNavigationBar' => false,
            'hasBookmarkForm' => true,
            'hasTextButton' => true,
            'hasPrintLink' => true,
        ]);

        $sqlQueryResultsTable = $this->getHtmlForSqlQueryResultsTable(
            $displayResultsObject,
            $displayParts,
            false,
            0,
            $numRows,
            null,
            $result,
            $statementInfo,
            true,
        );

        $profilingChart = '';
        if ($profilingResults !== []) {
            $profiling = $this->getDetailedProfilingStats($profilingResults);
            if ($profiling !== []) {
                $profilingChart = $this->template->render('sql/profiling_chart', ['profiling' => $profiling]);
            }
        }

        $bookmark = '';
        $bookmarkFeature = $this->relation->getRelationParameters()->bookmarkFeature;
        if (
            $bookmarkFeature !== null
            && empty($_GET['id_bookmark'])
            && $sqlQuery
        ) {
            $bookmark = $this->template->render('sql/bookmark', [
                'db' => $db,
                'goto' => Url::getFromRoute('/sql', [
                    'db' => $db,
                    'table' => $table,
                    'sql_query' => $sqlQuery,
                    'id_bookmark' => 1,
                ]),
                'user' => $GLOBALS['cfg']['Server']['user'],
                'sql_query' => $completeQuery ?? $sqlQuery,
                'allow_shared_bookmarks' => $GLOBALS['cfg']['AllowSharedBookmarks'],
            ]);
        }

        return $this->template->render('sql/no_results_returned', [
            'message' => $queryMessage,
            'sql_query_results_table' => $sqlQueryResultsTable,
            'profiling_chart' => $profilingChart,
            'bookmark' => $bookmark,
            'db' => $db,
            'table' => $table,
            'sql_query' => $sqlQuery,
<<<<<<< HEAD
            'is_procedure' => $statementInfo->isProcedure,
=======
            'is_procedure' => ! empty($analyzedSqlResults['is_procedure']),
>>>>>>> 960f7d90
        ]);
    }

    /**
     * Function to send response for ajax grid edit
     *
     * @param ResultInterface $result result of the executed query
     */
    private function getResponseForGridEdit(ResultInterface $result): void
    {
        $row = $result->fetchRow();
        $fieldsMeta = $this->dbi->getFieldsMeta($result);

        if (isset($fieldsMeta[0]) && $fieldsMeta[0]->isBinary()) {
            $row[0] = bin2hex($row[0]);
        }

        $response = ResponseRenderer::getInstance();
        $response->addJSON('value', $row[0]);
    }

    /**
     * Returns a message for successful creation of a bookmark or null if a bookmark
     * was not created
     */
    private function getBookmarkCreatedMessage(): string
    {
        $output = '';
        if (isset($_GET['label'])) {
            $message = Message::success(
                __('Bookmark %s has been created.'),
            );
            $message->addParam($_GET['label']);
            $output = $message->getDisplay();
        }

        return $output;
    }

    /**
     * Function to get html for the sql query results table
     *
     * @param DisplayResults             $displayResultsObject instance of DisplayResult
     * @param bool                       $editable             whether the result table is
     *                                                         editable or not
     * @param int|string                 $unlimNumRows         unlimited number of rows
     * @param int|string                 $numRows              number of rows
     * @param mixed[]|null               $showTable            table definitions
     * @param ResultInterface|false|null $result               result of the executed query
     * @param bool                       $isLimitedDisplay     Show only limited operations or not
     * @psalm-param int|numeric-string $unlimNumRows
     * @psalm-param int|numeric-string $numRows
     */
    private function getHtmlForSqlQueryResultsTable(
        DisplayResults $displayResultsObject,
        DisplayParts $displayParts,
        bool $editable,
        int|string $unlimNumRows,
        int|string $numRows,
        array|null $showTable,
        ResultInterface|false|null $result,
        StatementInfo $statementInfo,
        bool $isLimitedDisplay = false,
    ): string {
        $printView = isset($_POST['printview']) && $_POST['printview'] == '1' ? '1' : null;
        $tableHtml = '';
        $isBrowseDistinct = ! empty($_POST['is_browse_distinct']);

        if ($statementInfo->isProcedure) {
            do {
                if ($result === null) {
                    $result = $this->dbi->storeResult();
                }

                if ($result === false) {
                    $result = null;
                    continue;
                }

                $numRows = $result->numRows();

                if ($numRows > 0) {
                    $fieldsMeta = $this->dbi->getFieldsMeta($result);
                    $fieldsCount = count($fieldsMeta);

                    $displayResultsObject->setProperties(
                        $numRows,
                        $fieldsMeta,
                        $statementInfo->isCount,
                        $statementInfo->isExport,
                        $statementInfo->isFunction,
                        $statementInfo->isAnalyse,
                        $numRows,
                        $fieldsCount,
                        $GLOBALS['querytime'],
                        $GLOBALS['text_dir'],
                        $statementInfo->isMaint,
                        $statementInfo->isExplain,
                        $statementInfo->isShow,
                        $showTable,
                        $printView,
                        $editable,
                        $isBrowseDistinct,
                    );

                    $displayParts = DisplayParts::fromArray([
                        'hasEditLink' => false,
                        'deleteLink' => DeleteLinkEnum::NO_DELETE,
                        'hasSortLink' => true,
                        'hasNavigationBar' => true,
                        'hasBookmarkForm' => true,
                        'hasTextButton' => true,
                        'hasPrintLink' => true,
                    ]);

                    $tableHtml .= $displayResultsObject->getTable(
                        $result,
                        $displayParts,
                        $statementInfo,
                        $isLimitedDisplay,
                    );
                }

                $result = null;
            } while ($this->dbi->moreResults() && $this->dbi->nextResult());
        } else {
            $fieldsMeta = [];
            if (isset($result) && ! is_bool($result)) {
                $fieldsMeta = $this->dbi->getFieldsMeta($result);
            }

            $fieldsCount = count($fieldsMeta);
            $_SESSION['is_multi_query'] = false;
            $displayResultsObject->setProperties(
                $unlimNumRows,
                $fieldsMeta,
                $statementInfo->isCount,
                $statementInfo->isExport,
                $statementInfo->isFunction,
                $statementInfo->isAnalyse,
                $numRows,
                $fieldsCount,
                $GLOBALS['querytime'],
                $GLOBALS['text_dir'],
                $statementInfo->isMaint,
                $statementInfo->isExplain,
                $statementInfo->isShow,
                $showTable,
                $printView,
                $editable,
                $isBrowseDistinct,
            );

            if (! is_bool($result)) {
                $tableHtml .= $displayResultsObject->getTable(
                    $result,
                    $displayParts,
                    $statementInfo,
                    $isLimitedDisplay,
                );
            }
        }

        return $tableHtml;
    }

    /**
     * Function to get html for the previous query if there is such.
     *
     * @param string|null    $displayQuery   display query
     * @param bool           $showSql        whether to show sql
     * @param mixed[]        $sqlData        sql data
     * @param Message|string $displayMessage display message
     */
    private function getHtmlForPreviousUpdateQuery(
        string|null $displayQuery,
        bool $showSql,
        array $sqlData,
        Message|string $displayMessage,
    ): string {
        if ($displayQuery !== null && $showSql && $sqlData === []) {
            return Generator::getMessage($displayMessage, $displayQuery, 'success');
        }

        return '';
    }

    /**
     * To get the message if a column index is missing. If not will return null
     *
     * @param string|null $table        current table
     * @param string      $database     current database
     * @param bool        $editable     whether the results table can be editable or not
     * @param bool        $hasUniqueKey whether there is a unique key
     */
    private function getMessageIfMissingColumnIndex(
        string|null $table,
        string $database,
        bool $editable,
        bool $hasUniqueKey,
    ): string {
        if ($table === null) {
            return '';
        }

        $output = '';
        if (Utilities::isSystemSchema($database) || ! $editable) {
            $output = Message::notice(
                sprintf(
                    __(
                        'Current selection does not contain a unique column.'
                        . ' Grid edit, checkbox, Edit, Copy and Delete features'
                        . ' are not available. %s',
                    ),
                    MySQLDocumentation::showDocumentation(
                        'config',
                        'cfg_RowActionLinksWithoutUnique',
                    ),
                ),
            )->getDisplay();
        } elseif (! $hasUniqueKey) {
            $output = Message::notice(
                sprintf(
                    __(
                        'Current selection does not contain a unique column.'
                        . ' Grid edit, Edit, Copy and Delete features may result in'
                        . ' undesired behavior. %s',
                    ),
                    MySQLDocumentation::showDocumentation(
                        'config',
                        'cfg_RowActionLinksWithoutUnique',
                    ),
                ),
            )->getDisplay();
        }

        return $output;
    }

    /**
     * Function to display results when the executed query returns non empty results
     *
     * @param ResultInterface|false|null $result               executed query results
     * @param string                     $db                   current database
     * @param string|null                $table                current table
     * @param mixed[]|null               $sqlData              sql data
     * @param DisplayResults             $displayResultsObject Instance of DisplayResults
     * @param int|string                 $unlimNumRows         unlimited number of rows
     * @param int|string                 $numRows              number of rows
     * @param string|null                $dispQuery            display query
     * @param Message|string|null        $dispMessage          display message
     * @param string                     $sqlQuery             sql query
     * @param string|null                $completeQuery        complete sql query
     * @psalm-param int|numeric-string $unlimNumRows
     * @psalm-param int|numeric-string $numRows
     * @psalm-param list<array{Status: non-empty-string, Duration: numeric-string}> $profilingResults
     *
     * @return string html
     */
    private function getQueryResponseForResultsReturned(
        ResultInterface|false|null $result,
        StatementInfo $statementInfo,
        string $db,
        string|null $table,
        array|null $sqlData,
        DisplayResults $displayResultsObject,
        int|string $unlimNumRows,
        int|string $numRows,
        string|null $dispQuery,
        Message|string|null $dispMessage,
        array $profilingResults,
        string $sqlQuery,
        string|null $completeQuery,
    ): string {
        $GLOBALS['showtable'] ??= null;

        // If we are retrieving the full value of a truncated field or the original
        // value of a transformed field, show it here
        if (isset($_POST['grid_edit']) && $_POST['grid_edit'] == true && is_object($result)) {
            $this->getResponseForGridEdit($result);
            ResponseRenderer::getInstance()->callExit();
        }

        // Gets the list of fields properties
        $fieldsMeta = [];
        if ($result !== null && ! is_bool($result)) {
            $fieldsMeta = $this->dbi->getFieldsMeta($result);
        }

        // Should be initialized these parameters before parsing
        if (! is_array($GLOBALS['showtable'])) {
            $GLOBALS['showtable'] = null;
        }

        $response = ResponseRenderer::getInstance();
        $header = $response->getHeader();
        $scripts = $header->getScripts();

        $justOneTable = $this->resultSetHasJustOneTable($fieldsMeta);

        // hide edit and delete links:
        // - for information_schema
        // - if the result set does not contain all the columns of a unique key
        //   (unless this is an updatable view)
        // - if the SELECT query contains a join or a subquery

        $updatableView = false;

        $statement = $statementInfo->statement;
        if ($statement instanceof SelectStatement) {
            if ($statement->expr && $statement->expr[0]->expr === '*' && $table) {
                $tableObj = new Table($table, $db, $this->dbi);
                $updatableView = $tableObj->isUpdatableView();
            }

            if (
                $statementInfo->join
                || $statementInfo->isSubquery
                || count($statementInfo->selectTables) !== 1
            ) {
                $justOneTable = false;
            }
        }

        $hasUnique = $table !== null && $this->resultSetContainsUniqueKey($db, $table, $fieldsMeta);

        $editable = ($hasUnique
            || $GLOBALS['cfg']['RowActionLinksWithoutUnique']
            || $updatableView)
            && $justOneTable
            && ! Utilities::isSystemSchema($db);

        $_SESSION['tmpval']['possible_as_geometry'] = $editable;

        $displayParts = DisplayParts::fromArray([
            'hasEditLink' => true,
            'deleteLink' => DeleteLinkEnum::DELETE_ROW,
            'hasSortLink' => true,
            'hasNavigationBar' => true,
            'hasBookmarkForm' => true,
            'hasTextButton' => false,
            'hasPrintLink' => true,
        ]);

        if (! $editable) {
            $displayParts = DisplayParts::fromArray([
                'hasEditLink' => false,
                'deleteLink' => DeleteLinkEnum::NO_DELETE,
                'hasSortLink' => true,
                'hasNavigationBar' => true,
                'hasBookmarkForm' => true,
                'hasTextButton' => true,
                'hasPrintLink' => true,
            ]);
        }

        if (isset($_POST['printview']) && $_POST['printview'] == '1') {
            $displayParts = DisplayParts::fromArray([
                'hasEditLink' => false,
                'deleteLink' => DeleteLinkEnum::NO_DELETE,
                'hasSortLink' => false,
                'hasNavigationBar' => false,
                'hasBookmarkForm' => false,
                'hasTextButton' => false,
                'hasPrintLink' => false,
            ]);
        }

        if (! isset($_POST['printview']) || $_POST['printview'] != '1') {
            $scripts->addFile('makegrid.js');
            $scripts->addFile('sql.js');
            unset($GLOBALS['message']);
            //we don't need to buffer the output in getMessage here.
            //set a global variable and check against it in the function
            $GLOBALS['buffer_message'] = false;
        }

        $previousUpdateQueryHtml = $this->getHtmlForPreviousUpdateQuery(
            $dispQuery,
            (bool) $GLOBALS['cfg']['ShowSQL'],
            $sqlData ?? [],
            $dispMessage ?? '',
        );

        $profilingChartHtml = '';
        if ($profilingResults !== []) {
            $profiling = $this->getDetailedProfilingStats($profilingResults);
            if ($profiling !== []) {
                $profilingChartHtml = $this->template->render('sql/profiling_chart', ['profiling' => $profiling]);
            }
        }

        $missingUniqueColumnMessage = $this->getMessageIfMissingColumnIndex($table, $db, $editable, $hasUnique);

        $bookmarkCreatedMessage = $this->getBookmarkCreatedMessage();

        $tableHtml = $this->getHtmlForSqlQueryResultsTable(
            $displayResultsObject,
            $displayParts,
            $editable,
            $unlimNumRows,
            $numRows,
            $GLOBALS['showtable'],
            $result,
            $statementInfo,
        );

        $bookmarkSupportHtml = '';
        $bookmarkFeature = $this->relation->getRelationParameters()->bookmarkFeature;
        if (
            $bookmarkFeature !== null
            && $displayParts->hasBookmarkForm
            && empty($_GET['id_bookmark'])
            && $sqlQuery
        ) {
            $bookmarkSupportHtml = $this->template->render('sql/bookmark', [
                'db' => $db,
                'goto' => Url::getFromRoute('/sql', [
                    'db' => $db,
                    'table' => $table,
                    'sql_query' => $sqlQuery,
                    'id_bookmark' => 1,
                ]),
                'user' => $GLOBALS['cfg']['Server']['user'],
                'sql_query' => $completeQuery ?? $sqlQuery,
            ]);
        }

        return $this->template->render('sql/sql_query_results', [
            'previous_update_query' => $previousUpdateQueryHtml,
            'profiling_chart' => $profilingChartHtml,
            'missing_unique_column_message' => $missingUniqueColumnMessage,
            'bookmark_created_message' => $bookmarkCreatedMessage,
            'table' => $tableHtml,
            'bookmark_support' => $bookmarkSupportHtml,
        ]);
    }

    /**
     * Function to execute the query and send the response
     *
     * @param bool                $isGotoFile          whether goto file or not
     * @param string              $db                  current database
     * @param string|null         $table               current table
     * @param bool|null           $findRealEnd         whether to find real end or not
     * @param string|null         $sqlQueryForBookmark the sql query to be stored as bookmark
     * @param mixed[]|null        $extraData           extra data
     * @param string|null         $messageToShow       message to show
     * @param mixed[]|null        $sqlData             sql data
     * @param string              $goto                goto page url
     * @param string|null         $dispQuery           display query
     * @param Message|string|null $dispMessage         display message
     * @param string              $sqlQuery            sql query
     * @param string|null         $completeQuery       complete query
     */
    public function executeQueryAndSendQueryResponse(
        StatementInfo|null $statementInfo,
        bool $isGotoFile,
        string $db,
        string|null $table,
        bool|null $findRealEnd,
        string|null $sqlQueryForBookmark,
        array|null $extraData,
        string|null $messageToShow,
        array|null $sqlData,
        string $goto,
        string|null $dispQuery,
        Message|string|null $dispMessage,
        string $sqlQuery,
        string|null $completeQuery,
    ): string {
        if ($statementInfo === null) {
            // Parse and analyze the query
            [$statementInfo, $db, $tableFromSql] = ParseAnalyze::sqlQuery($sqlQuery, $db);

            $table = $tableFromSql !== '' ? $tableFromSql : $table;
        }

        return $this->executeQueryAndGetQueryResponse(
            $statementInfo,
            $isGotoFile, // is_gotofile
            $db, // db
            $table, // table
            $findRealEnd, // find_real_end
            $sqlQueryForBookmark, // sql_query_for_bookmark
            $extraData, // extra_data
            $messageToShow, // message_to_show
            $sqlData, // sql_data
            $goto, // goto
            $dispQuery, // disp_query
            $dispMessage, // disp_message
            $sqlQuery, // sql_query
            $completeQuery, // complete_query
        );
    }

    /**
     * Function to execute the query and send the response
     *
     * @param bool                $isGotoFile          whether goto file or not
     * @param string              $db                  current database
     * @param string|null         $table               current table
     * @param bool|null           $findRealEnd         whether to find real end or not
     * @param string|null         $sqlQueryForBookmark the sql query to be stored as bookmark
     * @param mixed[]|null        $extraData           extra data
     * @param string|null         $messageToShow       message to show
     * @param mixed[]|null        $sqlData             sql data
     * @param string              $goto                goto page url
     * @param string|null         $dispQuery           display query
     * @param Message|string|null $dispMessage         display message
     * @param string              $sqlQuery            sql query
     * @param string|null         $completeQuery       complete query
     *
     * @return string html
     */
    public function executeQueryAndGetQueryResponse(
        StatementInfo $statementInfo,
        bool $isGotoFile,
        string $db,
        string|null $table,
        bool|null $findRealEnd,
        string|null $sqlQueryForBookmark,
        array|null $extraData,
        string|null $messageToShow,
        array|null $sqlData,
        string $goto,
        string|null $dispQuery,
        Message|string|null $dispMessage,
        string $sqlQuery,
        string|null $completeQuery,
    ): string {
        // Handle disable/enable foreign key checks
        $defaultFkCheck = ForeignKey::handleDisableCheckInit();

        // Handle remembered sorting order, only for single table query.
        // Handling is not required when it's a union query
        // (the parser never sets the 'union' key to 0).
        // Handling is also not required if we came from the "Sort by key"
        // drop-down.
        if (
            $this->isRememberSortingOrder($statementInfo)
            && ! $statementInfo->union
            && ! isset($_POST['sort_by_key'])
        ) {
            if (! isset($_SESSION['sql_from_query_box'])) {
                $statementInfo = $this->handleSortOrder($db, $table, $statementInfo, $sqlQuery);
            } else {
                unset($_SESSION['sql_from_query_box']);
            }
        }

        $displayResultsObject = new DisplayResults(
            $this->dbi,
            $GLOBALS['db'],
            $GLOBALS['table'],
            $GLOBALS['server'],
            $goto,
            $sqlQuery,
        );
        $displayResultsObject->setConfigParamsForDisplayTable($statementInfo);

        // assign default full_sql_query
        $fullSqlQuery = $sqlQuery;

        // Do append a "LIMIT" clause?
        if ($this->isAppendLimitClause($statementInfo)) {
            $fullSqlQuery = $this->getSqlWithLimitClause($statementInfo);
        }

        $GLOBALS['reload'] = $this->hasCurrentDbChanged($db);
        $this->dbi->selectDb($db);

        [$result, $numRows, $unlimNumRows, $profilingResults, $extraData] = $this->executeTheQuery(
            $statementInfo,
            $fullSqlQuery,
            $isGotoFile,
            $db,
            $table,
            $findRealEnd,
            $sqlQueryForBookmark,
            $extraData,
        );

        $warningMessages = $this->operations->getWarningMessagesArray();

        // No rows returned -> move back to the calling page
        if (($numRows == 0 && $unlimNumRows == 0) || $statementInfo->isAffected) {
            $htmlOutput = $this->getQueryResponseForNoResultsReturned(
                $statementInfo,
                $db,
                $table,
                $messageToShow,
                $numRows,
                $displayResultsObject,
                $extraData,
                $profilingResults,
                $result,
                $sqlQuery,
                $completeQuery,
            );
        } else {
            // At least one row is returned -> displays a table with results
            $htmlOutput = $this->getQueryResponseForResultsReturned(
                $result,
                $statementInfo,
                $db,
                $table,
                $sqlData,
                $displayResultsObject,
                $unlimNumRows,
                $numRows,
                $dispQuery,
                $dispMessage,
                $profilingResults,
                $sqlQuery,
                $completeQuery,
            );
        }

        // Handle disable/enable foreign key checks
        ForeignKey::handleDisableCheckCleanup($defaultFkCheck);

        foreach ($warningMessages as $warning) {
            $message = Message::notice(Message::sanitize($warning));
            $htmlOutput .= $message->getDisplay();
        }

        return $htmlOutput;
    }

    /**
     * Function to define pos to display a row
     *
     * @param int $numberOfLine Number of the line to display
     *
     * @return int Start position to display the line
     */
    private function getStartPosToDisplayRow(int $numberOfLine): int
    {
        $maxRows = $_SESSION['tmpval']['max_rows'];

        return @((int) ceil($numberOfLine / $maxRows) - 1) * $maxRows;
    }

    /**
     * Function to calculate new pos if pos is higher than number of rows
     * of displayed table
     *
     * @param string   $db    Database name
     * @param string   $table Table name
     * @param int|null $pos   Initial position
     *
     * @return int Number of pos to display last page
     */
    public function calculatePosForLastPage(string $db, string $table, int|null $pos): int
    {
        if ($pos === null) {
            $pos = $_SESSION['tmpval']['pos'];
        }

        $tableObject = new Table($table, $db, $this->dbi);
        $unlimNumRows = $tableObject->countRecords(true);
        //If position is higher than number of rows
        if ($unlimNumRows <= $pos && $pos != 0) {
            return $this->getStartPosToDisplayRow($unlimNumRows);
        }

        return $pos;
    }
}<|MERGE_RESOLUTION|>--- conflicted
+++ resolved
@@ -999,11 +999,7 @@
         $scripts = $header->getScripts();
         $scripts->addFile('sql.js');
 
-<<<<<<< HEAD
-        if (! $statementInfo->isSelect || isset($extraData['error'])) {
-=======
         if (($result instanceof ResultInterface && $result->numFields() === 0) || isset($extraData['error'])) {
->>>>>>> 960f7d90
             return $queryMessage;
         }
 
@@ -1066,11 +1062,7 @@
             'db' => $db,
             'table' => $table,
             'sql_query' => $sqlQuery,
-<<<<<<< HEAD
             'is_procedure' => $statementInfo->isProcedure,
-=======
-            'is_procedure' => ! empty($analyzedSqlResults['is_procedure']),
->>>>>>> 960f7d90
         ]);
     }
 
