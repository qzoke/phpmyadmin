--- conflicted
+++ resolved
@@ -2480,21 +2480,14 @@
             }
 
             $create_query = $this->_getSQLToCreateForeignKey(
-<<<<<<< HEAD
                 $table,
                 $master_field,
                 $foreign_db,
                 $foreign_table,
                 $foreign_field,
-                $_REQUEST['constraint_name'][$master_field_md5],
-                $options_array[$_REQUEST['on_delete'][$master_field_md5]],
-                $options_array[$_REQUEST['on_update'][$master_field_md5]]
-=======
-                $table, $master_field, $foreign_db, $foreign_table, $foreign_field,
                 $_POST['constraint_name'][$master_field_md5],
                 $options_array[$_POST['on_delete'][$master_field_md5]],
                 $options_array[$_POST['on_update'][$master_field_md5]]
->>>>>>> 09c18849
             );
 
             if (! isset($_POST['preview_sql'])) {
