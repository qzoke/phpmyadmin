--- conflicted
+++ resolved
@@ -78,14 +78,9 @@
             'cache' => $cacheDir,
         ]);
 
-<<<<<<< HEAD
         $twig->addRuntimeLoader(new ContainerRuntimeLoader($containerBuilder));
 
-        if (is_array($cfg) && $cfg['environment'] === 'development') {
-=======
-        // It was reported that the config could not be loaded correctly
         if (is_array($cfg) && ($cfg['environment'] ?? '') === 'development') {
->>>>>>> ff2ddb0c
             $twig->enableDebug();
             $twig->addExtension(new DebugExtension());
             // This will enable debug for the extension to print lines
