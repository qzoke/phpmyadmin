--- conflicted
+++ resolved
@@ -14,13 +14,10 @@
 use function readdir;
 use function sprintf;
 use function trigger_error;
-<<<<<<< HEAD
 
 use const DIRECTORY_SEPARATOR;
 use const E_USER_ERROR;
 use const E_USER_WARNING;
-=======
->>>>>>> e0842506
 
 /**
  * phpMyAdmin theme manager
@@ -36,9 +33,6 @@
      */
     private static $instance;
 
-<<<<<<< HEAD
-    /** @var array<string, Theme> available themes */
-=======
     /**
      * @var string file-system path to the theme folder
      * @access protected
@@ -48,8 +42,7 @@
     /** @var string path to theme folder as an URL */
     private $themesPathUrl = './themes/';
 
-    /** @var array available themes */
->>>>>>> e0842506
+    /** @var array<string,Theme> available themes */
     public $themes = [];
 
     /** @var string  cookie name */
@@ -79,13 +72,6 @@
         $this->activeTheme = '';
         $this->themesPath = self::getThemesFsDir();
 
-<<<<<<< HEAD
-=======
-        if (! $this->checkThemeFolder($this->themesPath)) {
-            return;
-        }
-
->>>>>>> e0842506
         $this->setThemePerServer($GLOBALS['cfg']['ThemePerServer']);
 
         $this->loadThemes();
@@ -249,35 +235,20 @@
             return;
         }
 
-<<<<<<< HEAD
         while (($dir = readdir($dirHandle)) !== false) {
-            if ($dir === '.' || $dir === '..' || ! @is_dir(ROOT_PATH . 'themes/' . $dir . '/')) {
-=======
-        // check for themes directory
-        while (($PMA_Theme = readdir($handleThemes)) !== false) {
-            // Skip non dirs, . and ..
-            if ($PMA_Theme === '.'
-                || $PMA_Theme === '..'
-                || ! @is_dir($this->themesPath . $PMA_Theme)
-            ) {
->>>>>>> e0842506
+            if ($dir === '.' || $dir === '..' || ! @is_dir($this->themesPath . $dir)) {
                 continue;
             }
 
             if (array_key_exists($dir, $this->themes)) {
                 continue;
             }
-<<<<<<< HEAD
-
-            $newTheme = Theme::load($dir);
+
+            $newTheme = Theme::load(
+                $this->themesPathUrl . $dir,
+                $this->themesPath . $dir . DIRECTORY_SEPARATOR
+            );
             if (! $newTheme instanceof Theme) {
-=======
-            $new_theme = Theme::load(
-                $this->themesPathUrl . $PMA_Theme,
-                $this->themesPath . $PMA_Theme . DIRECTORY_SEPARATOR
-            );
-            if (! $new_theme) {
->>>>>>> e0842506
                 continue;
             }
 
