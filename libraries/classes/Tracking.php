<?php
/* vim: set expandtab sw=4 ts=4 sts=4: */
/**
 * Functions used for database and table tracking
 *
 * @package PhpMyAdmin
 */
declare(strict_types=1);

namespace PhpMyAdmin;

use PhpMyAdmin\Core;
use PhpMyAdmin\Message;
use PhpMyAdmin\Relation;
use PhpMyAdmin\Response;
use PhpMyAdmin\Sanitize;
use PhpMyAdmin\SqlQueryForm;
use PhpMyAdmin\Template;
use PhpMyAdmin\Tracker;
use PhpMyAdmin\Url;
use PhpMyAdmin\Util;

/**
 * PhpMyAdmin\Tracking class
 *
 * @package PhpMyAdmin
 */
class Tracking
{
    /**
     * @var SqlQueryForm
     */
    private $sqlQueryForm;

    /**
     * @var Template
     */
    public $template;

    /**
     * Tracking constructor.
     */
    public function __construct()
    {
        $this->sqlQueryForm = new SqlQueryForm();
        $this->template = new Template();
    }

    /**
     * Filters tracking entries
     *
     * @param array  $data           the entries to filter
     * @param string $filter_ts_from "from" date
     * @param string $filter_ts_to   "to" date
     * @param array  $filter_users   users
     *
     * @return array filtered entries
     */
    public function filter(
        array $data,
        $filter_ts_from,
        $filter_ts_to,
        array $filter_users
    ) {
        $tmp_entries = [];
        $id = 0;
        foreach ($data as $entry) {
            $timestamp = strtotime($entry['date']);
            $filtered_user = in_array($entry['username'], $filter_users);
            if ($timestamp >= $filter_ts_from
                && $timestamp <= $filter_ts_to
                && (in_array('*', $filter_users) || $filtered_user)
            ) {
                $tmp_entries[] = [
                    'id'        => $id,
                    'timestamp' => $timestamp,
                    'username'  => $entry['username'],
                    'statement' => $entry['statement']
                ];
            }
            $id++;
        }
        return($tmp_entries);
    }

    /**
     * Function to get html for data definition and data manipulation statements
     *
     * @param string $urlQuery    url query
     * @param int    $lastVersion last version
     * @param string $db          database
     * @param array  $selected    selected tables
     * @param string $type        type of the table; table, view or both
     *
     * @return string HTML
     */
    public function getHtmlForDataDefinitionAndManipulationStatements(
        $urlQuery,
        $lastVersion,
        $db,
        array $selected,
        $type = 'both'
    ) {
        return $this->template->render('create_tracking_version', [
            'url_query' => $urlQuery,
            'last_version' => $lastVersion,
            'db' => $db,
            'selected' => $selected,
            'type' => $type,
            'default_statements' => $GLOBALS['cfg']['Server']['tracking_default_statements'],
        ]);
    }

    /**
     * Function to get html for activate/deactivate tracking
     *
     * @param string $action      activate|deactivate
     * @param string $urlQuery    url query
     * @param int    $lastVersion last version
     *
     * @return string HTML
     */
    public function getHtmlForActivateDeactivateTracking(
        $action,
        $urlQuery,
        $lastVersion
    ) {
        return $this->template->render('table/tracking/activate_deactivate', [
            'action' => $action,
            'url_query' => $urlQuery,
            'last_version' => $lastVersion,
            'db' => $GLOBALS['db'],
            'table' => $GLOBALS['table'],
        ]);
    }

    /**
     * Function to get the list versions of the table
     *
     * @return array
     */
    public function getListOfVersionsOfTable()
    {
        $relation = new Relation($GLOBALS['dbi']);
        $cfgRelation = $relation->getRelationsParam();
        $sql_query = " SELECT * FROM " .
            Util::backquote($cfgRelation['db']) . "." .
            Util::backquote($cfgRelation['tracking']) .
            " WHERE db_name = '" . $GLOBALS['dbi']->escapeString($GLOBALS['db']) .
            "' " .
            " AND table_name = '" .
            $GLOBALS['dbi']->escapeString($GLOBALS['table']) . "' " .
            " ORDER BY version DESC ";

        return $relation->queryAsControlUser($sql_query);
    }

    /**
     * Function to get html for main page parts that do not use $_REQUEST
     *
     * @param string $urlQuery      url query
     * @param array  $urlParams     url parameters
     * @param string $pmaThemeImage path to theme's image folder
     * @param string $textDir       text direction
     * @param int    $lastVersion   last tracking version
     *
     * @return string
     */
    public function getHtmlForMainPage(
        $urlQuery,
        $urlParams,
        $pmaThemeImage,
        $textDir,
        $lastVersion = null
    ) {
<<<<<<< HEAD
        $selectableTablesSqlResult = $this->getSqlResultForSelectableTables();
        $selectableTablesEntries = array();
        while (($entry = $GLOBALS['dbi']->fetchArray($selectableTablesSqlResult))) {
            $entry['is_tracked'] = Tracker::isTracked(
                $entry['db_name'],
                $entry['table_name']
            );
            $selectableTablesEntries[] = $entry;
=======
        $tracking_active = false;

        $html  = '<form method="post" action="tbl_tracking.php" name="versionsForm"'
            . ' id="versionsForm" class="ajax">';
        $html .= Url::getHiddenInputs($GLOBALS['db'], $GLOBALS['table']);
        $html .= '<table id="versions" class="data">';
        $html .= '<thead>';
        $html .= '<tr>';
        $html .= '<th></th>';
        $html .= '<th>' . __('Version') . '</th>';
        $html .= '<th>' . __('Created') . '</th>';
        $html .= '<th>' . __('Updated') . '</th>';
        $html .= '<th>' . __('Status') . '</th>';
        $html .= '<th>' . __('Action') . '</th>';
        $html .= '<th>' . __('Show') . '</th>';
        $html .= '</tr>';
        $html .= '</thead>';
        $html .= '<tbody>';

        $GLOBALS['dbi']->dataSeek($sql_result, 0);
        $delete = Util::getIcon('b_drop', __('Delete version'));
        $report = Util::getIcon('b_report', __('Tracking report'));
        $structure = Util::getIcon('b_props', __('Structure snapshot'));

        while ($version = $GLOBALS['dbi']->fetchArray($sql_result)) {
            if ($version['version'] == $last_version) {
                if ($version['tracking_active'] == 1) {
                    $tracking_active = true;
                } else {
                    $tracking_active = false;
                }
            }
            $checkbox_id = 'selected_versions_' . htmlspecialchars($version['version']);

            $html .= '<tr>';
            $html .= '<td class="center">';
            $html .= '<input type="checkbox" name="selected_versions[]"'
                . ' class="checkall" id="' . $checkbox_id . '"'
                . ' value="' . htmlspecialchars($version['version']) . '"/>';
            $html .= '</td>';
            $html .= '<th class="floatright">';
            $html .= '<label for="' . $checkbox_id . '">'
                . htmlspecialchars($version['version']) . '</label>';
            $html .= '</th>';
            $html .= '<td>' . htmlspecialchars($version['date_created']) . '</td>';
            $html .= '<td>' . htmlspecialchars($version['date_updated']) . '</td>';
            $html .= '<td>' . self::getVersionStatus($version) . '</td>';
            $html .= '<td><a class="delete_version_anchor ajax"'
                . ' href="tbl_tracking.php" data-post="';
            $html .= Url::getCommon($url_params + [
                'version' => $version['version'],
                'submit_delete_version' => true,
            ], '');
            $html .= '">' . $delete . '</a></td>';
            $html .= '<td><a href="tbl_tracking.php" data-post="';
            $html .= Url::getCommon($url_params + [
                'report' => 'true',
                'version' => $version['version'],
            ], '');
            $html .= '">' . $report . '</a>';
            $html .= '&nbsp;&nbsp;';
            $html .= '<a href="tbl_tracking.php" data-post="';
            $html .= Url::getCommon($url_params + [
                'snapshot' => 'true',
                'version' => $version['version'],
            ], '');
            $html .= '">' . $structure . '</a>';
            $html .= '</td>';
            $html .= '</tr>';
>>>>>>> 09c18849
        }
        $selectableTablesNumRows = $GLOBALS['dbi']->numRows($selectableTablesSqlResult);

        $versionSqlResult = $this->getListOfVersionsOfTable();
        if ($lastVersion === null) {
            $lastVersion = $this->getTableLastVersionNumber($versionSqlResult);
        }
        $GLOBALS['dbi']->dataSeek($versionSqlResult, 0);
        $versions = array();
        while ($version = $GLOBALS['dbi']->fetchArray($versionSqlResult)) {
            $versions[] = $version;
        }

        $type = $GLOBALS['dbi']->getTable($GLOBALS['db'], $GLOBALS['table'])
           ->isView() ? 'view' : 'table';

        return $this->template->render('table/tracking/main', [
            'url_query' => $urlQuery,
            'url_params' => $urlParams,
            'db' => $GLOBALS['db'],
            'table' => $GLOBALS['table'],
            'selectable_tables_num_rows' => $selectableTablesNumRows,
            'selectable_tables_entries' => $selectableTablesEntries,
            'selected_table' => isset($_REQUEST['table']) ? $_REQUEST['table'] : null,
            'last_version' => $lastVersion,
            'versions' => $versions,
            'type' => $type,
            'default_statements' => $GLOBALS['cfg']['Server']['tracking_default_statements'],
            'pmaThemeImage' => $pmaThemeImage,
            'text_dir' => $textDir
        ]);
    }

    /**
     * Function to get the last version number of a table
     *
     * @param array $sql_result sql result
     *
     * @return int
     */
    public function getTableLastVersionNumber($sql_result)
    {
        $maxversion = $GLOBALS['dbi']->fetchArray($sql_result);
        return intval($maxversion['version']);
    }

    /**
     * Function to get sql results for selectable tables
     *
     * @return array
     */
    public function getSqlResultForSelectableTables()
    {
        $relation = new Relation($GLOBALS['dbi']);
        $cfgRelation = $relation->getRelationsParam();

        $sql_query = " SELECT DISTINCT db_name, table_name FROM " .
            Util::backquote($cfgRelation['db']) . "." .
            Util::backquote($cfgRelation['tracking']) .
            " WHERE db_name = '" . $GLOBALS['dbi']->escapeString($GLOBALS['db']) .
            "' " .
            " ORDER BY db_name, table_name";

        return $relation->queryAsControlUser($sql_query);
    }

    /**
<<<<<<< HEAD
=======
     * Function to get html for selectable table rows
     *
     * @param array  $selectableTablesSqlResult sql results for selectable rows
     * @param string $urlQuery                  url query
     *
     * @return string
     */
    public static function getHtmlForSelectableTables(
        $selectableTablesSqlResult,
        $urlQuery
    ) {
        $entries = [];
        while ($entry = $GLOBALS['dbi']->fetchArray($selectableTablesSqlResult)) {
            $entry['is_tracked'] = Tracker::isTracked(
                $entry['db_name'],
                $entry['table_name']
            );
            $entries[] = $entry;
        }

        return Template::get('table/tracking/selectable_tables')->render([
            'url_query' => $urlQuery,
            'db' => $GLOBALS['db'],
            'table' => $GLOBALS['table'],
            'entries' => $entries,
            'selected_table' => isset($_POST['table']) ? $_POST['table'] : null,
        ]);
    }

    /**
>>>>>>> 09c18849
     * Function to get html for tracking report and tracking report export
     *
     * @param string  $url_query        url query
     * @param array   $data             data
     * @param array   $url_params       url params
     * @param boolean $selection_schema selection schema
     * @param boolean $selection_data   selection data
     * @param boolean $selection_both   selection both
     * @param int     $filter_ts_to     filter time stamp from
     * @param int     $filter_ts_from   filter time stamp tp
     * @param array   $filter_users     filter users
     *
     * @return string
     */
    public function getHtmlForTrackingReport(
        $url_query,
        array $data,
        array $url_params,
        $selection_schema,
        $selection_data,
        $selection_both,
        $filter_ts_to,
        $filter_ts_from,
        array $filter_users
    ) {
        $html = '<h3>' . __('Tracking report')
            . '  [<a href="tbl_tracking.php' . $url_query . '">' . __('Close')
            . '</a>]</h3>';

        $html .= '<small>' . __('Tracking statements') . ' '
            . htmlspecialchars($data['tracking']) . '</small><br/>';
        $html .= '<br/>';

        list($str1, $str2, $str3, $str4, $str5) = $this->getHtmlForElementsOfTrackingReport(
            $selection_schema,
            $selection_data,
            $selection_both
        );

        // Prepare delete link content here
        $drop_image_or_text = '';
        if (Util::showIcons('ActionLinksMode')) {
            $drop_image_or_text .= Util::getImage(
                'b_drop',
                __('Delete tracking data row from report')
            );
        }
        if (Util::showText('ActionLinksMode')) {
            $drop_image_or_text .= __('Delete');
        }

        /*
         *  First, list tracked data definition statements
         */
        if (count($data['ddlog']) == 0 && count($data['dmlog']) == 0) {
            $msg = Message::notice(__('No data'));
            $msg->display();
        }

        $html .= $this->getHtmlForTrackingReportExportForm1(
            $data,
            $url_params,
            $selection_schema,
            $selection_data,
            $selection_both,
            $filter_ts_to,
            $filter_ts_from,
            $filter_users,
            $str1,
            $str2,
            $str3,
            $str4,
            $str5,
            $drop_image_or_text
        );

        $html .= $this->getHtmlForTrackingReportExportForm2(
            $url_params,
            $str1,
            $str2,
            $str3,
            $str4,
            $str5
        );

        $html .= "<br/><br/><hr/><br/>\n";

        return $html;
    }

    /**
     * Generate HTML element for report form
     *
     * @param boolean $selection_schema selection schema
     * @param boolean $selection_data   selection data
     * @param boolean $selection_both   selection both
     *
     * @return array
     */
    public function getHtmlForElementsOfTrackingReport(
        $selection_schema,
        $selection_data,
        $selection_both
    ) {
        $str1 = '<select name="logtype">'
            . '<option value="schema"'
            . ($selection_schema ? ' selected="selected"' : '') . '>'
            . __('Structure only') . '</option>'
            . '<option value="data"'
            . ($selection_data ? ' selected="selected"' : '') . '>'
            . __('Data only') . '</option>'
            . '<option value="schema_and_data"'
            . ($selection_both ? ' selected="selected"' : '') . '>'
            . __('Structure and data') . '</option>'
            . '</select>';
        $str2 = '<input type="text" name="date_from" value="'
            . htmlspecialchars($_POST['date_from']) . '" size="19" />';
        $str3 = '<input type="text" name="date_to" value="'
            . htmlspecialchars($_POST['date_to']) . '" size="19" />';
        $str4 = '<input type="text" name="users" value="'
            . htmlspecialchars($_POST['users']) . '" />';
        $str5 = '<input type="hidden" name="list_report" value="1" />'
            . '<input type="submit" value="' . __('Go') . '" />';
        return [$str1, $str2, $str3, $str4, $str5];
    }

    /**
     * Generate HTML for export form
     *
     * @param array   $data               data
     * @param array   $url_params         url params
     * @param boolean $selection_schema   selection schema
     * @param boolean $selection_data     selection data
     * @param boolean $selection_both     selection both
     * @param int     $filter_ts_to       filter time stamp from
     * @param int     $filter_ts_from     filter time stamp tp
     * @param array   $filter_users       filter users
     * @param string  $str1               HTML for logtype select
     * @param string  $str2               HTML for "from date"
     * @param string  $str3               HTML for "to date"
     * @param string  $str4               HTML for user
     * @param string  $str5               HTML for "list report"
     * @param string  $drop_image_or_text HTML for image or text
     *
     * @return string HTML for form
     */
    public function getHtmlForTrackingReportExportForm1(
        array $data,
        array $url_params,
        $selection_schema,
        $selection_data,
        $selection_both,
        $filter_ts_to,
        $filter_ts_from,
        array $filter_users,
        $str1,
        $str2,
        $str3,
        $str4,
        $str5,
        $drop_image_or_text
    ) {
        $ddlog_count = 0;

<<<<<<< HEAD
        $html = '<form method="post" action="tbl_tracking.php'
            . Url::getCommon(
                $url_params + [
                    'report' => 'true', 'version' => $_REQUEST['version']
                ]
            )
            . '">';
        $html .= Url::getHiddenInputs();
=======
        $html = '<form method="post" action="tbl_tracking.php">';
        $html .= Url::getHiddenInputs($url_params + [
            'report' => 'true',
            'version' => $_POST['version'],
        ]);
>>>>>>> 09c18849

        $html .= sprintf(
            __('Show %1$s with dates from %2$s to %3$s by user %4$s %5$s'),
            $str1,
            $str2,
            $str3,
            $str4,
            $str5
        );

        if ($selection_schema || $selection_both && count($data['ddlog']) > 0) {
            list($temp, $ddlog_count) = $this->getHtmlForDataDefinitionStatements(
                $data,
                $filter_users,
                $filter_ts_from,
                $filter_ts_to,
                $url_params,
                $drop_image_or_text
            );
            $html .= $temp;
            unset($temp);
        } //endif

        /*
         *  Secondly, list tracked data manipulation statements
         */
        if (($selection_data || $selection_both) && count($data['dmlog']) > 0) {
            $html .= $this->getHtmlForDataManipulationStatements(
                $data,
                $filter_users,
                $filter_ts_from,
                $filter_ts_to,
                $url_params,
                $ddlog_count,
                $drop_image_or_text
            );
        }
        $html .= '</form>';
        return $html;
    }

    /**
     * Generate HTML for export form
     *
     * @param array  $url_params Parameters
     * @param string $str1       HTML for logtype select
     * @param string $str2       HTML for "from date"
     * @param string $str3       HTML for "to date"
     * @param string $str4       HTML for user
     * @param string $str5       HTML for "list report"
     *
     * @return string HTML for form
     */
    public function getHtmlForTrackingReportExportForm2(
        array $url_params,
        $str1,
        $str2,
        $str3,
        $str4,
        $str5
    ) {
<<<<<<< HEAD
        $html = '<form method="post" action="tbl_tracking.php'
            . Url::getCommon(
                $url_params + [
                    'report' => 'true', 'version' => $_REQUEST['version']
                ]
            )
            . '">';
        $html .= Url::getHiddenInputs();
=======
        $html = '<form method="post" action="tbl_tracking.php">';
        $html .= Url::getHiddenInputs($url_params + [
            'report' => 'true',
            'version' => $_POST['version'],
        ]);

>>>>>>> 09c18849
        $html .= sprintf(
            __('Show %1$s with dates from %2$s to %3$s by user %4$s %5$s'),
            $str1,
            $str2,
            $str3,
            $str4,
            $str5
        );
        $html .= '</form>';

<<<<<<< HEAD
        $html .= '<form class="disableAjax" method="post" action="tbl_tracking.php'
            . Url::getCommon(
                $url_params
                + ['report' => 'true', 'version' => $_REQUEST['version']]
            )
            . '">';
        $html .= Url::getHiddenInputs();
        $html .= '<input type="hidden" name="logtype" value="'
            . htmlspecialchars($_REQUEST['logtype']) . '" />';
        $html .= '<input type="hidden" name="date_from" value="'
            . htmlspecialchars($_REQUEST['date_from']) . '" />';
        $html .= '<input type="hidden" name="date_to" value="'
            . htmlspecialchars($_REQUEST['date_to']) . '" />';
        $html .= '<input type="hidden" name="users" value="'
            . htmlspecialchars($_REQUEST['users']) . '" />';
=======
        $html .= '<form class="disableAjax" method="post" action="tbl_tracking.php">';
        $html .= Url::getHiddenInputs($url_params + [
            'report' => 'true',
            'version' => $_POST['version'],
            'logtype' => $_POST['logtype'],
            'date_from' => $_POST['date_from'],
            'date_to' => $_POST['date_to'],
            'users' => $_POST['users'],
            'report_export' => 'true',
        ]);
>>>>>>> 09c18849

        $str_export1 = '<select name="export_type">'
            . '<option value="sqldumpfile">' . __('SQL dump (file download)')
            . '</option>'
            . '<option value="sqldump">' . __('SQL dump') . '</option>'
            . '<option value="execution" onclick="alert(\''
            . Sanitize::escapeJsString(
                __('This option will replace your table and contained data.')
            )
            . '\')">' . __('SQL execution') . '</option>' . '</select>';

        $str_export2 = '<input type="submit" value="' . __('Go') . '" />';

        $html .= "<br/>" . sprintf(__('Export as %s'), $str_export1)
            . $str_export2 . "<br/>";
        $html .= '</form>';
        return $html;
    }

    /**
     * Function to get html for data manipulation statements
     *
     * @param array  $data               data
     * @param array  $filter_users       filter users
     * @param int    $filter_ts_from     filter time staml from
     * @param int    $filter_ts_to       filter time stamp to
     * @param array  $url_params         url parameters
     * @param int    $ddlog_count        data definition log count
     * @param string $drop_image_or_text drop image or text
     *
     * @return string
     */
    public function getHtmlForDataManipulationStatements(
        array $data,
        array $filter_users,
        $filter_ts_from,
        $filter_ts_to,
        array $url_params,
        $ddlog_count,
        $drop_image_or_text
    ) {
        // no need for the secondth returned parameter
        list($html,) = $this->getHtmlForDataStatements(
            $data,
            $filter_users,
            $filter_ts_from,
            $filter_ts_to,
            $url_params,
            $drop_image_or_text,
            'dmlog',
            __('Data manipulation statement'),
            $ddlog_count,
            'dml_versions'
        );

        return $html;
    }

    /**
     * Function to get html for data definition statements in schema snapshot
     *
     * @param array  $data               data
     * @param array  $filter_users       filter users
     * @param int    $filter_ts_from     filter time stamp from
     * @param int    $filter_ts_to       filter time stamp to
     * @param array  $url_params         url parameters
     * @param string $drop_image_or_text drop image or text
     *
     * @return array
     */
    public function getHtmlForDataDefinitionStatements(
        array $data,
        array $filter_users,
        $filter_ts_from,
        $filter_ts_to,
        array $url_params,
        $drop_image_or_text
    ) {
        list($html, $line_number) = $this->getHtmlForDataStatements(
            $data,
            $filter_users,
            $filter_ts_from,
            $filter_ts_to,
            $url_params,
            $drop_image_or_text,
            'ddlog',
            __('Data definition statement'),
            1,
            'ddl_versions'
        );

        return [$html, $line_number];
    }

    /**
     * Function to get html for data statements in schema snapshot
     *
     * @param array  $data            data
     * @param array  $filterUsers     filter users
     * @param int    $filterTsFrom    filter time stamp from
     * @param int    $filterTsTo      filter time stamp to
     * @param array  $urlParams       url parameters
     * @param string $dropImageOrText drop image or text
     * @param string $whichLog        dmlog|ddlog
     * @param string $headerMessage   message for this section
     * @param int    $lineNumber      line number
     * @param string $tableId         id for the table element
     *
     * @return array [$html, $lineNumber]
     */
    private function getHtmlForDataStatements(
        array $data,
        array $filterUsers,
        $filterTsFrom,
        $filterTsTo,
        array $urlParams,
        $dropImageOrText,
        $whichLog,
        $headerMessage,
        $lineNumber,
        $tableId
    ) {
        $offset = $lineNumber;
        $entries = [];
        foreach ($data[$whichLog] as $entry) {
            $timestamp = strtotime($entry['date']);
            if ($timestamp >= $filterTsFrom
                && $timestamp <= $filterTsTo
                && (in_array('*', $filterUsers)
                || in_array($entry['username'], $filterUsers))
            ) {
                $entry['formated_statement'] = Util::formatSql($entry['statement'], true);
                $deleteParam = 'delete_' . $whichLog;
                $entry['url_params'] = Url::getCommon($urlParams + [
                    'report' => 'true',
                    'version' => $_POST['version'],
                    $deleteParam => ($lineNumber - $offset),
                ], '');
                $entry['line_number'] = $lineNumber;
                $entries[] = $entry;
            }
            $lineNumber++;
        }

        $html = $this->template->render('table/tracking/report_table', [
            'table_id' => $tableId,
            'header_message' => $headerMessage,
            'entries' => $entries,
            'drop_image_or_text' => $dropImageOrText,
        ]);

        return [$html, $lineNumber];
    }

    /**
     * Function to get html for schema snapshot
     *
     * @param string $url_query url query
     *
     * @return string
     */
    public function getHtmlForSchemaSnapshot($url_query)
    {
        $html = '<h3>' . __('Structure snapshot')
            . '  [<a href="tbl_tracking.php' . $url_query . '">' . __('Close')
            . '</a>]</h3>';
        $data = Tracker::getTrackedData(
<<<<<<< HEAD
            $_REQUEST['db'],
            $_REQUEST['table'],
            $_REQUEST['version']
=======
            $_POST['db'], $_POST['table'], $_POST['version']
>>>>>>> 09c18849
        );

        // Get first DROP TABLE/VIEW and CREATE TABLE/VIEW statements
        $drop_create_statements = $data['ddlog'][0]['statement'];

        if (mb_strstr($data['ddlog'][0]['statement'], 'DROP TABLE')
            || mb_strstr($data['ddlog'][0]['statement'], 'DROP VIEW')
        ) {
            $drop_create_statements .= $data['ddlog'][1]['statement'];
        }
        // Print SQL code
        $html .= Util::getMessage(
            sprintf(
                __('Version %s snapshot (SQL code)'),
                htmlspecialchars($_POST['version'])
            ),
            $drop_create_statements
        );

        // Unserialize snapshot
        $temp = Core::safeUnserialize($data['schema_snapshot']);
        if ($temp === null) {
            $temp = ['COLUMNS' => [], 'INDEXES' => []];
        }
        $columns = $temp['COLUMNS'];
        $indexes = $temp['INDEXES'];
        $html .= $this->getHtmlForColumns($columns);

        if (count($indexes) > 0) {
            $html .= $this->getHtmlForIndexes($indexes);
        } // endif
        $html .= '<br /><hr /><br />';

        return $html;
    }

    /**
     * Function to get html for displaying columns in the schema snapshot
     *
     * @param array $columns columns
     *
     * @return string
     */
    public function getHtmlForColumns(array $columns)
    {
        return $this->template->render('table/tracking/structure_snapshot_columns', [
            'columns' => $columns,
        ]);
    }

    /**
     * Function to get html for the indexes in schema snapshot
     *
     * @param array $indexes indexes
     *
     * @return string
     */
    public function getHtmlForIndexes(array $indexes)
    {
        return $this->template->render('table/tracking/structure_snapshot_indexes', [
            'indexes' => $indexes,
        ]);
    }

    /**
     * Function to handle the tracking report
     *
     * @param array &$data tracked data
     *
     * @return string HTML for the message
     */
    public function deleteTrackingReportRows(array &$data)
    {
        $html = '';
        if (isset($_POST['delete_ddlog'])) {
            // Delete ddlog row data
            $html .= $this->deleteFromTrackingReportLog(
                $data,
                'ddlog',
                'DDL',
                __('Tracking data definition successfully deleted')
            );
        }

        if (isset($_POST['delete_dmlog'])) {
            // Delete dmlog row data
            $html .= $this->deleteFromTrackingReportLog(
                $data,
                'dmlog',
                'DML',
                __('Tracking data manipulation successfully deleted')
            );
        }
        return $html;
    }

    /**
     * Function to delete from a tracking report log
     *
     * @param array  &$data     tracked data
     * @param string $which_log ddlog|dmlog
     * @param string $type      DDL|DML
     * @param string $message   success message
     *
     * @return string HTML for the message
     */
    public function deleteFromTrackingReportLog(array &$data, $which_log, $type, $message)
    {
        $html = '';
        $delete_id = $_POST['delete_' . $which_log];

        // Only in case of valid id
        if ($delete_id == (int)$delete_id) {
            unset($data[$which_log][$delete_id]);

            $successfullyDeleted = Tracker::changeTrackingData(
                $GLOBALS['db'],
                $GLOBALS['table'],
                $_POST['version'],
                $type,
                $data[$which_log]
            );
            if ($successfullyDeleted) {
                $msg = Message::success($message);
            } else {
                $msg = Message::rawError(__('Query error'));
            }
            $html .= $msg->getDisplay();
        }
        return $html;
    }

    /**
     * Function to export as sql dump
     *
     * @param array $entries entries
     *
     * @return string HTML SQL query form
     */
    public function exportAsSqlDump(array $entries)
    {
        $html = '';
        $new_query = "# "
            . __(
                'You can execute the dump by creating and using a temporary database. '
                . 'Please ensure that you have the privileges to do so.'
            )
            . "\n"
            . "# " . __('Comment out these two lines if you do not need them.') . "\n"
            . "\n"
            . "CREATE database IF NOT EXISTS pma_temp_db; \n"
            . "USE pma_temp_db; \n"
            . "\n";

        foreach ($entries as $entry) {
            $new_query .= $entry['statement'];
        }
        $msg = Message::success(
            __('SQL statements exported. Please copy the dump or execute it.')
        );
        $html .= $msg->getDisplay();

        $db_temp = $GLOBALS['db'];
        $table_temp = $GLOBALS['table'];

        $GLOBALS['db'] = $GLOBALS['table'] = '';

        $html .= $this->sqlQueryForm->getHtml($new_query, 'sql');

        $GLOBALS['db'] = $db_temp;
        $GLOBALS['table'] = $table_temp;

        return $html;
    }

    /**
     * Function to export as sql execution
     *
     * @param array $entries entries
     *
     * @return array
     */
    public function exportAsSqlExecution(array $entries)
    {
        $sql_result = [];
        foreach ($entries as $entry) {
            $sql_result = $GLOBALS['dbi']->query("/*NOTRACK*/\n" . $entry['statement']);
        }

        return $sql_result;
    }

    /**
     * Function to export as entries
     *
     * @param array $entries entries
     *
     * @return void
     */
    public function exportAsFileDownload(array $entries)
    {
        ini_set('url_rewriter.tags', '');

        // Replace all multiple whitespaces by a single space
        $table = htmlspecialchars(preg_replace('/\s+/', ' ', $_POST['table']));
        $dump = "# " . sprintf(
            __('Tracking report for table `%s`'),
            $table
        )
        . "\n" . "# " . date('Y-m-d H:i:s') . "\n";
        foreach ($entries as $entry) {
            $dump .= $entry['statement'];
        }
        $filename = 'log_' . $table . '.sql';
        Response::getInstance()->disable();
        Core::downloadHeader(
            $filename,
            'text/x-sql',
            strlen($dump)
        );
        echo $dump;

        exit();
    }

    /**
     * Function to activate or deactivate tracking
     *
     * @param string $action activate|deactivate
     *
     * @return string HTML for the success message
     */
    public function changeTracking($action)
    {
        $html = '';
        if ($action == 'activate') {
            $method = 'activateTracking';
            $message = __('Tracking for %1$s was activated at version %2$s.');
        } else {
            $method = 'deactivateTracking';
            $message = __('Tracking for %1$s was deactivated at version %2$s.');
        }
        $status = Tracker::$method(
<<<<<<< HEAD
            $GLOBALS['db'],
            $GLOBALS['table'],
            $_REQUEST['version']
=======
            $GLOBALS['db'], $GLOBALS['table'], $_POST['version']
>>>>>>> 09c18849
        );
        if ($status) {
            $msg = Message::success(
                sprintf(
                    $message,
                    htmlspecialchars($GLOBALS['db'] . '.' . $GLOBALS['table']),
                    htmlspecialchars($_POST['version'])
                )
            );
            $html .= $msg->getDisplay();
        }

        return $html;
    }

    /**
     * Function to get tracking set
     *
     * @return string
     */
    public function getTrackingSet()
    {
        $tracking_set = '';

        // a key is absent from the request if it has been removed from
        // tracking_default_statements in the config
        if (isset($_POST['alter_table']) && $_POST['alter_table'] == true) {
            $tracking_set .= 'ALTER TABLE,';
        }
        if (isset($_POST['rename_table']) && $_POST['rename_table'] == true) {
            $tracking_set .= 'RENAME TABLE,';
        }
        if (isset($_POST['create_table']) && $_POST['create_table'] == true) {
            $tracking_set .= 'CREATE TABLE,';
        }
        if (isset($_POST['drop_table']) && $_POST['drop_table'] == true) {
            $tracking_set .= 'DROP TABLE,';
        }
        if (isset($_POST['alter_view']) && $_POST['alter_view'] == true) {
            $tracking_set .= 'ALTER VIEW,';
        }
        if (isset($_POST['create_view']) && $_POST['create_view'] == true) {
            $tracking_set .= 'CREATE VIEW,';
        }
        if (isset($_POST['drop_view']) && $_POST['drop_view'] == true) {
            $tracking_set .= 'DROP VIEW,';
        }
        if (isset($_POST['create_index']) && $_POST['create_index'] == true) {
            $tracking_set .= 'CREATE INDEX,';
        }
        if (isset($_POST['drop_index']) && $_POST['drop_index'] == true) {
            $tracking_set .= 'DROP INDEX,';
        }
        if (isset($_POST['insert']) && $_POST['insert'] == true) {
            $tracking_set .= 'INSERT,';
        }
        if (isset($_POST['update']) && $_POST['update'] == true) {
            $tracking_set .= 'UPDATE,';
        }
        if (isset($_POST['delete']) && $_POST['delete'] == true) {
            $tracking_set .= 'DELETE,';
        }
        if (isset($_POST['truncate']) && $_POST['truncate'] == true) {
            $tracking_set .= 'TRUNCATE,';
        }
        $tracking_set = rtrim($tracking_set, ',');

        return $tracking_set;
    }

    /**
     * Deletes a tracking version
     *
     * @param string $version tracking version
     *
     * @return string HTML of the success message
     */
    public function deleteTrackingVersion($version)
    {
        $html = '';
        $versionDeleted = Tracker::deleteTracking(
            $GLOBALS['db'],
            $GLOBALS['table'],
            $version
        );
        if ($versionDeleted) {
            $msg = Message::success(
                sprintf(
                    __('Version %1$s of %2$s was deleted.'),
                    htmlspecialchars($version),
                    htmlspecialchars($GLOBALS['db'] . '.' . $GLOBALS['table'])
                )
            );
            $html .= $msg->getDisplay();
        }

        return $html;
    }

    /**
     * Function to create the tracking version
     *
     * @return string HTML of the success message
     */
    public function createTrackingVersion()
    {
        $html = '';
        $tracking_set = $this->getTrackingSet();

        $versionCreated = Tracker::createVersion(
            $GLOBALS['db'],
            $GLOBALS['table'],
            $_POST['version'],
            $tracking_set,
            $GLOBALS['dbi']->getTable($GLOBALS['db'], $GLOBALS['table'])->isView()
        );
        if ($versionCreated) {
            $msg = Message::success(
                sprintf(
                    __('Version %1$s was created, tracking for %2$s is active.'),
                    htmlspecialchars($_POST['version']),
                    htmlspecialchars($GLOBALS['db'] . '.' . $GLOBALS['table'])
                )
            );
            $html .= $msg->getDisplay();
        }

        return $html;
    }

    /**
     * Create tracking version for multiple tables
     *
     * @param array $selected list of selected tables
     *
     * @return void
     */
    public function createTrackingForMultipleTables(array $selected)
    {
        $tracking_set = $this->getTrackingSet();

        foreach ($selected as $selected_table) {
            Tracker::createVersion(
                $GLOBALS['db'],
                $selected_table,
                $_POST['version'],
                $tracking_set,
                $GLOBALS['dbi']->getTable($GLOBALS['db'], $selected_table)->isView()
            );
        }
    }

    /**
     * Function to get the entries
     *
     * @param array $data           data
     * @param int   $filter_ts_from filter time stamp from
     * @param int   $filter_ts_to   filter time stamp to
     * @param array $filter_users   filter users
     *
     * @return array
     */
    public function getEntries(array $data, $filter_ts_from, $filter_ts_to, array $filter_users)
    {
        $entries = [];
        // Filtering data definition statements
        if ($_POST['logtype'] == 'schema'
            || $_POST['logtype'] == 'schema_and_data'
        ) {
            $entries = array_merge(
                $entries,
                $this->filter(
                    $data['ddlog'],
                    $filter_ts_from,
                    $filter_ts_to,
                    $filter_users
                )
            );
        }

        // Filtering data manipulation statements
        if ($_POST['logtype'] == 'data'
            || $_POST['logtype'] == 'schema_and_data'
        ) {
            $entries = array_merge(
                $entries,
                $this->filter(
                    $data['dmlog'],
                    $filter_ts_from,
                    $filter_ts_to,
                    $filter_users
                )
            );
        }

        // Sort it
        $ids = $timestamps = $usernames = $statements = [];
        foreach ($entries as $key => $row) {
            $ids[$key]        = $row['id'];
            $timestamps[$key] = $row['timestamp'];
            $usernames[$key]  = $row['username'];
            $statements[$key] = $row['statement'];
        }

        array_multisort(
            $timestamps,
            SORT_ASC,
            $ids,
            SORT_ASC,
            $usernames,
            SORT_ASC,
            $statements,
            SORT_ASC,
            $entries
        );

        return $entries;
    }

    /**
     * Function to get version status
     *
     * @param array $version version info
     *
     * @return string The status message
     */
    public function getVersionStatus(array $version)
    {
        if ($version['tracking_active'] == 1) {
            return __('active');
        }

        return __('not active');
    }

    /**
     * Get HTML for tracked and untracked tables
     *
     * @param string $db            current database
     * @param string $requestDb     $_REQUEST['db']
     * @param string $urlQuery      url query string
     * @param string $pmaThemeImage path to theme's image folder
     * @param string $textDir       text direction
     *
     * @return string HTML
     */
    public function getHtmlForDbTrackingTables(
        string $db,
        string $requestDb,
        string $urlQuery,
        string $pmaThemeImage,
        string $textDir
    ) {
        $relation = new Relation($GLOBALS['dbi']);
        $cfgRelation = $relation->getRelationsParam();

        // Prepare statement to get HEAD version
        $allTablesQuery = ' SELECT table_name, MAX(version) as version FROM ' .
            Util::backquote($cfgRelation['db']) . '.' .
            Util::backquote($cfgRelation['tracking']) .
            ' WHERE db_name = \'' . $GLOBALS['dbi']->escapeString($requestDb) .
            '\' ' .
            ' GROUP BY table_name' .
            ' ORDER BY table_name ASC';

        $allTablesResult = $relation->queryAsControlUser($allTablesQuery);
        $untrackedTables = $this->getUntrackedTables($db);

        // If a HEAD version exists
        $versions = [];
        $headVersionExists = is_object($allTablesResult)
            && $GLOBALS['dbi']->numRows($allTablesResult) > 0;
        if ($headVersionExists) {
            while ($oneResult = $GLOBALS['dbi']->fetchArray($allTablesResult)) {
                list($tableName, $versionNumber) = $oneResult;
                $tableQuery = ' SELECT * FROM ' .
                     Util::backquote($cfgRelation['db']) . '.' .
                     Util::backquote($cfgRelation['tracking']) .
                     ' WHERE `db_name` = \''
                     . $GLOBALS['dbi']->escapeString($requestDb)
                     . '\' AND `table_name`  = \''
                     . $GLOBALS['dbi']->escapeString($tableName)
                     . '\' AND `version` = \'' . $versionNumber . '\'';

                $tableResult = $relation->queryAsControlUser($tableQuery);
                $versionData = $GLOBALS['dbi']->fetchArray($tableResult);
                $versionData['status_button'] = $this->getStatusButton(
                    $versionData,
                    $urlQuery
                );
                $versions[] = $versionData;
            }
        }

        $html = $this->template->render('database/tracking/tables', [
            'db' => $db,
            'head_version_exists' => $headVersionExists,
            'untracked_tables_exists' => count($untrackedTables) > 0,
            'versions' => $versions,
            'url_query' => $urlQuery,
            'text_dir' => $textDir,
            'untracked_tables' => $untrackedTables,
            'pma_theme_image' => $pmaThemeImage,
        ]);

        return $html;
    }

    /**
     * Helper function: Recursive function for getting table names from $table_list
     *
     * @param array   $table_list Table list
     * @param string  $db         Current database
     * @param boolean $testing    Testing
     *
     * @return array
     */
    public function extractTableNames(array $table_list, $db, $testing = false)
    {
        $untracked_tables = [];
        $sep = $GLOBALS['cfg']['NavigationTreeTableSeparator'];

        foreach ($table_list as $key => $value) {
            if (is_array($value) && array_key_exists(('is' . $sep . 'group'), $value)
                && $value['is' . $sep . 'group']
            ) {
                $untracked_tables = array_merge($this->extractTableNames($value, $db), $untracked_tables); //Recursion step
            } else {
                if (is_array($value) && ($testing || Tracker::getVersion($db, $value['Name']) == -1)) {
                    $untracked_tables[] = $value['Name'];
                }
            }
        }
        return $untracked_tables;
    }


    /**
     * Get untracked tables
     *
     * @param string $db current database
     *
     * @return array
     */
    public function getUntrackedTables($db)
    {
        $table_list = Util::getTableList($db);
        $untracked_tables = $this->extractTableNames($table_list, $db);  //Use helper function to get table list recursively.
        return $untracked_tables;
    }

    /**
<<<<<<< HEAD
=======
     * Get tracked tables
     *
     * @param string $db              current database
     * @param object $allTablesResult result set of tracked tables
     * @param string $urlQuery        url query string
     * @param string $pmaThemeImage   path to theme's image folder
     * @param string $textDir         text direction
     * @param array  $cfgRelation     configuration storage info
     *
     * @return string HTML
     */
    public static function getHtmlForTrackedTables(
        $db,
        $allTablesResult,
        $urlQuery,
        $pmaThemeImage,
        $textDir,
        array $cfgRelation
    ) {
        $relation = new Relation();
        $versions = [];
        while ($oneResult = $GLOBALS['dbi']->fetchArray($allTablesResult)) {
            list($tableName, $versionNumber) = $oneResult;
            $tableQuery = ' SELECT * FROM ' .
                 Util::backquote($cfgRelation['db']) . '.' .
                 Util::backquote($cfgRelation['tracking']) .
                 ' WHERE `db_name` = \''
                 . $GLOBALS['dbi']->escapeString($GLOBALS['db'])
                 . '\' AND `table_name`  = \''
                 . $GLOBALS['dbi']->escapeString($tableName)
                 . '\' AND `version` = \'' . $versionNumber . '\'';

            $tableResult = $relation->queryAsControlUser($tableQuery);
            $versionData = $GLOBALS['dbi']->fetchArray($tableResult);
            $versionData['status_button'] = self::getStatusButton(
                $versionData,
                $urlQuery
            );
            $versions[] = $versionData;
        }
        return Template::get('database/tracking/tracked_tables')->render([
            'db' => $db,
            'versions' => $versions,
            'text_dir' => $textDir,
            'pma_theme_image' => $pmaThemeImage,
        ]);
    }

    /**
>>>>>>> 09c18849
     * Get tracking status button
     *
     * @param array  $versionData data about tracking versions
     * @param string $urlQuery    url query string
     *
     * @return string HTML
     */
    private function getStatusButton(array $versionData, $urlQuery)
    {
        $state = $this->getVersionStatus($versionData);
        $options = [
            0 => [
                'label' => __('not active'),
                'value' => 'deactivate_now',
                'selected' => ($state != 'active')
            ],
            1 => [
                'label' => __('active'),
                'value' => 'activate_now',
                'selected' => ($state == 'active')
            ]
        ];
        $link = 'tbl_tracking.php' . $urlQuery . '&amp;table='
            . htmlspecialchars($versionData['table_name'])
            . '&amp;version=' . $versionData['version'];

        return Util::toggleButton(
            $link,
            'toggle_activation',
            $options,
            null
        );
    }
}<|MERGE_RESOLUTION|>--- conflicted
+++ resolved
@@ -173,7 +173,6 @@
         $textDir,
         $lastVersion = null
     ) {
-<<<<<<< HEAD
         $selectableTablesSqlResult = $this->getSqlResultForSelectableTables();
         $selectableTablesEntries = array();
         while (($entry = $GLOBALS['dbi']->fetchArray($selectableTablesSqlResult))) {
@@ -182,77 +181,6 @@
                 $entry['table_name']
             );
             $selectableTablesEntries[] = $entry;
-=======
-        $tracking_active = false;
-
-        $html  = '<form method="post" action="tbl_tracking.php" name="versionsForm"'
-            . ' id="versionsForm" class="ajax">';
-        $html .= Url::getHiddenInputs($GLOBALS['db'], $GLOBALS['table']);
-        $html .= '<table id="versions" class="data">';
-        $html .= '<thead>';
-        $html .= '<tr>';
-        $html .= '<th></th>';
-        $html .= '<th>' . __('Version') . '</th>';
-        $html .= '<th>' . __('Created') . '</th>';
-        $html .= '<th>' . __('Updated') . '</th>';
-        $html .= '<th>' . __('Status') . '</th>';
-        $html .= '<th>' . __('Action') . '</th>';
-        $html .= '<th>' . __('Show') . '</th>';
-        $html .= '</tr>';
-        $html .= '</thead>';
-        $html .= '<tbody>';
-
-        $GLOBALS['dbi']->dataSeek($sql_result, 0);
-        $delete = Util::getIcon('b_drop', __('Delete version'));
-        $report = Util::getIcon('b_report', __('Tracking report'));
-        $structure = Util::getIcon('b_props', __('Structure snapshot'));
-
-        while ($version = $GLOBALS['dbi']->fetchArray($sql_result)) {
-            if ($version['version'] == $last_version) {
-                if ($version['tracking_active'] == 1) {
-                    $tracking_active = true;
-                } else {
-                    $tracking_active = false;
-                }
-            }
-            $checkbox_id = 'selected_versions_' . htmlspecialchars($version['version']);
-
-            $html .= '<tr>';
-            $html .= '<td class="center">';
-            $html .= '<input type="checkbox" name="selected_versions[]"'
-                . ' class="checkall" id="' . $checkbox_id . '"'
-                . ' value="' . htmlspecialchars($version['version']) . '"/>';
-            $html .= '</td>';
-            $html .= '<th class="floatright">';
-            $html .= '<label for="' . $checkbox_id . '">'
-                . htmlspecialchars($version['version']) . '</label>';
-            $html .= '</th>';
-            $html .= '<td>' . htmlspecialchars($version['date_created']) . '</td>';
-            $html .= '<td>' . htmlspecialchars($version['date_updated']) . '</td>';
-            $html .= '<td>' . self::getVersionStatus($version) . '</td>';
-            $html .= '<td><a class="delete_version_anchor ajax"'
-                . ' href="tbl_tracking.php" data-post="';
-            $html .= Url::getCommon($url_params + [
-                'version' => $version['version'],
-                'submit_delete_version' => true,
-            ], '');
-            $html .= '">' . $delete . '</a></td>';
-            $html .= '<td><a href="tbl_tracking.php" data-post="';
-            $html .= Url::getCommon($url_params + [
-                'report' => 'true',
-                'version' => $version['version'],
-            ], '');
-            $html .= '">' . $report . '</a>';
-            $html .= '&nbsp;&nbsp;';
-            $html .= '<a href="tbl_tracking.php" data-post="';
-            $html .= Url::getCommon($url_params + [
-                'snapshot' => 'true',
-                'version' => $version['version'],
-            ], '');
-            $html .= '">' . $structure . '</a>';
-            $html .= '</td>';
-            $html .= '</tr>';
->>>>>>> 09c18849
         }
         $selectableTablesNumRows = $GLOBALS['dbi']->numRows($selectableTablesSqlResult);
 
@@ -276,7 +204,7 @@
             'table' => $GLOBALS['table'],
             'selectable_tables_num_rows' => $selectableTablesNumRows,
             'selectable_tables_entries' => $selectableTablesEntries,
-            'selected_table' => isset($_REQUEST['table']) ? $_REQUEST['table'] : null,
+            'selected_table' => isset($_POST['table']) ? $_POST['table'] : null,
             'last_version' => $lastVersion,
             'versions' => $versions,
             'type' => $type,
@@ -320,39 +248,6 @@
     }
 
     /**
-<<<<<<< HEAD
-=======
-     * Function to get html for selectable table rows
-     *
-     * @param array  $selectableTablesSqlResult sql results for selectable rows
-     * @param string $urlQuery                  url query
-     *
-     * @return string
-     */
-    public static function getHtmlForSelectableTables(
-        $selectableTablesSqlResult,
-        $urlQuery
-    ) {
-        $entries = [];
-        while ($entry = $GLOBALS['dbi']->fetchArray($selectableTablesSqlResult)) {
-            $entry['is_tracked'] = Tracker::isTracked(
-                $entry['db_name'],
-                $entry['table_name']
-            );
-            $entries[] = $entry;
-        }
-
-        return Template::get('table/tracking/selectable_tables')->render([
-            'url_query' => $urlQuery,
-            'db' => $GLOBALS['db'],
-            'table' => $GLOBALS['table'],
-            'entries' => $entries,
-            'selected_table' => isset($_POST['table']) ? $_POST['table'] : null,
-        ]);
-    }
-
-    /**
->>>>>>> 09c18849
      * Function to get html for tracking report and tracking report export
      *
      * @param string  $url_query        url query
@@ -517,22 +412,11 @@
     ) {
         $ddlog_count = 0;
 
-<<<<<<< HEAD
-        $html = '<form method="post" action="tbl_tracking.php'
-            . Url::getCommon(
-                $url_params + [
-                    'report' => 'true', 'version' => $_REQUEST['version']
-                ]
-            )
-            . '">';
-        $html .= Url::getHiddenInputs();
-=======
         $html = '<form method="post" action="tbl_tracking.php">';
         $html .= Url::getHiddenInputs($url_params + [
             'report' => 'true',
             'version' => $_POST['version'],
         ]);
->>>>>>> 09c18849
 
         $html .= sprintf(
             __('Show %1$s with dates from %2$s to %3$s by user %4$s %5$s'),
@@ -594,23 +478,12 @@
         $str4,
         $str5
     ) {
-<<<<<<< HEAD
-        $html = '<form method="post" action="tbl_tracking.php'
-            . Url::getCommon(
-                $url_params + [
-                    'report' => 'true', 'version' => $_REQUEST['version']
-                ]
-            )
-            . '">';
-        $html .= Url::getHiddenInputs();
-=======
         $html = '<form method="post" action="tbl_tracking.php">';
         $html .= Url::getHiddenInputs($url_params + [
             'report' => 'true',
             'version' => $_POST['version'],
         ]);
 
->>>>>>> 09c18849
         $html .= sprintf(
             __('Show %1$s with dates from %2$s to %3$s by user %4$s %5$s'),
             $str1,
@@ -621,23 +494,6 @@
         );
         $html .= '</form>';
 
-<<<<<<< HEAD
-        $html .= '<form class="disableAjax" method="post" action="tbl_tracking.php'
-            . Url::getCommon(
-                $url_params
-                + ['report' => 'true', 'version' => $_REQUEST['version']]
-            )
-            . '">';
-        $html .= Url::getHiddenInputs();
-        $html .= '<input type="hidden" name="logtype" value="'
-            . htmlspecialchars($_REQUEST['logtype']) . '" />';
-        $html .= '<input type="hidden" name="date_from" value="'
-            . htmlspecialchars($_REQUEST['date_from']) . '" />';
-        $html .= '<input type="hidden" name="date_to" value="'
-            . htmlspecialchars($_REQUEST['date_to']) . '" />';
-        $html .= '<input type="hidden" name="users" value="'
-            . htmlspecialchars($_REQUEST['users']) . '" />';
-=======
         $html .= '<form class="disableAjax" method="post" action="tbl_tracking.php">';
         $html .= Url::getHiddenInputs($url_params + [
             'report' => 'true',
@@ -648,7 +504,6 @@
             'users' => $_POST['users'],
             'report_export' => 'true',
         ]);
->>>>>>> 09c18849
 
         $str_export1 = '<select name="export_type">'
             . '<option value="sqldumpfile">' . __('SQL dump (file download)')
@@ -816,13 +671,9 @@
             . '  [<a href="tbl_tracking.php' . $url_query . '">' . __('Close')
             . '</a>]</h3>';
         $data = Tracker::getTrackedData(
-<<<<<<< HEAD
-            $_REQUEST['db'],
-            $_REQUEST['table'],
-            $_REQUEST['version']
-=======
-            $_POST['db'], $_POST['table'], $_POST['version']
->>>>>>> 09c18849
+            $_POST['db'],
+            $_POST['table'],
+            $_POST['version']
         );
 
         // Get first DROP TABLE/VIEW and CREATE TABLE/VIEW statements
@@ -1066,13 +917,9 @@
             $message = __('Tracking for %1$s was deactivated at version %2$s.');
         }
         $status = Tracker::$method(
-<<<<<<< HEAD
             $GLOBALS['db'],
             $GLOBALS['table'],
-            $_REQUEST['version']
-=======
-            $GLOBALS['db'], $GLOBALS['table'], $_POST['version']
->>>>>>> 09c18849
+            $_POST['version']
         );
         if ($status) {
             $msg = Message::success(
@@ -1312,7 +1159,6 @@
      * Get HTML for tracked and untracked tables
      *
      * @param string $db            current database
-     * @param string $requestDb     $_REQUEST['db']
      * @param string $urlQuery      url query string
      * @param string $pmaThemeImage path to theme's image folder
      * @param string $textDir       text direction
@@ -1321,7 +1167,6 @@
      */
     public function getHtmlForDbTrackingTables(
         string $db,
-        string $requestDb,
         string $urlQuery,
         string $pmaThemeImage,
         string $textDir
@@ -1333,7 +1178,7 @@
         $allTablesQuery = ' SELECT table_name, MAX(version) as version FROM ' .
             Util::backquote($cfgRelation['db']) . '.' .
             Util::backquote($cfgRelation['tracking']) .
-            ' WHERE db_name = \'' . $GLOBALS['dbi']->escapeString($requestDb) .
+            ' WHERE db_name = \'' . $GLOBALS['dbi']->escapeString($db) .
             '\' ' .
             ' GROUP BY table_name' .
             ' ORDER BY table_name ASC';
@@ -1352,7 +1197,7 @@
                      Util::backquote($cfgRelation['db']) . '.' .
                      Util::backquote($cfgRelation['tracking']) .
                      ' WHERE `db_name` = \''
-                     . $GLOBALS['dbi']->escapeString($requestDb)
+                     . $GLOBALS['dbi']->escapeString($db)
                      . '\' AND `table_name`  = \''
                      . $GLOBALS['dbi']->escapeString($tableName)
                      . '\' AND `version` = \'' . $versionNumber . '\'';
@@ -1425,58 +1270,6 @@
     }
 
     /**
-<<<<<<< HEAD
-=======
-     * Get tracked tables
-     *
-     * @param string $db              current database
-     * @param object $allTablesResult result set of tracked tables
-     * @param string $urlQuery        url query string
-     * @param string $pmaThemeImage   path to theme's image folder
-     * @param string $textDir         text direction
-     * @param array  $cfgRelation     configuration storage info
-     *
-     * @return string HTML
-     */
-    public static function getHtmlForTrackedTables(
-        $db,
-        $allTablesResult,
-        $urlQuery,
-        $pmaThemeImage,
-        $textDir,
-        array $cfgRelation
-    ) {
-        $relation = new Relation();
-        $versions = [];
-        while ($oneResult = $GLOBALS['dbi']->fetchArray($allTablesResult)) {
-            list($tableName, $versionNumber) = $oneResult;
-            $tableQuery = ' SELECT * FROM ' .
-                 Util::backquote($cfgRelation['db']) . '.' .
-                 Util::backquote($cfgRelation['tracking']) .
-                 ' WHERE `db_name` = \''
-                 . $GLOBALS['dbi']->escapeString($GLOBALS['db'])
-                 . '\' AND `table_name`  = \''
-                 . $GLOBALS['dbi']->escapeString($tableName)
-                 . '\' AND `version` = \'' . $versionNumber . '\'';
-
-            $tableResult = $relation->queryAsControlUser($tableQuery);
-            $versionData = $GLOBALS['dbi']->fetchArray($tableResult);
-            $versionData['status_button'] = self::getStatusButton(
-                $versionData,
-                $urlQuery
-            );
-            $versions[] = $versionData;
-        }
-        return Template::get('database/tracking/tracked_tables')->render([
-            'db' => $db,
-            'versions' => $versions,
-            'text_dir' => $textDir,
-            'pma_theme_image' => $pmaThemeImage,
-        ]);
-    }
-
-    /**
->>>>>>> 09c18849
      * Get tracking status button
      *
      * @param array  $versionData data about tracking versions
