--- conflicted
+++ resolved
@@ -1540,17 +1540,10 @@
         }
 
         // for the case ENUM('&#8211;','&ldquo;')
-<<<<<<< HEAD
-        $displayedType = htmlspecialchars($printType);
+        $displayedType = htmlspecialchars($printType, ENT_COMPAT);
         if (mb_strlen($printType) > $GLOBALS['cfg']['LimitChars']) {
             $displayedType  = '<abbr title="' . htmlspecialchars($printType) . '">';
             $displayedType .= htmlspecialchars(
-=======
-        $displayed_type = htmlspecialchars($printtype, ENT_COMPAT);
-        if (mb_strlen($printtype) > $GLOBALS['cfg']['LimitChars']) {
-            $displayed_type  = '<abbr title="' . htmlspecialchars($printtype) . '">';
-            $displayed_type .= htmlspecialchars(
->>>>>>> cb141f20
                 mb_substr(
                     $printType,
                     0,
