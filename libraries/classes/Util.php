<?php
/* vim: set expandtab sw=4 ts=4 sts=4: */
/**
 * Hold the PhpMyAdmin\Util class
 *
 * @package PhpMyAdmin
 */
declare(strict_types=1);

namespace PhpMyAdmin;

use PhpMyAdmin\Core;
use PhpMyAdmin\DatabaseInterface;
use PhpMyAdmin\FileListing;
use PhpMyAdmin\Message;
use PhpMyAdmin\Plugins\ImportPlugin;
use PhpMyAdmin\Response;
use PhpMyAdmin\Sanitize;
use PhpMyAdmin\SqlParser\Context;
use PhpMyAdmin\SqlParser\Lexer;
use PhpMyAdmin\SqlParser\Parser;
use PhpMyAdmin\SqlParser\Token;
use PhpMyAdmin\SqlParser\Utils\Error as ParserError;
use PhpMyAdmin\Template;
use PhpMyAdmin\Url;
use Williamdes\MariaDBMySQLKBS\Search as KBSearch;
use Williamdes\MariaDBMySQLKBS\KBException;

/**
 * Misc functions used all over the scripts.
 *
 * @package PhpMyAdmin
 */
class Util
{
    /**
     * Checks whether configuration value tells to show icons.
     *
     * @param string $value Configuration option name
     *
     * @return boolean Whether to show icons.
     */
    public static function showIcons($value)
    {
        return in_array($GLOBALS['cfg'][$value], ['icons', 'both']);
    }

    /**
     * Checks whether configuration value tells to show text.
     *
     * @param string $value Configuration option name
     *
     * @return boolean Whether to show text.
     */
    public static function showText($value)
    {
        return in_array($GLOBALS['cfg'][$value], ['text', 'both']);
    }

    /**
     * Returns an HTML IMG tag for a particular icon from a theme,
     * which may be an actual file or an icon from a sprite.
     * This function takes into account the ActionLinksMode
     * configuration setting and wraps the image tag in a span tag.
     *
     * @param string  $icon          name of icon file
     * @param string  $alternate     alternate text
     * @param boolean $force_text    whether to force alternate text to be displayed
     * @param boolean $menu_icon     whether this icon is for the menu bar or not
     * @param string  $control_param which directive controls the display
     *
     * @return string an html snippet
     */
    public static function getIcon(
        $icon,
        $alternate = '',
        $force_text = false,
        $menu_icon = false,
        $control_param = 'ActionLinksMode'
    ) {
        $include_icon = $include_text = false;
        if (self::showIcons($control_param)) {
            $include_icon = true;
        }
        if ($force_text
            || self::showText($control_param)
        ) {
            $include_text = true;
        }
        // Sometimes use a span (we rely on this in js/sql.js). But for menu bar
        // we don't need a span
        $button = $menu_icon ? '' : '<span class="nowrap">';
        if ($include_icon) {
            $button .= self::getImage($icon, $alternate);
        }
        if ($include_icon && $include_text) {
            $button .= '&nbsp;';
        }
        if ($include_text) {
            $button .= $alternate;
        }
        $button .= $menu_icon ? '' : '</span>';

        return $button;
    }

    /**
     * Returns an HTML IMG tag for a particular image from a theme
     *
     * The image name should match CSS class defined in icons.css.php
     *
     * @param string $image      The name of the file to get
     * @param string $alternate  Used to set 'alt' and 'title' attributes
     *                           of the image
     * @param array  $attributes An associative array of other attributes
     *
     * @return string an html IMG tag
     */
    public static function getImage($image, $alternate = '', array $attributes = [])
    {
        $alternate = htmlspecialchars($alternate);

        // Set $url accordingly
        if (isset($GLOBALS['pmaThemeImage'])) {
            $url = $GLOBALS['pmaThemeImage'] . $image;
        } else {
            $url = './themes/pmahomme/' . $image;
        }

        if (isset($attributes['class'])) {
            $attributes['class'] = "icon ic_$image " . $attributes['class'];
        } else {
            $attributes['class'] = "icon ic_$image";
        }

        // set all other attributes
        $attr_str = '';
        foreach ($attributes as $key => $value) {
            if (! in_array($key, ['alt', 'title'])) {
                $attr_str .= " $key=\"$value\"";
            }
        }

        // override the alt attribute
        if (isset($attributes['alt'])) {
            $alt = $attributes['alt'];
        } else {
            $alt = $alternate;
        }

        // override the title attribute
        if (isset($attributes['title'])) {
            $title = $attributes['title'];
        } else {
            $title = $alternate;
        }

        // generate the IMG tag
        $template = '<img src="themes/dot.gif" title="%s" alt="%s"%s>';
        return sprintf($template, $title, $alt, $attr_str);
    }

    /**
     * Returns the formatted maximum size for an upload
     *
     * @param integer $max_upload_size the size
     *
     * @return string the message
     *
     * @access  public
     */
    public static function getFormattedMaximumUploadSize($max_upload_size)
    {
        // I have to reduce the second parameter (sensitiveness) from 6 to 4
        // to avoid weird results like 512 kKib
        list($max_size, $max_unit) = self::formatByteDown($max_upload_size, 4);
        return '(' . sprintf(__('Max: %s%s'), $max_size, $max_unit) . ')';
    }

    /**
     * Generates a hidden field which should indicate to the browser
     * the maximum size for upload
     *
     * @param integer $max_size the size
     *
     * @return string the INPUT field
     *
     * @access  public
     */
    public static function generateHiddenMaxFileSize($max_size)
    {
        return '<input type="hidden" name="MAX_FILE_SIZE" value="'
            . $max_size . '">';
    }

    /**
     * Add slashes before "_" and "%" characters for using them in MySQL
     * database, table and field names.
     * Note: This function does not escape backslashes!
     *
     * @param string $name the string to escape
     *
     * @return string the escaped string
     *
     * @access  public
     */
    public static function escapeMysqlWildcards($name)
    {
        return strtr($name, ['_' => '\\_', '%' => '\\%']);
    } // end of the 'escapeMysqlWildcards()' function

    /**
     * removes slashes before "_" and "%" characters
     * Note: This function does not unescape backslashes!
     *
     * @param string $name the string to escape
     *
     * @return string   the escaped string
     *
     * @access  public
     */
    public static function unescapeMysqlWildcards($name)
    {
        return strtr($name, ['\\_' => '_', '\\%' => '%']);
    } // end of the 'unescapeMysqlWildcards()' function

    /**
     * removes quotes (',",`) from a quoted string
     *
     * checks if the string is quoted and removes this quotes
     *
     * @param string $quoted_string string to remove quotes from
     * @param string $quote         type of quote to remove
     *
     * @return string unqoted string
     */
    public static function unQuote($quoted_string, $quote = null)
    {
        $quotes = [];

        if ($quote === null) {
            $quotes[] = '`';
            $quotes[] = '"';
            $quotes[] = "'";
        } else {
            $quotes[] = $quote;
        }

        foreach ($quotes as $quote) {
            if (mb_substr($quoted_string, 0, 1) === $quote
                && mb_substr($quoted_string, -1, 1) === $quote
            ) {
                $unquoted_string = mb_substr($quoted_string, 1, -1);
                // replace escaped quotes
                $unquoted_string = str_replace(
                    $quote . $quote,
                    $quote,
                    $unquoted_string
                );
                return $unquoted_string;
            }
        }

        return $quoted_string;
    }

    /**
     * format sql strings
     *
     * @param string  $sqlQuery raw SQL string
     * @param boolean $truncate truncate the query if it is too long
     *
     * @return string the formatted sql
     *
     * @global array  $cfg the configuration array
     *
     * @access  public
     * @todo    move into PMA_Sql
     */
    public static function formatSql($sqlQuery, $truncate = false)
    {
        global $cfg;

        if ($truncate
            && mb_strlen($sqlQuery) > $cfg['MaxCharactersInDisplayedSQL']
        ) {
            $sqlQuery = mb_substr(
                $sqlQuery,
                0,
                $cfg['MaxCharactersInDisplayedSQL']
            ) . '[...]';
        }
        return '<code class="sql"><pre>' . "\n"
            . htmlspecialchars($sqlQuery) . "\n"
            . '</pre></code>';
    } // end of the "formatSql()" function

    /**
     * Displays a button to copy content to clipboard
     *
     * @param string $text Text to copy to clipboard
     *
     * @return string  the html link
     *
     * @access  public
     */
    public static function showCopyToClipboard($text)
    {
        $open_link = '  <a href="#" class="copyQueryBtn" data-text="'
            . htmlspecialchars($text) . '">' . __('Copy') . '</a>';
        return $open_link;
    } // end of the 'showCopyToClipboard()' function

    /**
     * Displays a link to the documentation as an icon
     *
     * @param string  $link   documentation link
     * @param string  $target optional link target
     * @param boolean $bbcode optional flag indicating whether to output bbcode
     *
     * @return string the html link
     *
     * @access public
     */
    public static function showDocLink($link, $target = 'documentation', $bbcode = false)
    {
        if ($bbcode) {
            return "[a@$link@$target][dochelpicon][/a]";
        }

        return '<a href="' . $link . '" target="' . $target . '">'
            . self::getImage('b_help', __('Documentation'))
            . '</a>';
    } // end of the 'showDocLink()' function

    /**
     * Get a URL link to the official MySQL documentation
     *
     * @param string $link   contains name of page/anchor that is being linked
     * @param string $anchor anchor to page part
     *
     * @return string  the URL link
     *
     * @access  public
     */
    public static function getMySQLDocuURL($link, $anchor = '')
    {
        // Fixup for newly used names:
        $link = str_replace('_', '-', mb_strtolower($link));

        if (empty($link)) {
            $link = 'index';
        }
        $mysql = '5.5';
        $lang = 'en';
        if (isset($GLOBALS['dbi'])) {
            $serverVersion = $GLOBALS['dbi']->getVersion();
            if ($serverVersion >= 50700) {
                $mysql = '5.7';
            } elseif ($serverVersion >= 50600) {
                $mysql = '5.6';
            } elseif ($serverVersion >= 50500) {
                $mysql = '5.5';
            }
        }
        $url = 'https://dev.mysql.com/doc/refman/'
            . $mysql . '/' . $lang . '/' . $link . '.html';
        if (! empty($anchor)) {
            $url .= '#' . $anchor;
        }

        return Core::linkURL($url);
    }

    /**
     * Get a link to variable documentation
     *
     * @param string  $name       The variable name
     * @param boolean $useMariaDB Use only MariaDB documentation
     * @param string  $text       (optional) The text for the link
     * @return string link or empty string
     */
    public static function linkToVarDocumentation(
        string $name,
        bool $useMariaDB = false,
        string $text = null
    ): string {
        $html = '';
        try {
            $type = KBSearch::MYSQL;
            if ($useMariaDB) {
                $type = KBSearch::MARIADB;
            }
            $docLink = KBSearch::getByName($name, $type);
            $html = Util::showMySQLDocu(
                $name,
                false,
                $docLink,
                $text
            );
        } catch (KBException $e) {
            unset($e);// phpstan workaround
        }
        return $html;
    }

    /**
     * Displays a link to the official MySQL documentation
     *
     * @param string      $link    contains name of page/anchor that is being linked
     * @param bool        $bigIcon whether to use big icon (like in left frame)
     * @param string|null $url     href attribute
     * @param string|null $text    text of link
     * @param string      $anchor  anchor to page part
     *
     * @return string  the html link
     *
     * @access  public
     */
    public static function showMySQLDocu(
        $link,
        bool $bigIcon = false,
        $url = null,
        $text = null,
        $anchor = ''
    ): string {
        if ($url === null) {
            $url = self::getMySQLDocuURL($link, $anchor);
        }
        $openLink = '<a href="' . htmlspecialchars($url) . '" target="mysql_doc">';
        $closeLink = '</a>';
        $html = '';

        if ($bigIcon) {
            $html = $openLink .
                    self::getImage('b_sqlhelp', __('Documentation'))
                    . $closeLink;
        } elseif ($text !== null) {
            $html = $openLink . $text . $closeLink;
        } else {
            $html = self::showDocLink($url, 'mysql_doc');
        }

        return $html;
    } // end of the 'showMySQLDocu()' function

    /**
     * Returns link to documentation.
     *
     * @param string $page   Page in documentation
     * @param string $anchor Optional anchor in page
     *
     * @return string URL
     */
    public static function getDocuLink($page, $anchor = '')
    {
        /* Construct base URL */
        $url =  $page . '.html';
        if (! empty($anchor)) {
            $url .= '#' . $anchor;
        }

        /* Check if we have built local documentation, however
         * provide consistent URL for testsuite
         */
        if (! defined('TESTSUITE') && @file_exists(ROOT_PATH . 'doc/html/index.html')) {
            return ROOT_PATH . 'doc/html/' . $url;
        }

        return Core::linkURL('https://docs.phpmyadmin.net/en/latest/' . $url);
    }

    /**
     * Displays a link to the phpMyAdmin documentation
     *
     * @param string  $page   Page in documentation
     * @param string  $anchor Optional anchor in page
     * @param boolean $bbcode Optional flag indicating whether to output bbcode
     *
     * @return string  the html link
     *
     * @access  public
     */
    public static function showDocu($page, $anchor = '', $bbcode = false)
    {
        return self::showDocLink(self::getDocuLink($page, $anchor), 'documentation', $bbcode);
    } // end of the 'showDocu()' function

    /**
     * Displays a link to the PHP documentation
     *
     * @param string $target anchor in documentation
     *
     * @return string  the html link
     *
     * @access  public
     */
    public static function showPHPDocu($target)
    {
        $url = Core::getPHPDocLink($target);

        return self::showDocLink($url);
    } // end of the 'showPHPDocu()' function

    /**
     * Returns HTML code for a tooltip
     *
     * @param string $message the message for the tooltip
     *
     * @return string
     *
     * @access  public
     */
    public static function showHint($message)
    {
        if ($GLOBALS['cfg']['ShowHint']) {
            $classClause = ' class="pma_hint"';
        } else {
            $classClause = '';
        }
        return '<span' . $classClause . '>'
            . self::getImage('b_help')
            . '<span class="hide">' . $message . '</span>'
            . '</span>';
    }

    /**
     * Displays a MySQL error message in the main panel when $exit is true.
     * Returns the error message otherwise.
     *
     * @param string|bool $server_msg     Server's error message.
     * @param string      $sql_query      The SQL query that failed.
     * @param bool        $is_modify_link Whether to show a "modify" link or not.
     * @param string      $back_url       URL for the "back" link (full path is
     *                                    not required).
     * @param bool        $exit           Whether execution should be stopped or
     *                                    the error message should be returned.
     *
     * @return string
     *
     * @global string $table The current table.
     * @global string $db    The current database.
     *
     * @access public
     */
    public static function mysqlDie(
        $server_msg = '',
        $sql_query = '',
        $is_modify_link = true,
        $back_url = '',
        $exit = true
    ) {
        global $table, $db;

        /**
         * Error message to be built.
         * @var string $error_msg
         */
        $error_msg = '';

        // Checking for any server errors.
        if (empty($server_msg)) {
            $server_msg = $GLOBALS['dbi']->getError();
        }

        // Finding the query that failed, if not specified.
        if (empty($sql_query) && ! empty($GLOBALS['sql_query'])) {
            $sql_query = $GLOBALS['sql_query'];
        }
        $sql_query = trim($sql_query);

        /**
         * The lexer used for analysis.
         * @var Lexer $lexer
         */
        $lexer = new Lexer($sql_query);

        /**
         * The parser used for analysis.
         * @var Parser $parser
         */
        $parser = new Parser($lexer->list);

        /**
         * The errors found by the lexer and the parser.
         * @var array $errors
         */
        $errors = ParserError::get([$lexer, $parser]);

        if (empty($sql_query)) {
            $formatted_sql = '';
        } elseif (count($errors)) {
            $formatted_sql = htmlspecialchars($sql_query);
        } else {
            $formatted_sql = self::formatSql($sql_query, true);
        }

        $error_msg .= '<div class="error"><h1>' . __('Error') . '</h1>';

        // For security reasons, if the MySQL refuses the connection, the query
        // is hidden so no details are revealed.
        if (! empty($sql_query) && ! mb_strstr($sql_query, 'connect')) {
            // Static analysis errors.
            if (! empty($errors)) {
                $error_msg .= '<p><strong>' . __('Static analysis:')
                    . '</strong></p>';
                $error_msg .= '<p>' . sprintf(
                    __('%d errors were found during analysis.'),
                    count($errors)
                ) . '</p>';
                $error_msg .= '<p><ol>';
                $error_msg .= implode(
                    ParserError::format(
                        $errors,
                        '<li>%2$s (near "%4$s" at position %5$d)</li>'
                    )
                );
                $error_msg .= '</ol></p>';
            }

            // Display the SQL query and link to MySQL documentation.
            $error_msg .= '<p><strong>' . __('SQL query:') . '</strong>' . self::showCopyToClipboard($sql_query) . "\n";
            $formattedSqlToLower = mb_strtolower($formatted_sql);

            // TODO: Show documentation for all statement types.
            if (mb_strstr($formattedSqlToLower, 'select')) {
                // please show me help to the error on select
                $error_msg .= self::showMySQLDocu('SELECT');
            }

            if ($is_modify_link) {
                $_url_params = [
                    'sql_query' => $sql_query,
                    'show_query' => 1,
                ];
                if (strlen($table) > 0) {
                    $_url_params['db'] = $db;
                    $_url_params['table'] = $table;
                    $doedit_goto = '<a href="tbl_sql.php'
                        . Url::getCommon($_url_params) . '">';
                } elseif (strlen($db) > 0) {
                    $_url_params['db'] = $db;
                    $doedit_goto = '<a href="db_sql.php'
                        . Url::getCommon($_url_params) . '">';
                } else {
                    $doedit_goto = '<a href="server_sql.php'
                        . Url::getCommon($_url_params) . '">';
                }

                $error_msg .= $doedit_goto
                   . self::getIcon('b_edit', __('Edit'))
                   . '</a>';
            }

            $error_msg .= '    </p>' . "\n"
                . '<p>' . "\n"
                . $formatted_sql . "\n"
                . '</p>' . "\n";
        }

        // Display server's error.
        if (! empty($server_msg)) {
            $server_msg = preg_replace(
                "@((\015\012)|(\015)|(\012)){3,}@",
                "\n\n",
                $server_msg
            );

            // Adds a link to MySQL documentation.
            $error_msg .= '<p>' . "\n"
                . '    <strong>' . __('MySQL said: ') . '</strong>'
                . self::showMySQLDocu('Error-messages-server')
                . "\n"
                . '</p>' . "\n";

            // The error message will be displayed within a CODE segment.
            // To preserve original formatting, but allow word-wrapping,
            // a couple of replacements are done.
            // All non-single blanks and  TAB-characters are replaced with their
            // HTML-counterpart
            $server_msg = str_replace(
                [
                    '  ',
                    "\t",
                ],
                [
                    '&nbsp;&nbsp;',
                    '&nbsp;&nbsp;&nbsp;&nbsp;',
                ],
                $server_msg
            );

            // Replace line breaks
            $server_msg = nl2br($server_msg);

            $error_msg .= '<code>' . $server_msg . '</code><br>';
        }

        $error_msg .= '</div>';
        $_SESSION['Import_message']['message'] = $error_msg;

        if (! $exit) {
            return $error_msg;
        }

        /**
         * If this is an AJAX request, there is no "Back" link and
         * `Response()` is used to send the response.
         */
        $response = Response::getInstance();
        if ($response->isAjax()) {
            $response->setRequestStatus(false);
            $response->addJSON('message', $error_msg);
            exit;
        }

        if (! empty($back_url)) {
            if (mb_strstr($back_url, '?')) {
                $back_url .= '&amp;no_history=true';
            } else {
                $back_url .= '?no_history=true';
            }

            $_SESSION['Import_message']['go_back_url'] = $back_url;

            $error_msg .= '<fieldset class="tblFooters">'
                . '[ <a href="' . $back_url . '">' . __('Back') . '</a> ]'
                . '</fieldset>' . "\n\n";
        }

        exit($error_msg);
    }

    /**
     * Check the correct row count
     *
     * @param string $db    the db name
     * @param array  $table the table infos
     *
     * @return int the possibly modified row count
     *
     */
    private static function _checkRowCount($db, array $table)
    {
        $rowCount = 0;

        if ($table['Rows'] === null) {
            // Do not check exact row count here,
            // if row count is invalid possibly the table is defect
            // and this would break the navigation panel;
            // but we can check row count if this is a view or the
            // information_schema database
            // since Table::countRecords() returns a limited row count
            // in this case.

            // set this because Table::countRecords() can use it
            $tbl_is_view = $table['TABLE_TYPE'] == 'VIEW';

            if ($tbl_is_view || $GLOBALS['dbi']->isSystemSchema($db)) {
                $rowCount = $GLOBALS['dbi']
                    ->getTable($db, $table['Name'])
                    ->countRecords();
            }
        }
        return $rowCount;
    }

    /**
     * returns array with tables of given db with extended information and grouped
     *
     * @param string   $db           name of db
     * @param string   $tables       name of tables
     * @param integer  $limit_offset list offset
     * @param int|bool $limit_count  max tables to return
     *
     * @return array    (recursive) grouped table list
     */
    public static function getTableList(
        $db,
        $tables = null,
        $limit_offset = 0,
        $limit_count = false
    ) {
        $sep = $GLOBALS['cfg']['NavigationTreeTableSeparator'];

        if ($tables === null) {
            $tables = $GLOBALS['dbi']->getTablesFull(
                $db,
                '',
                false,
                $limit_offset,
                $limit_count
            );
            if ($GLOBALS['cfg']['NaturalOrder']) {
                uksort($tables, 'strnatcasecmp');
            }
        }

        if (count($tables) < 1) {
            return $tables;
        }

        $default = [
            'Name'      => '',
            'Rows'      => 0,
            'Comment'   => '',
            'disp_name' => '',
        ];

        $table_groups = [];

        foreach ($tables as $table_name => $table) {
            $table['Rows'] = self::_checkRowCount($db, $table);

            // in $group we save the reference to the place in $table_groups
            // where to store the table info
            if ($GLOBALS['cfg']['NavigationTreeEnableGrouping']
                && $sep && mb_strstr($table_name, $sep)
            ) {
                $parts = explode($sep, $table_name);

                $group =& $table_groups;
                $i = 0;
                $group_name_full = '';
                $parts_cnt = count($parts) - 1;

                while (($i < $parts_cnt)
                    && ($i < $GLOBALS['cfg']['NavigationTreeTableLevel'])
                ) {
                    $group_name = $parts[$i] . $sep;
                    $group_name_full .= $group_name;

                    if (! isset($group[$group_name])) {
                        $group[$group_name] = [];
                        $group[$group_name]['is' . $sep . 'group'] = true;
                        $group[$group_name]['tab' . $sep . 'count'] = 1;
                        $group[$group_name]['tab' . $sep . 'group']
                            = $group_name_full;
                    } elseif (! isset($group[$group_name]['is' . $sep . 'group'])) {
                        $table = $group[$group_name];
                        $group[$group_name] = [];
                        $group[$group_name][$group_name] = $table;
                        $group[$group_name]['is' . $sep . 'group'] = true;
                        $group[$group_name]['tab' . $sep . 'count'] = 1;
                        $group[$group_name]['tab' . $sep . 'group']
                            = $group_name_full;
                    } else {
                        $group[$group_name]['tab' . $sep . 'count']++;
                    }

                    $group =& $group[$group_name];
                    $i++;
                }
            } else {
                if (! isset($table_groups[$table_name])) {
                    $table_groups[$table_name] = [];
                }
                $group =& $table_groups;
            }

            $table['disp_name'] = $table['Name'];
            $group[$table_name] = array_merge($default, $table);
        }

        return $table_groups;
    }

    /* ----------------------- Set of misc functions ----------------------- */

    /**
     * Adds backquotes on both sides of a database, table or field name.
     * and escapes backquotes inside the name with another backquote
     *
     * example:
     * <code>
     * echo backquote('owner`s db'); // `owner``s db`
     *
     * </code>
     *
     * @param mixed   $a_name the database, table or field name to "backquote"
     *                        or array of it
     * @param boolean $do_it  a flag to bypass this function (used by dump
     *                        functions)
     *
     * @return mixed    the "backquoted" database, table or field name
     *
     * @access  public
     */
    public static function backquote($a_name, $do_it = true)
    {
        if (is_array($a_name)) {
            foreach ($a_name as &$data) {
                $data = self::backquote($data, $do_it);
            }
            return $a_name;
        }

        if (! $do_it) {
            if (! (Context::isKeyword($a_name) & Token::FLAG_KEYWORD_RESERVED)
            ) {
                return $a_name;
            }
        }

        // '0' is also empty for php :-(
        if (strlen((string) $a_name) > 0 && $a_name !== '*') {
            return '`' . str_replace('`', '``', $a_name) . '`';
        }

        return $a_name;
    } // end of the 'backquote()' function

    /**
     * Adds backquotes on both sides of a database, table or field name.
     * in compatibility mode
     *
     * example:
     * <code>
     * echo backquoteCompat('owner`s db'); // `owner``s db`
     *
     * </code>
     *
     * @param mixed   $a_name        the database, table or field name to
     *                               "backquote" or array of it
     * @param string  $compatibility string compatibility mode (used by dump
     *                               functions)
     * @param boolean $do_it         a flag to bypass this function (used by dump
     *                               functions)
     *
     * @return mixed the "backquoted" database, table or field name
     *
     * @access  public
     */
    public static function backquoteCompat(
        $a_name,
        $compatibility = 'MSSQL',
        $do_it = true
    ) {
        if (is_array($a_name)) {
            foreach ($a_name as &$data) {
                $data = self::backquoteCompat($data, $compatibility, $do_it);
            }
            return $a_name;
        }

        if (! $do_it) {
            if (! Context::isKeyword($a_name)) {
                return $a_name;
            }
        }

        // @todo add more compatibility cases (ORACLE for example)
        switch ($compatibility) {
            case 'MSSQL':
                $quote = '"';
                break;
            default:
                $quote = "`";
                break;
        }

        // '0' is also empty for php :-(
        if (strlen((string) $a_name) > 0 && $a_name !== '*') {
            return $quote . $a_name . $quote;
        }

        return $a_name;
    } // end of the 'backquoteCompat()' function

    /**
     * Prepare the message and the query
     * usually the message is the result of the query executed
     *
     * @param Message|string $message   the message to display
     * @param string         $sql_query the query to display
     * @param string         $type      the type (level) of the message
     *
     * @return string
     *
     * @access  public
     */
    public static function getMessage(
        $message,
        $sql_query = null,
        $type = 'notice'
    ) {
        global $cfg;
        $template = new Template();
        $retval = '';

        if (null === $sql_query) {
            if (! empty($GLOBALS['display_query'])) {
                $sql_query = $GLOBALS['display_query'];
            } elseif (! empty($GLOBALS['unparsed_sql'])) {
                $sql_query = $GLOBALS['unparsed_sql'];
            } elseif (! empty($GLOBALS['sql_query'])) {
                $sql_query = $GLOBALS['sql_query'];
            } else {
                $sql_query = '';
            }
        }

        $render_sql = $cfg['ShowSQL'] == true && ! empty($sql_query) && $sql_query !== ';';

        if (isset($GLOBALS['using_bookmark_message'])) {
            $retval .= $GLOBALS['using_bookmark_message']->getDisplay();
            unset($GLOBALS['using_bookmark_message']);
        }

        if ($render_sql) {
            $retval .= '<div class="result_query">' . "\n";
        }

        if ($message instanceof Message) {
            if (isset($GLOBALS['special_message'])) {
                $message->addText($GLOBALS['special_message']);
                unset($GLOBALS['special_message']);
            }
            $retval .= $message->getDisplay();
        } else {
            $retval .= '<div class="' . $type . '">';
            $retval .= Sanitize::sanitize($message);
            if (isset($GLOBALS['special_message'])) {
                $retval .= Sanitize::sanitize($GLOBALS['special_message']);
                unset($GLOBALS['special_message']);
            }
            $retval .= '</div>';
        }

        if ($render_sql) {
            $query_too_big = false;

            $queryLength = mb_strlen($sql_query);
            if ($queryLength > $cfg['MaxCharactersInDisplayedSQL']) {
                // when the query is large (for example an INSERT of binary
                // data), the parser chokes; so avoid parsing the query
                $query_too_big = true;
                $query_base = mb_substr(
                    $sql_query,
                    0,
                    $cfg['MaxCharactersInDisplayedSQL']
                ) . '[...]';
            } else {
                $query_base = $sql_query;
            }

            // Html format the query to be displayed
            // If we want to show some sql code it is easiest to create it here
            /* SQL-Parser-Analyzer */

            if (! empty($GLOBALS['show_as_php'])) {
                $new_line = '\\n"<br>' . "\n" . '&nbsp;&nbsp;&nbsp;&nbsp;. "';
                $query_base = htmlspecialchars(addslashes($query_base));
                $query_base = preg_replace(
                    '/((\015\012)|(\015)|(\012))/',
                    $new_line,
                    $query_base
                );
                $query_base = '<code class="php"><pre>' . "\n"
                    . '$sql = "' . $query_base . '";' . "\n"
                    . '</pre></code>';
            } elseif ($query_too_big) {
                $query_base = '<code class="sql"><pre>' . "\n" .
                    htmlspecialchars($query_base) .
                    '</pre></code>';
            } else {
                $query_base = self::formatSql($query_base);
            }

            // Prepares links that may be displayed to edit/explain the query
            // (don't go to default pages, we must go to the page
            // where the query box is available)

            // Basic url query part
            $url_params = [];
            if (! isset($GLOBALS['db'])) {
                $GLOBALS['db'] = '';
            }
            if (strlen($GLOBALS['db']) > 0) {
                $url_params['db'] = $GLOBALS['db'];
                if (strlen($GLOBALS['table']) > 0) {
                    $url_params['table'] = $GLOBALS['table'];
                    $edit_link = 'tbl_sql.php';
                } else {
                    $edit_link = 'db_sql.php';
                }
            } else {
                $edit_link = 'server_sql.php';
            }

            // Want to have the query explained
            // but only explain a SELECT (that has not been explained)
            /* SQL-Parser-Analyzer */
            $explain_link = '';
            $is_select = preg_match('@^SELECT[[:space:]]+@i', $sql_query);
            if (! empty($cfg['SQLQuery']['Explain']) && ! $query_too_big) {
                $explain_params = $url_params;
                if ($is_select) {
                    $explain_params['sql_query'] = 'EXPLAIN ' . $sql_query;
                    $explain_link = ' [&nbsp;'
                        . self::linkOrButton(
                            'import.php' . Url::getCommon($explain_params),
                            __('Explain SQL')
                        ) . '&nbsp;]';
                } elseif (preg_match(
                    '@^EXPLAIN[[:space:]]+SELECT[[:space:]]+@i',
                    $sql_query
                )) {
                    $explain_params['sql_query']
                        = mb_substr($sql_query, 8);
                    $explain_link = ' [&nbsp;'
                        . self::linkOrButton(
                            'import.php' . Url::getCommon($explain_params),
                            __('Skip Explain SQL')
                        ) . ']';
                    $url = 'https://mariadb.org/explain_analyzer/analyze/'
                        . '?client=phpMyAdmin&raw_explain='
                        . urlencode(self::_generateRowQueryOutput($sql_query));
                    $explain_link .= ' ['
                        . self::linkOrButton(
                            htmlspecialchars('url.php?url=' . urlencode($url)),
                            sprintf(__('Analyze Explain at %s'), 'mariadb.org'),
                            [],
                            '_blank'
                        ) . '&nbsp;]';
                }
            } //show explain

            $url_params['sql_query']  = $sql_query;
            $url_params['show_query'] = 1;

            // even if the query is big and was truncated, offer the chance
            // to edit it (unless it's enormous, see linkOrButton() )
            if (! empty($cfg['SQLQuery']['Edit'])
                && empty($GLOBALS['show_as_php'])
            ) {
                $edit_link .= Url::getCommon($url_params);
                $edit_link = ' [&nbsp;'
                    . self::linkOrButton($edit_link, __('Edit'))
                    . '&nbsp;]';
            } else {
                $edit_link = '';
            }

            // Also we would like to get the SQL formed in some nice
            // php-code
            if (! empty($cfg['SQLQuery']['ShowAsPHP']) && ! $query_too_big) {
                if (! empty($GLOBALS['show_as_php'])) {
                    $php_link = ' [&nbsp;'
                        . self::linkOrButton(
                            'import.php' . Url::getCommon($url_params),
                            __('Without PHP code')
                        )
                        . '&nbsp;]';

                    $php_link .= ' [&nbsp;'
                        . self::linkOrButton(
                            'import.php' . Url::getCommon($url_params),
                            __('Submit query')
                        )
                        . '&nbsp;]';
                } else {
                    $php_params = $url_params;
                    $php_params['show_as_php'] = 1;
                    $php_link = ' [&nbsp;'
                        . self::linkOrButton(
                            'import.php' . Url::getCommon($php_params),
                            __('Create PHP code')
                        )
                        . '&nbsp;]';
                }
            } else {
                $php_link = '';
            } //show as php

            // Refresh query
            if (! empty($cfg['SQLQuery']['Refresh'])
                && ! isset($GLOBALS['show_as_php']) // 'Submit query' does the same
                && preg_match('@^(SELECT|SHOW)[[:space:]]+@i', $sql_query)
            ) {
                $refresh_link = 'import.php' . Url::getCommon($url_params);
                $refresh_link = ' [&nbsp;'
                    . self::linkOrButton($refresh_link, __('Refresh')) . ']';
            } else {
                $refresh_link = '';
            } //refresh

            $retval .= '<div class="sqlOuter">';
            $retval .= $query_base;
            $retval .= '</div>';

            $retval .= '<div class="tools print_ignore">';
            $retval .= '<form action="sql.php" method="post">';
            $retval .= Url::getHiddenInputs($GLOBALS['db'], $GLOBALS['table']);
            $retval .= '<input type="hidden" name="sql_query" value="'
                . htmlspecialchars($sql_query) . '">';

            // avoid displaying a Profiling checkbox that could
            // be checked, which would reexecute an INSERT, for example
            if (! empty($refresh_link) && self::profilingSupported()) {
                $retval .= '<input type="hidden" name="profiling_form" value="1">';
                $retval .= $template->render('checkbox', [
                    'html_field_name' => 'profiling',
                    'label' => __('Profiling'),
                    'checked' => isset($_SESSION['profiling']),
                    'onclick' => true,
                    'html_field_id' => '',
                ]);
            }
            $retval .= '</form>';

            /**
             * TODO: Should we have $cfg['SQLQuery']['InlineEdit']?
             */
            if (! empty($cfg['SQLQuery']['Edit'])
                && ! $query_too_big
                && empty($GLOBALS['show_as_php'])
            ) {
                $inline_edit_link = ' ['
                    . self::linkOrButton(
                        '#',
                        _pgettext('Inline edit query', 'Edit inline'),
                        ['class' => 'inline_edit_sql']
                    )
                    . ']';
            } else {
                $inline_edit_link = '';
            }
            $retval .= $inline_edit_link . $edit_link . $explain_link . $php_link
                . $refresh_link;
            $retval .= '</div>';

            $retval .= '</div>';
        }

        return $retval;
    } // end of the 'getMessage()' function

    /**
     * Execute an EXPLAIN query and formats results similar to MySQL command line
     * utility.
     *
     * @param string $sqlQuery EXPLAIN query
     *
     * @return string query resuls
     */
    private static function _generateRowQueryOutput($sqlQuery)
    {
        $ret = '';
        $result = $GLOBALS['dbi']->query($sqlQuery);
        if ($result) {
            $devider = '+';
            $columnNames = '|';
            $fieldsMeta = $GLOBALS['dbi']->getFieldsMeta($result);
            foreach ($fieldsMeta as $meta) {
                $devider .= '---+';
                $columnNames .= ' ' . $meta->name . ' |';
            }
            $devider .= "\n";

            $ret .= $devider . $columnNames . "\n" . $devider;
            while ($row = $GLOBALS['dbi']->fetchRow($result)) {
                $values = '|';
                foreach ($row as $value) {
                    if (is_null($value)) {
                        $value = 'NULL';
                    }
                    $values .= ' ' . $value . ' |';
                }
                $ret .= $values . "\n";
            }
            $ret .= $devider;
        }
        return $ret;
    }

    /**
     * Verifies if current MySQL server supports profiling
     *
     * @access  public
     *
     * @return boolean whether profiling is supported
     */
    public static function profilingSupported()
    {
        if (! self::cacheExists('profiling_supported')) {
            // 5.0.37 has profiling but for example, 5.1.20 does not
            // (avoid a trip to the server for MySQL before 5.0.37)
            // and do not set a constant as we might be switching servers
            if ($GLOBALS['dbi']->fetchValue("SELECT @@have_profiling")
            ) {
                self::cacheSet('profiling_supported', true);
            } else {
                self::cacheSet('profiling_supported', false);
            }
        }

        return self::cacheGet('profiling_supported');
    }

    /**
     * Formats $value to byte view
     *
     * @param double|int $value the value to format
     * @param int        $limes the sensitiveness
     * @param int        $comma the number of decimals to retain
     *
     * @return array    the formatted value and its unit
     *
     * @access  public
     */
    public static function formatByteDown($value, $limes = 6, $comma = 0)
    {
        if ($value === null) {
            return null;
        }

        $byteUnits = [
            /* l10n: shortcuts for Byte */
            __('B'),
            /* l10n: shortcuts for Kilobyte */
            __('KiB'),
            /* l10n: shortcuts for Megabyte */
            __('MiB'),
            /* l10n: shortcuts for Gigabyte */
            __('GiB'),
            /* l10n: shortcuts for Terabyte */
            __('TiB'),
            /* l10n: shortcuts for Petabyte */
            __('PiB'),
            /* l10n: shortcuts for Exabyte */
            __('EiB'),
        ];

        $dh = pow(10, $comma);
        $li = pow(10, $limes);
        $unit = $byteUnits[0];

        for ($d = 6, $ex = 15; $d >= 1; $d--, $ex -= 3) {
            $unitSize = $li * pow(10, $ex);
            if (isset($byteUnits[$d]) && $value >= $unitSize) {
                // use 1024.0 to avoid integer overflow on 64-bit machines
                $value = round($value / (pow(1024, $d) / $dh)) / $dh;
                $unit = $byteUnits[$d];
                break 1;
            } // end if
        } // end for

        if ($unit != $byteUnits[0]) {
            // if the unit is not bytes (as represented in current language)
            // reformat with max length of 5
            // 4th parameter=true means do not reformat if value < 1
            $return_value = self::formatNumber($value, 5, $comma, true, false);
        } else {
            // do not reformat, just handle the locale
            $return_value = self::formatNumber($value, 0);
        }

        return [
            trim($return_value),
            $unit,
        ];
    } // end of the 'formatByteDown' function


    /**
     * Formats $value to the given length and appends SI prefixes
     * with a $length of 0 no truncation occurs, number is only formatted
     * to the current locale
     *
     * examples:
     * <code>
     * echo formatNumber(123456789, 6);     // 123,457 k
     * echo formatNumber(-123456789, 4, 2); //    -123.46 M
     * echo formatNumber(-0.003, 6);        //      -3 m
     * echo formatNumber(0.003, 3, 3);      //       0.003
     * echo formatNumber(0.00003, 3, 2);    //       0.03 m
     * echo formatNumber(0, 6);             //       0
     * </code>
     *
     * @param double  $value          the value to format
     * @param integer $digits_left    number of digits left of the comma
     * @param integer $digits_right   number of digits right of the comma
     * @param boolean $only_down      do not reformat numbers below 1
     * @param boolean $noTrailingZero removes trailing zeros right of the comma
     *                                (default: true)
     *
     * @return string   the formatted value and its unit
     *
     * @access  public
     */
    public static function formatNumber(
        $value,
        $digits_left = 3,
        $digits_right = 0,
        $only_down = false,
        $noTrailingZero = true
    ) {
        if ($value == 0) {
            return '0';
        }

        $originalValue = $value;
        //number_format is not multibyte safe, str_replace is safe
        if ($digits_left === 0) {
            $value = number_format(
                (float) $value,
                $digits_right,
                /* l10n: Decimal separator */
                __('.'),
                /* l10n: Thousands separator */
                __(',')
            );
            if (($originalValue != 0) && (floatval($value) == 0)) {
                $value = ' <' . (1 / pow(10, $digits_right));
            }
            return $value;
        }

        // this units needs no translation, ISO
        $units = [
            -8 => 'y',
            -7 => 'z',
            -6 => 'a',
            -5 => 'f',
            -4 => 'p',
            -3 => 'n',
            -2 => 'µ',
            -1 => 'm',
            0 => ' ',
            1 => 'k',
            2 => 'M',
            3 => 'G',
            4 => 'T',
            5 => 'P',
            6 => 'E',
            7 => 'Z',
            8 => 'Y'
        ];
        /* l10n: Decimal separator */
        $decimal_sep = __('.');
        /* l10n: Thousands separator */
        $thousands_sep = __(',');

        // check for negative value to retain sign
        if ($value < 0) {
            $sign = '-';
            $value = abs($value);
        } else {
            $sign = '';
        }

        $dh = pow(10, $digits_right);

        /*
         * This gives us the right SI prefix already,
         * but $digits_left parameter not incorporated
         */
        $d = floor(log10((float) $value) / 3);
        /*
         * Lowering the SI prefix by 1 gives us an additional 3 zeros
         * So if we have 3,6,9,12.. free digits ($digits_left - $cur_digits)
         * to use, then lower the SI prefix
         */
        $cur_digits = floor(log10($value / pow(1000, $d)) + 1);
        if ($digits_left > $cur_digits) {
            $d -= floor(($digits_left - $cur_digits) / 3);
        }

        if ($d < 0 && $only_down) {
            $d = 0;
        }

        $value = round($value / (pow(1000, $d) / $dh)) / $dh;
        $unit = $units[$d];

        // number_format is not multibyte safe, str_replace is safe
        $formattedValue = number_format(
            $value,
            $digits_right,
            $decimal_sep,
            $thousands_sep
        );
        // If we don't want any zeros, remove them now
        if ($noTrailingZero && strpos($formattedValue, $decimal_sep) !== false) {
            $formattedValue = preg_replace('/' . preg_quote($decimal_sep, '/') . '?0+$/', '', $formattedValue);
        }

        if ($originalValue != 0 && floatval($value) == 0) {
            return ' <' . number_format(
                1 / pow(10, $digits_right),
                $digits_right,
                $decimal_sep,
                $thousands_sep
            )
            . ' ' . $unit;
        }

        return $sign . $formattedValue . ' ' . $unit;
    } // end of the 'formatNumber' function

    /**
     * Returns the number of bytes when a formatted size is given
     *
     * @param string $formatted_size the size expression (for example 8MB)
     *
     * @return integer  The numerical part of the expression (for example 8)
     */
    public static function extractValueFromFormattedSize($formatted_size)
    {
        $return_value = -1;

        $formatted_size = (string) $formatted_size;

        if (preg_match('/^[0-9]+GB$/', $formatted_size)) {
            $return_value = (int) mb_substr(
                $formatted_size,
                0,
                -2
            ) * pow(1024, 3);
        } elseif (preg_match('/^[0-9]+MB$/', $formatted_size)) {
            $return_value = (int) mb_substr(
                $formatted_size,
                0,
                -2
            ) * pow(1024, 2);
        } elseif (preg_match('/^[0-9]+K$/', $formatted_size)) {
            $return_value = (int) mb_substr(
                $formatted_size,
                0,
                -1
            ) * pow(1024, 1);
        }
        return $return_value;
    }

    /**
     * Writes localised date
     *
     * @param integer $timestamp the current timestamp
     * @param string  $format    format
     *
     * @return string   the formatted date
     *
     * @access  public
     */
    public static function localisedDate($timestamp = -1, $format = '')
    {
        $month = [
            /* l10n: Short month name */
            __('Jan'),
            /* l10n: Short month name */
            __('Feb'),
            /* l10n: Short month name */
            __('Mar'),
            /* l10n: Short month name */
            __('Apr'),
            /* l10n: Short month name */
            _pgettext('Short month name', 'May'),
            /* l10n: Short month name */
            __('Jun'),
            /* l10n: Short month name */
            __('Jul'),
            /* l10n: Short month name */
            __('Aug'),
            /* l10n: Short month name */
            __('Sep'),
            /* l10n: Short month name */
            __('Oct'),
            /* l10n: Short month name */
            __('Nov'),
            /* l10n: Short month name */
            __('Dec'),
        ];
        $day_of_week = [
            /* l10n: Short week day name */
            _pgettext('Short week day name', 'Sun'),
            /* l10n: Short week day name */
            __('Mon'),
            /* l10n: Short week day name */
            __('Tue'),
            /* l10n: Short week day name */
            __('Wed'),
            /* l10n: Short week day name */
            __('Thu'),
            /* l10n: Short week day name */
            __('Fri'),
            /* l10n: Short week day name */
            __('Sat'),
        ];

        if ($format == '') {
            /* l10n: See https://secure.php.net/manual/en/function.strftime.php */
            $format = __('%B %d, %Y at %I:%M %p');
        }

        if ($timestamp == -1) {
            $timestamp = time();
        }

        $date = preg_replace(
            '@%[aA]@',
            $day_of_week[(int) strftime('%w', (int) $timestamp)],
            $format
        );
        $date = preg_replace(
            '@%[bB]@',
            $month[(int) strftime('%m', (int) $timestamp) - 1],
            $date
        );

        /* Fill in AM/PM */
        $hours = (int) date('H', (int) $timestamp);
        if ($hours >= 12) {
            $am_pm = _pgettext('AM/PM indication in time', 'PM');
        } else {
            $am_pm = _pgettext('AM/PM indication in time', 'AM');
        }
        $date = preg_replace('@%[pP]@', $am_pm, $date);

        $ret = strftime($date, (int) $timestamp);
        // Some OSes such as Win8.1 Traditional Chinese version did not produce UTF-8
        // output here. See https://github.com/phpmyadmin/phpmyadmin/issues/10598
        if (mb_detect_encoding($ret, 'UTF-8', true) != 'UTF-8') {
            $ret = date('Y-m-d H:i:s', (int) $timestamp);
        }

        return $ret;
    } // end of the 'localisedDate()' function

    /**
     * returns a tab for tabbed navigation.
     * If the variables $link and $args ar left empty, an inactive tab is created
     *
     * @param array $tab        array with all options
     * @param array $url_params tab specific URL parameters
     *
     * @return string  html code for one tab, a link if valid otherwise a span
     *
     * @access  public
     */
    public static function getHtmlTab(array $tab, array $url_params = [])
    {
        $template = new Template();
        // default values
        $defaults = [
            'text'      => '',
            'class'     => '',
            'active'    => null,
            'link'      => '',
            'sep'       => '?',
            'attr'      => '',
            'args'      => '',
            'warning'   => '',
            'fragment'  => '',
            'id'        => '',
        ];

        $tab = array_merge($defaults, $tab);

        // determine additional style-class
        if (empty($tab['class'])) {
            if (! empty($tab['active'])
                || Core::isValid($GLOBALS['active_page'], 'identical', $tab['link'])
            ) {
                $tab['class'] = 'active';
            } elseif (is_null($tab['active']) && empty($GLOBALS['active_page'])
                && (basename($GLOBALS['PMA_PHP_SELF']) == $tab['link'])
            ) {
                $tab['class'] = 'active';
            }
        }

        // build the link
        if (! empty($tab['link'])) {
            // If there are any tab specific URL parameters, merge those with
            // the general URL parameters
            if (! empty($tab['args']) && is_array($tab['args'])) {
                $url_params = array_merge($url_params, $tab['args']);
            }
            $tab['link'] = htmlentities($tab['link']) . Url::getCommon($url_params);
        }

        if (! empty($tab['fragment'])) {
            $tab['link'] .= $tab['fragment'];
        }

        // display icon
        if (isset($tab['icon'])) {
            // avoid generating an alt tag, because it only illustrates
            // the text that follows and if browser does not display
            // images, the text is duplicated
            $tab['text'] = self::getIcon(
                $tab['icon'],
                $tab['text'],
                false,
                true,
                'TabsMode'
            );
        } elseif (empty($tab['text'])) {
            // check to not display an empty link-text
            $tab['text'] = '?';
            trigger_error(
                'empty linktext in function ' . __FUNCTION__ . '()',
                E_USER_NOTICE
            );
        }

        //Set the id for the tab, if set in the params
        $tabId = (empty($tab['id']) ? null : $tab['id']);

        $item = [];
        if (! empty($tab['link'])) {
            $item = [
                'content' => $tab['text'],
                'url' => [
                    'href' => empty($tab['link']) ? null : $tab['link'],
                    'id' => $tabId,
                    'class' => 'tab' . htmlentities($tab['class']),
                ],
            ];
        } else {
            $item['content'] = '<span class="tab' . htmlentities($tab['class']) . '"'
                . $tabId . '>' . $tab['text'] . '</span>';
        }

        $item['class'] = $tab['class'] == 'active' ? 'active' : '';

        return $template->render('list/item', $item);
    }

    /**
     * returns html-code for a tab navigation
     *
     * @param array  $tabs       one element per tab
     * @param array  $url_params additional URL parameters
     * @param string $menu_id    HTML id attribute for the menu container
     * @param bool   $resizable  whether to add a "resizable" class
     *
     * @return string  html-code for tab-navigation
     */
    public static function getHtmlTabs(
        array $tabs,
        array $url_params,
        $menu_id,
        $resizable = false
    ) {
        $class = '';
        if ($resizable) {
            $class = ' class="resizable-menu"';
        }

        $tab_navigation = '<div id="' . htmlentities($menu_id)
            . 'container" class="menucontainer">'
            . '<i class="scrollindicator scrollindicator--left"><a href="#" class="tab"></a></i>'
            . '<div class="navigationbar"><ul id="' . htmlentities($menu_id) . '" ' . $class . '>';

        foreach ($tabs as $tab) {
            $tab_navigation .= self::getHtmlTab($tab, $url_params);
        }
        $tab_navigation .= '';

        $tab_navigation .=
              '<div class="clearfloat"></div>'
            . '</ul></div>' . "\n"
            . '<i class="scrollindicator scrollindicator--right"><a href="#" class="tab"></a></i>'
            . '</div>' . "\n";

        return $tab_navigation;
    }

    /**
     * Displays a link, or a link with code to trigger POST request.
     *
     * POST is used in following cases:
     *
     * - URL is too long
     * - URL components are over Suhosin limits
     * - There is SQL query in the parameters
     *
     * @param string $url        the URL
     * @param string $message    the link message
     * @param mixed  $tag_params string: js confirmation; array: additional tag
     *                           params (f.e. style="")
     * @param string $target     target
     *
     * @return string  the results to be echoed or saved in an array
     */
    public static function linkOrButton(
        $url,
        $message,
        $tag_params = [],
        $target = ''
    ) {
        $url_length = strlen($url);

        if (! is_array($tag_params)) {
            $tmp = $tag_params;
            $tag_params = [];
            if (! empty($tmp)) {
                $tag_params['onclick'] = 'return confirmLink(this, \''
                    . Sanitize::escapeJsString($tmp) . '\')';
            }
            unset($tmp);
        }
        if (! empty($target)) {
            $tag_params['target'] = $target;
            if ($target === '_blank' && strncmp($url, 'url.php?', 8) == 0) {
                $tag_params['rel'] = 'noopener noreferrer';
            }
        }

        // Suhosin: Check that each query parameter is not above maximum
        $in_suhosin_limits = true;
        if ($url_length <= $GLOBALS['cfg']['LinkLengthLimit']) {
            $suhosin_get_MaxValueLength = ini_get('suhosin.get.max_value_length');
            if ($suhosin_get_MaxValueLength) {
                $query_parts = self::splitURLQuery($url);
                foreach ($query_parts as $query_pair) {
                    if (strpos($query_pair, '=') === false) {
                        continue;
                    }

                    list(, $eachval) = explode('=', $query_pair);
                    if (strlen($eachval) > $suhosin_get_MaxValueLength
                    ) {
                        $in_suhosin_limits = false;
                        break;
                    }
                }
            }
        }

        $tag_params_strings = [];
        if (($url_length > $GLOBALS['cfg']['LinkLengthLimit'])
            || ! $in_suhosin_limits
            || strpos($url, 'sql_query=') !== false
        ) {
            $parts = explode('?', $url, 2);
            /*
             * The data-post indicates that client should do POST
             * this is handled in js/ajax.js
             */
            $tag_params_strings[] = 'data-post="' . (isset($parts[1]) ? $parts[1] : '') . '"';
            $url = $parts[0];
            if (array_key_exists('class', $tag_params)
                && strpos($tag_params['class'], 'create_view') !== false
            ) {
                $url .= '?' . explode('&', $parts[1], 2)[0];
            }
        }

        foreach ($tag_params as $par_name => $par_value) {
            $tag_params_strings[] = $par_name . '="' . htmlspecialchars($par_value) . '"';
        }

        // no whitespace within an <a> else Safari will make it part of the link
        return '<a href="' . $url . '" '
            . implode(' ', $tag_params_strings) . '>'
            . $message . '</a>';
    } // end of the 'linkOrButton()' function

    /**
     * Splits a URL string by parameter
     *
     * @param string $url the URL
     *
     * @return array  the parameter/value pairs, for example [0] db=sakila
     */
    public static function splitURLQuery($url)
    {
        // decode encoded url separators
        $separator = Url::getArgSeparator();
        // on most places separator is still hard coded ...
        if ($separator !== '&') {
            // ... so always replace & with $separator
            $url = str_replace([htmlentities('&'), '&'], [$separator, $separator], $url);
        }

        $url = str_replace(htmlentities($separator), $separator, $url);
        // end decode

        $url_parts = parse_url($url);

        if (! empty($url_parts['query'])) {
            return explode($separator, $url_parts['query']);
        }

        return [];
    }

    /**
     * Returns a given timespan value in a readable format.
     *
     * @param int $seconds the timespan
     *
     * @return string  the formatted value
     */
    public static function timespanFormat($seconds)
    {
        $days = floor($seconds / 86400);
        if ($days > 0) {
            $seconds -= $days * 86400;
        }

        $hours = floor($seconds / 3600);
        if ($days > 0 || $hours > 0) {
            $seconds -= $hours * 3600;
        }

        $minutes = floor($seconds / 60);
        if ($days > 0 || $hours > 0 || $minutes > 0) {
            $seconds -= $minutes * 60;
        }

        return sprintf(
            __('%s days, %s hours, %s minutes and %s seconds'),
            (string) $days,
            (string) $hours,
            (string) $minutes,
            (string) $seconds
        );
    }

    /**
     * Function added to avoid path disclosures.
     * Called by each script that needs parameters, it displays
     * an error message and, by default, stops the execution.
     *
     * @param string[] $params  The names of the parameters needed by the calling
     *                          script
     * @param boolean  $request Check parameters in request
     *
     * @return void
     *
     * @access public
     */
    public static function checkParameters($params, $request = false)
    {
        $reported_script_name = basename($GLOBALS['PMA_PHP_SELF']);
        $found_error = false;
        $error_message = '';
        if ($request) {
            $array = $_REQUEST;
        } else {
            $array = $GLOBALS;
        }

        foreach ($params as $param) {
            if (! isset($array[$param])) {
                $error_message .= $reported_script_name
                    . ': ' . __('Missing parameter:') . ' '
                    . $param
                    . self::showDocu('faq', 'faqmissingparameters', true)
                    . '[br]';
                $found_error = true;
            }
        }
        if ($found_error) {
            Core::fatalError($error_message);
        }
    } // end function

    /**
     * Function to generate unique condition for specified row.
     *
     * @param resource       $handle               current query result
     * @param integer        $fields_cnt           number of fields
     * @param \stdClass[]    $fields_meta          meta information about fields
     * @param array          $row                  current row
     * @param boolean        $force_unique         generate condition only on pk
     *                                             or unique
     * @param string|boolean $restrict_to_table    restrict the unique condition
     *                                             to this table or false if
     *                                             none
     * @param array|null     $analyzed_sql_results the analyzed query
     *
     * @access public
     *
     * @return array the calculated condition and whether condition is unique
     */
    public static function getUniqueCondition(
        $handle,
        $fields_cnt,
        array $fields_meta,
        array $row,
        $force_unique = false,
        $restrict_to_table = false,
        $analyzed_sql_results = null
    ) {
        $primary_key          = '';
        $unique_key           = '';
        $nonprimary_condition = '';
        $preferred_condition = '';
        $primary_key_array    = [];
        $unique_key_array     = [];
        $nonprimary_condition_array = [];
        $condition_array = [];

        for ($i = 0; $i < $fields_cnt; ++$i) {
            $con_val     = '';
            $field_flags = $GLOBALS['dbi']->fieldFlags($handle, $i);
            $meta        = $fields_meta[$i];

            // do not use a column alias in a condition
            if (! isset($meta->orgname) || strlen($meta->orgname) === 0) {
                $meta->orgname = $meta->name;

                if (! empty($analyzed_sql_results['statement']->expr)) {
                    foreach ($analyzed_sql_results['statement']->expr as $expr) {
                        if (empty($expr->alias) || empty($expr->column)) {
                            continue;
                        }
                        if (strcasecmp($meta->name, $expr->alias) == 0) {
                            $meta->orgname = $expr->column;
                            break;
                        }
                    }
                }
            }

            // Do not use a table alias in a condition.
            // Test case is:
            // select * from galerie x WHERE
            //(select count(*) from galerie y where y.datum=x.datum)>1
            //
            // But orgtable is present only with mysqli extension so the
            // fix is only for mysqli.
            // Also, do not use the original table name if we are dealing with
            // a view because this view might be updatable.
            // (The isView() verification should not be costly in most cases
            // because there is some caching in the function).
            if (isset($meta->orgtable)
                && ($meta->table != $meta->orgtable)
                && ! $GLOBALS['dbi']->getTable($GLOBALS['db'], $meta->table)->isView()
            ) {
                $meta->table = $meta->orgtable;
            }

            // If this field is not from the table which the unique clause needs
            // to be restricted to.
            if ($restrict_to_table && $restrict_to_table != $meta->table) {
                continue;
            }

            // to fix the bug where float fields (primary or not)
            // can't be matched because of the imprecision of
            // floating comparison, use CONCAT
            // (also, the syntax "CONCAT(field) IS NULL"
            // that we need on the next "if" will work)
            if ($meta->type == 'real') {
                $con_key = 'CONCAT(' . self::backquote($meta->table) . '.'
                    . self::backquote($meta->orgname) . ')';
            } else {
                $con_key = self::backquote($meta->table) . '.'
                    . self::backquote($meta->orgname);
            } // end if... else...
            $condition = ' ' . $con_key . ' ';

            if (! isset($row[$i]) || is_null($row[$i])) {
                $con_val = 'IS NULL';
            } else {
                // timestamp is numeric on some MySQL 4.1
                // for real we use CONCAT above and it should compare to string
                if ($meta->numeric
                    && ($meta->type != 'timestamp')
                    && ($meta->type != 'real')
                ) {
                    $con_val = '= ' . $row[$i];
                } elseif ((($meta->type == 'blob') || ($meta->type == 'string'))
                    && stristr($field_flags, 'BINARY')
                    && ! empty($row[$i])
                ) {
                    // hexify only if this is a true not empty BLOB or a BINARY

                    // do not waste memory building a too big condition
                    if (mb_strlen($row[$i]) < 1000) {
                        // use a CAST if possible, to avoid problems
                        // if the field contains wildcard characters % or _
                        $con_val = '= CAST(0x' . bin2hex($row[$i]) . ' AS BINARY)';
                    } elseif ($fields_cnt == 1) {
                        // when this blob is the only field present
                        // try settling with length comparison
                        $condition = ' CHAR_LENGTH(' . $con_key . ') ';
                        $con_val = ' = ' . mb_strlen($row[$i]);
                    } else {
                        // this blob won't be part of the final condition
                        $con_val = null;
                    }
                } elseif (in_array($meta->type, self::getGISDatatypes())
                    && ! empty($row[$i])
                ) {
                    // do not build a too big condition
                    if (mb_strlen($row[$i]) < 5000) {
                        $condition .= '=0x' . bin2hex($row[$i]) . ' AND';
                    } else {
                        $condition = '';
                    }
                } elseif ($meta->type == 'bit') {
                    $con_val = "= b'"
                        . self::printableBitValue((int) $row[$i], (int) $meta->length) . "'";
                } else {
                    $con_val = '= \''
                        . $GLOBALS['dbi']->escapeString($row[$i]) . '\'';
                }
            }

            if ($con_val != null) {
                $condition .= $con_val . ' AND';

                if ($meta->primary_key > 0) {
                    $primary_key .= $condition;
                    $primary_key_array[$con_key] = $con_val;
                } elseif ($meta->unique_key > 0) {
                    $unique_key  .= $condition;
                    $unique_key_array[$con_key] = $con_val;
                }

                $nonprimary_condition .= $condition;
                $nonprimary_condition_array[$con_key] = $con_val;
            }
        } // end for

        // Correction University of Virginia 19991216:
        // prefer primary or unique keys for condition,
        // but use conjunction of all values if no primary key
        $clause_is_unique = true;

        if ($primary_key) {
            $preferred_condition = $primary_key;
            $condition_array = $primary_key_array;
        } elseif ($unique_key) {
            $preferred_condition = $unique_key;
            $condition_array = $unique_key_array;
        } elseif (! $force_unique) {
            $preferred_condition = $nonprimary_condition;
            $condition_array = $nonprimary_condition_array;
            $clause_is_unique = false;
        }

        $where_clause = trim(preg_replace('|\s?AND$|', '', $preferred_condition));
        return [
            $where_clause,
            $clause_is_unique,
            $condition_array,
        ];
    } // end function

    /**
     * Generate the charset query part
     *
     * @param string  $collation Collation
     * @param boolean $override  (optional) force 'CHARACTER SET' keyword
     *
     * @return string
     */
    public static function getCharsetQueryPart($collation, $override = false)
    {
        list($charset) = explode('_', $collation);
        $keyword = ' CHARSET=';

        if ($override) {
            $keyword = ' CHARACTER SET ';
        }
        return $keyword . $charset
            . ($charset == $collation ? '' : ' COLLATE ' . $collation);
    }

    /**
     * Generate a button or image tag
     *
     * @param string $button_name  name of button element
     * @param string $button_class class of button or image element
     * @param string $text         text to display
     * @param string $image        image to display
     * @param string $value        value
     *
     * @return string              html content
     *
     * @access  public
     */
    public static function getButtonOrImage(
        $button_name,
        $button_class,
        $text,
        $image,
        $value = ''
    ) {
        if ($value == '') {
            $value = $text;
        }
        if ($GLOBALS['cfg']['ActionLinksMode'] == 'text') {
            return ' <input class="btn btn-link" type="submit" name="' . $button_name . '"'
                . ' value="' . htmlspecialchars($value) . '"'
                . ' title="' . htmlspecialchars($text) . '">' . "\n";
        }
        return '<button class="btn btn-link ' . $button_class . '" type="submit"'
            . ' name="' . $button_name . '" value="' . htmlspecialchars($value)
            . '" title="' . htmlspecialchars($text) . '">' . "\n"
            . self::getIcon($image, $text)
            . '</button>' . "\n";
    } // end function

    /**
     * Generate a pagination selector for browsing resultsets
     *
     * @param string $name        The name for the request parameter
     * @param int    $rows        Number of rows in the pagination set
     * @param int    $pageNow     current page number
     * @param int    $nbTotalPage number of total pages
     * @param int    $showAll     If the number of pages is lower than this
     *                            variable, no pages will be omitted in pagination
     * @param int    $sliceStart  How many rows at the beginning should always
     *                            be shown?
     * @param int    $sliceEnd    How many rows at the end should always be shown?
     * @param int    $percent     Percentage of calculation page offsets to hop to a
     *                            next page
     * @param int    $range       Near the current page, how many pages should
     *                            be considered "nearby" and displayed as well?
     * @param string $prompt      The prompt to display (sometimes empty)
     *
     * @return string
     *
     * @access  public
     */
    public static function pageselector(
        $name,
        $rows,
        $pageNow = 1,
        $nbTotalPage = 1,
        $showAll = 200,
        $sliceStart = 5,
        $sliceEnd = 5,
        $percent = 20,
        $range = 10,
        $prompt = ''
    ) {
        $increment = floor($nbTotalPage / $percent);
        $pageNowMinusRange = ($pageNow - $range);
        $pageNowPlusRange = ($pageNow + $range);

        $gotopage = $prompt . ' <select class="pageselector ajax"';

        $gotopage .= ' name="' . $name . '" >';
        if ($nbTotalPage < $showAll) {
            $pages = range(1, $nbTotalPage);
        } else {
            $pages = [];

            // Always show first X pages
            for ($i = 1; $i <= $sliceStart; $i++) {
                $pages[] = $i;
            }

            // Always show last X pages
            for ($i = $nbTotalPage - $sliceEnd; $i <= $nbTotalPage; $i++) {
                $pages[] = $i;
            }

            // Based on the number of results we add the specified
            // $percent percentage to each page number,
            // so that we have a representing page number every now and then to
            // immediately jump to specific pages.
            // As soon as we get near our currently chosen page ($pageNow -
            // $range), every page number will be shown.
            $i = $sliceStart;
            $x = $nbTotalPage - $sliceEnd;
            $met_boundary = false;

            while ($i <= $x) {
                if ($i >= $pageNowMinusRange && $i <= $pageNowPlusRange) {
                    // If our pageselector comes near the current page, we use 1
                    // counter increments
                    $i++;
                    $met_boundary = true;
                } else {
                    // We add the percentage increment to our current page to
                    // hop to the next one in range
                    $i += $increment;

                    // Make sure that we do not cross our boundaries.
                    if ($i > $pageNowMinusRange && ! $met_boundary) {
                        $i = $pageNowMinusRange;
                    }
                }

                if ($i > 0 && $i <= $x) {
                    $pages[] = $i;
                }
            }

            /*
            Add page numbers with "geometrically increasing" distances.

            This helps me a lot when navigating through giant tables.

            Test case: table with 2.28 million sets, 76190 pages. Page of interest
            is between 72376 and 76190.
            Selecting page 72376.
            Now, old version enumerated only +/- 10 pages around 72376 and the
            percentage increment produced steps of about 3000.

            The following code adds page numbers +/- 2,4,8,16,32,64,128,256 etc.
            around the current page.
            */
            $i = $pageNow;
            $dist = 1;
            while ($i < $x) {
                $dist = 2 * $dist;
                $i = $pageNow + $dist;
                if ($i > 0 && $i <= $x) {
                    $pages[] = $i;
                }
            }

            $i = $pageNow;
            $dist = 1;
            while ($i > 0) {
                $dist = 2 * $dist;
                $i = $pageNow - $dist;
                if ($i > 0 && $i <= $x) {
                    $pages[] = $i;
                }
            }

            // Since because of ellipsing of the current page some numbers may be
            // double, we unify our array:
            sort($pages);
            $pages = array_unique($pages);
        }

        foreach ($pages as $i) {
            if ($i == $pageNow) {
                $selected = 'selected="selected" style="font-weight: bold"';
            } else {
                $selected = '';
            }
            $gotopage .= '                <option ' . $selected
                . ' value="' . (($i - 1) * $rows) . '">' . $i . '</option>' . "\n";
        }

        $gotopage .= ' </select>';

        return $gotopage;
    } // end function

    /**
     * Prepare navigation for a list
     *
     * @param int      $count       number of elements in the list
     * @param int      $pos         current position in the list
     * @param array    $_url_params url parameters
     * @param string   $script      script name for form target
     * @param string   $frame       target frame
     * @param int      $max_count   maximum number of elements to display from
     *                              the list
     * @param string   $name        the name for the request parameter
     * @param string[] $classes     additional classes for the container
     *
     * @return string the  html content
     *
     * @access  public
     *
     * @todo    use $pos from $_url_params
     */
    public static function getListNavigator(
        $count,
        $pos,
        array $_url_params,
        $script,
        $frame,
        $max_count,
        $name = 'pos',
        $classes = []
    ) {

        // This is often coming from $cfg['MaxTableList'] and
        // people sometimes set it to empty string
        $max_count = intval($max_count);
        if ($max_count <= 0) {
            $max_count = 250;
        }

        $class = $frame == 'frame_navigation' ? ' class="ajax"' : '';

        $list_navigator_html = '';

        if ($max_count < $count) {
            $classes[] = 'pageselector';
            $list_navigator_html .= '<div class="' . implode(' ', $classes) . '">';

            if ($frame != 'frame_navigation') {
                $list_navigator_html .= __('Page number:');
            }

            // Move to the beginning or to the previous page
            if ($pos > 0) {
                $caption1 = '';
                $caption2 = '';
                if (self::showIcons('TableNavigationLinksMode')) {
                    $caption1 .= '&lt;&lt; ';
                    $caption2 .= '&lt; ';
                }
                if (self::showText('TableNavigationLinksMode')) {
                    $caption1 .= _pgettext('First page', 'Begin');
                    $caption2 .= _pgettext('Previous page', 'Previous');
                }
                $title1 = ' title="' . _pgettext('First page', 'Begin') . '"';
                $title2 = ' title="' . _pgettext('Previous page', 'Previous') . '"';

                $_url_params[$name] = 0;
                $list_navigator_html .= '<a' . $class . $title1 . ' href="' . $script
                    . Url::getCommon($_url_params) . '">' . $caption1
                    . '</a>';

                $_url_params[$name] = $pos - $max_count;
                $list_navigator_html .= ' <a' . $class . $title2
                    . ' href="' . $script . Url::getCommon($_url_params) . '">'
                    . $caption2 . '</a>';
            }

            $list_navigator_html .= '<form action="' . basename($script)
                . '" method="post">';

            $list_navigator_html .= Url::getHiddenInputs($_url_params);
            $list_navigator_html .= self::pageselector(
                $name,
                $max_count,
                floor(($pos + 1) / $max_count) + 1,
                ceil($count / $max_count)
            );
            $list_navigator_html .= '</form>';

            if ($pos + $max_count < $count) {
                $caption3 = '';
                $caption4 = '';
                if (self::showText('TableNavigationLinksMode')) {
                    $caption3 .= _pgettext('Next page', 'Next');
                    $caption4 .= _pgettext('Last page', 'End');
                }
                if (self::showIcons('TableNavigationLinksMode')) {
                    $caption3 .= ' &gt;';
                    $caption4 .= ' &gt;&gt;';
                }
                $title3 = ' title="' . _pgettext('Next page', 'Next') . '"';
                $title4 = ' title="' . _pgettext('Last page', 'End') . '"';

                $_url_params[$name] = $pos + $max_count;
                $list_navigator_html .= '<a' . $class . $title3 . ' href="' . $script
                    . Url::getCommon($_url_params) . '" >' . $caption3
                    . '</a>';

                $_url_params[$name] = floor($count / $max_count) * $max_count;
                if ($_url_params[$name] == $count) {
                    $_url_params[$name] = $count - $max_count;
                }

                $list_navigator_html .= ' <a' . $class . $title4
                    . ' href="' . $script . Url::getCommon($_url_params) . '" >'
                    . $caption4 . '</a>';
            }
            $list_navigator_html .= '</div>' . "\n";
        }

        return $list_navigator_html;
    }

    /**
     * replaces %u in given path with current user name
     *
     * example:
     * <code>
     * $user_dir = userDir('/var/pma_tmp/%u/'); // '/var/pma_tmp/root/'
     *
     * </code>
     *
     * @param string $dir with wildcard for user
     *
     * @return string  per user directory
     */
    public static function userDir($dir)
    {
        // add trailing slash
        if (mb_substr($dir, -1) != '/') {
            $dir .= '/';
        }

        return str_replace('%u', Core::securePath($GLOBALS['cfg']['Server']['user']), $dir);
    }

    /**
     * returns html code for db link to default db page
     *
     * @param string $database database
     *
     * @return string  html link to default db page
     */
    public static function getDbLink($database = '')
    {
        if (strlen((string) $database) === 0) {
            if (strlen((string) $GLOBALS['db']) === 0) {
                return '';
            }
            $database = $GLOBALS['db'];
        } else {
            $database = self::unescapeMysqlWildcards($database);
        }

        return '<a href="'
            . self::getScriptNameForOption(
                $GLOBALS['cfg']['DefaultTabDatabase'],
                'database'
            )
            . Url::getCommon(['db' => $database]) . '" title="'
            . htmlspecialchars(
                sprintf(
                    __('Jump to database “%s”.'),
                    $database
                )
            )
            . '">' . htmlspecialchars($database) . '</a>';
    }

    /**
     * Prepare a lightbulb hint explaining a known external bug
     * that affects a functionality
     *
     * @param string $functionality   localized message explaining the func.
     * @param string $component       'mysql' (eventually, 'php')
     * @param string $minimum_version of this component
     * @param string $bugref          bug reference for this component
     *
     * @return String
     */
    public static function getExternalBug(
        $functionality,
        $component,
        $minimum_version,
        $bugref
    ) {
        $ext_but_html = '';
        if (($component == 'mysql') && ($GLOBALS['dbi']->getVersion() < $minimum_version)) {
            $ext_but_html .= self::showHint(
                sprintf(
                    __('The %s functionality is affected by a known bug, see %s'),
                    $functionality,
                    Core::linkURL('https://bugs.mysql.com/') . $bugref
                )
            );
        }
        return $ext_but_html;
    }

    /**
     * Generates a set of radio HTML fields
     *
     * @param string  $html_field_name the radio HTML field
     * @param array   $choices         the choices values and labels
     * @param string  $checked_choice  the choice to check by default
     * @param boolean $line_break      whether to add HTML line break after a choice
     * @param boolean $escape_label    whether to use htmlspecialchars() on label
     * @param string  $class           enclose each choice with a div of this class
     * @param string  $id_prefix       prefix for the id attribute, name will be
     *                                 used if this is not supplied
     *
     * @return string                  set of html radio fiels
     */
    public static function getRadioFields(
        $html_field_name,
        array $choices,
        $checked_choice = '',
        $line_break = true,
        $escape_label = true,
        $class = '',
        $id_prefix = ''
    ) {
        $template = new Template();
        $radio_html = '';

        foreach ($choices as $choice_value => $choice_label) {
            if (! $id_prefix) {
                $id_prefix = $html_field_name;
            }
            $html_field_id = $id_prefix . '_' . $choice_value;

            if ($choice_value == $checked_choice) {
                $checked = 1;
            } else {
                $checked = 0;
            }
            $radio_html .= $template->render('radio_fields', [
                'class' => $class,
                'html_field_name' => $html_field_name,
                'html_field_id' => $html_field_id,
                'choice_value' => $choice_value,
                'is_line_break' => $line_break,
                'choice_label' => $choice_label,
                'escape_label' => $escape_label,
                'checked' => $checked,
            ]);
        }

        return $radio_html;
    }

    /**
     * Generates and returns an HTML dropdown
     *
     * @param string $select_name   name for the select element
     * @param array  $choices       choices values
     * @param string $active_choice the choice to select by default
     * @param string $id            id of the select element; can be different in
     *                              case the dropdown is present more than once
     *                              on the page
     * @param string $class         class for the select element
     * @param string $placeholder   Placeholder for dropdown if nothing else
     *                              is selected
     *
     * @return string               html content
     *
     * @todo    support titles
     */
    public static function getDropdown(
        $select_name,
        array $choices,
        $active_choice,
        $id,
        $class = '',
        $placeholder = null
    ) {
        $template = new Template();
        $resultOptions = [];
        $selected = false;

        foreach ($choices as $one_choice_value => $one_choice_label) {
            $resultOptions[$one_choice_value]['value'] = $one_choice_value;
            $resultOptions[$one_choice_value]['selected'] = false;

            if ($one_choice_value == $active_choice) {
                $resultOptions[$one_choice_value]['selected'] = true;
                $selected = true;
            }
            $resultOptions[$one_choice_value]['label'] = $one_choice_label;
        }
        return $template->render('dropdown', [
            'select_name' => $select_name,
            'id' => $id,
            'class' => $class,
            'placeholder' => $placeholder,
            'selected' => $selected,
            'result_options' => $resultOptions,
        ]);
    }

    /**
     * Generates a slider effect (jQjuery)
     * Takes care of generating the initial <div> and the link
     * controlling the slider; you have to generate the </div> yourself
     * after the sliding section.
     *
     * @param string      $id              the id of the <div> on which to apply the effect
     * @param string      $message         the message to show as a link
     * @param string|null $overrideDefault override InitialSlidersState config
     *
     * @return string         html div element
     *
     */
    public static function getDivForSliderEffect($id = '', $message = '', $overrideDefault = null)
    {
        $template = new Template();
        return $template->render('div_for_slider_effect', [
            'id' => $id,
            'initial_sliders_state' => ($overrideDefault != null) ? $overrideDefault : $GLOBALS['cfg']['InitialSlidersState'],
            'message' => $message,
        ]);
    }

    /**
     * Creates an AJAX sliding toggle button
     * (or and equivalent form when AJAX is disabled)
     *
     * @param string $action      The URL for the request to be executed
     * @param string $select_name The name for the dropdown box
     * @param array  $options     An array of options (see PhpMyAdmin\Rte\Footer)
     * @param string $callback    A JS snippet to execute when the request is
     *                            successfully processed
     *
     * @return string   HTML code for the toggle button
     */
    public static function toggleButton($action, $select_name, array $options, $callback)
    {
        $template = new Template();
        // Do the logic first
        $link = "$action&amp;" . urlencode($select_name) . "=";
        $link_on = $link . urlencode($options[1]['value']);
        $link_off = $link . urlencode($options[0]['value']);

        if ($options[1]['selected'] == true) {
            $state = 'on';
        } elseif ($options[0]['selected'] == true) {
            $state = 'off';
        } else {
            $state = 'on';
        }

        return $template->render('toggle_button', [
            'pma_theme_image' => $GLOBALS['pmaThemeImage'],
            'text_dir' => $GLOBALS['text_dir'],
            'link_on' => $link_on,
            'link_off' => $link_off,
            'toggle_on' => $options[1]['label'],
            'toggle_off' => $options[0]['label'],
            'callback' => $callback,
            'state' => $state
        ]);
    }

    /**
     * Clears cache content which needs to be refreshed on user change.
     *
     * @return void
     */
    public static function clearUserCache()
    {
        self::cacheUnset('is_superuser');
        self::cacheUnset('is_createuser');
        self::cacheUnset('is_grantuser');
    }

    /**
     * Calculates session cache key
     *
     * @return string
     */
    public static function cacheKey()
    {
        if (isset($GLOBALS['cfg']['Server']['user'])) {
            return 'server_' . $GLOBALS['server'] . '_' . $GLOBALS['cfg']['Server']['user'];
        }

        return 'server_' . $GLOBALS['server'];
    }

    /**
     * Verifies if something is cached in the session
     *
     * @param string $var variable name
     *
     * @return boolean
     */
    public static function cacheExists($var)
    {
        return isset($_SESSION['cache'][self::cacheKey()][$var]);
    }

    /**
     * Gets cached information from the session
     *
     * @param string   $var      variable name
     * @param \Closure $callback callback to fetch the value
     *
     * @return mixed
     */
    public static function cacheGet($var, $callback = null)
    {
        if (self::cacheExists($var)) {
            return $_SESSION['cache'][self::cacheKey()][$var];
        }

        if ($callback) {
            $val = $callback();
            self::cacheSet($var, $val);
            return $val;
        }
        return null;
    }

    /**
     * Caches information in the session
     *
     * @param string $var variable name
     * @param mixed  $val value
     *
     * @return void
     */
    public static function cacheSet($var, $val = null)
    {
        $_SESSION['cache'][self::cacheKey()][$var] = $val;
    }

    /**
     * Removes cached information from the session
     *
     * @param string $var variable name
     *
     * @return void
     */
    public static function cacheUnset($var)
    {
        unset($_SESSION['cache'][self::cacheKey()][$var]);
    }

    /**
     * Converts a bit value to printable format;
     * in MySQL a BIT field can be from 1 to 64 bits so we need this
     * function because in PHP, decbin() supports only 32 bits
     * on 32-bit servers
     *
     * @param int $value  coming from a BIT field
     * @param int $length length
     *
     * @return string the printable value
     */
    public static function printableBitValue(int $value, int $length): string
    {
        // if running on a 64-bit server or the length is safe for decbin()
        if (PHP_INT_SIZE == 8 || $length < 33) {
            $printable = decbin($value);
        } else {
            // FIXME: does not work for the leftmost bit of a 64-bit value
            $i = 0;
            $printable = '';
            while ($value >= pow(2, $i)) {
                ++$i;
            }
            if ($i != 0) {
                --$i;
            }

            while ($i >= 0) {
                if ($value - pow(2, $i) < 0) {
                    $printable = '0' . $printable;
                } else {
                    $printable = '1' . $printable;
                    $value -= pow(2, $i);
                }
                --$i;
            }
            $printable = strrev($printable);
        }
        $printable = str_pad($printable, $length, '0', STR_PAD_LEFT);
        return $printable;
    }

    /**
     * Converts a BIT type default value
     * for example, b'010' becomes 010
     *
     * @param string $bit_default_value value
     *
     * @return string the converted value
     */
    public static function convertBitDefaultValue($bit_default_value)
    {
        return rtrim(ltrim(htmlspecialchars_decode($bit_default_value, ENT_QUOTES), "b'"), "'");
    }

    /**
     * Extracts the various parts from a column spec
     *
     * @param string $columnspec Column specification
     *
     * @return array associative array containing type, spec_in_brackets
     *          and possibly enum_set_values (another array)
     */
    public static function extractColumnSpec($columnspec)
    {
        $first_bracket_pos = mb_strpos($columnspec, '(');
        if ($first_bracket_pos) {
            $spec_in_brackets = rtrim(
                mb_substr(
                    $columnspec,
                    $first_bracket_pos + 1,
                    mb_strrpos($columnspec, ')') - $first_bracket_pos - 1
                )
            );
            // convert to lowercase just to be sure
            $type = mb_strtolower(
                rtrim(mb_substr($columnspec, 0, $first_bracket_pos))
            );
        } else {
            // Split trailing attributes such as unsigned,
            // binary, zerofill and get data type name
            $type_parts = explode(' ', $columnspec);
            $type = mb_strtolower($type_parts[0]);
            $spec_in_brackets = '';
        }

        if ('enum' == $type || 'set' == $type) {
            // Define our working vars
            $enum_set_values = self::parseEnumSetValues($columnspec, false);
            $printtype = $type
                . '(' . str_replace("','", "', '", $spec_in_brackets) . ')';
            $binary = false;
            $unsigned = false;
            $zerofill = false;
        } else {
            $enum_set_values = [];

            /* Create printable type name */
            $printtype = mb_strtolower($columnspec);

            // Strip the "BINARY" attribute, except if we find "BINARY(" because
            // this would be a BINARY or VARBINARY column type;
            // by the way, a BLOB should not show the BINARY attribute
            // because this is not accepted in MySQL syntax.
            if (false !== strpos($printtype, "binary")
                && ! preg_match('@binary[\(]@', $printtype)
            ) {
                $printtype = preg_replace('@binary@', '', $printtype);
                $binary = true;
            } else {
                $binary = false;
            }

            $printtype = preg_replace(
                '@zerofill@',
                '',
                $printtype,
                -1,
                $zerofill_cnt
            );
            $zerofill = ($zerofill_cnt > 0);
            $printtype = preg_replace(
                '@unsigned@',
                '',
                $printtype,
                -1,
                $unsigned_cnt
            );
            $unsigned = ($unsigned_cnt > 0);
            $printtype = trim($printtype);
        }

        $attribute     = ' ';
        if ($binary) {
            $attribute = 'BINARY';
        }
        if ($unsigned) {
            $attribute = 'UNSIGNED';
        }
        if ($zerofill) {
            $attribute = 'UNSIGNED ZEROFILL';
        }

        $can_contain_collation = false;
        if (! $binary
            && preg_match(
                "@^(char|varchar|text|tinytext|mediumtext|longtext|set|enum)@",
                $type
            )
        ) {
            $can_contain_collation = true;
        }

        // for the case ENUM('&#8211;','&ldquo;')
        $displayed_type = htmlspecialchars($printtype);
        if (mb_strlen($printtype) > $GLOBALS['cfg']['LimitChars']) {
            $displayed_type  = '<abbr title="' . htmlspecialchars($printtype) . '">';
            $displayed_type .= htmlspecialchars(
                mb_substr(
                    $printtype,
                    0,
                    $GLOBALS['cfg']['LimitChars']
                ) . '...'
            );
            $displayed_type .= '</abbr>';
        }

        return [
            'type' => $type,
            'spec_in_brackets' => $spec_in_brackets,
            'enum_set_values'  => $enum_set_values,
            'print_type' => $printtype,
            'binary' => $binary,
            'unsigned' => $unsigned,
            'zerofill' => $zerofill,
            'attribute' => $attribute,
            'can_contain_collation' => $can_contain_collation,
            'displayed_type' => $displayed_type
        ];
    }

    /**
     * Verifies if this table's engine supports foreign keys
     *
     * @param string $engine engine
     *
     * @return boolean
     */
    public static function isForeignKeySupported($engine)
    {
        $engine = strtoupper((string) $engine);
        if (($engine == 'INNODB') || ($engine == 'PBXT')) {
            return true;
        } elseif ($engine == 'NDBCLUSTER' || $engine == 'NDB') {
            $ndbver = strtolower(
                $GLOBALS['dbi']->fetchValue("SELECT @@ndb_version_string")
            );
            if (substr($ndbver, 0, 4) == 'ndb-') {
                $ndbver = substr($ndbver, 4);
            }
            return version_compare($ndbver, '7.3', '>=');
        }

        return false;
    }

    /**
     * Is Foreign key check enabled?
     *
     * @return bool
     */
    public static function isForeignKeyCheck()
    {
        if ($GLOBALS['cfg']['DefaultForeignKeyChecks'] === 'enable') {
            return true;
        } elseif ($GLOBALS['cfg']['DefaultForeignKeyChecks'] === 'disable') {
            return false;
        }
        return ($GLOBALS['dbi']->getVariable('FOREIGN_KEY_CHECKS') == 'ON');
    }

    /**
     * Get HTML for Foreign key check checkbox
     *
     * @return string HTML for checkbox
     */
    public static function getFKCheckbox()
    {
        $template = new Template();
        return $template->render('fk_checkbox', [
            'checked' => self::isForeignKeyCheck(),
        ]);
    }

    /**
     * Handle foreign key check request
     *
     * @return bool Default foreign key checks value
     */
    public static function handleDisableFKCheckInit()
    {
        $default_fk_check_value
            = $GLOBALS['dbi']->getVariable('FOREIGN_KEY_CHECKS') == 'ON';
        if (isset($_REQUEST['fk_checks'])) {
            if (empty($_REQUEST['fk_checks'])) {
                // Disable foreign key checks
                $GLOBALS['dbi']->setVariable('FOREIGN_KEY_CHECKS', 'OFF');
            } else {
                // Enable foreign key checks
                $GLOBALS['dbi']->setVariable('FOREIGN_KEY_CHECKS', 'ON');
            }
        } // else do nothing, go with default
        return $default_fk_check_value;
    }

    /**
     * Cleanup changes done for foreign key check
     *
     * @param bool $default_fk_check_value original value for 'FOREIGN_KEY_CHECKS'
     *
     * @return void
     */
    public static function handleDisableFKCheckCleanup($default_fk_check_value)
    {
        $GLOBALS['dbi']->setVariable(
            'FOREIGN_KEY_CHECKS',
            $default_fk_check_value ? 'ON' : 'OFF'
        );
    }

    /**
     * Converts GIS data to Well Known Text format
     *
     * @param string $data        GIS data
     * @param bool   $includeSRID Add SRID to the WKT
     *
     * @return string GIS data in Well Know Text format
     */
    public static function asWKT($data, $includeSRID = false)
    {
        // Convert to WKT format
        $hex = bin2hex($data);
        $wktsql     = "SELECT ASTEXT(x'" . $hex . "')";
        if ($includeSRID) {
            $wktsql .= ", SRID(x'" . $hex . "')";
        }

        $wktresult  = $GLOBALS['dbi']->tryQuery(
            $wktsql
        );
        $wktarr     = $GLOBALS['dbi']->fetchRow($wktresult, 0);
        $wktval     = $wktarr[0];

        if ($includeSRID) {
            $srid = $wktarr[1];
            $wktval = "'" . $wktval . "'," . $srid;
        }
        @$GLOBALS['dbi']->freeResult($wktresult);

        return $wktval;
    }

    /**
     * If the string starts with a \r\n pair (0x0d0a) add an extra \n
     *
     * @param string $string string
     *
     * @return string with the chars replaced
     */
    public static function duplicateFirstNewline($string)
    {
        $first_occurence = mb_strpos($string, "\r\n");
        if ($first_occurence === 0) {
            $string = "\n" . $string;
        }
        return $string;
    }

    /**
     * Get the action word corresponding to a script name
     * in order to display it as a title in navigation panel
     *
     * @param string $target a valid value for $cfg['NavigationTreeDefaultTabTable'],
     *                       $cfg['NavigationTreeDefaultTabTable2'],
     *                       $cfg['DefaultTabTable'] or $cfg['DefaultTabDatabase']
     *
     * @return string Title for the $cfg value
     */
    public static function getTitleForTarget($target)
    {
        $mapping = [
            'structure' =>  __('Structure'),
            'sql' => __('SQL'),
            'search' => __('Search'),
            'insert' => __('Insert'),
            'browse' => __('Browse'),
            'operations' => __('Operations'),

            // For backward compatiblity

            // Values for $cfg['DefaultTabTable']
            'tbl_structure.php' =>  __('Structure'),
            'tbl_sql.php' => __('SQL'),
            'tbl_select.php' => __('Search'),
            'tbl_change.php' => __('Insert'),
            'sql.php' => __('Browse'),
            // Values for $cfg['DefaultTabDatabase']
            'db_structure.php' => __('Structure'),
            'db_sql.php' => __('SQL'),
            'db_search.php' => __('Search'),
            'db_operations.php' => __('Operations'),
        ];
        return isset($mapping[$target]) ? $mapping[$target] : false;
    }

    /**
     * Get the script name corresponding to a plain English config word
     * in order to append in links on navigation and main panel
     *
     * @param string $target   a valid value for
     *                         $cfg['NavigationTreeDefaultTabTable'],
     *                         $cfg['NavigationTreeDefaultTabTable2'],
     *                         $cfg['DefaultTabTable'], $cfg['DefaultTabDatabase'] or
     *                         $cfg['DefaultTabServer']
     * @param string $location one out of 'server', 'table', 'database'
     *
     * @return string script name corresponding to the config word
     */
    public static function getScriptNameForOption($target, $location)
    {
        if ($location == 'server') {
            // Values for $cfg['DefaultTabServer']
            switch ($target) {
                case 'welcome':
                    return 'index.php';
                case 'databases':
                    return 'server_databases.php';
                case 'status':
                    return 'server_status.php';
                case 'variables':
                    return 'server_variables.php';
                case 'privileges':
                    return 'server_privileges.php';
            }
        } elseif ($location == 'database') {
            // Values for $cfg['DefaultTabDatabase']
            switch ($target) {
                case 'structure':
                    return 'db_structure.php';
                case 'sql':
                    return 'db_sql.php';
                case 'search':
                    return 'db_search.php';
                case 'operations':
                    return 'db_operations.php';
            }
        } elseif ($location == 'table') {
            // Values for $cfg['DefaultTabTable'],
            // $cfg['NavigationTreeDefaultTabTable'] and
            // $cfg['NavigationTreeDefaultTabTable2']
            switch ($target) {
                case 'structure':
                    return 'tbl_structure.php';
                case 'sql':
                    return 'tbl_sql.php';
                case 'search':
                    return 'tbl_select.php';
                case 'insert':
                    return 'tbl_change.php';
                case 'browse':
                    return 'sql.php';
            }
        }

        return $target;
    }

    /**
     * Formats user string, expanding @VARIABLES@, accepting strftime format
     * string.
     *
     * @param string       $string  Text where to do expansion.
     * @param array|string $escape  Function to call for escaping variable values.
     *                              Can also be an array of:
     *                              - the escape method name
     *                              - the class that contains the method
     *                              - location of the class (for inclusion)
     * @param array        $updates Array with overrides for default parameters
     *                              (obtained from GLOBALS).
     *
     * @return string
     */
    public static function expandUserString(
        $string,
        $escape = null,
        array $updates = []
    ) {
        /* Content */
        $vars = [];
        $vars['http_host'] = Core::getenv('HTTP_HOST');
        $vars['server_name'] = $GLOBALS['cfg']['Server']['host'];
        $vars['server_verbose'] = $GLOBALS['cfg']['Server']['verbose'];

        if (empty($GLOBALS['cfg']['Server']['verbose'])) {
            $vars['server_verbose_or_name'] = $GLOBALS['cfg']['Server']['host'];
        } else {
            $vars['server_verbose_or_name'] = $GLOBALS['cfg']['Server']['verbose'];
        }

        $vars['database'] = $GLOBALS['db'];
        $vars['table'] = $GLOBALS['table'];
        $vars['phpmyadmin_version'] = 'phpMyAdmin ' . PMA_VERSION;

        /* Update forced variables */
        foreach ($updates as $key => $val) {
            $vars[$key] = $val;
        }

        /* Replacement mapping */
        /*
         * The __VAR__ ones are for backward compatibility, because user
         * might still have it in cookies.
         */
        $replace = [
            '@HTTP_HOST@' => $vars['http_host'],
            '@SERVER@' => $vars['server_name'],
            '__SERVER__' => $vars['server_name'],
            '@VERBOSE@' => $vars['server_verbose'],
            '@VSERVER@' => $vars['server_verbose_or_name'],
            '@DATABASE@' => $vars['database'],
            '__DB__' => $vars['database'],
            '@TABLE@' => $vars['table'],
            '__TABLE__' => $vars['table'],
            '@PHPMYADMIN@' => $vars['phpmyadmin_version'],
        ];

        /* Optional escaping */
        if (! is_null($escape)) {
            if (is_array($escape)) {
                $escape_class = new $escape[1];
                $escape_method = $escape[0];
            }
            foreach ($replace as $key => $val) {
                if (is_array($escape)) {
                    $replace[$key] = $escape_class->$escape_method($val);
                } else {
                    $replace[$key] = ($escape == 'backquote')
                        ? self::$escape($val)
                        : $escape($val);
                }
            }
        }

        /* Backward compatibility in 3.5.x */
        if (mb_strpos($string, '@FIELDS@') !== false) {
            $string = strtr($string, ['@FIELDS@' => '@COLUMNS@']);
        }

        /* Fetch columns list if required */
        if (mb_strpos($string, '@COLUMNS@') !== false) {
            $columns_list = $GLOBALS['dbi']->getColumns(
                $GLOBALS['db'],
                $GLOBALS['table']
            );

            // sometimes the table no longer exists at this point
            if (! is_null($columns_list)) {
                $column_names = [];
                foreach ($columns_list as $column) {
                    if (! is_null($escape)) {
                        $column_names[] = self::$escape($column['Field']);
                    } else {
                        $column_names[] = $column['Field'];
                    }
                }
                $replace['@COLUMNS@'] = implode(',', $column_names);
            } else {
                $replace['@COLUMNS@'] = '*';
            }
        }

        /* Do the replacement */
        return strtr((string) strftime($string), $replace);
    }

    /**
     * Prepare the form used to browse anywhere on the local server for a file to
     * import
     *
     * @param string $max_upload_size maximum upload size
     *
     * @return String
     */
    public static function getBrowseUploadFileBlock($max_upload_size)
    {
        $block_html = '';

        if ($GLOBALS['is_upload'] && ! empty($GLOBALS['cfg']['UploadDir'])) {
            $block_html .= '<label for="radio_import_file">';
        } else {
            $block_html .= '<label for="input_import_file">';
        }

        $block_html .= __("Browse your computer:") . '</label>'
            . '<div id="upload_form_status" class="hide"></div>'
            . '<div id="upload_form_status_info" class="hide"></div>'
            . '<input type="file" name="import_file" id="input_import_file">'
            . self::getFormattedMaximumUploadSize($max_upload_size) . "\n"
            // some browsers should respect this :)
            . self::generateHiddenMaxFileSize($max_upload_size) . "\n";

        return $block_html;
    }

    /**
     * Prepare the form used to select a file to import from the server upload
     * directory
     *
     * @param ImportPlugin[] $import_list array of import plugins
     * @param string         $uploaddir   upload directory
     *
     * @return String
     */
    public static function getSelectUploadFileBlock($import_list, $uploaddir)
    {
        $fileListing = new FileListing();

        $block_html = '';
        $block_html .= '<label for="radio_local_import_file">'
            . sprintf(
                __("Select from the web server upload directory <b>%s</b>:"),
                htmlspecialchars(self::userDir($uploaddir))
            )
            . '</label>';

        $extensions = '';
        foreach ($import_list as $import_plugin) {
            if (! empty($extensions)) {
                $extensions .= '|';
            }
            $extensions .= $import_plugin->getProperties()->getExtension();
        }

        $matcher = '@\.(' . $extensions . ')(\.('
            . $fileListing->supportedDecompressions() . '))?$@';

        $active = (isset($GLOBALS['timeout_passed']) && $GLOBALS['timeout_passed']
            && isset($GLOBALS['local_import_file']))
            ? $GLOBALS['local_import_file']
            : '';

        $files = $fileListing->getFileSelectOptions(
            self::userDir($uploaddir),
            $matcher,
            $active
        );

        if ($files === false) {
            Message::error(
                __('The directory you set for upload work cannot be reached.')
            )->display();
        } elseif (! empty($files)) {
            $block_html .= "\n"
                . '    <select style="margin: 5px" size="1" '
                . 'name="local_import_file" '
                . 'id="select_local_import_file">' . "\n"
                . '        <option value="">&nbsp;</option>' . "\n"
                . $files
                . '    </select>' . "\n";
        } elseif (empty($files)) {
            $block_html .= '<i>' . __('There are no files to upload!') . '</i>';
        }

        return $block_html;
    }

    /**
     * Build titles and icons for action links
     *
     * @return array   the action titles
     */
    public static function buildActionTitles()
    {
        $titles = [];

        $titles['Browse']     = self::getIcon('b_browse', __('Browse'));
        $titles['NoBrowse']   = self::getIcon('bd_browse', __('Browse'));
        $titles['Search']     = self::getIcon('b_select', __('Search'));
        $titles['NoSearch']   = self::getIcon('bd_select', __('Search'));
        $titles['Insert']     = self::getIcon('b_insrow', __('Insert'));
        $titles['NoInsert']   = self::getIcon('bd_insrow', __('Insert'));
        $titles['Structure']  = self::getIcon('b_props', __('Structure'));
        $titles['Drop']       = self::getIcon('b_drop', __('Drop'));
        $titles['NoDrop']     = self::getIcon('bd_drop', __('Drop'));
        $titles['Empty']      = self::getIcon('b_empty', __('Empty'));
        $titles['NoEmpty']    = self::getIcon('bd_empty', __('Empty'));
        $titles['Edit']       = self::getIcon('b_edit', __('Edit'));
        $titles['NoEdit']     = self::getIcon('bd_edit', __('Edit'));
        $titles['Export']     = self::getIcon('b_export', __('Export'));
        $titles['NoExport']   = self::getIcon('bd_export', __('Export'));
        $titles['Execute']    = self::getIcon('b_nextpage', __('Execute'));
        $titles['NoExecute']  = self::getIcon('bd_nextpage', __('Execute'));
        // For Favorite/NoFavorite, we need icon only.
        $titles['Favorite']  = self::getIcon('b_favorite', '');
        $titles['NoFavorite'] = self::getIcon('b_no_favorite', '');

        return $titles;
    }

    /**
     * This function processes the datatypes supported by the DB,
     * as specified in Types->getColumns() and either returns an array
     * (useful for quickly checking if a datatype is supported)
     * or an HTML snippet that creates a drop-down list.
     *
     * @param bool   $html     Whether to generate an html snippet or an array
     * @param string $selected The value to mark as selected in HTML mode
     *
     * @return mixed   An HTML snippet or an array of datatypes.
     *
     */
    public static function getSupportedDatatypes($html = false, $selected = '')
    {
        if ($html) {
            // NOTE: the SELECT tag in not included in this snippet.
            $retval = '';

            foreach ($GLOBALS['dbi']->types->getColumns() as $key => $value) {
                if (is_array($value)) {
                    $retval .= "<optgroup label='" . htmlspecialchars($key) . "'>";
                    foreach ($value as $subvalue) {
                        if ($subvalue == $selected) {
                            $retval .= sprintf(
                                '<option selected="selected" title="%s">%s</option>',
                                $GLOBALS['dbi']->types->getTypeDescription($subvalue),
                                $subvalue
                            );
                        } elseif ($subvalue === '-') {
                            $retval .= '<option disabled="disabled">';
                            $retval .= $subvalue;
                            $retval .= '</option>';
                        } else {
                            $retval .= sprintf(
                                '<option title="%s">%s</option>',
                                $GLOBALS['dbi']->types->getTypeDescription($subvalue),
                                $subvalue
                            );
                        }
                    }
                    $retval .= '</optgroup>';
                } else {
                    if ($selected == $value) {
                        $retval .= sprintf(
                            '<option selected="selected" title="%s">%s</option>',
                            $GLOBALS['dbi']->types->getTypeDescription($value),
                            $value
                        );
                    } else {
                        $retval .= sprintf(
                            '<option title="%s">%s</option>',
                            $GLOBALS['dbi']->types->getTypeDescription($value),
                            $value
                        );
                    }
                }
            }
        } else {
            $retval = [];
            foreach ($GLOBALS['dbi']->types->getColumns() as $value) {
                if (is_array($value)) {
                    foreach ($value as $subvalue) {
                        if ($subvalue !== '-') {
                            $retval[] = $subvalue;
                        }
                    }
                } else {
                    if ($value !== '-') {
                        $retval[] = $value;
                    }
                }
            }
        }

        return $retval;
    } // end getSupportedDatatypes()

    /**
     * Returns a list of datatypes that are not (yet) handled by PMA.
     * Used by: tbl_change.php and libraries/db_routines.inc.php
     *
     * @return array   list of datatypes
     */
    public static function unsupportedDatatypes()
    {
        return [];
    }

    /**
     * Return GIS data types
     *
     * @param bool $upper_case whether to return values in upper case
     *
     * @return string[] GIS data types
     */
    public static function getGISDatatypes($upper_case = false)
    {
        $gis_data_types = [
            'geometry',
            'point',
            'linestring',
            'polygon',
            'multipoint',
            'multilinestring',
            'multipolygon',
            'geometrycollection',
        ];
        if ($upper_case) {
            $gis_data_types = array_map('mb_strtoupper', $gis_data_types);
        }
        return $gis_data_types;
    }

    /**
     * Generates GIS data based on the string passed.
     *
     * @param string $gis_string GIS string
     *
     * @return string GIS data enclosed in 'GeomFromText' function
     */
    public static function createGISData($gis_string)
    {
        $gis_string = trim($gis_string);
        $geom_types = '(POINT|MULTIPOINT|LINESTRING|MULTILINESTRING|'
            . 'POLYGON|MULTIPOLYGON|GEOMETRYCOLLECTION)';
        if (preg_match("/^'" . $geom_types . "\(.*\)',[0-9]*$/i", $gis_string)) {
            return 'GeomFromText(' . $gis_string . ')';
        } elseif (preg_match("/^" . $geom_types . "\(.*\)$/i", $gis_string)) {
            return "GeomFromText('" . $gis_string . "')";
        }

        return $gis_string;
    }

    /**
     * Returns the names and details of the functions
     * that can be applied on geometry data types.
     *
     * @param string $geom_type if provided the output is limited to the functions
     *                          that are applicable to the provided geometry type.
     * @param bool   $binary    if set to false functions that take two geometries
     *                          as arguments will not be included.
     * @param bool   $display   if set to true separators will be added to the
     *                          output array.
     *
     * @return array names and details of the functions that can be applied on
     *               geometry data types.
     */
    public static function getGISFunctions(
        $geom_type = null,
        $binary = true,
        $display = false
    ) {
        $funcs = [];
        if ($display) {
            $funcs[] = ['display' => ' '];
        }

        // Unary functions common to all geometry types
        $funcs['Dimension']    = [
            'params' => 1,
            'type' => 'int'
        ];
        $funcs['Envelope']     = [
            'params' => 1,
            'type' => 'Polygon'
        ];
        $funcs['GeometryType'] = [
            'params' => 1,
            'type' => 'text'
        ];
        $funcs['SRID']         = [
            'params' => 1,
            'type' => 'int'
        ];
        $funcs['IsEmpty']      = [
            'params' => 1,
            'type' => 'int'
        ];
        $funcs['IsSimple']     = [
            'params' => 1,
            'type' => 'int'
        ];

        $geom_type = trim(mb_strtolower((string) $geom_type));
        if ($display && $geom_type != 'geometry' && $geom_type != 'multipoint') {
            $funcs[] = ['display' => '--------'];
        }

        // Unary functions that are specific to each geometry type
        if ($geom_type == 'point') {
            $funcs['X'] = [
                'params' => 1,
                'type' => 'float'
            ];
            $funcs['Y'] = [
                'params' => 1,
                'type' => 'float'
            ];
        } elseif ($geom_type == 'linestring') {
            $funcs['EndPoint']   = [
                'params' => 1,
                'type' => 'point'
            ];
            $funcs['GLength']    = [
                'params' => 1,
                'type' => 'float'
            ];
            $funcs['NumPoints']  = [
                'params' => 1,
                'type' => 'int'
            ];
            $funcs['StartPoint'] = [
                'params' => 1,
                'type' => 'point'
            ];
            $funcs['IsRing']     = [
                'params' => 1,
                'type' => 'int'
            ];
        } elseif ($geom_type == 'multilinestring') {
            $funcs['GLength']  = [
                'params' => 1,
                'type' => 'float'
            ];
            $funcs['IsClosed'] = [
                'params' => 1,
                'type' => 'int'
            ];
        } elseif ($geom_type == 'polygon') {
            $funcs['Area']         = [
                'params' => 1,
                'type' => 'float'
            ];
            $funcs['ExteriorRing'] = [
                'params' => 1,
                'type' => 'linestring'
            ];
            $funcs['NumInteriorRings'] = [
                'params' => 1,
                'type' => 'int'
            ];
        } elseif ($geom_type == 'multipolygon') {
            $funcs['Area']     = [
                'params' => 1,
                'type' => 'float'
            ];
            $funcs['Centroid'] = [
                'params' => 1,
                'type' => 'point'
            ];
            // Not yet implemented in MySQL
            //$funcs['PointOnSurface'] = array('params' => 1, 'type' => 'point');
        } elseif ($geom_type == 'geometrycollection') {
            $funcs['NumGeometries'] = [
                'params' => 1,
                'type' => 'int'
            ];
        }

        // If we are asked for binary functions as well
        if ($binary) {
            // section separator
            if ($display) {
                $funcs[] = ['display' => '--------'];
            }

            if ($GLOBALS['dbi']->getVersion() < 50601) {
                $funcs['Crosses']    = [
                    'params' => 2,
                    'type' => 'int'
                ];
                $funcs['Contains']   = [
                    'params' => 2,
                    'type' => 'int'
                ];
                $funcs['Disjoint']   = [
                    'params' => 2,
                    'type' => 'int'
                ];
                $funcs['Equals']     = [
                    'params' => 2,
                    'type' => 'int'
                ];
                $funcs['Intersects'] = [
                    'params' => 2,
                    'type' => 'int'
                ];
                $funcs['Overlaps']   = [
                    'params' => 2,
                    'type' => 'int'
                ];
                $funcs['Touches']    = [
                    'params' => 2,
                    'type' => 'int'
                ];
                $funcs['Within']     = [
                    'params' => 2,
                    'type' => 'int'
                ];
            } else {
                // If MySQl version is greater than or equal 5.6.1,
                // use the ST_ prefix.
                $funcs['ST_Crosses']    = [
                    'params' => 2,
                    'type' => 'int'
                ];
                $funcs['ST_Contains']   = [
                    'params' => 2,
                    'type' => 'int'
                ];
                $funcs['ST_Disjoint']   = [
                    'params' => 2,
                    'type' => 'int'
                ];
                $funcs['ST_Equals']     = [
                    'params' => 2,
                    'type' => 'int'
                ];
                $funcs['ST_Intersects'] = [
                    'params' => 2,
                    'type' => 'int'
                ];
                $funcs['ST_Overlaps']   = [
                    'params' => 2,
                    'type' => 'int'
                ];
                $funcs['ST_Touches']    = [
                    'params' => 2,
                    'type' => 'int'
                ];
                $funcs['ST_Within']     = [
                    'params' => 2,
                    'type' => 'int'
                ];
            }

            if ($display) {
                $funcs[] = ['display' => '--------'];
            }
            // Minimum bounding rectangle functions
            $funcs['MBRContains']   = [
                'params' => 2,
                'type' => 'int'
            ];
            $funcs['MBRDisjoint']   = [
                'params' => 2,
                'type' => 'int'
            ];
            $funcs['MBREquals']     = [
                'params' => 2,
                'type' => 'int'
            ];
            $funcs['MBRIntersects'] = [
                'params' => 2,
                'type' => 'int'
            ];
            $funcs['MBROverlaps']   = [
                'params' => 2,
                'type' => 'int'
            ];
            $funcs['MBRTouches']    = [
                'params' => 2,
                'type' => 'int'
            ];
            $funcs['MBRWithin']     = [
                'params' => 2,
                'type' => 'int'
            ];
        }
        return $funcs;
    }

    /**
     * Returns default function for a particular column.
     *
     * @param array $field       Data about the column for which
     *                           to generate the dropdown
     * @param bool  $insert_mode Whether the operation is 'insert'
     *
     * @global   array    $cfg            PMA configuration
     * @global   mixed    $data           data of currently edited row
     *                                    (used to detect whether to choose defaults)
     *
     * @return string   An HTML snippet of a dropdown list with function
     *                    names appropriate for the requested column.
     */
    public static function getDefaultFunctionForField(array $field, $insert_mode)
    {
        /*
         * @todo Except for $cfg, no longer use globals but pass as parameters
         *       from higher levels
         */
        global $cfg, $data;

        $default_function   = '';

        // Can we get field class based values?
        $current_class = $GLOBALS['dbi']->types->getTypeClass($field['True_Type']);
        if (! empty($current_class)) {
            if (isset($cfg['DefaultFunctions']['FUNC_' . $current_class])) {
                $default_function
                    = $cfg['DefaultFunctions']['FUNC_' . $current_class];
            }
        }

        // what function defined as default?
        // for the first timestamp we don't set the default function
        // if there is a default value for the timestamp
        // (not including CURRENT_TIMESTAMP)
        // and the column does not have the
        // ON UPDATE DEFAULT TIMESTAMP attribute.
        if (($field['True_Type'] == 'timestamp')
            && $field['first_timestamp']
            && empty($field['Default'])
            && empty($data)
            && $field['Extra'] != 'on update CURRENT_TIMESTAMP'
            && $field['Null'] == 'NO'
        ) {
            $default_function = $cfg['DefaultFunctions']['first_timestamp'];
        }

        // For primary keys of type char(36) or varchar(36) UUID if the default
        // function
        // Only applies to insert mode, as it would silently trash data on updates.
        if ($insert_mode
            && $field['Key'] == 'PRI'
            && ($field['Type'] == 'char(36)' || $field['Type'] == 'varchar(36)')
        ) {
             $default_function = $cfg['DefaultFunctions']['FUNC_UUID'];
        }

        return $default_function;
    }

    /**
     * Creates a dropdown box with MySQL functions for a particular column.
     *
     * @param array $field       Data about the column for which
     *                           to generate the dropdown
     * @param bool  $insert_mode Whether the operation is 'insert'
     * @param array $foreignData Foreign data
     *
     * @return string   An HTML snippet of a dropdown list with function
     *                    names appropriate for the requested column.
     */
    public static function getFunctionsForField(array $field, $insert_mode, array $foreignData)
    {
        $default_function = self::getDefaultFunctionForField($field, $insert_mode);
        $dropdown_built = [];

        // Create the output
        $retval = '<option></option>' . "\n";
        // loop on the dropdown array and print all available options for that
        // field.
        $functions = $GLOBALS['dbi']->types->getFunctions($field['True_Type']);
        foreach ($functions as $function) {
            $retval .= '<option';
            if (isset($foreignData['foreign_link']) && $foreignData['foreign_link'] !== false && $default_function === $function) {
                $retval .= ' selected="selected"';
            }
            $retval .= '>' . $function . '</option>' . "\n";
            $dropdown_built[$function] = true;
        }

        // Create separator before all functions list
        if (count($functions) > 0) {
            $retval .= '<option value="" disabled="disabled">--------</option>'
                . "\n";
        }

        // For compatibility's sake, do not let out all other functions. Instead
        // print a separator (blank) and then show ALL functions which weren't
        // shown yet.
        $functions = $GLOBALS['dbi']->types->getAllFunctions();
        foreach ($functions as $function) {
            // Skip already included functions
            if (isset($dropdown_built[$function])) {
                continue;
            }
            $retval .= '<option';
            if ($default_function === $function) {
                $retval .= ' selected="selected"';
            }
            $retval .= '>' . $function . '</option>' . "\n";
        } // end for

        return $retval;
    } // end getFunctionsForField()

    /**
     * Checks if the current user has a specific privilege and returns true if the
     * user indeed has that privilege or false if (s)he doesn't. This function must
     * only be used for features that are available since MySQL 5, because it
     * relies on the INFORMATION_SCHEMA database to be present.
     *
     * Example:   currentUserHasPrivilege('CREATE ROUTINE', 'mydb');
     *            // Checks if the currently logged in user has the global
     *            // 'CREATE ROUTINE' privilege or, if not, checks if the
     *            // user has this privilege on database 'mydb'.
     *
     * @param string $priv The privilege to check
     * @param mixed  $db   null, to only check global privileges
     *                     string, db name where to also check for privileges
     * @param mixed  $tbl  null, to only check global/db privileges
     *                     string, table name where to also check for privileges
     *
     * @return bool
     */
    public static function currentUserHasPrivilege($priv, $db = null, $tbl = null)
    {
        // Get the username for the current user in the format
        // required to use in the information schema database.
        list($user, $host) = $GLOBALS['dbi']->getCurrentUserAndHost();

        if ($user === '') { // MySQL is started with --skip-grant-tables
            return true;
        }

        $username  = "''";
        $username .= str_replace("'", "''", $user);
        $username .= "''@''";
        $username .= str_replace("'", "''", $host);
        $username .= "''";

        // Prepare the query
        $query = "SELECT `PRIVILEGE_TYPE` FROM `INFORMATION_SCHEMA`.`%s` "
               . "WHERE GRANTEE='%s' AND PRIVILEGE_TYPE='%s'";

        // Check global privileges first.
        $user_privileges = $GLOBALS['dbi']->fetchValue(
            sprintf(
                $query,
                'USER_PRIVILEGES',
                $username,
                $priv
            )
        );
        if ($user_privileges) {
            return true;
        }
        // If a database name was provided and user does not have the
        // required global privilege, try database-wise permissions.
        if ($db !== null) {
            $query .= " AND '%s' LIKE `TABLE_SCHEMA`";
            $schema_privileges = $GLOBALS['dbi']->fetchValue(
                sprintf(
                    $query,
                    'SCHEMA_PRIVILEGES',
                    $username,
                    $priv,
                    $GLOBALS['dbi']->escapeString($db)
                )
            );
            if ($schema_privileges) {
                return true;
            }
        } else {
            // There was no database name provided and the user
            // does not have the correct global privilege.
            return false;
        }
        // If a table name was also provided and we still didn't
        // find any valid privileges, try table-wise privileges.
        if ($tbl !== null) {
            // need to escape wildcards in db and table names, see bug #3518484
            $tbl = str_replace(['%', '_'], ['\%', '\_'], $tbl);
            $query .= " AND TABLE_NAME='%s'";
            $table_privileges = $GLOBALS['dbi']->fetchValue(
                sprintf(
                    $query,
                    'TABLE_PRIVILEGES',
                    $username,
                    $priv,
                    $GLOBALS['dbi']->escapeString($db),
                    $GLOBALS['dbi']->escapeString($tbl)
                )
            );
            if ($table_privileges) {
                return true;
            }
        }
        // If we reached this point, the user does not
        // have even valid table-wise privileges.
        return false;
    }

    /**
     * Returns server type for current connection
     *
     * Known types are: MariaDB, Percona and MySQL (default)
     *
     * @return string
     */
    public static function getServerType()
    {
        if ($GLOBALS['dbi']->isMariaDB()) {
            return 'MariaDB';
        }

        if ($GLOBALS['dbi']->isPercona()) {
            return 'Percona Server';
        }

        return 'MySQL';
    }

    /**
     * Returns information about SSL status for current connection
     *
     * @return string
     */
    public static function getServerSSL()
    {
        $server = $GLOBALS['cfg']['Server'];
        $class = 'caution';
        if (! $server['ssl']) {
            $message = __('SSL is not being used');
            if (! empty($server['socket']) || $server['host'] == '127.0.0.1' || $server['host'] == 'localhost') {
                $class = '';
            }
        } elseif (! $server['ssl_verify']) {
            $message = __('SSL is used with disabled verification');
        } elseif (empty($server['ssl_ca'])) {
            $message = __('SSL is used without certification authority');
        } else {
            $class = '';
            $message = __('SSL is used');
        }
        return '<span class="' . $class . '">' . $message . '</span> ' . self::showDocu('setup', 'ssl');
    }

    /**
     * Parses ENUM/SET values
     *
     * @param string $definition The definition of the column
     *                           for which to parse the values
     * @param bool   $escapeHtml Whether to escape html entities
     *
     * @return array
     */
    public static function parseEnumSetValues($definition, $escapeHtml = true)
    {
        $values_string = htmlentities($definition, ENT_COMPAT, "UTF-8");
        // There is a JS port of the below parser in functions.js
        // If you are fixing something here,
        // you need to also update the JS port.
        $values = [];
        $in_string = false;
        $buffer = '';

        for ($i = 0, $length = mb_strlen($values_string); $i < $length; $i++) {
            $curr = mb_substr($values_string, $i, 1);
            $next = ($i == mb_strlen($values_string) - 1)
                ? ''
                : mb_substr($values_string, $i + 1, 1);

            if (! $in_string && $curr == "'") {
                $in_string = true;
            } elseif (($in_string && $curr == "\\") && $next == "\\") {
                $buffer .= "&#92;";
                $i++;
            } elseif (($in_string && $next == "'")
                && ($curr == "'" || $curr == "\\")
            ) {
                $buffer .= "&#39;";
                $i++;
            } elseif ($in_string && $curr == "'") {
                $in_string = false;
                $values[] = $buffer;
                $buffer = '';
            } elseif ($in_string) {
                 $buffer .= $curr;
            }
        }

        if (strlen($buffer) > 0) {
            // The leftovers in the buffer are the last value (if any)
            $values[] = $buffer;
        }

        if (! $escapeHtml) {
            foreach ($values as $key => $value) {
                $values[$key] = html_entity_decode($value, ENT_QUOTES, 'UTF-8');
            }
        }

        return $values;
    }

    /**
     * Get regular expression which occur first inside the given sql query.
     *
     * @param array  $regex_array Comparing regular expressions.
     * @param String $query       SQL query to be checked.
     *
     * @return String Matching regular expression.
     */
    public static function getFirstOccurringRegularExpression(array $regex_array, $query)
    {
        $minimum_first_occurence_index = null;
        $regex = null;

        foreach ($regex_array as $test_regex) {
            if (preg_match($test_regex, $query, $matches, PREG_OFFSET_CAPTURE)) {
                if (is_null($minimum_first_occurence_index)
                    || ($matches[0][1] < $minimum_first_occurence_index)
                ) {
                    $regex = $test_regex;
                    $minimum_first_occurence_index = $matches[0][1];
                }
            }
        }
        return $regex;
    }

    /**
     * Return the list of tabs for the menu with corresponding names
     *
     * @param string $level 'server', 'db' or 'table' level
     *
     * @return array list of tabs for the menu
     */
    public static function getMenuTabList($level = null)
    {
        $tabList = [
            'server' => [
                'databases'   => __('Databases'),
                'sql'         => __('SQL'),
                'status'      => __('Status'),
                'rights'      => __('Users'),
                'export'      => __('Export'),
                'import'      => __('Import'),
                'settings'    => __('Settings'),
                'binlog'      => __('Binary log'),
                'replication' => __('Replication'),
                'vars'        => __('Variables'),
                'charset'     => __('Charsets'),
                'plugins'     => __('Plugins'),
                'engine'      => __('Engines'),
            ],
            'db'     => [
                'structure'   => __('Structure'),
                'sql'         => __('SQL'),
                'search'      => __('Search'),
                'query'       => __('Query'),
                'export'      => __('Export'),
                'import'      => __('Import'),
                'operation'   => __('Operations'),
                'privileges'  => __('Privileges'),
                'routines'    => __('Routines'),
                'events'      => __('Events'),
                'triggers'    => __('Triggers'),
                'tracking'    => __('Tracking'),
                'designer'    => __('Designer'),
                'central_columns' => __('Central columns'),
            ],
            'table'  => [
                'browse'      => __('Browse'),
                'structure'   => __('Structure'),
                'sql'         => __('SQL'),
                'search'      => __('Search'),
                'insert'      => __('Insert'),
                'export'      => __('Export'),
                'import'      => __('Import'),
                'privileges'  => __('Privileges'),
                'operation'   => __('Operations'),
                'tracking'    => __('Tracking'),
                'triggers'    => __('Triggers'),
            ],
        ];

        if ($level == null) {
            return $tabList;
        } elseif (array_key_exists($level, $tabList)) {
            return $tabList[$level];
        }

        return null;
    }

    /**
     * Add fractional seconds to time, datetime and timestamp strings.
     * If the string contains fractional seconds,
     * pads it with 0s up to 6 decimal places.
     *
     * @param string $value time, datetime or timestamp strings
     *
     * @return string time, datetime or timestamp strings with fractional seconds
     */
    public static function addMicroseconds($value)
    {
        if (empty($value) || $value == 'CURRENT_TIMESTAMP'
            || $value == 'current_timestamp()') {
            return $value;
        }

        if (mb_strpos($value, '.') === false) {
            return $value . '.000000';
        }

        $value .= '000000';
        return mb_substr(
            $value,
            0,
            mb_strpos($value, '.') + 7
        );
    }

    /**
     * Reads the file, detects the compression MIME type, closes the file
     * and returns the MIME type
     *
     * @param resource $file the file handle
     *
     * @return string the MIME type for compression, or 'none'
     */
    public static function getCompressionMimeType($file)
    {
        $test = fread($file, 4);
        $len = strlen($test);
        fclose($file);
        if ($len >= 2 && $test[0] == chr(31) && $test[1] == chr(139)) {
            return 'application/gzip';
        }
        if ($len >= 3 && substr($test, 0, 3) == 'BZh') {
            return 'application/bzip2';
        }
        if ($len >= 4 && $test == "PK\003\004") {
            return 'application/zip';
        }
        return 'none';
    }

    /**
     * Renders a single link for the top of the navigation panel
     *
     * @param string  $link        The url for the link
     * @param bool    $showText    Whether to show the text or to
     *                             only use it for title attributes
     * @param string  $text        The text to display and use for title attributes
     * @param bool    $showIcon    Whether to show the icon
     * @param string  $icon        The filename of the icon to show
     * @param string  $linkId      Value to use for the ID attribute
     * @param boolean $disableAjax Whether to disable ajax page loading for this link
     * @param string  $linkTarget  The name of the target frame for the link
     * @param array   $classes     HTML classes to apply
     *
     * @return string HTML code for one link
     */
    public static function getNavigationLink(
        $link,
        $showText,
        $text,
        $showIcon,
        $icon,
        $linkId = '',
        $disableAjax = false,
        $linkTarget = '',
        array $classes = []
    ) {
        $retval = '<a href="' . $link . '"';
        if (! empty($linkId)) {
            $retval .= ' id="' . $linkId . '"';
        }
        if (! empty($linkTarget)) {
            $retval .= ' target="' . $linkTarget . '"';
        }
        if ($disableAjax) {
            $classes[] = 'disableAjax';
        }
        if (! empty($classes)) {
            $retval .= ' class="' . implode(" ", $classes) . '"';
        }
        $retval .= ' title="' . $text . '">';
        if ($showIcon) {
            $retval .= self::getImage(
                $icon,
                $text
            );
        }
        if ($showText) {
            $retval .= $text;
        }
        $retval .= '</a>';
        if ($showText) {
            $retval .= '<br>';
        }
        return $retval;
    }

    /**
     * Provide COLLATE clause, if required, to perform case sensitive comparisons
     * for queries on information_schema.
     *
     * @return string COLLATE clause if needed or empty string.
     */
    public static function getCollateForIS()
    {
        $names = $GLOBALS['dbi']->getLowerCaseNames();
        if ($names === '0') {
            return "COLLATE utf8_bin";
        } elseif ($names === '2') {
            return "COLLATE utf8_general_ci";
        }
        return "";
    }

    /**
     * Process the index data.
     *
     * @param array $indexes index data
     *
     * @return array processes index data
     */
    public static function processIndexData(array $indexes)
    {
        $lastIndex    = '';

        $primary      = '';
        $pk_array     = []; // will be use to emphasis prim. keys in the table
        $indexes_info = [];
        $indexes_data = [];

        // view
        foreach ($indexes as $row) {
            // Backups the list of primary keys
            if ($row['Key_name'] == 'PRIMARY') {
                $primary   .= $row['Column_name'] . ', ';
                $pk_array[$row['Column_name']] = 1;
            }
            // Retains keys informations
            if ($row['Key_name'] != $lastIndex) {
                $indexes[] = $row['Key_name'];
                $lastIndex = $row['Key_name'];
            }
            $indexes_info[$row['Key_name']]['Sequences'][] = $row['Seq_in_index'];
            $indexes_info[$row['Key_name']]['Non_unique'] = $row['Non_unique'];
            if (isset($row['Cardinality'])) {
                $indexes_info[$row['Key_name']]['Cardinality'] = $row['Cardinality'];
            }
            // I don't know what does following column mean....
            // $indexes_info[$row['Key_name']]['Packed']          = $row['Packed'];

            $indexes_info[$row['Key_name']]['Comment'] = $row['Comment'];

            $indexes_data[$row['Key_name']][$row['Seq_in_index']]['Column_name']
                = $row['Column_name'];
            if (isset($row['Sub_part'])) {
                $indexes_data[$row['Key_name']][$row['Seq_in_index']]['Sub_part']
                    = $row['Sub_part'];
            }
        } // end while

        return [
            $primary,
            $pk_array,
            $indexes_info,
            $indexes_data,
        ];
    }

    /**
     * Function to get html for the start row and number of rows panel
     *
     * @param string $sql_query sql query
     *
     * @return string html
     */
    public static function getStartAndNumberOfRowsPanel($sql_query)
    {
        $template = new Template();

        if (isset($_REQUEST['session_max_rows'])) {
            $rows = $_REQUEST['session_max_rows'];
        } elseif (isset($_SESSION['tmpval']['max_rows'])
                    && $_SESSION['tmpval']['max_rows'] != 'all'
        ) {
            $rows = $_SESSION['tmpval']['max_rows'];
        } else {
            $rows = $GLOBALS['cfg']['MaxRows'];
            $_SESSION['tmpval']['max_rows'] = $rows;
        }

        if (isset($_REQUEST['pos'])) {
            $pos = $_REQUEST['pos'];
        } elseif (isset($_SESSION['tmpval']['pos'])) {
            $pos = $_SESSION['tmpval']['pos'];
        } else {
            $number_of_line = intval($_REQUEST['unlim_num_rows']);
            $pos = ((ceil($number_of_line / $rows) - 1) * $rows);
            $_SESSION['tmpval']['pos'] = $pos;
        }

        return $template->render('start_and_number_of_rows_panel', [
            'pos' => $pos,
            'unlim_num_rows' => intval($_REQUEST['unlim_num_rows']),
            'rows' => $rows,
            'sql_query' => $sql_query,
        ]);
    }

    /**
     * Returns whether the database server supports virtual columns
     *
     * @return bool
     */
    public static function isVirtualColumnsSupported()
    {
        $serverType = self::getServerType();
        $serverVersion = $GLOBALS['dbi']->getVersion();
        return $serverType == 'MySQL' && $serverVersion >= 50705
             || ($serverType == 'MariaDB' && $serverVersion >= 50200);
    }

    /**
     * Gets the list of tables in the current db and information about these
     * tables if possible
     *
     * @param string      $db       database name
     * @param string|null $sub_part part of script name
     *
     * @return array
     *
     */
    public static function getDbInfo($db, ?string $sub_part)
    {
        global $cfg;

        /**
         * limits for table list
         */
        if (! isset($_SESSION['tmpval']['table_limit_offset'])
            || $_SESSION['tmpval']['table_limit_offset_db'] != $db
        ) {
            $_SESSION['tmpval']['table_limit_offset'] = 0;
            $_SESSION['tmpval']['table_limit_offset_db'] = $db;
        }
        if (isset($_REQUEST['pos'])) {
            $_SESSION['tmpval']['table_limit_offset'] = (int) $_REQUEST['pos'];
        }
        $pos = $_SESSION['tmpval']['table_limit_offset'];

        /**
         * whether to display extended stats
         */
        $is_show_stats = $cfg['ShowStats'];

        /**
         * whether selected db is information_schema
         */
        $db_is_system_schema = false;

        if ($GLOBALS['dbi']->isSystemSchema($db)) {
            $is_show_stats = false;
            $db_is_system_schema = true;
        }

        /**
         * information about tables in db
         */
        $tables = [];

        $tooltip_truename = [];
        $tooltip_aliasname = [];

        // Special speedup for newer MySQL Versions (in 4.0 format changed)
        if (true === $cfg['SkipLockedTables']) {
            $db_info_result = $GLOBALS['dbi']->query(
                'SHOW OPEN TABLES FROM ' . self::backquote($db) . ' WHERE In_use > 0;'
            );

            // Blending out tables in use
            if ($db_info_result && $GLOBALS['dbi']->numRows($db_info_result) > 0) {
                $tables = self::getTablesWhenOpen($db, $db_info_result);
            } elseif ($db_info_result) {
                $GLOBALS['dbi']->freeResult($db_info_result);
            }
        }

        if (empty($tables)) {
            // Set some sorting defaults
            $sort = 'Name';
            $sort_order = 'ASC';

            if (isset($_REQUEST['sort'])) {
                $sortable_name_mappings = [
                    'table'       => 'Name',
                    'records'     => 'Rows',
                    'type'        => 'Engine',
                    'collation'   => 'Collation',
                    'size'        => 'Data_length',
                    'overhead'    => 'Data_free',
                    'creation'    => 'Create_time',
                    'last_update' => 'Update_time',
                    'last_check'  => 'Check_time',
                    'comment'     => 'Comment',
                ];

                // Make sure the sort type is implemented
                if (isset($sortable_name_mappings[$_REQUEST['sort']])) {
                    $sort = $sortable_name_mappings[$_REQUEST['sort']];
                    if ($_REQUEST['sort_order'] == 'DESC') {
                        $sort_order = 'DESC';
                    }
                }
            }

            $groupWithSeparator = false;
            $tbl_type = null;
            $limit_offset = 0;
            $limit_count = false;
            $groupTable = [];

            if (! empty($_REQUEST['tbl_group']) || ! empty($_REQUEST['tbl_type'])) {
                if (! empty($_REQUEST['tbl_type'])) {
                    // only tables for selected type
                    $tbl_type = $_REQUEST['tbl_type'];
                }
                if (! empty($_REQUEST['tbl_group'])) {
                    // only tables for selected group
                    $tbl_group = $_REQUEST['tbl_group'];
                    // include the table with the exact name of the group if such
                    // exists
                    $groupTable = $GLOBALS['dbi']->getTablesFull(
                        $db,
                        $tbl_group,
                        false,
                        $limit_offset,
                        $limit_count,
                        $sort,
                        $sort_order,
                        $tbl_type
                    );
                    $groupWithSeparator = $tbl_group
                        . $GLOBALS['cfg']['NavigationTreeTableSeparator'];
                }
            } else {
                // all tables in db
                // - get the total number of tables
                //  (needed for proper working of the MaxTableList feature)
                $tables = $GLOBALS['dbi']->getTables($db);
                $total_num_tables = count($tables);
                if (! (isset($sub_part) && $sub_part == '_export')) {
                    // fetch the details for a possible limited subset
                    $limit_offset = $pos;
                    $limit_count = true;
                }
            }
            $tables = array_merge(
                $groupTable,
                $GLOBALS['dbi']->getTablesFull(
                    $db,
                    $groupWithSeparator,
                    $groupWithSeparator !== false,
                    $limit_offset,
                    $limit_count,
                    $sort,
                    $sort_order,
                    $tbl_type
                )
            );
        }

        $num_tables = count($tables);
        //  (needed for proper working of the MaxTableList feature)
        if (! isset($total_num_tables)) {
            $total_num_tables = $num_tables;
        }

        /**
         * If coming from a Show MySQL link on the home page,
         * put something in $sub_part
         */
        if (empty($sub_part)) {
            $sub_part = '_structure';
        }

        return [
            $tables,
            $num_tables,
            $total_num_tables,
            $sub_part,
            $is_show_stats,
            $db_is_system_schema,
            $tooltip_truename,
            $tooltip_aliasname,
            $pos,
        ];
    }

    /**
     * Gets the list of tables in the current db, taking into account
     * that they might be "in use"
     *
     * @param string $db             database name
     * @param object $db_info_result result set
     *
     * @return array list of tables
     *
     */
    public static function getTablesWhenOpen($db, $db_info_result)
    {
        $sot_cache = [];
        $tables = [];

        while ($tmp = $GLOBALS['dbi']->fetchAssoc($db_info_result)) {
            $sot_cache[$tmp['Table']] = true;
        }
        $GLOBALS['dbi']->freeResult($db_info_result);

        // is there at least one "in use" table?
        if (count($sot_cache) > 0) {
            $tblGroupSql = "";
            $whereAdded = false;
            if (Core::isValid($_REQUEST['tbl_group'])) {
                $group = self::escapeMysqlWildcards($_REQUEST['tbl_group']);
                $groupWithSeparator = self::escapeMysqlWildcards(
                    $_REQUEST['tbl_group']
                    . $GLOBALS['cfg']['NavigationTreeTableSeparator']
                );
                $tblGroupSql .= " WHERE ("
                    . self::backquote('Tables_in_' . $db)
                    . " LIKE '" . $groupWithSeparator . "%'"
                    . " OR "
                    . self::backquote('Tables_in_' . $db)
                    . " LIKE '" . $group . "')";
                $whereAdded = true;
            }
            if (Core::isValid($_REQUEST['tbl_type'], ['table', 'view'])) {
                $tblGroupSql .= $whereAdded ? " AND" : " WHERE";
                if ($_REQUEST['tbl_type'] == 'view') {
                    $tblGroupSql .= " `Table_type` NOT IN ('BASE TABLE', 'SYSTEM VERSIONED')";
                } else {
                    $tblGroupSql .= " `Table_type` IN ('BASE TABLE', 'SYSTEM VERSIONED')";
                }
            }
            $db_info_result = $GLOBALS['dbi']->query(
                'SHOW FULL TABLES FROM ' . self::backquote($db) . $tblGroupSql,
<<<<<<< HEAD
                null,
=======
                DatabaseInterface::CONNECT_USER,
>>>>>>> c65c0884
                DatabaseInterface::QUERY_STORE
            );
            unset($tblGroupSql, $whereAdded);

            if ($db_info_result && $GLOBALS['dbi']->numRows($db_info_result) > 0) {
                $names = [];
                while ($tmp = $GLOBALS['dbi']->fetchRow($db_info_result)) {
                    if (! isset($sot_cache[$tmp[0]])) {
                        $names[] = $tmp[0];
                    } else { // table in use
                        $tables[$tmp[0]] = [
                            'TABLE_NAME' => $tmp[0],
                            'ENGINE' => '',
                            'TABLE_TYPE' => '',
                            'TABLE_ROWS' => 0,
                            'TABLE_COMMENT' => '',
                        ];
                    }
                } // end while
                if (count($names) > 0) {
                    $tables = array_merge(
                        $tables,
                        $GLOBALS['dbi']->getTablesFull($db, $names)
                    );
                }
                if ($GLOBALS['cfg']['NaturalOrder']) {
                    uksort($tables, 'strnatcasecmp');
                }
            } elseif ($db_info_result) {
                $GLOBALS['dbi']->freeResult($db_info_result);
            }
            unset($sot_cache);
        }
        return $tables;
    }

    /**
     * Returs list of used PHP extensions.
     *
     * @return array of strings
     */
    public static function listPHPExtensions()
    {
        $result = [];
        if (DatabaseInterface::checkDbExtension('mysqli')) {
            $result[] = 'mysqli';
        } else {
            $result[] = 'mysql';
        }

        if (extension_loaded('curl')) {
            $result[] = 'curl';
        }

        if (extension_loaded('mbstring')) {
            $result[] = 'mbstring';
        }

        return $result;
    }

    /**
     * Converts given (request) paramter to string
     *
     * @param mixed $value Value to convert
     *
     * @return string
     */
    public static function requestString($value)
    {
        while (is_array($value) || is_object($value)) {
            $value = reset($value);
        }
        return trim((string) $value);
    }

    /**
     * Generates random string consisting of ASCII chars
     *
     * @param integer $length Length of string
     *
     * @return string
     */
    public static function generateRandom($length)
    {
        $result = '';
        if (class_exists('phpseclib\\Crypt\\Random')) {
            $random_func = [
                'phpseclib\\Crypt\\Random',
                'string',
            ];
        } else {
            $random_func = 'openssl_random_pseudo_bytes';
        }
        while (strlen($result) < $length) {
            // Get random byte and strip highest bit
            // to get ASCII only range
            $byte = ord($random_func(1)) & 0x7f;
            // We want only ASCII chars
            if ($byte > 32) {
                $result .= chr($byte);
            }
        }
        return $result;
    }

    /**
     * Wraper around PHP date function
     *
     * @param string $format Date format string
     *
     * @return string
     */
    public static function date($format)
    {
        if (defined('TESTSUITE')) {
            return '0000-00-00 00:00:00';
        }
        return date($format);
    }

    /**
     * Wrapper around php's set_time_limit
     *
     * @return void
     */
    public static function setTimeLimit()
    {
        // The function can be disabled in php.ini
        if (function_exists('set_time_limit')) {
            @set_time_limit($GLOBALS['cfg']['ExecTimeLimit']);
        }
    }

    /**
     * Access to a multidimensional array by dot notation
     *
     * @param array        $array   List of values
     * @param string|array $path    Path to searched value
     * @param mixed        $default Default value
     *
     * @return mixed Searched value
     */
    public static function getValueByKey(array $array, $path, $default = null)
    {
        if (is_string($path)) {
            $path = explode('.', $path);
        }
        $p = array_shift($path);
        while (isset($p)) {
            if (! isset($array[$p])) {
                return $default;
            }
            $array = $array[$p];
            $p = array_shift($path);
        }
        return $array;
    }

    /**
     * Creates a clickable column header for table information
     *
     * @param string $title            Title to use for the link
     * @param string $sort             Corresponds to sortable data name mapped
     *                                 in Util::getDbInfo
     * @param string $initialSortOrder Initial sort order
     *
     * @return string Link to be displayed in the table header
     */
    public static function sortableTableHeader($title, $sort, $initialSortOrder = 'ASC')
    {
        $requestedSort = 'table';
        $requestedSortOrder = $futureSortOrder = $initialSortOrder;
        // If the user requested a sort
        if (isset($_REQUEST['sort'])) {
            $requestedSort = $_REQUEST['sort'];
            if (isset($_REQUEST['sort_order'])) {
                $requestedSortOrder = $_REQUEST['sort_order'];
            }
        }
        $orderImg = '';
        $orderLinkParams = [];
        $orderLinkParams['title'] = __('Sort');
        // If this column was requested to be sorted.
        if ($requestedSort == $sort) {
            if ($requestedSortOrder == 'ASC') {
                $futureSortOrder = 'DESC';
                // current sort order is ASC
                $orderImg = ' ' . self::getImage(
                    's_asc',
                    __('Ascending'),
                    [
                        'class' => 'sort_arrow',
                        'title' => '',
                    ]
                );
                $orderImg .= ' ' . self::getImage(
                    's_desc',
                    __('Descending'),
                    [
                        'class' => 'sort_arrow hide',
                        'title' => '',
                    ]
                );
                // but on mouse over, show the reverse order (DESC)
                $orderLinkParams['onmouseover'] = "$('.sort_arrow').toggle();";
                // on mouse out, show current sort order (ASC)
                $orderLinkParams['onmouseout'] = "$('.sort_arrow').toggle();";
            } else {
                $futureSortOrder = 'ASC';
                // current sort order is DESC
                $orderImg = ' ' . self::getImage(
                    's_asc',
                    __('Ascending'),
                    [
                        'class' => 'sort_arrow hide',
                        'title' => '',
                    ]
                );
                $orderImg .= ' ' . self::getImage(
                    's_desc',
                    __('Descending'),
                    [
                        'class' => 'sort_arrow',
                        'title' => '',
                    ]
                );
                // but on mouse over, show the reverse order (ASC)
                $orderLinkParams['onmouseover'] = "$('.sort_arrow').toggle();";
                // on mouse out, show current sort order (DESC)
                $orderLinkParams['onmouseout'] = "$('.sort_arrow').toggle();";
            }
        }
        $urlParams = [
            'db' => $_REQUEST['db'],
            'pos' => 0, // We set the position back to 0 every time they sort.
            'sort' => $sort,
            'sort_order' => $futureSortOrder,
        ];

        if (Core::isValid($_REQUEST['tbl_type'], ['view', 'table'])) {
            $urlParams['tbl_type'] = $_REQUEST['tbl_type'];
        }
        if (! empty($_REQUEST['tbl_group'])) {
            $urlParams['tbl_group'] = $_REQUEST['tbl_group'];
        }

        $url = 'db_structure.php' . Url::getCommon($urlParams);

        return self::linkOrButton($url, $title . $orderImg, $orderLinkParams);
    }
}<|MERGE_RESOLUTION|>--- conflicted
+++ resolved
@@ -4688,11 +4688,7 @@
             }
             $db_info_result = $GLOBALS['dbi']->query(
                 'SHOW FULL TABLES FROM ' . self::backquote($db) . $tblGroupSql,
-<<<<<<< HEAD
-                null,
-=======
                 DatabaseInterface::CONNECT_USER,
->>>>>>> c65c0884
                 DatabaseInterface::QUERY_STORE
             );
             unset($tblGroupSql, $whereAdded);
