--- conflicted
+++ resolved
@@ -2337,19 +2337,13 @@
         if (count($sotCache) > 0) {
             $tblGroupSql = '';
             $whereAdded = false;
-<<<<<<< HEAD
             if (
                 isset($_REQUEST['tbl_group'])
                 && is_scalar($_REQUEST['tbl_group'])
                 && strlen((string) $_REQUEST['tbl_group']) > 0
             ) {
-                $group = self::escapeMysqlWildcards((string) $_REQUEST['tbl_group']);
-                $groupWithSeparator = self::escapeMysqlWildcards(
-=======
-            if (Core::isValid($_REQUEST['tbl_group'])) {
-                $group = $dbi->escapeMysqlLikeString($_REQUEST['tbl_group']);
+                $group = $dbi->escapeMysqlLikeString((string) $_REQUEST['tbl_group']);
                 $groupWithSeparator = $dbi->escapeMysqlLikeString(
->>>>>>> 727fa49f
                     $_REQUEST['tbl_group']
                     . $GLOBALS['cfg']['NavigationTreeTableSeparator']
                 );
