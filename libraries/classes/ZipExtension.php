<?php
/**
 * Interface for the zip extension
 */

declare(strict_types=1);

namespace PhpMyAdmin;

use ZipArchive;
use function array_combine;
use function count;
use function crc32;
use function getdate;
use function gzcompress;
use function implode;
use function is_array;
use function is_string;
use function pack;
use function preg_match;
use function str_replace;
use function strcmp;
use function strlen;
use function strpos;
use function substr;

/**
 * Transformations class
 */
class ZipExtension
{
<<<<<<< HEAD
    /** @var ZipArchive */
    private $zip;

    public function __construct()
=======
    /**
     * @var ZipArchive|null
     */
    private $zip;

    /**
     * @param ZipArchive|null $zip A ZipArchive instance.
     */
    public function __construct($zip = null)
>>>>>>> 3b285ddc
    {
        $this->zip = $zip;
    }

    /**
     * Gets zip file contents
     *
     * @param string $file           path to zip file
     * @param string $specific_entry regular expression to match a file
     *
     * @return array ($error_message, $file_data); $error_message
     *                  is empty if no error
     */
    public function getContents($file, $specific_entry = null)
    {
        /**
        * This function is used to "import" a SQL file which has been exported earlier
        * That means that this function works on the assumption that the zip file contains only a single SQL file
        * It might also be an ODS file, look below
        */

        $error_message = '';
        $file_data = '';

        $res = $this->zip->open($file);

        if ($res !== true) {
            $error_message = __('Error in ZIP archive:') . ' ' . $this->zip->getStatusString();
            $this->zip->close();

            return [
                'error' => $error_message,
                'data' => $file_data,
            ];
        }

        if ($this->zip->numFiles === 0) {
            $error_message = __('No files found inside ZIP archive!');
            $this->zip->close();

            return [
                'error' => $error_message,
                'data' => $file_data,
            ];
        }

        /* Is the the zip really an ODS file? */
        $ods_mime = 'application/vnd.oasis.opendocument.spreadsheet';
        $first_zip_entry = $this->zip->getFromIndex(0);
        if (! strcmp($ods_mime, $first_zip_entry)) {
            $specific_entry = '/^content\.xml$/';
        }

        if (! isset($specific_entry)) {
            $file_data = $first_zip_entry;
            $this->zip->close();

            return [
                'error' => $error_message,
                'data' => $file_data,
            ];
        }

        /* Return the correct contents, not just the first entry */
        for ($i = 0; $i < $this->zip->numFiles; $i++) {
            if (@preg_match($specific_entry, $this->zip->getNameIndex($i))) {
                $file_data = $this->zip->getFromIndex($i);
                break;
            }
        }

        /* Couldn't find any files that matched $specific_entry */
        if (empty($file_data)) {
            $error_message = __('Error in ZIP archive:')
                . ' Could not find "' . $specific_entry . '"';
        }

        $this->zip->close();

        return [
            'error' => $error_message,
            'data' => $file_data,
        ];
    }

    /**
     * Returns the filename of the first file that matches the given $file_regexp.
     *
     * @param string $file  path to zip file
     * @param string $regex regular expression for the file name to match
     *
     * @return string|false the file name of the first file that matches the given regular expression
     */
    public function findFile($file, $regex)
    {
        $res = $this->zip->open($file);

        if ($res === true) {
            for ($i = 0; $i < $this->zip->numFiles; $i++) {
                if (preg_match($regex, $this->zip->getNameIndex($i))) {
                    $filename = $this->zip->getNameIndex($i);
                    $this->zip->close();

                    return $filename;
                }
            }
        }

        return false;
    }

    /**
     * Returns the number of files in the zip archive.
     *
     * @param string $file path to zip file
     *
     * @return int the number of files in the zip archive or 0, either if there wern't any files or an error occured.
     */
    public function getNumberOfFiles($file)
    {
        $num = 0;
        $res = $this->zip->open($file);

        if ($res === true) {
            $num = $this->zip->numFiles;
        }

        return $num;
    }

    /**
     * Extracts the content of $entry.
     *
     * @param string $file  path to zip file
     * @param string $entry file in the archive that should be extracted
     *
     * @return string|bool data on sucess, false otherwise
     */
    public function extract($file, $entry)
    {
        if ($this->zip->open($file) === true) {
            $result = $this->zip->getFromName($entry);
            $this->zip->close();

            return $result;
        }

        return false;
    }

    /**
     * Creates a zip file.
     * If $data is an array and $name is a string, the filenames will be indexed.
     * The function will return false if $data is a string but $name is an array
     * or if $data is an array and $name is an array, but they don't have the
     * same amount of elements.
     *
     * @param array|string $data contents of the file/files
     * @param array|string $name name of the file/files in the archive
     * @param int          $time the current timestamp
     *
     * @return string|bool the ZIP file contents, or false if there was an error.
     */
    public function createFile($data, $name, $time = 0)
    {
        $datasec = []; // Array to store compressed data
        $ctrl_dir = []; // Central directory
        $old_offset = 0; // Last offset position
        $eof_ctrl_dir = "\x50\x4b\x05\x06\x00\x00\x00\x00"; // End of central directory record

        if (is_string($data) && is_string($name)) {
            $data = [$name => $data];
        } elseif (is_array($data) && is_string($name)) {
            $ext_pos = strpos($name, '.');
            $extension = substr($name, $ext_pos);
            $newData = [];
            foreach ($data as $key => $value) {
                $newName = str_replace(
                    $extension,
                    '_' . $key . $extension,
                    $name
                );
                $newData[$newName] = $value;
            }
            $data = $newData;
        } elseif (is_array($data) && is_array($name) && count($data) === count($name)) {
            $data = array_combine($name, $data);
        } else {
            return false;
        }

        foreach ($data as $table => $dump) {
            $temp_name = str_replace('\\', '/', $table);

            /* Get Local Time */
            $timearray = getdate();

            if ($timearray['year'] < 1980) {
                $timearray['year'] = 1980;
                $timearray['mon'] = 1;
                $timearray['mday'] = 1;
                $timearray['hours'] = 0;
                $timearray['minutes'] = 0;
                $timearray['seconds'] = 0;
            }

            $time = $timearray['year'] - 1980 << 25
            | ($timearray['mon'] << 21)
            | ($timearray['mday'] << 16)
            | ($timearray['hours'] << 11)
            | ($timearray['minutes'] << 5)
            | ($timearray['seconds'] >> 1);

            $hexdtime = pack('V', $time);

            $unc_len = strlen($dump);
            $crc = crc32($dump);
            $zdata = gzcompress($dump);
            $zdata = substr(substr($zdata, 0, strlen($zdata) - 4), 2); // fix crc bug
            $c_len = strlen($zdata);
            $fr = "\x50\x4b\x03\x04"
                . "\x14\x00"        // ver needed to extract
                . "\x00\x00"        // gen purpose bit flag
                . "\x08\x00"        // compression method
                . $hexdtime         // last mod time and date

                // "local file header" segment
                . pack('V', $crc)               // crc32
                . pack('V', $c_len)             // compressed filesize
                . pack('V', $unc_len)           // uncompressed filesize
                . pack('v', strlen($temp_name)) // length of filename
                . pack('v', 0)                  // extra field length
                . $temp_name

                // "file data" segment
                . $zdata;

            $datasec[] = $fr;

            // now add to central directory record
            $cdrec = "\x50\x4b\x01\x02"
                . "\x00\x00"                     // version made by
                . "\x14\x00"                     // version needed to extract
                . "\x00\x00"                     // gen purpose bit flag
                . "\x08\x00"                     // compression method
                . $hexdtime                      // last mod time & date
                . pack('V', $crc)                // crc32
                . pack('V', $c_len)              // compressed filesize
                . pack('V', $unc_len)            // uncompressed filesize
                . pack('v', strlen($temp_name))  // length of filename
                . pack('v', 0)                   // extra field length
                . pack('v', 0)                   // file comment length
                . pack('v', 0)                   // disk number start
                . pack('v', 0)                   // internal file attributes
                . pack('V', 32)                  // external file attributes
                                                 // - 'archive' bit set
                . pack('V', $old_offset)         // relative offset of local header
                . $temp_name;                    // filename
            $old_offset += strlen($fr);
            // optional extra field, file comment goes here
            // save to central directory
            $ctrl_dir[] = $cdrec;
        }

        /* Build string to return */
        $temp_ctrldir = implode('', $ctrl_dir);
        $header = $temp_ctrldir .
            $eof_ctrl_dir .
            pack('v', count($ctrl_dir)) . //total #of entries "on this disk"
            pack('v', count($ctrl_dir)) . //total #of entries overall
            pack('V', strlen($temp_ctrldir)) . //size of central dir
            pack('V', $old_offset) . //offset to start of central dir
            "\x00\x00";                         //.zip file comment length

        $data = implode('', $datasec);

        return $data . $header;
    }
}<|MERGE_RESOLUTION|>--- conflicted
+++ resolved
@@ -18,6 +18,7 @@
 use function is_string;
 use function pack;
 use function preg_match;
+use function sprintf;
 use function str_replace;
 use function strcmp;
 use function strlen;
@@ -29,22 +30,10 @@
  */
 class ZipExtension
 {
-<<<<<<< HEAD
-    /** @var ZipArchive */
+    /** @var ZipArchive|null */
     private $zip;
 
-    public function __construct()
-=======
-    /**
-     * @var ZipArchive|null
-     */
-    private $zip;
-
-    /**
-     * @param ZipArchive|null $zip A ZipArchive instance.
-     */
-    public function __construct($zip = null)
->>>>>>> 3b285ddc
+    public function __construct(?ZipArchive $zip = null)
     {
         $this->zip = $zip;
     }
@@ -65,6 +54,13 @@
         * That means that this function works on the assumption that the zip file contains only a single SQL file
         * It might also be an ODS file, look below
         */
+
+        if ($this->zip === null) {
+            return [
+                'error' => sprintf(__('The %s extension is missing. Please check your PHP configuration.'), 'zip'),
+                'data' => '',
+            ];
+        }
 
         $error_message = '';
         $file_data = '';
@@ -140,6 +136,10 @@
      */
     public function findFile($file, $regex)
     {
+        if ($this->zip === null) {
+            return false;
+        }
+
         $res = $this->zip->open($file);
 
         if ($res === true) {
@@ -165,6 +165,10 @@
      */
     public function getNumberOfFiles($file)
     {
+        if ($this->zip === null) {
+            return 0;
+        }
+
         $num = 0;
         $res = $this->zip->open($file);
 
@@ -185,6 +189,10 @@
      */
     public function extract($file, $entry)
     {
+        if ($this->zip === null) {
+            return false;
+        }
+
         if ($this->zip->open($file) === true) {
             $result = $this->zip->getFromName($entry);
             $this->zip->close();
