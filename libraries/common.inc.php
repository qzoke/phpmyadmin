--- conflicted
+++ resolved
@@ -1015,23 +1015,7 @@
         /**
          * Type handling object.
          */
-<<<<<<< HEAD
-        if (PMA_DRIZZLE) {
-            $GLOBALS['PMA_Types'] = new TypesDrizzle();
-        } else {
-            $GLOBALS['PMA_Types'] = new TypesMySQL();
-        }
-
-        if (PMA_DRIZZLE) {
-            // DisableIS must be set to false for Drizzle, it maps SHOW commands
-            // to INFORMATION_SCHEMA queries anyway so it's fast on large servers
-            $cfg['Server']['DisableIS'] = false;
-            // SHOW OPEN TABLES is not supported by Drizzle
-            $cfg['SkipLockedTables'] = false;
-        }
-=======
-        $GLOBALS['PMA_Types'] = new PMA_Types_MySQL();
->>>>>>> 6a163eaa
+        $GLOBALS['PMA_Types'] = new TypesMySQL();
 
         /**
          * Charset information
