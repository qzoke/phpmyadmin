<?php
/* vim: set expandtab sw=4 ts=4 sts=4: */
/**
 * Misc functions used all over the scripts.
 *
 * @package phpMyAdmin
 */

/**
 * Exponential expression / raise number into power
 *
 * @uses    function_exists()
 * @uses    bcpow()
 * @uses    gmp_pow()
 * @uses    gmp_strval()
 * @uses    pow()
 * @param   number  $base
 * @param   number  $exp
 * @param   string  pow function use, or false for auto-detect
 * @return  mixed  string or float
 */
function PMA_pow($base, $exp, $use_function = false)
{
    static $pow_function = null;

    if (null == $pow_function) {
        if (function_exists('bcpow')) {
            // BCMath Arbitrary Precision Mathematics Function
            $pow_function = 'bcpow';
        } elseif (function_exists('gmp_pow')) {
            // GMP Function
            $pow_function = 'gmp_pow';
        } else {
            // PHP function
            $pow_function = 'pow';
        }
    }

    if (! $use_function) {
        $use_function = $pow_function;
    }

    if ($exp < 0 && 'pow' != $use_function) {
        return false;
    }
    switch ($use_function) {
        case 'bcpow' :
            // bcscale() needed for testing PMA_pow() with base values < 1
            bcscale(10);
            $pow = bcpow($base, $exp);
            break;
        case 'gmp_pow' :
             $pow = gmp_strval(gmp_pow($base, $exp));
            break;
        case 'pow' :
            $base = (float) $base;
            $exp = (int) $exp;
            $pow = pow($base, $exp);
            break;
        default:
            $pow = $use_function($base, $exp);
    }

    return $pow;
}

/**
 * string PMA_getIcon(string $icon)
 *
 * @uses    $GLOBALS['pmaThemeImage']
 * @uses    $GLOBALS['cfg']['PropertiesIconic']
 * @uses    htmlspecialchars()
 * @param   string  $icon   name of icon file
 * @param   string  $alternate alternate text
 * @param   boolean $container include in container
 * @param   boolean $$force_text whether to force alternate text to be displayed
 * @return          html img tag
 */
function PMA_getIcon($icon, $alternate = '', $container = false, $force_text = false)
{
    $include_icon = false;
    $include_text = false;
    $include_box  = false;
    $alternate    = htmlspecialchars($alternate);
    $button       = '';

    if ($GLOBALS['cfg']['PropertiesIconic']) {
         $include_icon = true;
    }

    if ($force_text
     || ! (true === $GLOBALS['cfg']['PropertiesIconic'])
     || ! $include_icon) {
        // $cfg['PropertiesIconic'] is false or both
        // OR we have no $include_icon
        $include_text = true;
    }

    if ($include_text && $include_icon && $container) {
        // we have icon, text and request for container
        $include_box = true;
    }

    if ($include_box) {
        $button .= '<div class="nowrap">';
    }

    if ($include_icon) {
        $button .= '<img src="' . $GLOBALS['pmaThemeImage'] . $icon . '"'
            . ' title="' . $alternate . '" alt="' . $alternate . '"'
            . ' class="icon" width="16" height="16" />';
    }

    if ($include_icon && $include_text) {
        $button .= ' ';
    }

    if ($include_text) {
        $button .= $alternate;
    }

    if ($include_box) {
        $button .= '</div>';
    }

    return $button;
}

/**
 * Displays the maximum size for an upload
 *
 * @uses    PMA_formatByteDown()
 * @uses    sprintf()
 * @param   integer  the size
 *
 * @return  string   the message
 *
 * @access  public
 */
function PMA_displayMaximumUploadSize($max_upload_size)
{
    // I have to reduce the second parameter (sensitiveness) from 6 to 4
    // to avoid weird results like 512 kKib
    list($max_size, $max_unit) = PMA_formatByteDown($max_upload_size, 4);
    return '(' . sprintf(__('Max: %s%s'), $max_size, $max_unit) . ')';
}

/**
 * Generates a hidden field which should indicate to the browser
 * the maximum size for upload
 *
 * @param   integer  the size
 *
 * @return  string   the INPUT field
 *
 * @access  public
 */
 function PMA_generateHiddenMaxFileSize($max_size)
 {
     return '<input type="hidden" name="MAX_FILE_SIZE" value="' .$max_size . '" />';
 }

/**
 * Add slashes before "'" and "\" characters so a value containing them can
 * be used in a sql comparison.
 *
 * @uses    str_replace()
 * @param   string   the string to slash
 * @param   boolean  whether the string will be used in a 'LIKE' clause
 *                   (it then requires two more escaped sequences) or not
 * @param   boolean  whether to treat cr/lfs as escape-worthy entities
 *                   (converts \n to \\n, \r to \\r)
 *
 * @param   boolean  whether this function is used as part of the
 *                   "Create PHP code" dialog
 *
 * @return  string   the slashed string
 *
 * @access  public
 */
function PMA_sqlAddslashes($a_string = '', $is_like = false, $crlf = false, $php_code = false)
{
    if ($is_like) {
        $a_string = str_replace('\\', '\\\\\\\\', $a_string);
    } else {
        $a_string = str_replace('\\', '\\\\', $a_string);
    }

    if ($crlf) {
        $a_string = str_replace("\n", '\n', $a_string);
        $a_string = str_replace("\r", '\r', $a_string);
        $a_string = str_replace("\t", '\t', $a_string);
    }

    if ($php_code) {
        $a_string = str_replace('\'', '\\\'', $a_string);
    } else {
        $a_string = str_replace('\'', '\'\'', $a_string);
    }

    return $a_string;
} // end of the 'PMA_sqlAddslashes()' function


/**
 * Add slashes before "_" and "%" characters for using them in MySQL
 * database, table and field names.
 * Note: This function does not escape backslashes!
 *
 * @uses    str_replace()
 * @param   string   the string to escape
 *
 * @return  string   the escaped string
 *
 * @access  public
 */
function PMA_escape_mysql_wildcards($name)
{
    $name = str_replace('_', '\\_', $name);
    $name = str_replace('%', '\\%', $name);

    return $name;
} // end of the 'PMA_escape_mysql_wildcards()' function

/**
 * removes slashes before "_" and "%" characters
 * Note: This function does not unescape backslashes!
 *
 * @uses    str_replace()
 * @param   string   $name  the string to escape
 * @return  string   the escaped string
 * @access  public
 */
function PMA_unescape_mysql_wildcards($name)
{
    $name = str_replace('\\_', '_', $name);
    $name = str_replace('\\%', '%', $name);

    return $name;
} // end of the 'PMA_unescape_mysql_wildcards()' function

/**
 * removes quotes (',",`) from a quoted string
 *
 * checks if the sting is quoted and removes this quotes
 *
 * @uses    str_replace()
 * @uses    substr()
 * @param   string  $quoted_string  string to remove quotes from
 * @param   string  $quote          type of quote to remove
 * @return  string  unqoted string
 */
function PMA_unQuote($quoted_string, $quote = null)
{
    $quotes = array();

    if (null === $quote) {
        $quotes[] = '`';
        $quotes[] = '"';
        $quotes[] = "'";
    } else {
        $quotes[] = $quote;
    }

    foreach ($quotes as $quote) {
        if (substr($quoted_string, 0, 1) === $quote
         && substr($quoted_string, -1, 1) === $quote) {
             $unquoted_string = substr($quoted_string, 1, -1);
             // replace escaped quotes
             $unquoted_string = str_replace($quote . $quote, $quote, $unquoted_string);
             return $unquoted_string;
         }
    }

    return $quoted_string;
}

/**
 * format sql strings
 *
 * @todo    move into PMA_Sql
 * @uses    PMA_SQP_isError()
 * @uses    PMA_SQP_formatHtml()
 * @uses    PMA_SQP_formatNone()
 * @uses    is_array()
 * @param   mixed    pre-parsed SQL structure
 *
 * @return  string   the formatted sql
 *
 * @global  array    the configuration array
 * @global  boolean  whether the current statement is a multiple one or not
 *
 * @access  public
 *
 */
function PMA_formatSql($parsed_sql, $unparsed_sql = '')
{
    global $cfg;

    // Check that we actually have a valid set of parsed data
    // well, not quite
    // first check for the SQL parser having hit an error
    if (PMA_SQP_isError()) {
        return htmlspecialchars($parsed_sql['raw']);
    }
    // then check for an array
    if (!is_array($parsed_sql)) {
        // We don't so just return the input directly
        // This is intended to be used for when the SQL Parser is turned off
        $formatted_sql = '<pre>' . "\n"
                        . (($cfg['SQP']['fmtType'] == 'none' && $unparsed_sql != '') ? $unparsed_sql : $parsed_sql) . "\n"
                        . '</pre>';
        return $formatted_sql;
    }

    $formatted_sql        = '';

    switch ($cfg['SQP']['fmtType']) {
        case 'none':
            if ($unparsed_sql != '') {
                $formatted_sql = '<span class="inner_sql"><pre>' . "\n" . PMA_SQP_formatNone(array('raw' => $unparsed_sql)) . "\n" . '</pre></span>';
            } else {
                $formatted_sql = PMA_SQP_formatNone($parsed_sql);
            }
            break;
        case 'html':
            $formatted_sql = PMA_SQP_formatHtml($parsed_sql, 'color');
            break;
        case 'text':
            //$formatted_sql = PMA_SQP_formatText($parsed_sql);
            $formatted_sql = PMA_SQP_formatHtml($parsed_sql, 'text');
            break;
        default:
            break;
    } // end switch

    return $formatted_sql;
} // end of the "PMA_formatSql()" function


/**
 * Displays a link to the official MySQL documentation
 *
 * @uses    $cfg['MySQLManualType']
 * @uses    $cfg['MySQLManualBase']
 * @uses    $cfg['ReplaceHelpImg']
 * @uses    $GLOBALS['pmaThemeImage']
 * @uses    PMA_MYSQL_INT_VERSION
 * @uses    strtolower()
 * @uses    str_replace()
 * @param string  chapter of "HTML, one page per chapter" documentation
 * @param string  contains name of page/anchor that is being linked
 * @param bool    whether to use big icon (like in left frame)
 * @param string  anchor to page part
 *
 * @return  string  the html link
 *
 * @access  public
 */
function PMA_showMySQLDocu($chapter, $link, $big_icon = false, $anchor = '', $just_open = false)
{
    global $cfg;

    if ($cfg['MySQLManualType'] == 'none' || empty($cfg['MySQLManualBase'])) {
        return '';
    }

    // Fixup for newly used names:
    $chapter = str_replace('_', '-', strtolower($chapter));
    $link = str_replace('_', '-', strtolower($link));

    switch ($cfg['MySQLManualType']) {
        case 'chapters':
            if (empty($chapter)) {
                $chapter = 'index';
            }
            if (empty($anchor)) {
                $anchor = $link;
            }
            $url = $cfg['MySQLManualBase'] . '/' . $chapter . '.html#' . $anchor;
            break;
        case 'big':
            if (empty($anchor)) {
                $anchor = $link;
            }
            $url = $cfg['MySQLManualBase'] . '#' . $anchor;
            break;
        case 'searchable':
            if (empty($link)) {
                $link = 'index';
            }
            $url = $cfg['MySQLManualBase'] . '/' . $link . '.html';
            if (!empty($anchor)) {
                $url .= '#' . $anchor;
            }
            break;
        case 'viewable':
        default:
            if (empty($link)) {
                $link = 'index';
            }
            $mysql = '5.0';
            $lang = 'en';
            if (defined('PMA_MYSQL_INT_VERSION')) {
                if (PMA_MYSQL_INT_VERSION >= 50100) {
                    $mysql = '5.1';
                    /* l10n: Language to use for MySQL 5.1 documentation, please use only languages which do exist in official documentation.  */
                    $lang = _pgettext('$mysql_5_1_doc_lang', 'en');
                } elseif (PMA_MYSQL_INT_VERSION >= 50000) {
                    $mysql = '5.0';
                    /* l10n: Language to use for MySQL 5.0 documentation, please use only languages which do exist in official documentation. */
                    $lang = _pgettext('$mysql_5_0_doc_lang', 'en');
                }
            }
            $url = $cfg['MySQLManualBase'] . '/' . $mysql . '/' . $lang . '/' . $link . '.html';
            if (!empty($anchor)) {
                $url .= '#' . $anchor;
            }
            break;
    }

    if ($just_open) {
        return '<a href="' . $url . '" target="mysql_doc">';
    } elseif ($big_icon) {
        return '<a href="' . $url . '" target="mysql_doc"><img class="icon" src="' . $GLOBALS['pmaThemeImage'] . 'b_sqlhelp.png" width="16" height="16" alt="' . __('Documentation') . '" title="' . __('Documentation') . '" /></a>';
    } elseif ($GLOBALS['cfg']['ReplaceHelpImg']) {
        return '<a href="' . $url . '" target="mysql_doc"><img class="icon" src="' . $GLOBALS['pmaThemeImage'] . 'b_help.png" width="11" height="11" alt="' . __('Documentation') . '" title="' . __('Documentation') . '" /></a>';
    } else {
        return '[<a href="' . $url . '" target="mysql_doc">' . __('Documentation') . '</a>]';
    }
} // end of the 'PMA_showMySQLDocu()' function


/**
 * Displays a link to the phpMyAdmin documentation
 *
 * @param string  anchor in documentation
 *
 * @return  string  the html link
 *
 * @access  public
 */
function PMA_showDocu($anchor) {
    if ($GLOBALS['cfg']['ReplaceHelpImg']) {
        return '<a href="Documentation.html#' . $anchor . '" target="documentation"><img class="icon" src="' . $GLOBALS['pmaThemeImage'] . 'b_help.png" width="11" height="11" alt="' . __('Documentation') . '" title="' . __('Documentation') . '" /></a>';
    } else {
        return '[<a href="Documentation.html#' . $anchor . '" target="documentation">' . __('Documentation') . '</a>]';
    }
} // end of the 'PMA_showDocu()' function

/**
 * returns HTML for a footnote marker and add the messsage to the footnotes
 *
 * @uses    $GLOBALS['footnotes']
 * @param   string   the error message
 * @return  string html code for a footnote marker
 * @access  public
 */
function PMA_showHint($message, $bbcode = false, $type = 'notice')
{
    if ($message instanceof PMA_Message) {
        $key = $message->getHash();
        $type = $message->getLevel();
    } else {
        $key = md5($message);
    }

    if (! isset($GLOBALS['footnotes'][$key])) {
        if (empty($GLOBALS['footnotes']) || ! is_array($GLOBALS['footnotes'])) {
            $GLOBALS['footnotes'] = array();
        }
        $nr = count($GLOBALS['footnotes']) + 1;
        // this is the first instance of this message
        $instance = 1;
        $GLOBALS['footnotes'][$key] = array(
            'note'      => $message,
            'type'      => $type,
            'nr'        => $nr,
            'instance'  => $instance
        );
    } else {
        $nr = $GLOBALS['footnotes'][$key]['nr'];
        // another instance of this message (to ensure ids are unique)
        $instance = ++$GLOBALS['footnotes'][$key]['instance'];
    }

    if ($bbcode) {
        return '[sup]' . $nr . '[/sup]';
    }

    // footnotemarker used in js/tooltip.js
    return '<sup class="footnotemarker" id="footnote_sup_' . $nr . '_' . $instance . '">' . $nr . '</sup>';
}

/**
 * Displays a MySQL error message in the right frame.
 *
 * @uses    footer.inc.php
 * @uses    header.inc.php
 * @uses    $GLOBALS['sql_query']
 * @uses    $GLOBALS['pmaThemeImage']
 * @uses    $GLOBALS['cfg']['PropertiesIconic']
 * @uses    $GLOBALS['cfg']['MaxCharactersInDisplayedSQL']
 * @uses    PMA_backquote()
 * @uses    PMA_DBI_getError()
 * @uses    PMA_formatSql()
 * @uses    PMA_generate_common_hidden_inputs()
 * @uses    PMA_generate_common_url()
 * @uses    PMA_showMySQLDocu()
 * @uses    PMA_sqlAddslashes()
 * @uses    PMA_SQP_isError()
 * @uses    PMA_SQP_parse()
 * @uses    PMA_SQP_getErrorString()
 * @uses    strtolower()
 * @uses    urlencode()
 * @uses    str_replace()
 * @uses    nl2br()
 * @uses    substr()
 * @uses    preg_replace()
 * @uses    preg_match()
 * @uses    explode()
 * @uses    implode()
 * @uses    is_array()
 * @uses    function_exists()
 * @uses    htmlspecialchars()
 * @uses    trim()
 * @uses    strstr()
 * @param   string   the error message
 * @param   string   the sql query that failed
 * @param   boolean  whether to show a "modify" link or not
 * @param   string   the "back" link url (full path is not required)
 * @param   boolean  EXIT the page?
 *
 * @global  string    the curent table
 * @global  string    the current db
 *
 * @access  public
 */
function PMA_mysqlDie($error_message = '', $the_query = '',
                        $is_modify_link = true, $back_url = '', $exit = true)
{
    global $table, $db;

    /**
     * start http output, display html headers
     */
    require_once './libraries/header.inc.php';

    $error_msg_output = '';

    if (!$error_message) {
        $error_message = PMA_DBI_getError();
    }
    if (!$the_query && !empty($GLOBALS['sql_query'])) {
        $the_query = $GLOBALS['sql_query'];
    }

    // --- Added to solve bug #641765
    // Robbat2 - 12 January 2003, 9:46PM
    // Revised, Robbat2 - 13 January 2003, 2:59PM
    if (!function_exists('PMA_SQP_isError') || PMA_SQP_isError()) {
        $formatted_sql = htmlspecialchars($the_query);
    } elseif (empty($the_query) || trim($the_query) == '') {
        $formatted_sql = '';
    } else {
        if (strlen($the_query) > $GLOBALS['cfg']['MaxCharactersInDisplayedSQL']) {
            $formatted_sql = substr($the_query, 0, $GLOBALS['cfg']['MaxCharactersInDisplayedSQL']) . '[...]';
        } else {
            $formatted_sql = PMA_formatSql(PMA_SQP_parse($the_query), $the_query);
        }
    }
    // ---
    $error_msg_output .= "\n" . '<!-- PMA-SQL-ERROR -->' . "\n";
    $error_msg_output .= '    <div class="error"><h1>' . __('Error') . '</h1>' . "\n";
    // if the config password is wrong, or the MySQL server does not
    // respond, do not show the query that would reveal the
    // username/password
    if (!empty($the_query) && !strstr($the_query, 'connect')) {
        // --- Added to solve bug #641765
        // Robbat2 - 12 January 2003, 9:46PM
        // Revised, Robbat2 - 13 January 2003, 2:59PM
        if (function_exists('PMA_SQP_isError') && PMA_SQP_isError()) {
            $error_msg_output .= PMA_SQP_getErrorString() . "\n";
            $error_msg_output .= '<br />' . "\n";
        }
        // ---
        // modified to show the help on sql errors
        $error_msg_output .= '    <p><strong>' . __('SQL query') . ':</strong>' . "\n";
        if (strstr(strtolower($formatted_sql), 'select')) { // please show me help to the error on select
            $error_msg_output .= PMA_showMySQLDocu('SQL-Syntax', 'SELECT');
        }
        if ($is_modify_link) {
            $_url_params = array(
                'sql_query' => $the_query,
                'show_query' => 1,
            );
            if (strlen($table)) {
                $_url_params['db'] = $db;
                $_url_params['table'] = $table;
                $doedit_goto = '<a href="tbl_sql.php?' . PMA_generate_common_url($_url_params) . '">';
            } elseif (strlen($db)) {
                $_url_params['db'] = $db;
                $doedit_goto = '<a href="db_sql.php?' . PMA_generate_common_url($_url_params) . '">';
            } else {
                $doedit_goto = '<a href="server_sql.php?' . PMA_generate_common_url($_url_params) . '">';
            }

            $error_msg_output .= $doedit_goto
               . PMA_getIcon('b_edit.png', __('Edit'))
               . '</a>';
        } // end if
        $error_msg_output .= '    </p>' . "\n"
            .'    <p>' . "\n"
            .'        ' . $formatted_sql . "\n"
            .'    </p>' . "\n";
    } // end if

    $tmp_mysql_error = ''; // for saving the original $error_message
    if (!empty($error_message)) {
        $tmp_mysql_error = strtolower($error_message); // save the original $error_message
        $error_message = htmlspecialchars($error_message);
        $error_message = preg_replace("@((\015\012)|(\015)|(\012)){3,}@", "\n\n", $error_message);
    }
    // modified to show the help on error-returns
    // (now error-messages-server)
    $error_msg_output .= '<p>' . "\n"
            . '    <strong>' . __('MySQL said: ') . '</strong>'
            . PMA_showMySQLDocu('Error-messages-server', 'Error-messages-server')
            . "\n"
            . '</p>' . "\n";

    // The error message will be displayed within a CODE segment.
    // To preserve original formatting, but allow wordwrapping, we do a couple of replacements

    // Replace all non-single blanks with their HTML-counterpart
    $error_message = str_replace('  ', '&nbsp;&nbsp;', $error_message);
    // Replace TAB-characters with their HTML-counterpart
    $error_message = str_replace("\t", '&nbsp;&nbsp;&nbsp;&nbsp;', $error_message);
    // Replace linebreaks
    $error_message = nl2br($error_message);

    $error_msg_output .= '<code>' . "\n"
        . $error_message . "\n"
        . '</code><br />' . "\n";
    $error_msg_output .= '</div>';

    $_SESSION['Import_message']['message'] = $error_msg_output;

    if ($exit) {
        if (! empty($back_url)) {
            if (strstr($back_url, '?')) {
                $back_url .= '&amp;no_history=true';
            } else {
                $back_url .= '?no_history=true';
            }

            $_SESSION['Import_message']['go_back_url'] = $back_url;

            $error_msg_output .= '<fieldset class="tblFooters">';
            $error_msg_output .= '[ <a href="' . $back_url . '">' . __('Back') . '</a> ]';
            $error_msg_output .= '</fieldset>' . "\n\n";
       }

<<<<<<< HEAD
        if($GLOBALS['is_ajax_request'] == true) {
            PMA_ajaxResponse($error_msg_output, false);
        }
        echo $error_msg_output;
        /**
         * display footer and exit
         */
=======
       echo $error_msg_output;
       /**
        * display footer and exit
        */
>>>>>>> d0fc397f

       require './libraries/footer.inc.php';
    } else {
        echo $error_msg_output;
    }
} // end of the 'PMA_mysqlDie()' function

/**
 * Send HTTP header, taking IIS limits into account (600 seems ok)
 *
 * @uses    PMA_IS_IIS
 * @uses    PMA_COMING_FROM_COOKIE_LOGIN
 * @uses    PMA_get_arg_separator()
 * @uses    SID
 * @uses    strlen()
 * @uses    strpos()
 * @uses    header()
 * @uses    session_write_close()
 * @uses    headers_sent()
 * @uses    function_exists()
 * @uses    debug_print_backtrace()
 * @uses    trigger_error()
 * @uses    defined()
 * @param   string   $uri the header to send
 * @return  boolean  always true
 */
function PMA_sendHeaderLocation($uri)
{
    if (PMA_IS_IIS && strlen($uri) > 600) {

        echo '<html><head><title>- - -</title>' . "\n";
        echo '<meta http-equiv="expires" content="0">' . "\n";
        echo '<meta http-equiv="Pragma" content="no-cache">' . "\n";
        echo '<meta http-equiv="Cache-Control" content="no-cache">' . "\n";
        echo '<meta http-equiv="Refresh" content="0;url=' .$uri . '">' . "\n";
        echo '<script type="text/javascript">' . "\n";
        echo '//<![CDATA[' . "\n";
        echo 'setTimeout("window.location = unescape(\'"' . $uri . '"\')", 2000);' . "\n";
        echo '//]]>' . "\n";
        echo '</script>' . "\n";
        echo '</head>' . "\n";
        echo '<body>' . "\n";
        echo '<script type="text/javascript">' . "\n";
        echo '//<![CDATA[' . "\n";
        echo 'document.write(\'<p><a href="' . $uri . '">' . __('Go') . '</a></p>\');' . "\n";
        echo '//]]>' . "\n";
        echo '</script></body></html>' . "\n";

    } else {
        if (SID) {
            if (strpos($uri, '?') === false) {
                header('Location: ' . $uri . '?' . SID);
            } else {
                $separator = PMA_get_arg_separator();
                header('Location: ' . $uri . $separator . SID);
            }
        } else {
            session_write_close();
            if (headers_sent()) {
                if (function_exists('debug_print_backtrace')) {
                    echo '<pre>';
                    debug_print_backtrace();
                    echo '</pre>';
                }
                trigger_error('PMA_sendHeaderLocation called when headers are already sent!', E_USER_ERROR);
            }
            // bug #1523784: IE6 does not like 'Refresh: 0', it
            // results in a blank page
            // but we need it when coming from the cookie login panel)
            if (PMA_IS_IIS && defined('PMA_COMING_FROM_COOKIE_LOGIN')) {
                header('Refresh: 0; ' . $uri);
            } else {
                header('Location: ' . $uri);
            }
        }
    }
}

/**
 * returns array with tables of given db with extended information and grouped
 *
 * @uses    $cfg['LeftFrameTableSeparator']
 * @uses    $cfg['LeftFrameTableLevel']
 * @uses    $cfg['ShowTooltipAliasTB']
 * @uses    $cfg['NaturalOrder']
 * @uses    PMA_backquote()
 * @uses    count()
 * @uses    array_merge
 * @uses    uksort()
 * @uses    strstr()
 * @uses    explode()
 * @param   string  $db     name of db
 * @param   string  $tables name of tables
 * @param   integer $limit_offset   list offset
 * @param   integer $limit_count    max tables to return
 * return   array   (recursive) grouped table list
 */
function PMA_getTableList($db, $tables = null, $limit_offset = 0, $limit_count = false)
{
    $sep = $GLOBALS['cfg']['LeftFrameTableSeparator'];

    if (null === $tables) {
        $tables = PMA_DBI_get_tables_full($db, false, false, null, $limit_offset, $limit_count);
        if ($GLOBALS['cfg']['NaturalOrder']) {
            uksort($tables, 'strnatcasecmp');
        }
    }

    if (count($tables) < 1) {
        return $tables;
    }

    $default = array(
        'Name'      => '',
        'Rows'      => 0,
        'Comment'   => '',
        'disp_name' => '',
    );

    $table_groups = array();

    // for blobstreaming - list of blobstreaming tables

    // load PMA configuration
    $PMA_Config = $GLOBALS['PMA_Config'];

    foreach ($tables as $table_name => $table) {
        // if BS tables exist
        if (PMA_BS_IsHiddenTable($table_name)) {
            continue;
        }

        // check for correct row count
        if (null === $table['Rows']) {
            // Do not check exact row count here,
            // if row count is invalid possibly the table is defect
            // and this would break left frame;
            // but we can check row count if this is a view or the
            // information_schema database
            // since PMA_Table::countRecords() returns a limited row count
            // in this case.

            // set this because PMA_Table::countRecords() can use it
            $tbl_is_view = PMA_Table::isView($db, $table['Name']);

            if ($tbl_is_view || 'information_schema' == $db) {
                $table['Rows'] = PMA_Table::countRecords($db, $table['Name']);
            }
        }

        // in $group we save the reference to the place in $table_groups
        // where to store the table info
        if ($GLOBALS['cfg']['LeftFrameDBTree']
            && $sep && strstr($table_name, $sep))
        {
            $parts = explode($sep, $table_name);

            $group =& $table_groups;
            $i = 0;
            $group_name_full = '';
            $parts_cnt = count($parts) - 1;
            while ($i < $parts_cnt
              && $i < $GLOBALS['cfg']['LeftFrameTableLevel']) {
                $group_name = $parts[$i] . $sep;
                $group_name_full .= $group_name;

                if (!isset($group[$group_name])) {
                    $group[$group_name] = array();
                    $group[$group_name]['is' . $sep . 'group'] = true;
                    $group[$group_name]['tab' . $sep . 'count'] = 1;
                    $group[$group_name]['tab' . $sep . 'group'] = $group_name_full;
                } elseif (!isset($group[$group_name]['is' . $sep . 'group'])) {
                    $table = $group[$group_name];
                    $group[$group_name] = array();
                    $group[$group_name][$group_name] = $table;
                    unset($table);
                    $group[$group_name]['is' . $sep . 'group'] = true;
                    $group[$group_name]['tab' . $sep . 'count'] = 1;
                    $group[$group_name]['tab' . $sep . 'group'] = $group_name_full;
                } else {
                    $group[$group_name]['tab' . $sep . 'count']++;
                }
                $group =& $group[$group_name];
                $i++;
            }
        } else {
            if (!isset($table_groups[$table_name])) {
                $table_groups[$table_name] = array();
            }
            $group =& $table_groups;
        }


        if ($GLOBALS['cfg']['ShowTooltipAliasTB']
          && $GLOBALS['cfg']['ShowTooltipAliasTB'] !== 'nested') {
            // switch tooltip and name
            $table['Comment'] = $table['Name'];
            $table['disp_name'] = $table['Comment'];
        } else {
            $table['disp_name'] = $table['Name'];
        }

        $group[$table_name] = array_merge($default, $table);
    }

    return $table_groups;
}

/* ----------------------- Set of misc functions ----------------------- */


/**
 * Adds backquotes on both sides of a database, table or field name.
 * and escapes backquotes inside the name with another backquote
 *
 * example:
 * <code>
 * echo PMA_backquote('owner`s db'); // `owner``s db`
 *
 * </code>
 *
 * @uses    PMA_backquote()
 * @uses    is_array()
 * @uses    strlen()
 * @uses    str_replace()
 * @param   mixed    $a_name    the database, table or field name to "backquote"
 *                              or array of it
 * @param   boolean  $do_it     a flag to bypass this function (used by dump
 *                              functions)
 * @return  mixed    the "backquoted" database, table or field name if the
 *                   current MySQL release is >= 3.23.6, the original one
 *                   else
 * @access  public
 */
function PMA_backquote($a_name, $do_it = true)
{
    if (is_array($a_name)) {
        foreach ($a_name as &$data) {
            $data = PMA_backquote($data, $do_it);
        }
        return $a_name;
    }

    if (! $do_it) {
        global $PMA_SQPdata_forbidden_word;
        global $PMA_SQPdata_forbidden_word_cnt;

        if(! PMA_STR_binarySearchInArr(strtoupper($a_name), $PMA_SQPdata_forbidden_word, $PMA_SQPdata_forbidden_word_cnt)) {
            return $a_name;
        }
    }

    // '0' is also empty for php :-(
    if (strlen($a_name) && $a_name !== '*') {
        return '`' . str_replace('`', '``', $a_name) . '`';
    } else {
        return $a_name;
    }
} // end of the 'PMA_backquote()' function


/**
 * Defines the <CR><LF> value depending on the user OS.
 *
 * @uses    PMA_USR_OS
 * @return  string   the <CR><LF> value to use
 *
 * @access  public
 */
function PMA_whichCrlf()
{
    $the_crlf = "\n";

    // The 'PMA_USR_OS' constant is defined in "./libraries/Config.class.php"
    // Win case
    if (PMA_USR_OS == 'Win') {
        $the_crlf = "\r\n";
    }
    // Others
    else {
        $the_crlf = "\n";
    }

    return $the_crlf;
} // end of the 'PMA_whichCrlf()' function

/**
 * Reloads navigation if needed.
 *
 * @param   $jsonly prints out pure JavaScript
 * @uses    $GLOBALS['reload']
 * @uses    $GLOBALS['db']
 * @uses    PMA_generate_common_url()
 * @global  array  configuration
 *
 * @access  public
 */
function PMA_reloadNavigation($jsonly=false)
{
    global $cfg;

    // Reloads the navigation frame via JavaScript if required
    if (isset($GLOBALS['reload']) && $GLOBALS['reload']) {
        // one of the reasons for a reload is when a table is dropped
        // in this case, get rid of the table limit offset, otherwise
        // we have a problem when dropping a table on the last page
        // and the offset becomes greater than the total number of tables
        unset($_SESSION['tmp_user_values']['table_limit_offset']);
        echo "\n";
        $reload_url = './navigation.php?' . PMA_generate_common_url($GLOBALS['db'], '', '&');
	if (!$jsonly)
	  echo '<script type="text/javascript">' . PHP_EOL;
	?>
//<![CDATA[
if (typeof(window.parent) != 'undefined'
    && typeof(window.parent.frame_navigation) != 'undefined'
    && window.parent.goTo) {
    window.parent.goTo('<?php echo $reload_url; ?>');
}
//]]>
<?php
if (!$jsonly)
  echo '</script>' . PHP_EOL;

        unset($GLOBALS['reload']);
    }
}

/**
 * displays the message and the query
 * usually the message is the result of the query executed
 *
 * @param   string  $message    the message to display
 * @param   string  $sql_query  the query to display
 * @param   string  $type       the type (level) of the message
 * @param   boolean $is_view    is this a message after a VIEW operation?
 * @global  array   the configuration array
 * @uses    $cfg
 * @access  public
 */
function PMA_showMessage($message, $sql_query = null, $type = 'notice', $is_view = false)
{
    if( $GLOBALS['is_ajax_request'] == true && !isset($GLOBALS['buffer_message']) ) {
        ob_start();
    }
    global $cfg;

    if (null === $sql_query) {
        if (! empty($GLOBALS['display_query'])) {
            $sql_query = $GLOBALS['display_query'];
        } elseif ($cfg['SQP']['fmtType'] == 'none' && ! empty($GLOBALS['unparsed_sql'])) {
            $sql_query = $GLOBALS['unparsed_sql'];
        } elseif (! empty($GLOBALS['sql_query'])) {
            $sql_query = $GLOBALS['sql_query'];
        } else {
            $sql_query = '';
        }
    }

    // Corrects the tooltip text via JS if required
    // @todo this is REALLY the wrong place to do this - very unexpected here
    if (! $is_view && strlen($GLOBALS['table']) && $cfg['ShowTooltip']) {
        $tooltip = PMA_Table::sGetToolTip($GLOBALS['db'], $GLOBALS['table']);
        $uni_tbl = PMA_jsFormat($GLOBALS['db'] . '.' . $GLOBALS['table'], false);
        echo "\n";
        echo '<script type="text/javascript">' . "\n";
        echo '//<![CDATA[' . "\n";
        echo "if (window.parent.updateTableTitle) window.parent.updateTableTitle('" . $uni_tbl . "', '" . PMA_jsFormat($tooltip, false) . "');" . "\n";
        echo '//]]>' . "\n";
        echo '</script>' . "\n";
    } // end if ... elseif

    // Checks if the table needs to be repaired after a TRUNCATE query.
    // @todo what about $GLOBALS['display_query']???
    // @todo this is REALLY the wrong place to do this - very unexpected here
    if (strlen($GLOBALS['table'])
     && $GLOBALS['sql_query'] == 'TRUNCATE TABLE ' . PMA_backquote($GLOBALS['table'])) {
        if (PMA_Table::sGetStatusInfo($GLOBALS['db'], $GLOBALS['table'], 'Index_length') > 1024) {
            PMA_DBI_try_query('REPAIR TABLE ' . PMA_backquote($GLOBALS['table']));
        }
    }
    unset($tbl_status);

    echo '<div align="' . ( isset($GLOBALS['cell_align_left']) ? $GLOBALS['cell_align_left'] : '' ) . '">' . "\n";

    if ($message instanceof PMA_Message) {
        if (isset($GLOBALS['special_message'])) {
            $message->addMessage($GLOBALS['special_message']);
            unset($GLOBALS['special_message']);
        }
        $message->display();
        $type = $message->getLevel();
    } else {
        echo '<div class="' . $type . '">';
        echo PMA_sanitize($message);
        if (isset($GLOBALS['special_message'])) {
            echo PMA_sanitize($GLOBALS['special_message']);
            unset($GLOBALS['special_message']);
        }
        echo '</div>';
    }

    if ($cfg['ShowSQL'] == true && ! empty($sql_query)) {
        // Html format the query to be displayed
        // If we want to show some sql code it is easiest to create it here
        /* SQL-Parser-Analyzer */

        if (! empty($GLOBALS['show_as_php'])) {
            $new_line = '\\n"<br />' . "\n"
                . '&nbsp;&nbsp;&nbsp;&nbsp;. "';
            $query_base = htmlspecialchars(addslashes($sql_query));
            $query_base = preg_replace('/((\015\012)|(\015)|(\012))/', $new_line, $query_base);
        } else {
            $query_base = $sql_query;
        }

        $query_too_big = false;

        if (strlen($query_base) > $cfg['MaxCharactersInDisplayedSQL']) {
            // when the query is large (for example an INSERT of binary
            // data), the parser chokes; so avoid parsing the query
            $query_too_big = true;
            $shortened_query_base = nl2br(htmlspecialchars(substr($sql_query, 0, $cfg['MaxCharactersInDisplayedSQL']) . '[...]'));
        } elseif (! empty($GLOBALS['parsed_sql'])
         && $query_base == $GLOBALS['parsed_sql']['raw']) {
            // (here, use "! empty" because when deleting a bookmark,
            // $GLOBALS['parsed_sql'] is set but empty
            $parsed_sql = $GLOBALS['parsed_sql'];
        } else {
            // Parse SQL if needed
            $parsed_sql = PMA_SQP_parse($query_base);
        }

        // Analyze it
        if (isset($parsed_sql)) {
            $analyzed_display_query = PMA_SQP_analyze($parsed_sql);
            // Here we append the LIMIT added for navigation, to
            // enable its display. Adding it higher in the code
            // to $sql_query would create a problem when
            // using the Refresh or Edit links.

            // Only append it on SELECTs.

            /**
             * @todo what would be the best to do when someone hits Refresh:
             * use the current LIMITs ?
             */

            if (isset($analyzed_display_query[0]['queryflags']['select_from'])
             && isset($GLOBALS['sql_limit_to_append'])) {
                $query_base = $analyzed_display_query[0]['section_before_limit']
                    . "\n" . $GLOBALS['sql_limit_to_append']
                    . $analyzed_display_query[0]['section_after_limit'];
                // Need to reparse query
                $parsed_sql = PMA_SQP_parse($query_base);
            }
        }

        if (! empty($GLOBALS['show_as_php'])) {
            $query_base = '$sql  = "' . $query_base;
        } elseif (! empty($GLOBALS['validatequery'])) {
            try {
                $query_base = PMA_validateSQL($query_base);
            } catch (Exception $e) {
                PMA_Message::error(__('Failed to connect to SQL validator!'))->display();
            }
        } elseif (isset($parsed_sql)) {
            $query_base = PMA_formatSql($parsed_sql, $query_base);
        }

        // Prepares links that may be displayed to edit/explain the query
        // (don't go to default pages, we must go to the page
        // where the query box is available)

        // Basic url query part
        $url_params = array();
        if (strlen($GLOBALS['db'])) {
            $url_params['db'] = $GLOBALS['db'];
            if (strlen($GLOBALS['table'])) {
                $url_params['table'] = $GLOBALS['table'];
                $edit_link = 'tbl_sql.php';
            } else {
                $edit_link = 'db_sql.php';
            }
        } else {
            $edit_link = 'server_sql.php';
        }

        // Want to have the query explained (Mike Beck 2002-05-22)
        // but only explain a SELECT (that has not been explained)
        /* SQL-Parser-Analyzer */
        $explain_link = '';
        if (! empty($cfg['SQLQuery']['Explain']) && ! $query_too_big) {
            $explain_params = $url_params;
            // Detect if we are validating as well
            // To preserve the validate uRL data
            if (! empty($GLOBALS['validatequery'])) {
                $explain_params['validatequery'] = 1;
            }

            if (preg_match('@^SELECT[[:space:]]+@i', $sql_query)) {
                $explain_params['sql_query'] = 'EXPLAIN ' . $sql_query;
                $_message = __('Explain SQL');
            } elseif (preg_match('@^EXPLAIN[[:space:]]+SELECT[[:space:]]+@i', $sql_query)) {
                $explain_params['sql_query'] = substr($sql_query, 8);
                $_message = __('Skip Explain SQL');
            }
            if (isset($explain_params['sql_query'])) {
                $explain_link = 'import.php' . PMA_generate_common_url($explain_params);
                $explain_link = ' [' . PMA_linkOrButton($explain_link, $_message) . ']';
            }
        } //show explain

        $url_params['sql_query']  = $sql_query;
        $url_params['show_query'] = 1;

        // even if the query is big and was truncated, offer the chance
        // to edit it (unless it's enormous, see PMA_linkOrButton() )
        if (! empty($cfg['SQLQuery']['Edit'])) {
            if ($cfg['EditInWindow'] == true) {
                $onclick = 'window.parent.focus_querywindow(\'' . PMA_jsFormat($sql_query, false) . '\'); return false;';
            } else {
                $onclick = '';
            }

            $edit_link .= PMA_generate_common_url($url_params) . '#querybox';
            $edit_link = ' [' . PMA_linkOrButton($edit_link, __('Edit'), array('onclick' => $onclick)) . ']';
        } else {
            $edit_link = '';
        }

        $url_qpart = PMA_generate_common_url($url_params);

        // Also we would like to get the SQL formed in some nice
        // php-code (Mike Beck 2002-05-22)
        if (! empty($cfg['SQLQuery']['ShowAsPHP']) && ! $query_too_big) {
            $php_params = $url_params;

            if (! empty($GLOBALS['show_as_php'])) {
                $_message = __('Without PHP Code');
            } else {
                $php_params['show_as_php'] = 1;
                $_message = __('Create PHP Code');
            }

            $php_link = 'import.php' . PMA_generate_common_url($php_params);
            $php_link = ' [' . PMA_linkOrButton($php_link, $_message) . ']';

            if (isset($GLOBALS['show_as_php'])) {
                $runquery_link = 'import.php' . PMA_generate_common_url($url_params);
                $php_link .= ' [' . PMA_linkOrButton($runquery_link, __('Submit Query')) . ']';
            }
        } else {
            $php_link = '';
        } //show as php

        // Refresh query
        if (! empty($cfg['SQLQuery']['Refresh'])
         && preg_match('@^(SELECT|SHOW)[[:space:]]+@i', $sql_query)) {
            $refresh_link = 'import.php' . PMA_generate_common_url($url_params);
            $refresh_link = ' [' . PMA_linkOrButton($refresh_link, __('Refresh')) . ']';
        } else {
            $refresh_link = '';
        } //show as php

        if (! empty($cfg['SQLValidator']['use'])
         && ! empty($cfg['SQLQuery']['Validate'])) {
            $validate_params = $url_params;
            if (!empty($GLOBALS['validatequery'])) {
                $validate_message = __('Skip Validate SQL') ;
            } else {
                $validate_params['validatequery'] = 1;
                $validate_message = __('Validate SQL') ;
            }

            $validate_link = 'import.php' . PMA_generate_common_url($validate_params);
            $validate_link = ' [' . PMA_linkOrButton($validate_link, $validate_message) . ']';
        } else {
            $validate_link = '';
        } //validator

        if (!empty($GLOBALS['validatequery'])) {
            echo '<div class="sqlvalidate">';
        } else {
            echo '<code class="sql">';
        }
        if ($query_too_big) {
            echo $shortened_query_base;
        } else {
            echo $query_base;
        }

        //Clean up the end of the PHP
        if (! empty($GLOBALS['show_as_php'])) {
            echo '";';
        }
        if (!empty($GLOBALS['validatequery'])) {
            echo '</div>';
        } else {
            echo '</code>';
        }

        echo '<div class="tools">';
        // avoid displaying a Profiling checkbox that could
        // be checked, which would reexecute an INSERT, for example
        if (! empty($refresh_link)) {
            PMA_profilingCheckbox($sql_query);
        }
        // if needed, generate an invisible form that contains controls for the
        // Inline link; this way, the behavior of the Inline link does not
        // depend on the profiling support or on the refresh link
        if (empty($refresh_link) || ! PMA_profilingSupported()) {
            echo '<form action="sql.php" method="post">';
            echo PMA_generate_common_hidden_inputs($GLOBALS['db'], $GLOBALS['table']);
            echo '<input type="hidden" name="sql_query" value="' . htmlspecialchars($sql_query) . '" />';
            echo '</form>';
        }

        // see in js/functions.js the jQuery code attached to id inline_edit
        $inline_edit = "<script type=\"text/javascript\">\n" .
            "//<![CDATA[\n" .
            "$('.tools').append('[<a href=\"#\" title=\"" .
            PMA_escapeJsString(__('Inline edit of this query')) .
            "\" id=\"inline_edit\">" .
            PMA_escapeJsString(__('Inline')) .
            "</a>]');\n" .
            "//]]>\n" .
            "</script>";
        echo $inline_edit . $edit_link . $explain_link . $php_link . $refresh_link . $validate_link;
        echo '</div>';
    }
    echo '</div><br />' . "\n";

    if( $GLOBALS['is_ajax_request'] == true && !isset($GLOBALS['buffer_message']) ) {
        $buffer_contents =  ob_get_contents();
        ob_end_clean();
        return $buffer_contents;
    }
} // end of the 'PMA_showMessage()' function

/**
 * Verifies if current MySQL server supports profiling
 *
 * @uses    $_SESSION['profiling_supported'] for caching
 * @uses    $GLOBALS['server']
 * @uses    PMA_DBI_fetch_value()
 * @uses    PMA_MYSQL_INT_VERSION
 * @uses    defined()
 * @access  public
 * @return  boolean whether profiling is supported
 *
 */
function PMA_profilingSupported()
{
    if (! PMA_cacheExists('profiling_supported', true)) {
        // 5.0.37 has profiling but for example, 5.1.20 does not
        // (avoid a trip to the server for MySQL before 5.0.37)
        // and do not set a constant as we might be switching servers
        if (defined('PMA_MYSQL_INT_VERSION')
         && PMA_MYSQL_INT_VERSION >= 50037
         && PMA_DBI_fetch_value("SHOW VARIABLES LIKE 'profiling'")) {
            PMA_cacheSet('profiling_supported', true, true);
        } else {
            PMA_cacheSet('profiling_supported', false, true);
        }
    }

    return PMA_cacheGet('profiling_supported', true);
}

/**
 * Displays a form with the Profiling checkbox
 *
 * @param   string  $sql_query
 * @access  public
 *
 */
function PMA_profilingCheckbox($sql_query)
{
    if (PMA_profilingSupported()) {
        echo '<form action="sql.php" method="post">' . "\n";
        echo PMA_generate_common_hidden_inputs($GLOBALS['db'], $GLOBALS['table']);
        echo '<input type="hidden" name="sql_query" value="' . htmlspecialchars($sql_query) . '" />' . "\n";
        echo '<input type="hidden" name="profiling_form" value="1" />' . "\n";
        PMA_display_html_checkbox('profiling', __('Profiling'), isset($_SESSION['profiling']), true);
        echo '<noscript><input type="submit" value="' . __('Go') . '" /></noscript>' . "\n";
        echo '</form>' . "\n";
    }
}

/**
 * Displays the results of SHOW PROFILE
 *
 * @param    array   the results
 * @access  public
 *
 */
function PMA_profilingResults($profiling_results)
{
    echo '<fieldset><legend>' . __('Profiling') . '</legend>' . "\n";
    echo '<table>' . "\n";
    echo ' <tr>' .  "\n";
    echo '  <th>' . __('Status') . '</th>' . "\n";
    echo '  <th>' . __('Time') . '</th>' . "\n";
    echo ' </tr>' .  "\n";

    foreach($profiling_results as $one_result) {
        echo ' <tr>' .  "\n";
        echo '<td>' . $one_result['Status'] . '</td>' .  "\n";
        echo '<td>' . $one_result['Duration'] . '</td>' .  "\n";
    }
    echo '</table>' . "\n";
    echo '</fieldset>' . "\n";
}

/**
 * Formats $value to byte view
 *
 * @param    double   the value to format
 * @param    integer  the sensitiveness
 * @param    integer  the number of decimals to retain
 *
 * @return   array    the formatted value and its unit
 *
 * @access  public
 *
 * @version  1.2 - 18 July 2002
 */
function PMA_formatByteDown($value, $limes = 6, $comma = 0)
{
    /* l10n: shortcuts for Byte, Kilo, Mega, Giga, Tera, Peta, Exa+ */
    $byteUnits = array(__('B'), __('KiB'), __('MiB'), __('GiB'), __('TiB'), __('PiB'), __('EiB'));

    $dh           = PMA_pow(10, $comma);
    $li           = PMA_pow(10, $limes);
    $return_value = $value;
    $unit         = $byteUnits[0];

    for ($d = 6, $ex = 15; $d >= 1; $d--, $ex-=3) {
        if (isset($byteUnits[$d]) && $value >= $li * PMA_pow(10, $ex)) {
            // use 1024.0 to avoid integer overflow on 64-bit machines
            $value = round($value / (PMA_pow(1024, $d) / $dh)) /$dh;
            $unit = $byteUnits[$d];
            break 1;
        } // end if
    } // end for

    if ($unit != $byteUnits[0]) {
        // if the unit is not bytes (as represented in current language)
        // reformat with max length of 5
        // 4th parameter=true means do not reformat if value < 1
        $return_value = PMA_formatNumber($value, 5, $comma, true);
    } else {
        // do not reformat, just handle the locale
        $return_value = PMA_formatNumber($value, 0);
    }

    return array(trim($return_value), $unit);
} // end of the 'PMA_formatByteDown' function

/**
 * Changes thousands and decimal separators to locale specific values.
 */
function PMA_localizeNumber($value)
{
    return str_replace(
        array(',', '.'),
        array(
            /* l10n: Thousands separator */
            __(','),
            /* l10n: Decimal separator */
            __('.'),
            ),
        $value);
}

/**
 * Formats $value to the given length and appends SI prefixes
 * $comma is not substracted from the length
 * with a $length of 0 no truncation occurs, number is only formated
 * to the current locale
 *
 * examples:
 * <code>
 * echo PMA_formatNumber(123456789, 6);     // 123,457 k
 * echo PMA_formatNumber(-123456789, 4, 2); //    -123.46 M
 * echo PMA_formatNumber(-0.003, 6);        //      -3 m
 * echo PMA_formatNumber(0.003, 3, 3);      //       0.003
 * echo PMA_formatNumber(0.00003, 3, 2);    //       0.03 m
 * echo PMA_formatNumber(0, 6);             //       0
 *
 * </code>
 * @param   double   $value     the value to format
 * @param   integer  $length    the max length
 * @param   integer  $comma     the number of decimals to retain
 * @param   boolean  $only_down do not reformat numbers below 1
 *
 * @return  string   the formatted value and its unit
 *
 * @access  public
 *
 * @version 1.1.0 - 2005-10-27
 */
function PMA_formatNumber($value, $length = 3, $comma = 0, $only_down = false)
{
    //number_format is not multibyte safe, str_replace is safe
    if ($length === 0) {
        return PMA_localizeNumber(number_format($value, $comma));
    }

    // this units needs no translation, ISO
    $units = array(
        -8 => 'y',
        -7 => 'z',
        -6 => 'a',
        -5 => 'f',
        -4 => 'p',
        -3 => 'n',
        -2 => '&micro;',
        -1 => 'm',
        0 => ' ',
        1 => 'k',
        2 => 'M',
        3 => 'G',
        4 => 'T',
        5 => 'P',
        6 => 'E',
        7 => 'Z',
        8 => 'Y'
    );

    // we need at least 3 digits to be displayed
    if (3 > $length + $comma) {
        $length = 3 - $comma;
    }

    // check for negative value to retain sign
    if ($value < 0) {
        $sign = '-';
        $value = abs($value);
    } else {
        $sign = '';
    }

    $dh = PMA_pow(10, $comma);
    $li = PMA_pow(10, $length);
    $unit = $units[0];

    if ($value >= 1) {
        for ($d = 8; $d >= 0; $d--) {
            if (isset($units[$d]) && $value >= $li * PMA_pow(1000, $d-1)) {
                $value = round($value / (PMA_pow(1000, $d) / $dh)) /$dh;
                $unit = $units[$d];
                break 1;
            } // end if
        } // end for
    } elseif (!$only_down && (float) $value !== 0.0) {
        for ($d = -8; $d <= 8; $d++) {
            // force using pow() because of the negative exponent
            if (isset($units[$d]) && $value <= $li * PMA_pow(1000, $d-1, 'pow')) {
                $value = round($value / (PMA_pow(1000, $d, 'pow') / $dh)) /$dh;
                $unit = $units[$d];
                break 1;
            } // end if
        } // end for
    } // end if ($value >= 1) elseif (!$only_down && (float) $value !== 0.0)

    //number_format is not multibyte safe, str_replace is safe
    $value = PMA_localizeNumber(number_format($value, $comma));

    return $sign . $value . ' ' . $unit;
} // end of the 'PMA_formatNumber' function

/**
 * Returns the number of bytes when a formatted size is given
 *
 * @param   string   $size     the size expression (for example 8MB)
 * @uses    PMA_pow()
 * @return  integer  The numerical part of the expression (for example 8)
 */
function PMA_extractValueFromFormattedSize($formatted_size)
{
    $return_value = -1;

    if (preg_match('/^[0-9]+GB$/', $formatted_size)) {
        $return_value = substr($formatted_size, 0, -2) * PMA_pow(1024, 3);
    } elseif (preg_match('/^[0-9]+MB$/', $formatted_size)) {
        $return_value = substr($formatted_size, 0, -2) * PMA_pow(1024, 2);
    } elseif (preg_match('/^[0-9]+K$/', $formatted_size)) {
        $return_value = substr($formatted_size, 0, -1) * PMA_pow(1024, 1);
    }
    return $return_value;
}// end of the 'PMA_extractValueFromFormattedSize' function

/**
 * Writes localised date
 *
 * @param   string   the current timestamp
 *
 * @return  string   the formatted date
 *
 * @access  public
 */
function PMA_localisedDate($timestamp = -1, $format = '')
{
    $month = array(
/* l10n: Short month name */
        __('Jan'),
/* l10n: Short month name */
        __('Feb'),
/* l10n: Short month name */
        __('Mar'),
/* l10n: Short month name */
        __('Apr'),
/* l10n: Short month name */
        _pgettext('Short month name', 'May'),
/* l10n: Short month name */
        __('Jun'),
/* l10n: Short month name */
        __('Jul'),
/* l10n: Short month name */
        __('Aug'),
/* l10n: Short month name */
        __('Sep'),
/* l10n: Short month name */
        __('Oct'),
/* l10n: Short month name */
        __('Nov'),
/* l10n: Short month name */
        __('Dec'));
    $day_of_week = array(
/* l10n: Short week day name */
        __('Sun'),
/* l10n: Short week day name */
        __('Mon'),
/* l10n: Short week day name */
        __('Tue'),
/* l10n: Short week day name */
        __('Wed'),
/* l10n: Short week day name */
        __('Thu'),
/* l10n: Short week day name */
        __('Fri'),
/* l10n: Short week day name */
        __('Sat'));

    if ($format == '') {
        /* l10n: See http://www.php.net/manual/en/function.strftime.php to define the format string */
        $format = __('%B %d, %Y at %I:%M %p');
    }

    if ($timestamp == -1) {
        $timestamp = time();
    }

    $date = preg_replace('@%[aA]@', $day_of_week[(int)strftime('%w', $timestamp)], $format);
    $date = preg_replace('@%[bB]@', $month[(int)strftime('%m', $timestamp)-1], $date);

    return strftime($date, $timestamp);
} // end of the 'PMA_localisedDate()' function


/**
 * returns a tab for tabbed navigation.
 * If the variables $link and $args ar left empty, an inactive tab is created
 *
 * @uses    $GLOBALS['PMA_PHP_SELF']
 * @uses    $GLOBALS['active_page']
 * @uses    $GLOBALS['url_query']
 * @uses    $cfg['MainPageIconic']
 * @uses    $GLOBALS['pmaThemeImage']
 * @uses    PMA_generate_common_url()
 * @uses    E_USER_NOTICE
 * @uses    htmlentities()
 * @uses    urlencode()
 * @uses    sprintf()
 * @uses    trigger_error()
 * @uses    array_merge()
 * @uses    basename()
 * @param   array   $tab    array with all options
 * @param   array   $url_params
 * @return  string  html code for one tab, a link if valid otherwise a span
 * @access  public
 */
function PMA_generate_html_tab($tab, $url_params = array())
{
    // default values
    $defaults = array(
        'text'      => '',
        'class'     => '',
        'active'    => false,
        'link'      => '',
        'sep'       => '?',
        'attr'      => '',
        'args'      => '',
        'warning'   => '',
        'fragment'  => '',
        'id'        => '',
    );

    $tab = array_merge($defaults, $tab);

    // determine additionnal style-class
    if (empty($tab['class'])) {
        if ($tab['text'] == __('Empty')
            || $tab['text'] == __('Drop')) {
            $tab['class'] = 'caution';
        } elseif (! empty($tab['active'])
         || PMA_isValid($GLOBALS['active_page'], 'identical', $tab['link'])) {
            $tab['class'] = 'active';
        } elseif (empty($GLOBALS['active_page'])
          && basename($GLOBALS['PMA_PHP_SELF']) == $tab['link']
          && empty($tab['warning'])) {
            $tab['class'] = 'active';
        }
    }

    if (!empty($tab['warning'])) {
        $tab['class'] .= ' warning';
        $tab['attr'] .= ' title="' . htmlspecialchars($tab['warning']) . '"';
    }

	// If there are any tab specific URL parameters, merge those with the general URL parameters
	if(! empty($tab['url_params']) && is_array($tab['url_params'])) {
		$url_params = array_merge($url_params, $tab['url_params']);
	}

    // build the link
    if (!empty($tab['link'])) {
        $tab['link'] = htmlentities($tab['link']);
        $tab['link'] = $tab['link'] . PMA_generate_common_url($url_params);
        if (! empty($tab['args'])) {
            foreach ($tab['args'] as $param => $value) {
                $tab['link'] .= PMA_get_arg_separator('html') . urlencode($param) . '='
                    . urlencode($value);
            }
        }
    }

    if (! empty($tab['fragment'])) {
        $tab['link'] .= $tab['fragment'];
    }

    // display icon, even if iconic is disabled but the link-text is missing
    if (($GLOBALS['cfg']['MainPageIconic'] || empty($tab['text']))
        && isset($tab['icon'])) {
        // avoid generating an alt tag, because it only illustrates
        // the text that follows and if browser does not display
        // images, the text is duplicated
        $image = '<img class="icon" src="' . htmlentities($GLOBALS['pmaThemeImage'])
            .'%1$s" width="16" height="16" alt="" />%2$s';
        $tab['text'] = sprintf($image, htmlentities($tab['icon']), $tab['text']);
    }
    // check to not display an empty link-text
    elseif (empty($tab['text'])) {
        $tab['text'] = '?';
        trigger_error('empty linktext in function ' . __FUNCTION__ . '()',
            E_USER_NOTICE);
    }

    //Set the id for the tab, if set in the params
    $id_string = ( empty($tab['id']) ? '' : ' id="'.$tab['id'].'" ' );
    $out = '<li' . ($tab['class'] == 'active' ? ' class="active"' : '') . '>';

    if (!empty($tab['link'])) {
        $out .= '<a class="tab' . htmlentities($tab['class']) . '"'
            .$id_string
            .' href="' . $tab['link'] . '" ' . $tab['attr'] . '>'
            . $tab['text'] . '</a>';
    } else {
        $out .= '<span class="tab' . htmlentities($tab['class']) . '"'.$id_string.'>'
            . $tab['text'] . '</span>';
    }

    $out .= '</li>';
    return $out;
} // end of the 'PMA_generate_html_tab()' function

/**
 * returns html-code for a tab navigation
 *
 * @uses    PMA_generate_html_tab()
 * @uses    htmlentities()
 * @param   array   $tabs   one element per tab
 * @param   string  $url_params
 * @return  string  html-code for tab-navigation
 */
function PMA_generate_html_tabs($tabs, $url_params)
{
    $tag_id = 'topmenu';
    $tab_navigation =
         '<div id="' . htmlentities($tag_id) . 'container">' . "\n"
        .'<ul id="' . htmlentities($tag_id) . '">' . "\n";

    foreach ($tabs as $tab) {
        $tab_navigation .= PMA_generate_html_tab($tab, $url_params) . "\n";
    }

    $tab_navigation .=
         '</ul>' . "\n"
        .'<div class="clearfloat"></div>'
        .'</div>' . "\n";

    return $tab_navigation;
}


/**
 * Displays a link, or a button if the link's URL is too large, to
 * accommodate some browsers' limitations
 *
 * @param  string  the URL
 * @param  string  the link message
 * @param  mixed   $tag_params  string: js confirmation
 *                              array: additional tag params (f.e. style="")
 * @param  boolean $new_form    we set this to false when we are already in
 *                              a  form, to avoid generating nested forms
 *
 * @return string  the results to be echoed or saved in an array
 */
function PMA_linkOrButton($url, $message, $tag_params = array(),
    $new_form = true, $strip_img = false, $target = '')
{
    $url_length = strlen($url);
    // with this we should be able to catch case of image upload
    // into a (MEDIUM) BLOB; not worth generating even a form for these
    if ($url_length > $GLOBALS['cfg']['LinkLengthLimit'] * 100) {
        return '';
    }

    if (! is_array($tag_params)) {
        $tmp = $tag_params;
        $tag_params = array();
        if (!empty($tmp)) {
            $tag_params['onclick'] = 'return confirmLink(this, \'' . $tmp . '\')';
        }
        unset($tmp);
    }
    if (! empty($target)) {
        $tag_params['target'] = htmlentities($target);
    }

    $tag_params_strings = array();
    foreach ($tag_params as $par_name => $par_value) {
        // htmlspecialchars() only on non javascript
        $par_value = substr($par_name, 0, 2) == 'on'
            ? $par_value
            : htmlspecialchars($par_value);
        $tag_params_strings[] = $par_name . '="' . $par_value . '"';
    }

    if ($url_length <= $GLOBALS['cfg']['LinkLengthLimit']) {
        // no whitespace within an <a> else Safari will make it part of the link
        $ret = "\n" . '<a href="' . $url . '" '
            . implode(' ', $tag_params_strings) . '>'
            . $message . '</a>' . "\n";
    } else {
        // no spaces (linebreaks) at all
        // or after the hidden fields
        // IE will display them all

        // add class=link to submit button
        if (empty($tag_params['class'])) {
            $tag_params['class'] = 'link';
        }

        // decode encoded url separators
        $separator   = PMA_get_arg_separator();
        // on most places separator is still hard coded ...
        if ($separator !== '&') {
            // ... so always replace & with $separator
            $url         = str_replace(htmlentities('&'), $separator, $url);
            $url         = str_replace('&', $separator, $url);
        }
        $url         = str_replace(htmlentities($separator), $separator, $url);
        // end decode

        $url_parts   = parse_url($url);
        $query_parts = explode($separator, $url_parts['query']);
        if ($new_form) {
            $ret = '<form action="' . $url_parts['path'] . '" class="link"'
                 . ' method="post"' . $target . ' style="display: inline;">';
            $subname_open   = '';
            $subname_close  = '';
            $submit_name    = '';
        } else {
            $query_parts[] = 'redirect=' . $url_parts['path'];
            if (empty($GLOBALS['subform_counter'])) {
                $GLOBALS['subform_counter'] = 0;
            }
            $GLOBALS['subform_counter']++;
            $ret            = '';
            $subname_open   = 'subform[' . $GLOBALS['subform_counter'] . '][';
            $subname_close  = ']';
            $submit_name    = ' name="usesubform[' . $GLOBALS['subform_counter'] . ']"';
        }
        foreach ($query_parts as $query_pair) {
            list($eachvar, $eachval) = explode('=', $query_pair);
            $ret .= '<input type="hidden" name="' . $subname_open . $eachvar
                . $subname_close . '" value="'
                . htmlspecialchars(urldecode($eachval)) . '" />';
        } // end while

        if (stristr($message, '<img')) {
            if ($strip_img) {
                $message = trim(strip_tags($message));
                $ret .= '<input type="submit"' . $submit_name . ' '
                    . implode(' ', $tag_params_strings)
                    . ' value="' . htmlspecialchars($message) . '" />';
            } else {
                $displayed_message = htmlspecialchars(
                        preg_replace('/^.*\salt="([^"]*)".*$/si', '\1',
                            $message));
                $ret .= '<input type="image"' . $submit_name . ' '
                    . implode(' ', $tag_params_strings)
                    . ' src="' . preg_replace(
                        '/^.*\ssrc="([^"]*)".*$/si', '\1', $message) . '"'
                    . ' value="' . $displayed_message . '" title="' . $displayed_message . '" />';
            }
        } else {
            $message = trim(strip_tags($message));
            $ret .= '<input type="submit"' . $submit_name . ' '
                . implode(' ', $tag_params_strings)
                . ' value="' . htmlspecialchars($message) . '" />';
        }
        if ($new_form) {
            $ret .= '</form>';
        }
    } // end if... else...

        return $ret;
} // end of the 'PMA_linkOrButton()' function


/**
 * Returns a given timespan value in a readable format.
 *
 * @uses    sprintf()
 * @uses    floor()
 * @param  int     the timespan
 *
 * @return string  the formatted value
 */
function PMA_timespanFormat($seconds)
{
    $return_string = '';
    $days = floor($seconds / 86400);
    if ($days > 0) {
        $seconds -= $days * 86400;
    }
    $hours = floor($seconds / 3600);
    if ($days > 0 || $hours > 0) {
        $seconds -= $hours * 3600;
    }
    $minutes = floor($seconds / 60);
    if ($days > 0 || $hours > 0 || $minutes > 0) {
        $seconds -= $minutes * 60;
    }
    return sprintf(__('%s days, %s hours, %s minutes and %s seconds'), (string)$days, (string)$hours, (string)$minutes, (string)$seconds);
}

/**
 * Takes a string and outputs each character on a line for itself. Used
 * mainly for horizontalflipped display mode.
 * Takes care of special html-characters.
 * Fulfills todo-item
 * http://sf.net/tracker/?func=detail&aid=544361&group_id=23067&atid=377411
 *
 * @todo    add a multibyte safe function PMA_STR_split()
 * @uses    strlen
 * @param   string   The string
 * @param   string   The Separator (defaults to "<br />\n")
 *
 * @access  public
 * @return  string      The flipped string
 */
function PMA_flipstring($string, $Separator = "<br />\n")
{
    $format_string = '';
    $charbuff = false;

    for ($i = 0, $str_len = strlen($string); $i < $str_len; $i++) {
        $char = $string{$i};
        $append = false;

        if ($char == '&') {
            $format_string .= $charbuff;
            $charbuff = $char;
        } elseif ($char == ';' && !empty($charbuff)) {
            $format_string .= $charbuff . $char;
            $charbuff = false;
            $append = true;
        } elseif (! empty($charbuff)) {
            $charbuff .= $char;
        } else {
            $format_string .= $char;
            $append = true;
        }

        // do not add separator after the last character
        if ($append && ($i != $str_len - 1)) {
            $format_string .= $Separator;
        }
    }

    return $format_string;
}


/**
 * Function added to avoid path disclosures.
 * Called by each script that needs parameters, it displays
 * an error message and, by default, stops the execution.
 *
 * Not sure we could use a strMissingParameter message here,
 * would have to check if the error message file is always available
 *
 * @todo    localize error message
 * @todo    use PMA_fatalError() if $die === true?
 * @uses    PMA_getenv()
 * @uses    header_meta_style.inc.php
 * @uses    $GLOBALS['PMA_PHP_SELF']
 * basename
 * @param   array   The names of the parameters needed by the calling
 *                  script.
 * @param   boolean Stop the execution?
 *                  (Set this manually to false in the calling script
 *                   until you know all needed parameters to check).
 * @param   boolean Whether to include this list in checking for special params.
 * @global  string  path to current script
 * @global  boolean flag whether any special variable was required
 *
 * @access  public
 */
function PMA_checkParameters($params, $die = true, $request = true)
{
    global $checked_special;

    if (!isset($checked_special)) {
        $checked_special = false;
    }

    $reported_script_name = basename($GLOBALS['PMA_PHP_SELF']);
    $found_error = false;
    $error_message = '';

    foreach ($params as $param) {
        if ($request && $param != 'db' && $param != 'table') {
            $checked_special = true;
        }

        if (!isset($GLOBALS[$param])) {
            $error_message .= $reported_script_name
                . ': Missing parameter: ' . $param
                . PMA_showDocu('faqmissingparameters')
                . '<br />';
            $found_error = true;
        }
    }
    if ($found_error) {
        /**
         * display html meta tags
         */
        require_once './libraries/header_meta_style.inc.php';
        echo '</head><body><p>' . $error_message . '</p></body></html>';
        if ($die) {
            exit();
        }
    }
} // end function

/**
 * Function to generate unique condition for specified row.
 *
 * @uses    $GLOBALS['analyzed_sql'][0]
 * @uses    PMA_DBI_field_flags()
 * @uses    PMA_backquote()
 * @uses    PMA_sqlAddslashes()
 * @uses    PMA_printable_bit_value()
 * @uses    stristr()
 * @uses    bin2hex()
 * @uses    preg_replace()
 * @param   resource    $handle         current query result
 * @param   integer     $fields_cnt     number of fields
 * @param   array       $fields_meta    meta information about fields
 * @param   array       $row            current row
 * @param   boolean     $force_unique   generate condition only on pk or unique
 *
 * @access  public
 * @return  string     the calculated condition and whether condition is unique
 */
function PMA_getUniqueCondition($handle, $fields_cnt, $fields_meta, $row, $force_unique=false)
{
    $primary_key          = '';
    $unique_key           = '';
    $nonprimary_condition = '';
    $preferred_condition = '';

    for ($i = 0; $i < $fields_cnt; ++$i) {
        $condition   = '';
        $field_flags = PMA_DBI_field_flags($handle, $i);
        $meta        = $fields_meta[$i];

        // do not use a column alias in a condition
        if (! isset($meta->orgname) || ! strlen($meta->orgname)) {
            $meta->orgname = $meta->name;

            if (isset($GLOBALS['analyzed_sql'][0]['select_expr'])
              && is_array($GLOBALS['analyzed_sql'][0]['select_expr'])) {
                foreach ($GLOBALS['analyzed_sql'][0]['select_expr']
                  as $select_expr) {
                    // need (string) === (string)
                    // '' !== 0 but '' == 0
                    if ((string) $select_expr['alias'] === (string) $meta->name) {
                        $meta->orgname = $select_expr['column'];
                        break;
                    } // end if
                } // end foreach
            }
        }

        // Do not use a table alias in a condition.
        // Test case is:
        // select * from galerie x WHERE
        //(select count(*) from galerie y where y.datum=x.datum)>1
        //
        // But orgtable is present only with mysqli extension so the
        // fix is only for mysqli.
        // Also, do not use the original table name if we are dealing with
        // a view because this view might be updatable.
        // (The isView() verification should not be costly in most cases
        // because there is some caching in the function).
        if (isset($meta->orgtable) && $meta->table != $meta->orgtable && ! PMA_Table::isView($GLOBALS['db'], $meta->table)) {
            $meta->table = $meta->orgtable;
        }

        // to fix the bug where float fields (primary or not)
        // can't be matched because of the imprecision of
        // floating comparison, use CONCAT
        // (also, the syntax "CONCAT(field) IS NULL"
        // that we need on the next "if" will work)
        if ($meta->type == 'real') {
            $condition = ' CONCAT(' . PMA_backquote($meta->table) . '.'
                . PMA_backquote($meta->orgname) . ') ';
        } else {
            $condition = ' ' . PMA_backquote($meta->table) . '.'
                . PMA_backquote($meta->orgname) . ' ';
        } // end if... else...

        if (!isset($row[$i]) || is_null($row[$i])) {
            $condition .= 'IS NULL AND';
        } else {
            // timestamp is numeric on some MySQL 4.1
            // for real we use CONCAT above and it should compare to string
            if ($meta->numeric && $meta->type != 'timestamp' && $meta->type != 'real') {
                $condition .= '= ' . $row[$i] . ' AND';
            } elseif (($meta->type == 'blob' || $meta->type == 'string')
                // hexify only if this is a true not empty BLOB or a BINARY
                 && stristr($field_flags, 'BINARY')
                 && !empty($row[$i])) {
                    // do not waste memory building a too big condition
                    if (strlen($row[$i]) < 1000) {
                        // use a CAST if possible, to avoid problems
                        // if the field contains wildcard characters % or _
                        $condition .= '= CAST(0x' . bin2hex($row[$i])
                            . ' AS BINARY) AND';
                    } else {
                        // this blob won't be part of the final condition
                        $condition = '';
                    }
            } elseif ($meta->type == 'bit') {
                $condition .= "= b'" . PMA_printable_bit_value($row[$i], $meta->length) . "' AND";
            } else {
                $condition .= '= \''
                    . PMA_sqlAddslashes($row[$i], false, true) . '\' AND';
            }
        }
        if ($meta->primary_key > 0) {
            $primary_key .= $condition;
        } elseif ($meta->unique_key > 0) {
            $unique_key  .= $condition;
        }
        $nonprimary_condition .= $condition;
    } // end for

    // Correction University of Virginia 19991216:
    // prefer primary or unique keys for condition,
    // but use conjunction of all values if no primary key
    $clause_is_unique = true;
    if ($primary_key) {
        $preferred_condition = $primary_key;
    } elseif ($unique_key) {
        $preferred_condition = $unique_key;
    } elseif (! $force_unique) {
        $preferred_condition = $nonprimary_condition;
        $clause_is_unique = false;
    }

    $where_clause = trim(preg_replace('|\s?AND$|', '', $preferred_condition));
    return(array($where_clause, $clause_is_unique));
} // end function

/**
 * Generate a button or image tag
 *
 * @uses    PMA_USR_BROWSER_AGENT
 * @uses    $GLOBALS['pmaThemeImage']
 * @uses    $GLOBALS['cfg']['PropertiesIconic']
 * @param   string      name of button element
 * @param   string      class of button element
 * @param   string      name of image element
 * @param   string      text to display
 * @param   string      image to display
 *
 * @access  public
 */
function PMA_buttonOrImage($button_name, $button_class, $image_name, $text,
    $image)
{
    if (false === $GLOBALS['cfg']['PropertiesIconic']) {
        echo ' <input type="submit" name="' . $button_name . '"'
                .' value="' . htmlspecialchars($text) . '"'
                .' title="' . htmlspecialchars($text) . '" />' . "\n";
        return;
    }

    /* Opera has trouble with <input type="image"> */
    /* IE has trouble with <button> */
    if (PMA_USR_BROWSER_AGENT != 'IE') {
        echo '<button class="' . $button_class . '" type="submit"'
            .' name="' . $button_name . '" value="' . htmlspecialchars($text) . '"'
            .' title="' . htmlspecialchars($text) . '">' . "\n"
            . PMA_getIcon($image, $text)
            .'</button>' . "\n";
    } else {
        echo '<input type="image" name="' . $image_name . '" value="'
            . htmlspecialchars($text) . '" title="' . htmlspecialchars($text) . '" src="' . $GLOBALS['pmaThemeImage']
            . $image . '" />'
            . ($GLOBALS['cfg']['PropertiesIconic'] === 'both' ? '&nbsp;' . htmlspecialchars($text) : '') . "\n";
    }
} // end function

/**
 * Generate a pagination selector for browsing resultsets
 *
 * @todo $url is not javascript escaped!?
 * @uses    range()
 * @param   string      URL for the JavaScript
 * @param   string      Number of rows in the pagination set
 * @param   string      current page number
 * @param   string      number of total pages
 * @param   string      If the number of pages is lower than this
 *                      variable, no pages will be omitted in
 *                      pagination
 * @param   string      How many rows at the beginning should always
 *                      be shown?
 * @param   string      How many rows at the end should always
 *                      be shown?
 * @param   string      Percentage of calculation page offsets to
 *                      hop to a next page
 * @param   string      Near the current page, how many pages should
 *                      be considered "nearby" and displayed as
 *                      well?
 * @param   string      The prompt to display (sometimes empty)
 *
 * @access  public
 */
function PMA_pageselector($url, $rows, $pageNow = 1, $nbTotalPage = 1,
    $showAll = 200, $sliceStart = 5, $sliceEnd = 5, $percent = 20,
    $range = 10, $prompt = '')
{
    $increment = floor($nbTotalPage / $percent);
    $pageNowMinusRange = ($pageNow - $range);
    $pageNowPlusRange = ($pageNow + $range);

    $gotopage = $prompt
              . ' <select id="pageselector" name="pos" >' . "\n";
    if ($nbTotalPage < $showAll) {
        $pages = range(1, $nbTotalPage);
    } else {
        $pages = array();

        // Always show first X pages
        for ($i = 1; $i <= $sliceStart; $i++) {
            $pages[] = $i;
        }

        // Always show last X pages
        for ($i = $nbTotalPage - $sliceEnd; $i <= $nbTotalPage; $i++) {
            $pages[] = $i;
        }

        // Based on the number of results we add the specified
        // $percent percentage to each page number,
        // so that we have a representing page number every now and then to
        // immediately jump to specific pages.
        // As soon as we get near our currently chosen page ($pageNow -
        // $range), every page number will be shown.
        $i = $sliceStart;
        $x = $nbTotalPage - $sliceEnd;
        $met_boundary = false;
        while ($i <= $x) {
            if ($i >= $pageNowMinusRange && $i <= $pageNowPlusRange) {
                // If our pageselector comes near the current page, we use 1
                // counter increments
                $i++;
                $met_boundary = true;
            } else {
                // We add the percentage increment to our current page to
                // hop to the next one in range
                $i += $increment;

                // Make sure that we do not cross our boundaries.
                if ($i > $pageNowMinusRange && ! $met_boundary) {
                    $i = $pageNowMinusRange;
                }
            }

            if ($i > 0 && $i <= $x) {
                $pages[] = $i;
            }
        }

        // Since because of ellipsing of the current page some numbers may be double,
        // we unify our array:
        sort($pages);
        $pages = array_unique($pages);
    }

    foreach ($pages as $i) {
        if ($i == $pageNow) {
            $selected = 'selected="selected" style="font-weight: bold"';
        } else {
            $selected = '';
        }
        $gotopage .= '                <option ' . $selected . ' value="' . (($i - 1) * $rows) . '">' . $i . '</option>' . "\n";
    }

    $gotopage .= ' </select><noscript><input type="submit" value="' . __('Go') . '" /></noscript>';

    return $gotopage;
} // end function


/**
 * Generate navigation for a list
 *
 * @todo    use $pos from $_url_params
 * @uses    range()
 * @param   integer     number of elements in the list
 * @param   integer     current position in the list
 * @param   array       url parameters
 * @param   string      script name for form target
 * @param   string      target frame
 * @param   integer     maximum number of elements to display from the list
 *
 * @access  public
 */
function PMA_listNavigator($count, $pos, $_url_params, $script, $frame, $max_count) {

    if ($max_count < $count) {
        echo 'frame_navigation' == $frame ? '<div id="navidbpageselector">' . "\n" : '';
        echo __('Page number:');
        echo 'frame_navigation' == $frame ? '<br />' : ' ';

        // Move to the beginning or to the previous page
        if ($pos > 0) {
            // patch #474210 - part 1
            if ($GLOBALS['cfg']['NavigationBarIconic']) {
                $caption1 = '&lt;&lt;';
                $caption2 = ' &lt; ';
                $title1   = ' title="' . __('Begin') . '"';
                $title2   = ' title="' . __('Previous') . '"';
            } else {
                $caption1 = __('Begin') . ' &lt;&lt;';
                $caption2 = __('Previous') . ' &lt;';
                $title1   = '';
                $title2   = '';
            } // end if... else...
            $_url_params['pos'] = 0;
            echo '<a' . $title1 . ' href="' . $script
                . PMA_generate_common_url($_url_params) . '" target="' . $frame . '">'
                . $caption1 . '</a>';
            $_url_params['pos'] = $pos - $max_count;
            echo '<a' . $title2 . ' href="' . $script
                . PMA_generate_common_url($_url_params) . '" target="' . $frame . '">'
                . $caption2 . '</a>';
        }

        echo "\n", '<form action="./', basename($script), '" method="post" target="', $frame, '">', "\n";
        echo PMA_generate_common_hidden_inputs($_url_params);
        echo PMA_pageselector(
            $script . PMA_generate_common_url($_url_params) . '&amp;',
                $max_count,
                floor(($pos + 1) / $max_count) + 1,
                ceil($count / $max_count));
        echo '</form>';

        if ($pos + $max_count < $count) {
            if ($GLOBALS['cfg']['NavigationBarIconic']) {
                $caption3 = ' &gt; ';
                $caption4 = '&gt;&gt;';
                $title3   = ' title="' . __('Next') . '"';
                $title4   = ' title="' . __('End') . '"';
            } else {
                $caption3 = '&gt; ' . __('Next');
                $caption4 = '&gt;&gt; ' . __('End');
                $title3   = '';
                $title4   = '';
            } // end if... else...
            $_url_params['pos'] = $pos + $max_count;
            echo '<a' . $title3 . ' href="' . $script
                . PMA_generate_common_url($_url_params) . '" target="' . $frame . '">'
                . $caption3 . '</a>';
            $_url_params['pos'] = floor($count / $max_count) * $max_count;
            if ($_url_params['pos'] == $count) {
                $_url_params['pos'] = $count - $max_count;
            }
            echo '<a' . $title4 . ' href="' . $script
                . PMA_generate_common_url($_url_params) . '" target="' . $frame . '">'
                . $caption4 . '</a>';
        }
        echo "\n";
        if ('frame_navigation' == $frame) {
            echo '</div>' . "\n";
        }
    }
}

/**
 * replaces %u in given path with current user name
 *
 * example:
 * <code>
 * $user_dir = PMA_userDir('/var/pma_tmp/%u/'); // '/var/pma_tmp/root/'
 *
 * </code>
 * @uses    $cfg['Server']['user']
 * @uses    substr()
 * @uses    str_replace()
 * @param   string  $dir with wildcard for user
 * @return  string  per user directory
 */
function PMA_userDir($dir)
{
    // add trailing slash
    if (substr($dir, -1) != '/') {
        $dir .= '/';
    }

    return str_replace('%u', $GLOBALS['cfg']['Server']['user'], $dir);
}

/**
 * returns html code for db link to default db page
 *
 * @uses    $cfg['DefaultTabDatabase']
 * @uses    $GLOBALS['db']
 * @uses    PMA_generate_common_url()
 * @uses    PMA_unescape_mysql_wildcards()
 * @uses    strlen()
 * @uses    sprintf()
 * @uses    htmlspecialchars()
 * @param   string  $database
 * @return  string  html link to default db page
 */
function PMA_getDbLink($database = null)
{
    if (!strlen($database)) {
        if (!strlen($GLOBALS['db'])) {
            return '';
        }
        $database = $GLOBALS['db'];
    } else {
        $database = PMA_unescape_mysql_wildcards($database);
    }

    return '<a href="' . $GLOBALS['cfg']['DefaultTabDatabase'] . '?' . PMA_generate_common_url($database) . '"'
        .' title="' . sprintf(__('Jump to database &quot;%s&quot;.'), htmlspecialchars($database)) . '">'
        .htmlspecialchars($database) . '</a>';
}

/**
 * Displays a lightbulb hint explaining a known external bug
 * that affects a functionality
 *
 * @uses    PMA_MYSQL_INT_VERSION
 * @uses    PMA_showHint()
 * @uses    sprintf()
 * @param   string  $functionality localized message explaining the func.
 * @param   string  $component  'mysql' (eventually, 'php')
 * @param   string  $minimum_version of this component
 * @param   string  $bugref  bug reference for this component
 */
function PMA_externalBug($functionality, $component, $minimum_version, $bugref)
{
    if ($component == 'mysql' && PMA_MYSQL_INT_VERSION < $minimum_version) {
        echo PMA_showHint(sprintf(__('The %s functionality is affected by a known bug, see %s'), $functionality, 'http://bugs.mysql.com/' . $bugref));
    }
}

/**
 * Generates and echoes an HTML checkbox
 *
 * @param   string  $html_field_name the checkbox HTML field
 * @param   string  $label
 * @param   boolean $checked is it initially checked?
 * @param   boolean $onclick should it submit the form on click?
 */
function PMA_display_html_checkbox($html_field_name, $label, $checked, $onclick) {

    echo '<input type="checkbox" name="' . $html_field_name . '" id="' . $html_field_name . '"' . ($checked ? ' checked="checked"' : '') . ($onclick ? ' onclick="this.form.submit();"' : '') . ' /><label for="' . $html_field_name . '">' . $label . '</label>';
}

/**
 * Generates and echoes a set of radio HTML fields
 *
 * @uses    htmlspecialchars()
 * @param   string  $html_field_name the radio HTML field
 * @param   array   $choices the choices values and labels
 * @param   string  $checked_choice the choice to check by default
 * @param   boolean $line_break whether to add an HTML line break after a choice
 * @param   boolean $escape_label whether to use htmlspecialchars() on label
 * @param   string  $class enclose each choice with a div of this class
 */
function PMA_display_html_radio($html_field_name, $choices, $checked_choice = '', $line_break = true, $escape_label = true, $class='') {
    foreach ($choices as $choice_value => $choice_label) {
        if (! empty($class)) {
            echo '<div class="' . $class . '">';
        }
        $html_field_id = $html_field_name . '_' . $choice_value;
        echo '<input type="radio" name="' . $html_field_name . '" id="' . $html_field_id . '" value="' . htmlspecialchars($choice_value) . '"';
        if ($choice_value == $checked_choice) {
            echo ' checked="checked"';
        }
        echo ' />' . "\n";
        echo '<label for="' . $html_field_id . '">' . ($escape_label ? htmlspecialchars($choice_label)  : $choice_label) . '</label>';
        if ($line_break) {
            echo '<br />';
        }
        if (! empty($class)) {
            echo '</div>';
        }
        echo "\n";
    }
}

/**
 * Generates and returns an HTML dropdown
 *
 * @uses    htmlspecialchars()
 * @param   string  $select_name
 * @param   array   $choices the choices values
 * @param   string  $active_choice the choice to select by default
 * @param   string  $id the id of the select element; can be different in case
 *                  the dropdown is present more than once on the page
 * @todo    support titles
 */
function PMA_generate_html_dropdown($select_name, $choices, $active_choice, $id)
{
    $result = '<select name="' . htmlspecialchars($select_name) . '" id="' . htmlspecialchars($id) . '">';
    foreach ($choices as $one_choice_value => $one_choice_label) {
        $result .= '<option value="' . htmlspecialchars($one_choice_value) . '"';
        if ($one_choice_value == $active_choice) {
            $result .= ' selected="selected"';
        }
        $result .= '>' . htmlspecialchars($one_choice_label) . '</option>';
    }
    $result .= '</select>';
    return $result;
}

/**
 * Generates a slider effect (jQjuery)
 * Takes care of generating the initial <div> and the link
 * controlling the slider; you have to generate the </div> yourself
 * after the sliding section.
 *
 * @uses    $GLOBALS['cfg']['InitialSlidersState']
 * @param   string  $id the id of the <div> on which to apply the effect
 * @param   string  $message the message to show as a link
 */
function PMA_generate_slider_effect($id, $message)
{
    if ($GLOBALS['cfg']['InitialSlidersState'] == 'disabled') {
        echo '<div id="' . $id . '">';
        return;
    }
    /**
     * Bad hack on the next line. document.write() conflicts with jQuery, hence,
     * opening the <div> with PHP itself instead of JavaScript.
     *
     * @todo find a better solution that uses $.append(), the recommended method
     */
    ?>
<div id="<?php echo $id; ?>" <?php echo $GLOBALS['cfg']['InitialSlidersState'] == 'closed' ? ' style="display: none; overflow:auto;"' : ''; ?>>
    <script type="text/javascript">
// <![CDATA[

    function PMA_set_status_label_<?php echo $id; ?>() {
        if ($('#<?php echo $id; ?>').css('display') == 'none') {
            $('#anchor_status_<?php echo $id; ?>').text('+ ');
        } else {
            $('#anchor_status_<?php echo $id; ?>').text('- ');
        }
    }

    $(document).ready(function() {

        $('<span id="anchor_status_<?php echo $id; ?>"><span>')
            .insertBefore('#<?php echo $id; ?>')

        PMA_set_status_label_<?php echo $id; ?>();

        $('<a href="#<?php echo $id; ?>" id="anchor_<?php echo $id; ?>"><?php echo htmlspecialchars($message); ?></a>')
            .insertBefore('#<?php echo $id; ?>')
            .click(function() {
                // the callback should be the 4th parameter but
                // it only works as the second parameter
                $('#<?php echo $id; ?>').toggle('drop', function() {
                    PMA_set_status_label_<?php echo $id; ?>();
                });
            });
    });
    //]]>
    </script>
    <noscript>
    <div id="<?php echo $id; ?>">
    </noscript>
    <?php
}

/**
 * Verifies if something is cached in the session
 *
 * @param string $var
 * @param scalar $server
 * @return boolean
 */
function PMA_cacheExists($var, $server = 0)
{
    if (true === $server) {
        $server = $GLOBALS['server'];
    }
    return isset($_SESSION['cache']['server_' . $server][$var]);
}

/**
 * Gets cached information from the session
 *
 * @param string $var
 * @param scalar $server
 * @return mixed
 */
function PMA_cacheGet($var, $server = 0)
{
    if (true === $server) {
        $server = $GLOBALS['server'];
    }
    if (isset($_SESSION['cache']['server_' . $server][$var])) {
        return $_SESSION['cache']['server_' . $server][$var];
    } else {
        return null;
    }
}

/**
 * Caches information in the session
 *
 * @param string $var
 * @param mixed $val
 * @param integer $server
 * @return mixed
 */
function PMA_cacheSet($var, $val = null, $server = 0)
{
    if (true === $server) {
        $server = $GLOBALS['server'];
    }
    $_SESSION['cache']['server_' . $server][$var] = $val;
}

/**
 * Removes cached information from the session
 *
 * @param string $var
 * @param scalar $server
 */
function PMA_cacheUnset($var, $server = 0)
{
    if (true === $server) {
        $server = $GLOBALS['server'];
    }
    unset($_SESSION['cache']['server_' . $server][$var]);
}

/**
 * Converts a bit value to printable format;
 * in MySQL a BIT field can be from 1 to 64 bits so we need this
 * function because in PHP, decbin() supports only 32 bits
 *
 * @uses    ceil()
 * @uses    decbin()
 * @uses    ord()
 * @uses    substr()
 * @uses    sprintf()
 * @param   numeric $value coming from a BIT field
 * @param   integer $length
 * @return  string  the printable value
 */
function PMA_printable_bit_value($value, $length) {
    $printable = '';
    for ($i = 0, $len_ceiled = ceil($length / 8); $i < $len_ceiled; $i++) {
        $printable .= sprintf('%08d', decbin(ord(substr($value, $i, 1))));
    }
    $printable = substr($printable, -$length);
    return $printable;
}

/**
 * Verifies whether the value contains a non-printable character
 *
 * @uses    preg_match()
 * @param   string $value
 * @return  boolean
 */
function PMA_contains_nonprintable_ascii($value) {
    return preg_match('@[^[:print:]]@', $value);
}

/**
 * Converts a BIT type default value
 * for example, b'010' becomes 010
 *
 * @uses    strtr()
 * @param   string $bit_default_value
 * @return  string the converted value
 */
function PMA_convert_bit_default_value($bit_default_value) {
    return strtr($bit_default_value, array("b" => "", "'" => ""));
}

/**
 * Extracts the various parts from a field type spec
 *
 * @uses    strpos()
 * @uses    chop()
 * @uses    substr()
 * @param   string $fieldspec
 * @return  array associative array containing type, spec_in_brackets
 *          and possibly enum_set_values (another array)
 */
function PMA_extractFieldSpec($fieldspec) {
    $first_bracket_pos = strpos($fieldspec, '(');
    if ($first_bracket_pos) {
        $spec_in_brackets = chop(substr($fieldspec, $first_bracket_pos + 1, (strrpos($fieldspec, ')') - $first_bracket_pos - 1)));
        // convert to lowercase just to be sure
        $type = strtolower(chop(substr($fieldspec, 0, $first_bracket_pos)));
    } else {
        $type = $fieldspec;
        $spec_in_brackets = '';
    }

    if ('enum' == $type || 'set' == $type) {
        // Define our working vars
        $enum_set_values = array();
        $working = "";
        $in_string = false;
        $index = 0;

        // While there is another character to process
        while (isset($fieldspec[$index])) {
            // Grab the char to look at
            $char = $fieldspec[$index];

            // If it is a single quote, needs to be handled specially
            if ($char == "'") {
                // If we are not currently in a string, begin one
                if (! $in_string) {
                    $in_string = true;
                    $working = "";
                // Otherwise, it may be either an end of a string, or a 'double quote' which can be handled as-is
                } else {
                // Check out the next character (if possible)
                    $has_next = isset($fieldspec[$index + 1]);
                    $next = $has_next ? $fieldspec[$index + 1] : null;

                // If we have reached the end of our 'working' string (because there are no more chars, or the next char is not another quote)
                    if (! $has_next || $next != "'") {
                        $enum_set_values[] = $working;
                        $in_string = false;

                    // Otherwise, this is a 'double quote', and can be added to the working string
                    } elseif ($next == "'") {
                        $working .= "'";
                        // Skip the next char; we already know what it is
                        $index++;
                    }
                }
            // escaping of a quote?
            } elseif ('\\' == $char && isset($fieldspec[$index + 1]) && "'" == $fieldspec[$index + 1]) {
                $working .= "'";
                $index++;
            // Otherwise, add it to our working string like normal
            } else {
                $working .= $char;
            }
            // Increment character index
            $index++;
        } // end while
    } else {
        $enum_set_values = array();
    }

    return array(
        'type' => $type,
        'spec_in_brackets' => $spec_in_brackets,
        'enum_set_values'  => $enum_set_values
    );
}

/**
 * Verifies if this table's engine supports foreign keys
 *
 * @uses    strtoupper()
 * @param   string $engine
 * @return  boolean
 */
function PMA_foreignkey_supported($engine) {
    $engine = strtoupper($engine);
    if ('INNODB' == $engine || 'PBXT' == $engine) {
        return true;
    } else {
        return false;
    }
}

/**
 * Replaces some characters by a displayable equivalent
 *
 * @uses    str_replace()
 * @param   string $content
 * @return  string the content with characters replaced
 */
function PMA_replace_binary_contents($content) {
    $result = str_replace("\x00", '\0', $content);
    $result = str_replace("\x08", '\b', $result);
    $result = str_replace("\x0a", '\n', $result);
    $result = str_replace("\x0d", '\r', $result);
    $result = str_replace("\x1a", '\Z', $result);
    return $result;
}

/**
 *
 * If the string starts with a \r\n pair (0x0d0a) add an extra \n
 *
 * @uses    strpos()
 * @return  string with the chars replaced
 */

function PMA_duplicateFirstNewline($string){
    $first_occurence = strpos($string, "\r\n");
    if ($first_occurence === 0){
        $string = "\n".$string;
    }
    return $string;
}

/**
 * get the action word corresponding to a script name
 * in order to display it as a title in navigation panel
 *
 * @uses    $GLOBALS
 * @param   string  a valid value for $cfg['LeftDefaultTabTable']
 *                  or $cfg['DefaultTabTable']
 *                  or $cfg['DefaultTabDatabase']
 */
function PMA_getTitleForTarget($target) {

$mapping = array(
	// Values for $cfg['DefaultTabTable']
	'tbl_structure.php' =>  __('Structure'),
	'tbl_sql.php' => __('SQL'),
	'tbl_select.php' =>__('Search'),
	'tbl_change.php' =>__('Insert'),
	'sql.php' => __('Browse'),

	// Values for $cfg['DefaultTabDatabase']
	'db_structure.php' => __('Structure'),
	'db_sql.php' => __('SQL'),
	'db_search.php' => __('Search'),
	'db_operations.php' => __('Operations'),
);
    return $mapping[$target];
}

/**
 * Formats user string, expading @VARIABLES@, accepting strftime format string.
 *
 * @param string Text where to do expansion.
 * @param function Function to call for escaping variable values.
 * @param array Array with overrides for default parameters (obtained from GLOBALS).
 */
function PMA_expandUserString($string, $escape = NULL, $updates = array()) {
    /* Content */
    $vars['http_host'] = PMA_getenv('HTTP_HOST') ? PMA_getenv('HTTP_HOST') : '';
    $vars['server_name'] = $GLOBALS['cfg']['Server']['host'];
    $vars['server_verbose'] = $GLOBALS['cfg']['Server']['verbose'];
    $vars['server_verbose_or_name'] = !empty($GLOBALS['cfg']['Server']['verbose']) ? $GLOBALS['cfg']['Server']['verbose'] : $GLOBALS['cfg']['Server']['host'];
    $vars['database'] = $GLOBALS['db'];
    $vars['table'] = $GLOBALS['table'];
    $vars['phpmyadmin_version'] = 'phpMyAdmin ' . PMA_VERSION;

    /* Update forced variables */
    foreach($updates as $key => $val) {
        $vars[$key] = $val;
    }

    /* Replacement mapping */
    /*
     * The __VAR__ ones are for backward compatibility, because user
     * might still have it in cookies.
     */
    $replace = array(
        '@HTTP_HOST@' => $vars['http_host'],
        '@SERVER@' => $vars['server_name'],
        '__SERVER__' => $vars['server_name'],
        '@VERBOSE@' => $vars['server_verbose'],
        '@VSERVER@' => $vars['server_verbose_or_name'],
        '@DATABASE@' => $vars['database'],
        '__DB__' => $vars['database'],
        '@TABLE@' => $vars['table'],
        '__TABLE__' => $vars['table'],
        '@PHPMYADMIN@' => $vars['phpmyadmin_version'],
        );

    /* Optional escaping */
    if (!is_null($escape)) {
        foreach($replace as $key => $val) {
            $replace[$key] = $escape($val);
        }
    }

    /* Fetch fields list if required */
    if (strpos($string, '@FIELDS@') !== FALSE) {
        $fields_list = PMA_DBI_fetch_result(
            'SHOW COLUMNS FROM ' . PMA_backquote($GLOBALS['db'])
            . '.' . PMA_backquote($GLOBALS['table']));

        $field_names = array();
        foreach ($fields_list as $field) {
            if (!is_null($escape)) {
                $field_names[] = $escape($field['Field']);
            } else {
                $field_names[] = $field['Field'];
            }
        }

        $replace['@FIELDS@'] = implode(',', $field_names);
    }

    /* Do the replacement */
    return str_replace(array_keys($replace), array_values($replace), strftime($string));
}

/**
 * function that generates a json output for an ajax request and ends script
 * execution
 *
 * @param   boolean success whether the ajax request was successfull
 * @param   string  message string containing the html of the message
 * @param   array   extra_data  optional - any other data as part of the json request
 *
 * @uses    header()
 * @uses    json_encode()
 */
function PMA_ajaxResponse($message, $success = true, $extra_data = array())
{
    $response = array();
    if( $success == true ) {
        $response['success'] = true;
        if ($message instanceof PMA_Message) {
            $response['message'] = $message->getDisplay();
        }
        else {
            $response['message'] = $message;
        }
    }
    else {
        $response['success'] = false;
        if($message instanceof PMA_Message) {
            $response['error'] = $message->getDisplay();
        }
        else {
            $response['error'] = $message;
        }
    }

    if( count($extra_data) > 0 ) {
        $response = array_merge($response, $extra_data);
    }

    if(!isset($GLOBALS['is_header_sent'])) {
        header("Content-Type: application/json");
    }
    echo json_encode($response);
    exit;
}
?><|MERGE_RESOLUTION|>--- conflicted
+++ resolved
@@ -661,7 +661,6 @@
             $error_msg_output .= '</fieldset>' . "\n\n";
        }
 
-<<<<<<< HEAD
         if($GLOBALS['is_ajax_request'] == true) {
             PMA_ajaxResponse($error_msg_output, false);
         }
@@ -669,13 +668,6 @@
         /**
          * display footer and exit
          */
-=======
-       echo $error_msg_output;
-       /**
-        * display footer and exit
-        */
->>>>>>> d0fc397f
-
        require './libraries/footer.inc.php';
     } else {
         echo $error_msg_output;
