--- conflicted
+++ resolved
@@ -3384,12 +3384,8 @@
     $matcher = '@\.(' . $extensions . ')(\.('
         . PMA_supportedDecompressions() . '))?$@';
 
-<<<<<<< HEAD
     $active = (isset($GLOBALS['timeout_passed']) 
         && $GLOBALS['timeout_passed'] 
-=======
-    $active = (isset($GLOBALS['timeout_passed']) && $GLOBALS['timeout_passed']
->>>>>>> 7607fc37
         && isset($local_import_file))
         ? $local_import_file
         : '';
@@ -3554,6 +3550,7 @@
             $gis_data_types[$i] = strtoupper($gis_data_types[$i]);
         }
     }
+
     return $gis_data_types;
 }
 
