--- conflicted
+++ resolved
@@ -2600,10 +2600,6 @@
 }
 
 /**
-<<<<<<< HEAD
- * Converts a BIT type default value
- * for example, b'010' becomes 010
-=======
  * Verifies whether the value contains a non-printable character 
  *
  * @uses    preg_match()
@@ -2617,7 +2613,6 @@
 /**
  * Converts a BIT type default value  
  * for example, b'010' becomes 010 
->>>>>>> acdf39e9
  *
  * @uses    strtr()
  * @param   string $bit_default_value
