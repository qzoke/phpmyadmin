<?php
/* vim: set expandtab sw=4 ts=4 sts=4: */
/**
 * Server config checks management
 *
 * @package PhpMyAdmin
 */
namespace PMA\libraries\config;

use PMA\libraries\URL;

/**
 * Performs various compatibility, security and consistency checks on current config
 *
 * Outputs results to message list, must be called between PMA_messagesBegin()
 * and PMA_messagesEnd()
 *
 * @package PhpMyAdmin
 */
class ServerConfigChecks
{
    /**
     * @var ConfigFile configurations being checked
     */
    protected $cfg;

    /**
     * Constructor.
     *
     * @param ConfigFile $cfg Configuration
     */
    public function __construct(ConfigFile $cfg)
    {
        $this->cfg = $cfg;
    }

    /**
     * Perform config checks
     *
     * @return void
     */
    public function performConfigChecks()
    {
        $blowfishSecret = $this->cfg->get('blowfish_secret');
        $blowfishSecretSet = false;
        $cookieAuthUsed = false;

        list(
            $sAllowArbitraryServerWarn, $sBlowfishSecretMsg,
            $sBZipDumpWarn, $sDirectoryNotice,
            $sGZipDumpWarn, $sLoginCookieValidityWarn,
            $sLoginCookieValidityWarn2, $sLoginCookieValidityWarn3,
            $sSecurityInfoMsg, $sSrvAuthCfgMsg, $sZipDumpExportWarn,
            $sZipDumpImportWarn
        ) = self::defineMessages();

        list($cookieAuthUsed, $blowfishSecret, $blowfishSecretSet)
            = $this->performConfigChecksServers(
                $cookieAuthUsed, $blowfishSecret, $sSrvAuthCfgMsg,
                $sSecurityInfoMsg, $blowfishSecretSet
            );

        $this->performConfigChecksCookieAuthUsed(
            $cookieAuthUsed, $blowfishSecretSet, $sBlowfishSecretMsg,
            $blowfishSecret
        );

        //
        // $cfg['AllowArbitraryServer']
        // should be disabled
        //
        if ($this->cfg->getValue('AllowArbitraryServer')) {
            PMA_messagesSet(
                'notice',
                'AllowArbitraryServer',
                PMA_lang(PMA_langName('AllowArbitraryServer')),
                PMA_lang($sAllowArbitraryServerWarn)
            );
        }

        $this->performConfigChecksLoginCookie(
            $sLoginCookieValidityWarn, $sLoginCookieValidityWarn2,
            $sLoginCookieValidityWarn3
        );

        //
        // $cfg['SaveDir']
        // should not be world-accessible
        //
        if ($this->cfg->getValue('SaveDir') != '') {
            PMA_messagesSet(
                'notice',
                'SaveDir',
                PMA_lang(PMA_langName('SaveDir')),
                PMA_lang($sDirectoryNotice)
            );
        }

        //
        // $cfg['TempDir']
        // should not be world-accessible
        //
        if ($this->cfg->getValue('TempDir') != '') {
            PMA_messagesSet(
                'notice',
                'TempDir',
                PMA_lang(PMA_langName('TempDir')),
                PMA_lang($sDirectoryNotice)
            );
        }

        $this->performConfigChecksZips(
            $sGZipDumpWarn, $sBZipDumpWarn, $sZipDumpImportWarn,
            $sZipDumpExportWarn
        );
    }

    /**
     * Check config of servers
     *
     * @param boolean $cookieAuthUsed    Cookie auth is used
     * @param string  $blowfishSecret    Blowfish secret
     * @param string  $sServerAuthCfgMsg Message for server auth config
     * @param string  $sSecurityInfoMsg  Message for security information
     * @param boolean $blowfishSecretSet Blowfish secret set
     *
     * @return array
     */
    protected function performConfigChecksServers(
        $cookieAuthUsed, $blowfishSecret, $sServerAuthCfgMsg,
        $sSecurityInfoMsg, $blowfishSecretSet
    ) {
        $serverCnt = $this->cfg->getServerCount();
        for ($i = 1; $i <= $serverCnt; $i++) {
            $cookieAuthServer
                = ($this->cfg->getValue("Servers/$i/auth_type") == 'cookie');
            $cookieAuthUsed |= $cookieAuthServer;
            $serverName = $this->performConfigChecksServersGetServerName(
                $this->cfg->getServerName($i), $i
            );
            $serverName = htmlspecialchars($serverName);

            list($blowfishSecret, $blowfishSecretSet)
                = $this->performConfigChecksServersSetBlowfishSecret(
                    $blowfishSecret, $cookieAuthServer, $blowfishSecretSet
                );

            //
            // $cfg['Servers'][$i]['ssl']
            // should be enabled if possible
            //
            if (!$this->cfg->getValue("Servers/$i/ssl")) {
                $title = PMA_lang(PMA_langName('Servers/1/ssl')) . " ($serverName)";
                PMA_messagesSet(
                    'notice',
                    "Servers/$i/ssl",
                    $title,
                    __(
                        'You should use SSL connections if your database server '
                        . 'supports it.'
                    )
                );
            }

            //
            // $cfg['Servers'][$i]['auth_type']
            // warn about full user credentials if 'auth_type' is 'config'
            //
            if ($this->cfg->getValue("Servers/$i/auth_type") == 'config'
                && $this->cfg->getValue("Servers/$i/user") != ''
                && $this->cfg->getValue("Servers/$i/password") != ''
            ) {
                $title = PMA_lang(PMA_langName('Servers/1/auth_type'))
                    . " ($serverName)";
                PMA_messagesSet(
                    'notice',
                    "Servers/$i/auth_type",
                    $title,
                    PMA_lang($sServerAuthCfgMsg, $i) . ' '
                    . PMA_lang($sSecurityInfoMsg, $i)
                );
            }

            //
            // $cfg['Servers'][$i]['AllowRoot']
            // $cfg['Servers'][$i]['AllowNoPassword']
            // serious security flaw
            //
            if ($this->cfg->getValue("Servers/$i/AllowRoot")
                && $this->cfg->getValue("Servers/$i/AllowNoPassword")
            ) {
                $title = PMA_lang(PMA_langName('Servers/1/AllowNoPassword'))
                    . " ($serverName)";
                PMA_messagesSet(
                    'notice',
                    "Servers/$i/AllowNoPassword",
                    $title,
                    __('You allow for connecting to the server without a password.')
                    . ' ' . PMA_lang($sSecurityInfoMsg, $i)
                );
            }
        }
        return array($cookieAuthUsed, $blowfishSecret, $blowfishSecretSet);
    }

    /**
     * Set blowfish secret
     *
     * @param string  $blowfishSecret    Blowfish secret
     * @param boolean $cookieAuthServer  Cookie auth is used
     * @param boolean $blowfishSecretSet Blowfish secret set
     *
     * @return array
     */
    protected function performConfigChecksServersSetBlowfishSecret(
        $blowfishSecret, $cookieAuthServer, $blowfishSecretSet
    ) {
        if ($cookieAuthServer && $blowfishSecret === null) {
<<<<<<< HEAD
            if (! function_exists('openssl_random_pseudo_bytes')) {
                $blowfishSecret = bin2hex(phpseclib\Crypt\Random::string(16));
            } else {
                $blowfishSecret = bin2hex(openssl_random_pseudo_bytes(16));
=======
            $blowfishSecret = '';
            if (! function_exists('openssl_random_pseudo_bytes')) {
                $random_func = 'phpseclib\\Crypt\\Random::string';
            } else {
                $random_func = 'openssl_random_pseudo_bytes';
            }
            while (strlen($blowfishSecret) < 32) {
                $byte = $random_func(1);
                // We want only ASCII chars
                if (ord($byte) > 32 && ord($byte) < 127) {
                    $blowfishSecret .= $byte;
                }
>>>>>>> d9f918c3
            }

            $blowfishSecretSet = true;
            $this->cfg->set('blowfish_secret', $blowfishSecret);
        }
        return array($blowfishSecret, $blowfishSecretSet);
    }

    /**
     * Define server name
     *
     * @param string $serverName Server name
     * @param int    $serverId   Server id
     *
     * @return string Server name
     */
    protected function performConfigChecksServersGetServerName(
        $serverName, $serverId
    ) {
        if ($serverName == 'localhost') {
            $serverName .= " [$serverId]";
            return $serverName;
        }
        return $serverName;
    }

    /**
     * Perform config checks for zip part.
     *
     * @param string $sGZipDumpWarning   Gzip dump warning
     * @param string $sBZipDumpWarning   Bzip dump warning
     * @param string $sZipDumpImportWarn Zip dump import warning
     * @param string $sZipDumpExportWarn Zip dump export warning
     *
     * @return void
     */
    protected function performConfigChecksZips(
        $sGZipDumpWarning, $sBZipDumpWarning, $sZipDumpImportWarn,
        $sZipDumpExportWarn
    ) {
        $this->performConfigChecksServerGZipdump($sGZipDumpWarning);
        $this->performConfigChecksServerBZipdump($sBZipDumpWarning);
        $this->performConfigChecksServersZipdump(
            $sZipDumpImportWarn, $sZipDumpExportWarn
        );
    }

    /**
     * Perform config checks for zip part.
     *
     * @param string $sZipDumpImportWarn Zip dump import warning
     * @param string $sZipDumpExportWarn Zip dump export warning
     *
     * @return void
     */
    protected function performConfigChecksServersZipdump(
        $sZipDumpImportWarn, $sZipDumpExportWarn
    ) {
        //
        // $cfg['ZipDump']
        // requires zip_open in import
        //
        if ($this->cfg->getValue('ZipDump') && !@function_exists('zip_open')) {
            PMA_messagesSet(
                'error',
                'ZipDump_import',
                PMA_lang(PMA_langName('ZipDump')),
                PMA_lang($sZipDumpImportWarn, 'zip_open')
            );
        }

        //
        // $cfg['ZipDump']
        // requires gzcompress in export
        //
        if ($this->cfg->getValue('ZipDump') && !@function_exists('gzcompress')) {
            PMA_messagesSet(
                'error',
                'ZipDump_export',
                PMA_lang(PMA_langName('ZipDump')),
                PMA_lang($sZipDumpExportWarn, 'gzcompress')
            );
        }
    }

    /**
     * Check config of servers
     *
     * @param boolean $cookieAuthUsed     Cookie auth is used
     * @param boolean $blowfishSecretSet  Blowfish secret set
     * @param string  $sBlowfishSecretMsg Blowfish secret message
     * @param string  $blowfishSecret     Blowfish secret
     *
     * @return array
     */
    protected function performConfigChecksCookieAuthUsed(
        $cookieAuthUsed, $blowfishSecretSet, $sBlowfishSecretMsg,
        $blowfishSecret
    ) {
        //
        // $cfg['blowfish_secret']
        // it's required for 'cookie' authentication
        //
        if ($cookieAuthUsed) {
            if ($blowfishSecretSet) {
                // 'cookie' auth used, blowfish_secret was generated
                PMA_messagesSet(
                    'notice',
                    'blowfish_secret_created',
                    PMA_lang(PMA_langName('blowfish_secret')),
                    PMA_lang($sBlowfishSecretMsg)
                );
            } else {
                $blowfishWarnings = array();
                // check length
                if (strlen($blowfishSecret) < 32) {
                    // too short key
                    $blowfishWarnings[] = __(
                        'Key is too short, it should have at least 32 characters.'
                    );
                }
                // check used characters
                $hasDigits = (bool)preg_match('/\d/', $blowfishSecret);
                $hasChars = (bool)preg_match('/\S/', $blowfishSecret);
                $hasNonword = (bool)preg_match('/\W/', $blowfishSecret);
                if (!$hasDigits || !$hasChars || !$hasNonword) {
                    $blowfishWarnings[] = PMA_lang(
                        __(
                            'Key should contain letters, numbers [em]and[/em] '
                            . 'special characters.'
                        )
                    );
                }
                if (!empty($blowfishWarnings)) {
                    PMA_messagesSet(
                        'error',
                        'blowfish_warnings' . count($blowfishWarnings),
                        PMA_lang(PMA_langName('blowfish_secret')),
                        implode('<br />', $blowfishWarnings)
                    );
                }
            }
        }
    }

    /**
     * Define all messages
     *
     * @return array
     */
    protected static function defineMessages()
    {
        $sAllowArbitraryServerWarn = __(
            'This %soption%s should be disabled as it allows attackers to '
            . 'bruteforce login to any MySQL server. If you feel this is necessary, '
            . 'use %srestrict login to MySQL server%s or %strusted proxies list%s. '
            . 'However, IP-based protection with trusted proxies list may not be '
            . 'reliable if your IP belongs to an ISP where thousands of users, '
            . 'including you, are connected to.'
        );
        $sAllowArbitraryServerWarn = sprintf(
            $sAllowArbitraryServerWarn,
            '[a@?page=form' . URL::getCommon(array(), '&')
            . '&amp;formset=Features#tab_Security]',
            '[/a]',
            '[a@?page=form' . URL::getCommon(array(), '&')
            . '&amp;formset=Features#tab_Security]',
            '[/a]',
            '[a@?page=form' . URL::getCommon(array(), '&')
            . '&amp;formset=Features#tab_Security]',
            '[/a]'
        );
        $sBlowfishSecretMsg = __(
            'You didn\'t have blowfish secret set and have enabled '
            . '[kbd]cookie[/kbd] authentication, so a key was automatically '
            . 'generated for you. It is used to encrypt cookies; you don\'t need to '
            . 'remember it.'
        );
        $sBZipDumpWarning = __(
            '%sBzip2 compression and decompression%s requires functions (%s) which '
            . 'are unavailable on this system.'
        );
        $sBZipDumpWarning = sprintf(
            $sBZipDumpWarning,
            '[a@?page=form' . URL::getCommon(array(), '&')
            . '&amp;formset=Features#tab_Import_export]',
            '[/a]', '%s'
        );
        $sDirectoryNotice = __(
            'This value should be double checked to ensure that this directory is '
            . 'neither world accessible nor readable or writable by other users on '
            . 'your server.'
        );
        $sGZipDumpWarning = __(
            '%sGZip compression and decompression%s requires functions (%s) which '
            . 'are unavailable on this system.'
        );
        $sGZipDumpWarning = sprintf(
            $sGZipDumpWarning,
            '[a@?page=form' . URL::getCommon(array(), '&')
            . '&amp;formset=Features#tab_Import_export]',
            '[/a]',
            '%s'
        );
        $sLoginCookieValidityWarn = __(
            '%sLogin cookie validity%s greater than %ssession.gc_maxlifetime%s may '
            . 'cause random session invalidation (currently session.gc_maxlifetime '
            . 'is %d).'
        );
        $sLoginCookieValidityWarn = sprintf(
            $sLoginCookieValidityWarn,
            '[a@?page=form' . URL::getCommon(array(), '&')
            . '&amp;formset=Features#tab_Security]',
            '[/a]',
            '[a@' . PMA_getPHPDocLink(
                'session.configuration.php#ini.session.gc-maxlifetime'
            ) . ']',
            '[/a]',
            ini_get('session.gc_maxlifetime')
        );
        $sLoginCookieValidityWarn2 = __(
            '%sLogin cookie validity%s should be set to 1800 seconds (30 minutes) '
            . 'at most. Values larger than 1800 may pose a security risk such as '
            . 'impersonation.'
        );
        $sLoginCookieValidityWarn2 = sprintf(
            $sLoginCookieValidityWarn2,
            '[a@?page=form' . URL::getCommon(array(), '&')
            . '&amp;formset=Features#tab_Security]',
            '[/a]'
        );
        $sLoginCookieValidityWarn3 = __(
            'If using [kbd]cookie[/kbd] authentication and %sLogin cookie store%s '
            . 'is not 0, %sLogin cookie validity%s must be set to a value less or '
            . 'equal to it.'
        );
        $sLoginCookieValidityWarn3 = sprintf(
            $sLoginCookieValidityWarn3,
            '[a@?page=form' . URL::getCommon(array(), '&')
            . '&amp;formset=Features#tab_Security]',
            '[/a]',
            '[a@?page=form' . URL::getCommon(array(), '&')
            . '&amp;formset=Features#tab_Security]',
            '[/a]'
        );
        $sSecurityInfoMsg = __(
            'If you feel this is necessary, use additional protection settings - '
            . '%shost authentication%s settings and %strusted proxies list%s. '
            . 'However, IP-based protection may not be reliable if your IP belongs '
            . 'to an ISP where thousands of users, including you, are connected to.'
        );
        $sSecurityInfoMsg = sprintf(
            $sSecurityInfoMsg,
            '[a@?page=servers' . URL::getCommon(array(), '&')
            . '&amp;mode=edit&amp;id=%1$d#tab_Server_config]',
            '[/a]',
            '[a@?page=form' . URL::getCommon(array(), '&')
            . '&amp;formset=Features#tab_Security]',
            '[/a]'
        );
        $sServerAuthConfigMsg = __(
            'You set the [kbd]config[/kbd] authentication type and included '
            . 'username and password for auto-login, which is not a desirable '
            . 'option for live hosts. Anyone who knows or guesses your phpMyAdmin '
            . 'URL can directly access your phpMyAdmin panel. Set %sauthentication '
            . 'type%s to [kbd]cookie[/kbd] or [kbd]http[/kbd].'
        );
        $sServerAuthConfigMsg = sprintf(
            $sServerAuthConfigMsg,
            '[a@?page=servers' . URL::getCommon(array(), '&')
            . '&amp;mode=edit&amp;id=%1$d#tab_Server]',
            '[/a]'
        );
        $sZipDumpExportWarn = __(
            '%sZip compression%s requires functions (%s) which are unavailable on '
            . 'this system.'
        );
        $sZipDumpExportWarn = sprintf(
            $sZipDumpExportWarn,
            '[a@?page=form' . URL::getCommon(array(), '&')
            . '&amp;formset=Features#tab_Import_export]',
            '[/a]',
            '%s'
        );
        $sZipDumpImportWarn = __(
            '%sZip decompression%s requires functions (%s) which are unavailable '
            . 'on this system.'
        );
        $sZipDumpImportWarn = sprintf(
            $sZipDumpImportWarn,
            '[a@?page=form' . URL::getCommon(array(), '&')
            . '&amp;formset=Features#tab_Import_export]',
            '[/a]',
            '%s'
        );
        return array(
            $sAllowArbitraryServerWarn, $sBlowfishSecretMsg, $sBZipDumpWarning,
            $sDirectoryNotice, $sGZipDumpWarning,
            $sLoginCookieValidityWarn, $sLoginCookieValidityWarn2,
            $sLoginCookieValidityWarn3, $sSecurityInfoMsg, $sServerAuthConfigMsg,
            $sZipDumpExportWarn, $sZipDumpImportWarn
        );
    }

    /**
     * Check configuration for login cookie
     *
     * @param string $sLoginCookieValidityWarn  Warning 1 for login cookie validity
     * @param string $sLoginCookieValidityWarn2 Warning 2 for login cookie validity
     * @param string $sLoginCookieValidityWarn3 Warning 3 for login cookie validity
     *
     * @return void
     */
    protected function performConfigChecksLoginCookie(
        $sLoginCookieValidityWarn, $sLoginCookieValidityWarn2,
        $sLoginCookieValidityWarn3
    ) {
        //
        // $cfg['LoginCookieValidity']
        // value greater than session.gc_maxlifetime will cause
        // random session invalidation after that time
        $loginCookieValidity = $this->cfg->getValue('LoginCookieValidity');
        if ($loginCookieValidity > ini_get('session.gc_maxlifetime')
        ) {
            PMA_messagesSet(
                'error',
                'LoginCookieValidity',
                PMA_lang(PMA_langName('LoginCookieValidity')),
                PMA_lang($sLoginCookieValidityWarn)
            );
        }

        //
        // $cfg['LoginCookieValidity']
        // should be at most 1800 (30 min)
        //
        if ($loginCookieValidity > 1800) {
            PMA_messagesSet(
                'notice',
                'LoginCookieValidity',
                PMA_lang(PMA_langName('LoginCookieValidity')),
                PMA_lang($sLoginCookieValidityWarn2)
            );
        }

        //
        // $cfg['LoginCookieValidity']
        // $cfg['LoginCookieStore']
        // LoginCookieValidity must be less or equal to LoginCookieStore
        //
        if (($this->cfg->getValue('LoginCookieStore') != 0)
            && ($loginCookieValidity > $this->cfg->getValue('LoginCookieStore'))
        ) {
            PMA_messagesSet(
                'error',
                'LoginCookieValidity',
                PMA_lang(PMA_langName('LoginCookieValidity')),
                PMA_lang($sLoginCookieValidityWarn3)
            );
        }
    }

    /**
     * Check GZipDump configuration
     *
     * @param string $sBZipDumpWarn Warning for BZipDumpWarning
     *
     * @return void
     */
    protected function performConfigChecksServerBZipdump($sBZipDumpWarn)
    {
        //
        // $cfg['BZipDump']
        // requires bzip2 functions
        //
        if ($this->cfg->getValue('BZipDump')
            && (!@function_exists('bzopen') || !@function_exists('bzcompress'))
        ) {
            $functions = @function_exists('bzopen')
                ? '' :
                'bzopen';
            $functions .= @function_exists('bzcompress')
                ? ''
                : ($functions ? ', ' : '') . 'bzcompress';
            PMA_messagesSet(
                'error',
                'BZipDump',
                PMA_lang(PMA_langName('BZipDump')),
                PMA_lang($sBZipDumpWarn, $functions)
            );
        }
    }

    /**
     * Check GZipDump configuration
     *
     * @param string $sGZipDumpWarn Warning for GZipDumpWarning
     *
     * @return void
     */
    protected function performConfigChecksServerGZipdump($sGZipDumpWarn)
    {
        //
        // $cfg['GZipDump']
        // requires zlib functions
        //
        if ($this->cfg->getValue('GZipDump')
            && (@!function_exists('gzopen') || @!function_exists('gzencode'))
        ) {
            PMA_messagesSet(
                'error',
                'GZipDump',
                PMA_lang(PMA_langName('GZipDump')),
                PMA_lang($sGZipDumpWarn, 'gzencode')
            );
        }
    }
}<|MERGE_RESOLUTION|>--- conflicted
+++ resolved
@@ -216,12 +216,6 @@
         $blowfishSecret, $cookieAuthServer, $blowfishSecretSet
     ) {
         if ($cookieAuthServer && $blowfishSecret === null) {
-<<<<<<< HEAD
-            if (! function_exists('openssl_random_pseudo_bytes')) {
-                $blowfishSecret = bin2hex(phpseclib\Crypt\Random::string(16));
-            } else {
-                $blowfishSecret = bin2hex(openssl_random_pseudo_bytes(16));
-=======
             $blowfishSecret = '';
             if (! function_exists('openssl_random_pseudo_bytes')) {
                 $random_func = 'phpseclib\\Crypt\\Random::string';
@@ -234,7 +228,6 @@
                 if (ord($byte) > 32 && ord($byte) < 127) {
                     $blowfishSecret .= $byte;
                 }
->>>>>>> d9f918c3
             }
 
             $blowfishSecretSet = true;
