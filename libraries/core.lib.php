--- conflicted
+++ resolved
@@ -917,7 +917,6 @@
     }
 }
 
-<<<<<<< HEAD
 /**
  * PATH_INFO could be compromised if set, so remove it from PHP_SELF
  * and provide a clean PHP_SELF here
@@ -965,13 +964,14 @@
      */
     if (! function_exists('json_encode')) {
         PMA_warnMissingExtension('json', true);
-=======
+    }
+}
+
 /* Compatibility with PHP < 5.6 */
 if(! function_exists('hash_equals')) {
     function hash_equals($a, $b) {
         $ret = strlen($a) ^ strlen($b);
         $ret |= array_sum(unpack("C*", $a ^ $b));
         return ! $ret;
->>>>>>> 1d6efada
     }
 }