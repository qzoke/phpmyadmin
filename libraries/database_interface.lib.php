<?php
/* vim: set expandtab sw=4 ts=4 sts=4: */
/**
 * Common Option Constants For DBI Functions
 *
 * @package phpMyAdmin
 */
if (! defined('PHPMYADMIN')) {
    exit;
}

/**
 *
 */
// PMA_DBI_try_query()
define('PMA_DBI_QUERY_STORE',       1);  // Force STORE_RESULT method, ignored by classic MySQL.
define('PMA_DBI_QUERY_UNBUFFERED',  2);  // Do not read whole query
// PMA_DBI_get_variable()
define('PMA_DBI_GETVAR_SESSION',    1);
define('PMA_DBI_GETVAR_GLOBAL',     2);

/**
 * Checks one of the mysql extensions
 *
 * @param   string  $extension  mysql extension to check
 */
function PMA_DBI_checkMysqlExtension($extension = 'mysql') {
    if (! function_exists($extension . '_connect')) {
        return false;
    }

    return true;
}

/**
 * check for requested extension
 */
if (! PMA_DBI_checkMysqlExtension($GLOBALS['cfg']['Server']['extension'])) {

    // if it fails try alternative extension ...
    // and display an error ...

    /**
     * @todo add different messages for alternative extension
     * and complete fail (no alternative extension too)
     */
    PMA_warnMissingExtension($GLOBALS['cfg']['Server']['extension'], false, PMA_showDocu('faqmysql'));

    if ($GLOBALS['cfg']['Server']['extension'] === 'mysql') {
        $alternativ_extension = 'mysqli';
    } else {
        $alternativ_extension = 'mysql';
    }

    if (! PMA_DBI_checkMysqlExtension($alternativ_extension)) {
        // if alternative fails too ...
        PMA_warnMissingExtension($GLOBALS['cfg']['Server']['extension'], true, PMA_showDocu('faqmysql'));
    }

    $GLOBALS['cfg']['Server']['extension'] = $alternativ_extension;
    unset($alternativ_extension);
}

/**
 * Including The DBI Plugin
 */
require_once './libraries/dbi/' . $GLOBALS['cfg']['Server']['extension'] . '.dbi.lib.php';

/**
 * Common Functions
 */
function PMA_DBI_query($query, $link = null, $options = 0, $cache_affected_rows = true) {
    $res = PMA_DBI_try_query($query, $link, $options, $cache_affected_rows)
        or PMA_mysqlDie(PMA_DBI_getError($link), $query);
    return $res;
}

/**
 * runs a query and returns the result
 *
 * @param string $query query to run
 * @param resource $link mysql link resource
 * @param integer $options
 * @return mixed
 */
function PMA_DBI_try_query($query, $link = null, $options = 0, $cache_affected_rows = true)
{
    if (empty($link)) {
        if (isset($GLOBALS['userlink'])) {
            $link = $GLOBALS['userlink'];
        } else {
            return false;
        }
    }

    if ($GLOBALS['cfg']['DBG']['sql']) {
        $time = microtime(true);
    }

    $r = PMA_DBI_real_query($query, $link, $options);

    if ($cache_affected_rows) {
       $GLOBALS['cached_affected_rows'] = PMA_DBI_affected_rows($link, $get_from_cache = false);
    }

    if ($GLOBALS['cfg']['DBG']['sql']) {
        $time = microtime(true) - $time;

        $hash = md5($query);

        if (isset($_SESSION['debug']['queries'][$hash])) {
            $_SESSION['debug']['queries'][$hash]['count']++;
        } else {
            $_SESSION['debug']['queries'][$hash] = array();
            $_SESSION['debug']['queries'][$hash]['count'] = 1;
            $_SESSION['debug']['queries'][$hash]['query'] = $query;
            $_SESSION['debug']['queries'][$hash]['time'] = $time;
        }

        $trace = array();
        foreach (debug_backtrace() as $trace_step) {
            $trace[] = PMA_Error::relPath($trace_step['file']) . '#'
                . $trace_step['line'] . ': '
                . (isset($trace_step['class']) ? $trace_step['class'] : '')
                //. (isset($trace_step['object']) ? get_class($trace_step['object']) : '')
                . (isset($trace_step['type']) ? $trace_step['type'] : '')
                . (isset($trace_step['function']) ? $trace_step['function'] : '')
                . '('
                . (isset($trace_step['params']) ? implode(', ', $trace_step['params']) : '')
                . ')'
                ;
        }
        $_SESSION['debug']['queries'][$hash]['trace'][] = $trace;
    }
    if ($r != false && PMA_Tracker::isActive() == true ) {
        PMA_Tracker::handleQuery($query);
    }

    return $r;
}

/**
 * converts charset of a mysql message, usually coming from mysql_error(),
 * into PMA charset, usally UTF-8
 * uses language to charset mapping from mysql/share/errmsg.txt
 * and charset names to ISO charset from information_schema.CHARACTER_SETS
 *
 * @param   string  $message
 * @return  string  $message
 */
function PMA_DBI_convert_message($message) {
    // latin always last!
    $encodings = array(
        'japanese'      => 'EUC-JP', //'ujis',
        'japanese-sjis' => 'Shift-JIS', //'sjis',
        'korean'        => 'EUC-KR', //'euckr',
        'russian'       => 'KOI8-R', //'koi8r',
        'ukrainian'     => 'KOI8-U', //'koi8u',
        'greek'         => 'ISO-8859-7', //'greek',
        'serbian'       => 'CP1250', //'cp1250',
        'estonian'      => 'ISO-8859-13', //'latin7',
        'slovak'        => 'ISO-8859-2', //'latin2',
        'czech'         => 'ISO-8859-2', //'latin2',
        'hungarian'     => 'ISO-8859-2', //'latin2',
        'polish'        => 'ISO-8859-2', //'latin2',
        'romanian'      => 'ISO-8859-2', //'latin2',
        'spanish'       => 'CP1252', //'latin1',
        'swedish'       => 'CP1252', //'latin1',
        'italian'       => 'CP1252', //'latin1',
        'norwegian-ny'  => 'CP1252', //'latin1',
        'norwegian'     => 'CP1252', //'latin1',
        'portuguese'    => 'CP1252', //'latin1',
        'danish'        => 'CP1252', //'latin1',
        'dutch'         => 'CP1252', //'latin1',
        'english'       => 'CP1252', //'latin1',
        'french'        => 'CP1252', //'latin1',
        'german'        => 'CP1252', //'latin1',
    );

    if ($server_language = PMA_DBI_fetch_value('SHOW VARIABLES LIKE \'language\';', 0, 1)) {
        $found = array();
        if (preg_match('&(?:\\\|\\/)([^\\\\\/]*)(?:\\\|\\/)$&i', $server_language, $found)) {
            $server_language = $found[1];
        }
    }

    if (! empty($server_language) && isset($encodings[$server_language])) {
        if (function_exists('iconv')) {
            if ((@stristr(PHP_OS, 'AIX')) && (@strcasecmp(ICONV_IMPL, 'unknown') == 0) && (@strcasecmp(ICONV_VERSION, 'unknown') == 0)) {
                require_once './libraries/iconv_wrapper.lib.php';
                $message = PMA_aix_iconv_wrapper($encodings[$server_language],
                    'utf-8' . $GLOBALS['cfg']['IconvExtraParams'], $message);
            } else {
                $message = iconv($encodings[$server_language],
                    'utf-8' . $GLOBALS['cfg']['IconvExtraParams'], $message);
            }
        } elseif (function_exists('recode_string')) {
            $message = recode_string($encodings[$server_language] . '..'  . 'utf-8',
                $message);
        } elseif (function_exists('libiconv')) {
            $message = libiconv($encodings[$server_language], 'utf-8', $message);
        } elseif (function_exists('mb_convert_encoding')) {
            // do not try unsupported charsets
            if (! in_array($server_language, array('ukrainian', 'greek', 'serbian'))) {
                $message = mb_convert_encoding($message, 'utf-8',
                    $encodings[$server_language]);
            }
        }
    } else {
        /**
         * @todo lang not found, try all, what TODO ?
         */
    }

    return $message;
}

/**
 * returns array with table names for given db
 *
 * @param   string  $database   name of database
 * @param   mixed   $link       mysql link resource|object
 * @return  array   tables names
 */
function PMA_DBI_get_tables($database, $link = null)
{
    return PMA_DBI_fetch_result('SHOW TABLES FROM ' . PMA_backquote($database) . ';',
        null, 0, $link, PMA_DBI_QUERY_STORE);
}

/**
 * usort comparison callback
 *
 * @param   string  $a first argument to sort
 * @param   string  $b second argument to sort
 *
 * @return  integer  a value representing whether $a should be before $b in the
 *                   sorted array or not
 *
 * @global  string   the column the array shall be sorted by
 * @global  string   the sorting order ('ASC' or 'DESC')
 *
 * @access  private
 */
function PMA_usort_comparison_callback($a, $b)
{
    if ($GLOBALS['cfg']['NaturalOrder']) {
        $sorter = 'strnatcasecmp';
    } else {
        $sorter = 'strcasecmp';
    }
    /* No sorting when key is not present */
    if (! isset($a[$GLOBALS['callback_sort_by']]) || ! isset($b[$GLOBALS['callback_sort_by']])) {
        return 0;
    }
    // produces f.e.:
    // return -1 * strnatcasecmp($a["SCHEMA_TABLES"], $b["SCHEMA_TABLES"])
    return ($GLOBALS['callback_sort_order'] == 'ASC' ? 1 : -1) * $sorter($a[$GLOBALS['callback_sort_by']], $b[$GLOBALS['callback_sort_by']]);
} // end of the 'PMA_usort_comparison_callback()' function

/**
 * returns array of all tables in given db or dbs
 * this function expects unquoted names:
 * RIGHT: my_database
 * WRONG: `my_database`
 * WRONG: my\_database
 * if $tbl_is_group is true, $table is used as filter for table names
 * if $tbl_is_group is 'comment, $table is used as filter for table comments
 *
 * <code>
 * PMA_DBI_get_tables_full('my_database');
 * PMA_DBI_get_tables_full('my_database', 'my_table'));
 * PMA_DBI_get_tables_full('my_database', 'my_tables_', true));
 * PMA_DBI_get_tables_full('my_database', 'my_tables_', 'comment'));
 * </code>
 *
 * @todo    move into PMA_Table
 * @param   string          $database       database
 * @param   string|false    $table          table
 * @param   boolean|string  $tbl_is_group   $table is a table group
 * @param   resource        $link           mysql link
 * @param   integer         $limit_offset   zero-based offset for the count
 * @param   boolean|integer $limit_count    number of tables to return
 * @param   string          $sort_by        table attribute to sort by
 * @param   string          $sort_order     direction to sort (ASC or DESC)
 * @return  array           list of tables in given db(s)
 */
function PMA_DBI_get_tables_full($database, $table = false, $tbl_is_group = false, $link = null,
     $limit_offset = 0, $limit_count = false, $sort_by = 'Name', $sort_order = 'ASC')
{
    if (true === $limit_count) {
        $limit_count = $GLOBALS['cfg']['MaxTableList'];
    }
    // prepare and check parameters
    if (! is_array($database)) {
        $databases = array($database);
    } else {
        $databases = $database;
    }

    $tables = array();

    if (! $GLOBALS['cfg']['Server']['DisableIS']) {
        // get table information from information_schema
        if ($table) {
            if (true === $tbl_is_group) {
                $sql_where_table = 'AND `TABLE_NAME` LIKE \''
                  . PMA_escape_mysql_wildcards(PMA_sqlAddSlashes($table)) . '%\'';
            } elseif ('comment' === $tbl_is_group) {
                $sql_where_table = 'AND `TABLE_COMMENT` LIKE \''
                  . PMA_escape_mysql_wildcards(PMA_sqlAddSlashes($table)) . '%\'';
            } else {
                $sql_where_table = 'AND `TABLE_NAME` = \'' . PMA_sqlAddSlashes($table) . '\'';
            }
        } else {
            $sql_where_table = '';
        }

        // for PMA bc:
        // `SCHEMA_FIELD_NAME` AS `SHOW_TABLE_STATUS_FIELD_NAME`
        //
        // on non-Windows servers,
        // added BINARY in the WHERE clause to force a case sensitive
        // comparison (if we are looking for the db Aa we don't want
        // to find the db aa)
        $this_databases = array_map('PMA_sqlAddSlashes', $databases);

        $sql = '
           SELECT *,
                  `TABLE_SCHEMA`       AS `Db`,
                  `TABLE_NAME`         AS `Name`,
                  `TABLE_TYPE`         AS `TABLE_TYPE`,
                  `ENGINE`             AS `Engine`,
                  `ENGINE`             AS `Type`,
                  `VERSION`            AS `Version`,
                  `ROW_FORMAT`         AS `Row_format`,
                  `TABLE_ROWS`         AS `Rows`,
                  `AVG_ROW_LENGTH`     AS `Avg_row_length`,
                  `DATA_LENGTH`        AS `Data_length`,
                  `MAX_DATA_LENGTH`    AS `Max_data_length`,
                  `INDEX_LENGTH`       AS `Index_length`,
                  `DATA_FREE`          AS `Data_free`,
                  `AUTO_INCREMENT`     AS `Auto_increment`,
                  `CREATE_TIME`        AS `Create_time`,
                  `UPDATE_TIME`        AS `Update_time`,
                  `CHECK_TIME`         AS `Check_time`,
                  `TABLE_COLLATION`    AS `Collation`,
                  `CHECKSUM`           AS `Checksum`,
                  `CREATE_OPTIONS`     AS `Create_options`,
                  `TABLE_COMMENT`      AS `Comment`
             FROM `information_schema`.`TABLES`
            WHERE ' . (PMA_IS_WINDOWS ? '' : 'BINARY') . ' `TABLE_SCHEMA` IN (\'' . implode("', '", $this_databases) . '\')
              ' . $sql_where_table;

        // Sort the tables
        $sql .= " ORDER BY $sort_by $sort_order";

        if ($limit_count) {
            $sql .= ' LIMIT ' . $limit_count . ' OFFSET ' . $limit_offset;
        }

        $tables = PMA_DBI_fetch_result($sql, array('TABLE_SCHEMA', 'TABLE_NAME'),
          null, $link);
        unset($sql_where_table, $sql);
        if ($sort_by == 'Name' && $GLOBALS['cfg']['NaturalOrder']) {
            // here, the array's first key is by schema name
            foreach($tables as $one_database_name => $one_database_tables) {
                uksort($one_database_tables, 'strnatcasecmp');

                if ($sort_order == 'DESC') {
                    $one_database_tables = array_reverse($one_database_tables);
                }
                $tables[$one_database_name] = $one_database_tables;
            }
        }
    } // end (get information from table schema)

    // If permissions are wrong on even one database directory,
    // information_schema does not return any table info for any database
    // this is why we fall back to SHOW TABLE STATUS even for MySQL >= 50002
    if (empty($tables)) {
        foreach ($databases as $each_database) {
            if ($table || (true === $tbl_is_group)) {
                $sql = 'SHOW TABLE STATUS FROM '
                    . PMA_backquote($each_database)
                    .' LIKE \'' . PMA_escape_mysql_wildcards(PMA_sqlAddSlashes($table, true)) . '%\'';
            } else {
                $sql = 'SHOW TABLE STATUS FROM '
                    . PMA_backquote($each_database);
            }

            $each_tables = PMA_DBI_fetch_result($sql, 'Name', null, $link);

            // Sort naturally if the config allows it and we're sorting
            // the Name column.
            if ($sort_by == 'Name' && $GLOBALS['cfg']['NaturalOrder']) {
                uksort($each_tables, 'strnatcasecmp');

                if ($sort_order == 'DESC') {
                    $each_tables = array_reverse($each_tables);
                }
            } else {
                // Prepare to sort by creating array of the selected sort
                // value to pass to array_multisort

                // Size = Data_length + Index_length
                if ($sort_by == 'Data_length') {
                    foreach ($each_tables as $table_name => $table_data) {
                        ${$sort_by}[$table_name] = strtolower($table_data['Data_length'] + $table_data['Index_length']);
                    }
                } else {
                    foreach ($each_tables as $table_name => $table_data) {
                        ${$sort_by}[$table_name] = strtolower($table_data[$sort_by]);
                    }
                }

                if ($sort_order == 'DESC') {
                    array_multisort($$sort_by, SORT_DESC, $each_tables);
                } else {
                    array_multisort($$sort_by, SORT_ASC, $each_tables);
                }

                // cleanup the temporary sort array
                unset($$sort_by);
            }

            if ($limit_count) {
                $each_tables = array_slice($each_tables, $limit_offset, $limit_count);
            }

            foreach ($each_tables as $table_name => $each_table) {
                if ('comment' === $tbl_is_group
                  && 0 === strpos($each_table['Comment'], $table))
                {
                    // remove table from list
                    unset($each_tables[$table_name]);
                    continue;
                }

                if (! isset($each_tables[$table_name]['Type'])
                  && isset($each_tables[$table_name]['Engine'])) {
                    // pma BC, same parts of PMA still uses 'Type'
                    $each_tables[$table_name]['Type']
                        =& $each_tables[$table_name]['Engine'];
                } elseif (! isset($each_tables[$table_name]['Engine'])
                  && isset($each_tables[$table_name]['Type'])) {
                    // old MySQL reports Type, newer MySQL reports Engine
                    $each_tables[$table_name]['Engine']
                        =& $each_tables[$table_name]['Type'];
                }

                // MySQL forward compatibility
                // so pma could use this array as if every server is of version >5.0
                $each_tables[$table_name]['TABLE_SCHEMA']      = $each_database;
                $each_tables[$table_name]['TABLE_NAME']        =& $each_tables[$table_name]['Name'];
                $each_tables[$table_name]['ENGINE']            =& $each_tables[$table_name]['Engine'];
                $each_tables[$table_name]['VERSION']           =& $each_tables[$table_name]['Version'];
                $each_tables[$table_name]['ROW_FORMAT']        =& $each_tables[$table_name]['Row_format'];
                $each_tables[$table_name]['TABLE_ROWS']        =& $each_tables[$table_name]['Rows'];
                $each_tables[$table_name]['AVG_ROW_LENGTH']    =& $each_tables[$table_name]['Avg_row_length'];
                $each_tables[$table_name]['DATA_LENGTH']       =& $each_tables[$table_name]['Data_length'];
                $each_tables[$table_name]['MAX_DATA_LENGTH']   =& $each_tables[$table_name]['Max_data_length'];
                $each_tables[$table_name]['INDEX_LENGTH']      =& $each_tables[$table_name]['Index_length'];
                $each_tables[$table_name]['DATA_FREE']         =& $each_tables[$table_name]['Data_free'];
                $each_tables[$table_name]['AUTO_INCREMENT']    =& $each_tables[$table_name]['Auto_increment'];
                $each_tables[$table_name]['CREATE_TIME']       =& $each_tables[$table_name]['Create_time'];
                $each_tables[$table_name]['UPDATE_TIME']       =& $each_tables[$table_name]['Update_time'];
                $each_tables[$table_name]['CHECK_TIME']        =& $each_tables[$table_name]['Check_time'];
                $each_tables[$table_name]['TABLE_COLLATION']   =& $each_tables[$table_name]['Collation'];
                $each_tables[$table_name]['CHECKSUM']          =& $each_tables[$table_name]['Checksum'];
                $each_tables[$table_name]['CREATE_OPTIONS']    =& $each_tables[$table_name]['Create_options'];
                $each_tables[$table_name]['TABLE_COMMENT']     =& $each_tables[$table_name]['Comment'];

                if (strtoupper($each_tables[$table_name]['Comment']) === 'VIEW'
                        && $each_tables[$table_name]['Engine'] == NULL) {
                    $each_tables[$table_name]['TABLE_TYPE'] = 'VIEW';
                } else {
                    /**
                     * @todo difference between 'TEMPORARY' and 'BASE TABLE' but how to detect?
                     */
                    $each_tables[$table_name]['TABLE_TYPE'] = 'BASE TABLE';
                }
            }

            $tables[$each_database] = $each_tables;
        }
    }

    // cache table data
    // so PMA_Table does not require to issue SHOW TABLE STATUS again
    // Note: I don't see why we would need array_merge_recursive() here,
    // as it creates double entries for the same table (for example a double
    // entry for Comment when changing the storage engine in Operations)
    // Note 2: Instead of array_merge(), simply use the + operator because
    //  array_merge() renumbers numeric keys starting with 0, therefore
    //  we would lose a db name thats consists only of numbers
    foreach($tables as $one_database => $its_tables) {
        if (isset(PMA_Table::$cache[$one_database])) {
            PMA_Table::$cache[$one_database] = PMA_Table::$cache[$one_database] + $tables[$one_database];
        } else {
            PMA_Table::$cache[$one_database] = $tables[$one_database];
        }
    }
    unset($one_database, $its_tables);

    if (! is_array($database)) {
        if (isset($tables[$database])) {
            return $tables[$database];
        } elseif (isset($tables[strtolower($database)])) {
            // on windows with lower_case_table_names = 1
            // MySQL returns
            // with SHOW DATABASES or information_schema.SCHEMATA: `Test`
            // but information_schema.TABLES gives `test`
            // bug #1436171
            // http://sf.net/support/tracker.php?aid=1436171
            return $tables[strtolower($database)];
        } else {
            return $tables;
        }
    } else {
        return $tables;
    }
}

/**
 * returns array with databases containing extended infos about them
 *
 * @todo    move into PMA_List_Database?
 * @param   string      $database      database
 * @param   boolean     $force_stats    retrieve stats also for MySQL < 5
 * @param   resource    $link           mysql link
 * @param   string      $sort_by        column to order by
 * @param   string      $sort_order     ASC or DESC
 * @param   integer     $limit_offset   starting offset for LIMIT
 * @param   bool|int    $limit_count    row count for LIMIT or true for $GLOBALS['cfg']['MaxDbList']
 * @return  array       $databases
 */
function PMA_DBI_get_databases_full($database = null, $force_stats = false,
    $link = null, $sort_by = 'SCHEMA_NAME', $sort_order = 'ASC',
    $limit_offset = 0, $limit_count = false)
{
    $sort_order = strtoupper($sort_order);

    if (true === $limit_count) {
        $limit_count = $GLOBALS['cfg']['MaxDbList'];
    }

    // initialize to avoid errors when there are no databases
    $databases = array();

    $apply_limit_and_order_manual = true;

    if (! $GLOBALS['cfg']['Server']['DisableIS']) {
        /**
         * if $GLOBALS['cfg']['NaturalOrder'] is enabled, we cannot use LIMIT
         * cause MySQL does not support natural ordering, we have to do it afterward
         */
        $limit = '';
        if (!$GLOBALS['cfg']['NaturalOrder']) {
            if ($limit_count) {
                $limit = ' LIMIT ' . $limit_count . ' OFFSET ' . $limit_offset;
            }

            $apply_limit_and_order_manual = false;
        }

        // get table information from information_schema
        if ($database) {
            $sql_where_schema = 'WHERE `SCHEMA_NAME` LIKE \''
                . PMA_sqlAddSlashes($database) . '\'';
        } else {
            $sql_where_schema = '';
        }

        // for PMA bc:
        // `SCHEMA_FIELD_NAME` AS `SHOW_TABLE_STATUS_FIELD_NAME`
        $sql = '
             SELECT `information_schema`.`SCHEMATA`.*';
        if ($force_stats) {
            $sql .= ',
                    COUNT(`information_schema`.`TABLES`.`TABLE_SCHEMA`)
                        AS `SCHEMA_TABLES`,
                    SUM(`information_schema`.`TABLES`.`TABLE_ROWS`)
                        AS `SCHEMA_TABLE_ROWS`,
                    SUM(`information_schema`.`TABLES`.`DATA_LENGTH`)
                        AS `SCHEMA_DATA_LENGTH`,
                    SUM(`information_schema`.`TABLES`.`MAX_DATA_LENGTH`)
                        AS `SCHEMA_MAX_DATA_LENGTH`,
                    SUM(`information_schema`.`TABLES`.`INDEX_LENGTH`)
                        AS `SCHEMA_INDEX_LENGTH`,
                    SUM(`information_schema`.`TABLES`.`DATA_LENGTH`
                      + `information_schema`.`TABLES`.`INDEX_LENGTH`)
                        AS `SCHEMA_LENGTH`,
                    SUM(`information_schema`.`TABLES`.`DATA_FREE`)
                        AS `SCHEMA_DATA_FREE`';
        }
        $sql .= '
               FROM `information_schema`.`SCHEMATA`';
        if ($force_stats) {
            $sql .= '
          LEFT JOIN `information_schema`.`TABLES`
                 ON BINARY `information_schema`.`TABLES`.`TABLE_SCHEMA`
                  = BINARY `information_schema`.`SCHEMATA`.`SCHEMA_NAME`';
        }
        $sql .= '
              ' . $sql_where_schema . '
           GROUP BY BINARY `information_schema`.`SCHEMATA`.`SCHEMA_NAME`
           ORDER BY BINARY ' . PMA_backquote($sort_by) . ' ' . $sort_order
           . $limit;
        $databases = PMA_DBI_fetch_result($sql, 'SCHEMA_NAME', null, $link);

        $mysql_error = PMA_DBI_getError($link);
        if (! count($databases) && $GLOBALS['errno']) {
            PMA_mysqlDie($mysql_error, $sql);
        }

        // display only databases also in official database list
        // f.e. to apply hide_db and only_db
        $drops = array_diff(array_keys($databases), (array) $GLOBALS['pma']->databases);
        if (count($drops)) {
            foreach ($drops as $drop) {
                unset($databases[$drop]);
            }
            unset($drop);
        }
        unset($sql_where_schema, $sql, $drops);
    } else {
        foreach ($GLOBALS['pma']->databases as $database_name) {
            // MySQL forward compatibility
            // so pma could use this array as if every server is of version >5.0
            $databases[$database_name]['SCHEMA_NAME']      = $database_name;

            if ($force_stats) {
                require_once './libraries/mysql_charsets.lib.php';

                $databases[$database_name]['DEFAULT_COLLATION_NAME']
                    = PMA_getDbCollation($database_name);

                // get additional info about tables
                $databases[$database_name]['SCHEMA_TABLES']          = 0;
                $databases[$database_name]['SCHEMA_TABLE_ROWS']      = 0;
                $databases[$database_name]['SCHEMA_DATA_LENGTH']     = 0;
                $databases[$database_name]['SCHEMA_MAX_DATA_LENGTH'] = 0;
                $databases[$database_name]['SCHEMA_INDEX_LENGTH']    = 0;
                $databases[$database_name]['SCHEMA_LENGTH']          = 0;
                $databases[$database_name]['SCHEMA_DATA_FREE']       = 0;

                $res = PMA_DBI_query('SHOW TABLE STATUS FROM ' . PMA_backquote($database_name) . ';');
                while ($row = PMA_DBI_fetch_assoc($res)) {
                    $databases[$database_name]['SCHEMA_TABLES']++;
                    $databases[$database_name]['SCHEMA_TABLE_ROWS']
                        += $row['Rows'];
                    $databases[$database_name]['SCHEMA_DATA_LENGTH']
                        += $row['Data_length'];
                    $databases[$database_name]['SCHEMA_MAX_DATA_LENGTH']
                        += $row['Max_data_length'];
                    $databases[$database_name]['SCHEMA_INDEX_LENGTH']
                        += $row['Index_length'];

                    // for InnoDB, this does not contain the number of
                    // overhead bytes but the total free space
                    if ('InnoDB' != $row['Engine']) {
                        $databases[$database_name]['SCHEMA_DATA_FREE']
                            += $row['Data_free'];
                    }
                    $databases[$database_name]['SCHEMA_LENGTH']
                        += $row['Data_length'] + $row['Index_length'];
                }
                PMA_DBI_free_result($res);
                unset($res);
            }
        }
    }


    /**
     * apply limit and order manually now
     * (caused by older MySQL < 5 or $GLOBALS['cfg']['NaturalOrder'])
     */
    if ($apply_limit_and_order_manual) {
        $GLOBALS['callback_sort_order'] = $sort_order;
        $GLOBALS['callback_sort_by'] = $sort_by;
        usort($databases, 'PMA_usort_comparison_callback');
        unset($GLOBALS['callback_sort_order'], $GLOBALS['callback_sort_by']);

        /**
         * now apply limit
         */
        if ($limit_count) {
            $databases = array_slice($databases, $limit_offset, $limit_count);
        }
    }

    return $databases;
}

/**
 * returns detailed array with all columns for given table in database,
 * or all tables/databases
 *
 * @param   string  $database   name of database
 * @param   string  $table      name of table to retrieve columns from
 * @param   string  $column     name of specific column
 * @param   mixed   $link       mysql link resource
 * @return array
 */
function PMA_DBI_get_columns_full($database = null, $table = null,
    $column = null, $link = null)
{
    $columns = array();

    if (! $GLOBALS['cfg']['Server']['DisableIS']) {
        $sql_wheres = array();
        $array_keys = array();

        // get columns information from information_schema
        if (null !== $database) {
            $sql_wheres[] = '`TABLE_SCHEMA` = \'' . PMA_sqlAddSlashes($database) . '\' ';
        } else {
            $array_keys[] = 'TABLE_SCHEMA';
        }
        if (null !== $table) {
            $sql_wheres[] = '`TABLE_NAME` = \'' . PMA_sqlAddSlashes($table) . '\' ';
        } else {
            $array_keys[] = 'TABLE_NAME';
        }
        if (null !== $column) {
            $sql_wheres[] = '`COLUMN_NAME` = \'' . PMA_sqlAddSlashes($column) . '\' ';
        } else {
            $array_keys[] = 'COLUMN_NAME';
        }

        // for PMA bc:
        // `[SCHEMA_FIELD_NAME]` AS `[SHOW_FULL_COLUMNS_FIELD_NAME]`
        $sql = '
             SELECT *,
                    `COLUMN_NAME`       AS `Field`,
                    `COLUMN_TYPE`       AS `Type`,
                    `COLLATION_NAME`    AS `Collation`,
                    `IS_NULLABLE`       AS `Null`,
                    `COLUMN_KEY`        AS `Key`,
                    `COLUMN_DEFAULT`    AS `Default`,
                    `EXTRA`             AS `Extra`,
                    `PRIVILEGES`        AS `Privileges`,
                    `COLUMN_COMMENT`    AS `Comment`
               FROM `information_schema`.`COLUMNS`';
        if (count($sql_wheres)) {
            $sql .= "\n" . ' WHERE ' . implode(' AND ', $sql_wheres);
        }

        $columns = PMA_DBI_fetch_result($sql, $array_keys, null, $link);
        unset($sql_wheres, $sql);
    } else {
        if (null === $database) {
            foreach ($GLOBALS['pma']->databases as $database) {
                $columns[$database] = PMA_DBI_get_columns_full($database, null,
                    null, $link);
            }
            return $columns;
        } elseif (null === $table) {
            $tables = PMA_DBI_get_tables($database);
            foreach ($tables as $table) {
                $columns[$table] = PMA_DBI_get_columns_full(
                    $database, $table, null, $link);
            }
            return $columns;
        }

        $sql = 'SHOW FULL COLUMNS FROM '
            . PMA_backquote($database) . '.' . PMA_backquote($table);
        if (null !== $column) {
            $sql .= " LIKE '" . $column . "'";
        }

        $columns = PMA_DBI_fetch_result($sql, 'Field', null, $link);

        $ordinal_position = 1;
        foreach ($columns as $column_name => $each_column) {

            // MySQL forward compatibility
            // so pma could use this array as if every server is of version >5.0
            $columns[$column_name]['COLUMN_NAME']                 =& $columns[$column_name]['Field'];
            $columns[$column_name]['COLUMN_TYPE']                 =& $columns[$column_name]['Type'];
            $columns[$column_name]['COLLATION_NAME']              =& $columns[$column_name]['Collation'];
            $columns[$column_name]['IS_NULLABLE']                 =& $columns[$column_name]['Null'];
            $columns[$column_name]['COLUMN_KEY']                  =& $columns[$column_name]['Key'];
            $columns[$column_name]['COLUMN_DEFAULT']              =& $columns[$column_name]['Default'];
            $columns[$column_name]['EXTRA']                       =& $columns[$column_name]['Extra'];
            $columns[$column_name]['PRIVILEGES']                  =& $columns[$column_name]['Privileges'];
            $columns[$column_name]['COLUMN_COMMENT']              =& $columns[$column_name]['Comment'];

            $columns[$column_name]['TABLE_CATALOG']               = null;
            $columns[$column_name]['TABLE_SCHEMA']                = $database;
            $columns[$column_name]['TABLE_NAME']                  = $table;
            $columns[$column_name]['ORDINAL_POSITION']            = $ordinal_position;
            $columns[$column_name]['DATA_TYPE']                   =
                substr($columns[$column_name]['COLUMN_TYPE'], 0,
                    strpos($columns[$column_name]['COLUMN_TYPE'], '('));
            /**
             * @todo guess CHARACTER_MAXIMUM_LENGTH from COLUMN_TYPE
             */
            $columns[$column_name]['CHARACTER_MAXIMUM_LENGTH']    = null;
            /**
             * @todo guess CHARACTER_OCTET_LENGTH from CHARACTER_MAXIMUM_LENGTH
             */
            $columns[$column_name]['CHARACTER_OCTET_LENGTH']      = null;
            $columns[$column_name]['NUMERIC_PRECISION']           = null;
            $columns[$column_name]['NUMERIC_SCALE']               = null;
            $columns[$column_name]['CHARACTER_SET_NAME']          =
                substr($columns[$column_name]['COLLATION_NAME'], 0,
                    strpos($columns[$column_name]['COLLATION_NAME'], '_'));

            $ordinal_position++;
        }

        if (null !== $column) {
            reset($columns);
            $columns = current($columns);
        }
    }

    return $columns;
}

/**
 * array PMA_DBI_get_columns(string $database, string $table, bool $full = false, mysql db link $link = null)
 *
 * @param   string  $database   name of database
 * @param   string  $table      name of table to retrieve columns from
 * @param   boolean $full       whether to return full info or only column names
 * @param   mixed   $link       mysql link resource
 * @return  array   column names
 */
function PMA_DBI_get_columns($database, $table, $full = false, $link = null)
{
    $fields = PMA_DBI_fetch_result(
        'SHOW ' . ($full ? 'FULL' : '') . ' COLUMNS
        FROM ' . PMA_backquote($database) . '.' . PMA_backquote($table),
        'Field', null, $link);
    if (! is_array($fields) || count($fields) < 1) {
        return false;
    }
    return $fields;
}

 /**
 * returns value of given mysql server variable
 *
 * @param   string  $var    mysql server variable name
 * @param   int     $type   PMA_DBI_GETVAR_SESSION|PMA_DBI_GETVAR_GLOBAL
 * @param   mixed   $link   mysql link resource|object
 * @return  mixed   value for mysql server variable
 */


function PMA_DBI_get_variable($var, $type = PMA_DBI_GETVAR_SESSION, $link = null)
{
    if ($link === null) {
        if (isset($GLOBALS['userlink'])) {
            $link = $GLOBALS['userlink'];
        } else {
            return false;
        }
    }

    switch ($type) {
        case PMA_DBI_GETVAR_SESSION:
            $modifier = ' SESSION';
            break;
        case PMA_DBI_GETVAR_GLOBAL:
            $modifier = ' GLOBAL';
            break;
        default:
            $modifier = '';
    }
    return PMA_DBI_fetch_value(
        'SHOW' . $modifier . ' VARIABLES LIKE \'' . $var . '\';', 0, 1, $link);
}

/**
 *  Function called just after a connection to the MySQL database server has been established
 *  It sets the connection collation, and determins the version of MySQL which is running.
 *
 * @param   mixed   $link   mysql link resource|object
 * @param   boolean $is_controluser
 */
function PMA_DBI_postConnect($link, $is_controluser = false)
{
    if (! defined('PMA_MYSQL_INT_VERSION')) {
        if (PMA_cacheExists('PMA_MYSQL_INT_VERSION', true)) {
            define('PMA_MYSQL_INT_VERSION', PMA_cacheGet('PMA_MYSQL_INT_VERSION', true));
            define('PMA_MYSQL_MAJOR_VERSION', PMA_cacheGet('PMA_MYSQL_MAJOR_VERSION', true));
            define('PMA_MYSQL_STR_VERSION', PMA_cacheGet('PMA_MYSQL_STR_VERSION', true));
        } else {
            $mysql_version = PMA_DBI_fetch_value(
                'SELECT VERSION()', 0, 0, $link, PMA_DBI_QUERY_STORE);
            if ($mysql_version) {
                $match = explode('.', $mysql_version);
                define('PMA_MYSQL_MAJOR_VERSION', (int)$match[0]);
                define('PMA_MYSQL_INT_VERSION',
                    (int) sprintf('%d%02d%02d', $match[0], $match[1],
                            intval($match[2])));
                define('PMA_MYSQL_STR_VERSION', $mysql_version);
                unset($mysql_version, $match);
            } else {
                define('PMA_MYSQL_INT_VERSION', 50015);
                define('PMA_MYSQL_MAJOR_VERSION', 5);
                define('PMA_MYSQL_STR_VERSION', '5.00.15');
            }
            PMA_cacheSet('PMA_MYSQL_INT_VERSION', PMA_MYSQL_INT_VERSION, true);
            PMA_cacheSet('PMA_MYSQL_MAJOR_VERSION', PMA_MYSQL_MAJOR_VERSION, true);
            PMA_cacheSet('PMA_MYSQL_STR_VERSION', PMA_MYSQL_STR_VERSION, true);
        }
        // detect Drizzle by version number (year.month.day.?patch-version)
        define('PMA_DRIZZLE', PMA_MYSQL_MAJOR_VERSION >= 2009);
    }

    // Skip charsets for Drizzle
    if (!PMA_DRIZZLE) {
        if (! empty($GLOBALS['collation_connection'])) {
            PMA_DBI_query("SET CHARACTER SET 'utf8';", $link, PMA_DBI_QUERY_STORE);
            PMA_DBI_query("SET collation_connection = '" . PMA_sqlAddSlashes($GLOBALS['collation_connection']) . "';", $link, PMA_DBI_QUERY_STORE);
        } else {
            PMA_DBI_query("SET NAMES 'utf8' COLLATE 'utf8_general_ci';", $link, PMA_DBI_QUERY_STORE);
        }
    }
}

/**
 * returns a single value from the given result or query,
 * if the query or the result has more than one row or field
 * the first field of the first row is returned
 *
 * <code>
 * $sql = 'SELECT `name` FROM `user` WHERE `id` = 123';
 * $user_name = PMA_DBI_fetch_value($sql);
 * // produces
 * // $user_name = 'John Doe'
 * </code>
 *
 * @param   string|mysql_result $result query or mysql result
 * @param   integer             $row_number row to fetch the value from,
 *                                      starting at 0, with 0 beeing default
 * @param   integer|string      $field  field to fetch the value from,
 *                                      starting at 0, with 0 beeing default
 * @param   resource            $link   mysql link
 * @param   mixed               $options
 * @return  mixed               value of first field in first row from result
 *                              or false if not found
 */
function PMA_DBI_fetch_value($result, $row_number = 0, $field = 0, $link = null, $options = 0) {
    $value = false;

    if (is_string($result)) {
        $result = PMA_DBI_try_query($result, $link, $options | PMA_DBI_QUERY_STORE);
    }

    // return false if result is empty or false
    // or requested row is larger than rows in result
    if (PMA_DBI_num_rows($result) < ($row_number + 1)) {
        return $value;
    }

    // if $field is an integer use non associative mysql fetch function
    if (is_int($field)) {
        $fetch_function = 'PMA_DBI_fetch_row';
    } else {
        $fetch_function = 'PMA_DBI_fetch_assoc';
    }

    // get requested row
    for ($i = 0; $i <= $row_number; $i++) {
        $row = $fetch_function($result);
    }
    PMA_DBI_free_result($result);

    // return requested field
    if (isset($row[$field])) {
        $value = $row[$field];
    }
    unset($row);

    return $value;
}

/**
 * returns only the first row from the result
 *
 * <code>
 * $sql = 'SELECT * FROM `user` WHERE `id` = 123';
 * $user = PMA_DBI_fetch_single_row($sql);
 * // produces
 * // $user = array('id' => 123, 'name' => 'John Doe')
 * </code>
 *
 * @param   string|mysql_result $result query or mysql result
 * @param   string              $type   NUM|ASSOC|BOTH
 *                                      returned array should either numeric
 *                                      associativ or booth
 * @param   resource            $link   mysql link
 * @param   mixed               $options
 * @return  array|boolean       first row from result
 *                              or false if result is empty
 */
function PMA_DBI_fetch_single_row($result, $type = 'ASSOC', $link = null, $options = 0) {
    if (is_string($result)) {
        $result = PMA_DBI_try_query($result, $link, $options | PMA_DBI_QUERY_STORE);
    }

    // return null if result is empty or false
    if (! PMA_DBI_num_rows($result)) {
        return false;
    }

    switch ($type) {
        case 'NUM' :
            $fetch_function = 'PMA_DBI_fetch_row';
            break;
        case 'ASSOC' :
            $fetch_function = 'PMA_DBI_fetch_assoc';
            break;
        case 'BOTH' :
        default :
            $fetch_function = 'PMA_DBI_fetch_array';
            break;
    }

    $row = $fetch_function($result);
    PMA_DBI_free_result($result);
    return $row;
}

/**
 * returns all rows in the resultset in one array
 *
 * <code>
 * $sql = 'SELECT * FROM `user`';
 * $users = PMA_DBI_fetch_result($sql);
 * // produces
 * // $users[] = array('id' => 123, 'name' => 'John Doe')
 *
 * $sql = 'SELECT `id`, `name` FROM `user`';
 * $users = PMA_DBI_fetch_result($sql, 'id');
 * // produces
 * // $users['123'] = array('id' => 123, 'name' => 'John Doe')
 *
 * $sql = 'SELECT `id`, `name` FROM `user`';
 * $users = PMA_DBI_fetch_result($sql, 0);
 * // produces
 * // $users['123'] = array(0 => 123, 1 => 'John Doe')
 *
 * $sql = 'SELECT `id`, `name` FROM `user`';
 * $users = PMA_DBI_fetch_result($sql, 'id', 'name');
 * // or
 * $users = PMA_DBI_fetch_result($sql, 0, 1);
 * // produces
 * // $users['123'] = 'John Doe'
 *
 * $sql = 'SELECT `name` FROM `user`';
 * $users = PMA_DBI_fetch_result($sql);
 * // produces
 * // $users[] = 'John Doe'
 *
 * $sql = 'SELECT `group`, `name` FROM `user`'
 * $users = PMA_DBI_fetch_result($sql, array('group', null), 'name');
 * // produces
 * // $users['admin'][] = 'John Doe'
 *
 * $sql = 'SELECT `group`, `name` FROM `user`'
 * $users = PMA_DBI_fetch_result($sql, array('group', 'name'), 'id');
 * // produces
 * // $users['admin']['John Doe'] = '123'
 * </code>
 *
 * @param   string|mysql_result $result query or mysql result
 * @param   string|integer      $key    field-name or offset
 *                                      used as key for array
 * @param   string|integer      $value  value-name or offset
 *                                      used as value for array
 * @param   resource            $link   mysql link
 * @param   mixed               $options
 * @return  array               resultrows or values indexed by $key
 */
function PMA_DBI_fetch_result($result, $key = null, $value = null,
    $link = null, $options = 0)
{
    $resultrows = array();

    if (is_string($result)) {
        $result = PMA_DBI_try_query($result, $link, $options);
    }

    // return empty array if result is empty or false
    if (! $result) {
        return $resultrows;
    }

    $fetch_function = 'PMA_DBI_fetch_assoc';

    // no nested array if only one field is in result
    if (null === $key && 1 === PMA_DBI_num_fields($result)) {
        $value = 0;
        $fetch_function = 'PMA_DBI_fetch_row';
    }

    // if $key is an integer use non associative mysql fetch function
    if (is_int($key)) {
        $fetch_function = 'PMA_DBI_fetch_row';
    }

    if (null === $key && null === $value) {
        while ($row = $fetch_function($result)) {
            $resultrows[] = $row;
        }
    } elseif (null === $key) {
        while ($row = $fetch_function($result)) {
            $resultrows[] = $row[$value];
        }
    } elseif (null === $value) {
        if (is_array($key)) {
            while ($row = $fetch_function($result)) {
                $result_target =& $resultrows;
                foreach ($key as $key_index) {
                    if (null === $key_index) {
                        $result_target =& $result_target[];
                        continue;
                    }

                    if (! isset($result_target[$row[$key_index]])) {
                        $result_target[$row[$key_index]] = array();
                    }
                    $result_target =& $result_target[$row[$key_index]];
                }
                $result_target = $row;
            }
        } else {
            while ($row = $fetch_function($result)) {
                $resultrows[$row[$key]] = $row;
            }
        }
    } else {
        if (is_array($key)) {
            while ($row = $fetch_function($result)) {
                $result_target =& $resultrows;
                foreach ($key as $key_index) {
                    if (null === $key_index) {
                        $result_target =& $result_target[];
                        continue;
                    }

                    if (! isset($result_target[$row[$key_index]])) {
                        $result_target[$row[$key_index]] = array();
                    }
                    $result_target =& $result_target[$row[$key_index]];
                }
                $result_target = $row[$value];
            }
        } else {
            while ($row = $fetch_function($result)) {
                $resultrows[$row[$key]] = $row[$value];
            }
        }
    }

    PMA_DBI_free_result($result);
    return $resultrows;
}

/**
 * return default table engine for given database
 *
 * @return  string  default table engine
 */
function PMA_DBI_get_default_engine()
{
    return PMA_DBI_fetch_value('SHOW VARIABLES LIKE \'storage_engine\';', 0, 1);
}

/**
 * Get supported SQL compatibility modes
 *
 * @return  array   supported SQL compatibility modes
 */
function PMA_DBI_getCompatibilities()
{
    $compats = array('NONE');
    $compats[] = 'ANSI';
    $compats[] = 'DB2';
    $compats[] = 'MAXDB';
    $compats[] = 'MYSQL323';
    $compats[] = 'MYSQL40';
    $compats[] = 'MSSQL';
    $compats[] = 'ORACLE';
    // removed; in MySQL 5.0.33, this produces exports that
    // can't be read by POSTGRESQL (see our bug #1596328)
    //$compats[] = 'POSTGRESQL';
    $compats[] = 'TRADITIONAL';

    return $compats;
}

/**
 * returns warnings for last query
 *
 * @param   resource $link   mysql link resource
 * @return  array   warnings
 */
function PMA_DBI_get_warnings($link = null)
{
    if (empty($link)) {
        if (isset($GLOBALS['userlink'])) {
            $link = $GLOBALS['userlink'];
        } else {
            return array();
        }
    }

    return PMA_DBI_fetch_result('SHOW WARNINGS', null, null, $link);
}

/**
 * returns true (int > 0) if current user is superuser
 * otherwise 0
 *
 * @return  integer  $is_superuser
 */
function PMA_isSuperuser()
{
    if (PMA_cacheExists('is_superuser', true)) {
        return PMA_cacheGet('is_superuser', true);
    }

    // with mysql extension, when connection failed we don't have
    // a $userlink
    if (isset($GLOBALS['userlink'])) {
        $r = (bool) PMA_DBI_try_query('SELECT COUNT(*) FROM mysql.user', $GLOBALS['userlink'], PMA_DBI_QUERY_STORE);
        PMA_cacheSet('is_superuser', $r, true);
    } else {
        PMA_cacheSet('is_superuser', false, true);
    }

    return PMA_cacheGet('is_superuser', true);
}

/**
 * returns an array of PROCEDURE or FUNCTION names for a db
 *
 * @param   string              $db     db name
 * @param   string              $which  PROCEDURE | FUNCTION
 * @param   resource            $link   mysql link
 *
 * @return  array   the procedure names or function names
 */
function PMA_DBI_get_procedures_or_functions($db, $which, $link = null)
{
    $shows = PMA_DBI_fetch_result('SHOW ' . $which . ' STATUS;', null, null, $link);
    $result = array();
    foreach ($shows as $one_show) {
        if ($one_show['Db'] == $db && $one_show['Type'] == $which) {
            $result[] = $one_show['Name'];
        }
    }
    return($result);
}

/**
 * returns the definition of a specific PROCEDURE, FUNCTION or EVENT
 *
 * @param   string              $db     db name
 * @param   string              $which  PROCEDURE | FUNCTION | EVENT
 * @param   string              $name  the procedure|function|event name
 * @param   resource            $link   mysql link
 *
 * @return  string              the definition
 */
function PMA_DBI_get_definition($db, $which, $name, $link = null)
{
    $returned_field = array(
        'PROCEDURE' => 'Create Procedure',
        'FUNCTION'  => 'Create Function',
        'EVENT'     => 'Create Event'
    );
    $query = 'SHOW CREATE ' . $which . ' ' . PMA_backquote($db) . '.' . PMA_backquote($name);
    return(PMA_DBI_fetch_value($query, 0, $returned_field[$which]));
}

/**
 * returns details about the TRIGGERs for a specific table or database
 *
 * @param   string              $db     db name
 * @param   string              $table  table name
 * @param   string              $delimiter  the delimiter to use (may be empty)
 *
 * @return  array               information about triggers (may be empty)
 */
function PMA_DBI_get_triggers($db, $table = '', $delimiter = '//')
{
    $result = array();
    if (! $GLOBALS['cfg']['Server']['DisableIS']) {
        // Note: in http://dev.mysql.com/doc/refman/5.0/en/faqs-triggers.html
        // their example uses WHERE TRIGGER_SCHEMA='dbname' so let's use this
        // instead of WHERE EVENT_OBJECT_SCHEMA='dbname'
<<<<<<< HEAD
        $query = "SELECT TRIGGER_SCHEMA, TRIGGER_NAME, EVENT_MANIPULATION, EVENT_OBJECT_TABLE, ACTION_TIMING, ACTION_STATEMENT, EVENT_OBJECT_SCHEMA, EVENT_OBJECT_TABLE FROM information_schema.TRIGGERS WHERE TRIGGER_SCHEMA= '" . PMA_sqlAddSlashes($db,true) . "';";
=======
        $query = "SELECT TRIGGER_SCHEMA, TRIGGER_NAME, EVENT_MANIPULATION, EVENT_OBJECT_TABLE, ACTION_TIMING, ACTION_STATEMENT, EVENT_OBJECT_SCHEMA, EVENT_OBJECT_TABLE, DEFINER FROM information_schema.TRIGGERS WHERE TRIGGER_SCHEMA= '" . PMA_sqlAddSlashes($db,true) . "';";
>>>>>>> f989d6f0
        if (! empty($table)) {
            $query .= " AND EVENT_OBJECT_TABLE = '" . PMA_sqlAddSlashes($table, true) . "';";
        }
    } else {
        $query = "SHOW TRIGGERS FROM " . PMA_backquote(PMA_sqlAddSlashes($db,true));
        if (! empty($table)) {
            $query .= " LIKE '" . PMA_sqlAddSlashes($table, true) . "';";
        }
    }

    if ($triggers = PMA_DBI_fetch_result($query)) {
        foreach ($triggers as $trigger) {
            if ($GLOBALS['cfg']['Server']['DisableIS']) {
                $trigger['TRIGGER_NAME'] = $trigger['Trigger'];
                $trigger['ACTION_TIMING'] = $trigger['Timing'];
                $trigger['EVENT_MANIPULATION'] = $trigger['Event'];
                $trigger['EVENT_OBJECT_TABLE'] = $trigger['Table'];
                $trigger['ACTION_STATEMENT'] = $trigger['Statement'];
                $trigger['DEFINER'] = $trigger['Definer'];
            }
            $one_result = array();
            $one_result['name'] = $trigger['TRIGGER_NAME'];
            $one_result['table'] = $trigger['EVENT_OBJECT_TABLE'];
            $one_result['action_timing'] = $trigger['ACTION_TIMING'];
            $one_result['event_manipulation'] = $trigger['EVENT_MANIPULATION'];
            $one_result['definition'] = $trigger['ACTION_STATEMENT'];
            $one_result['definer'] = $trigger['DEFINER'];

            // do not prepend the schema name; this way, importing the
            // definition into another schema will work
            $one_result['full_trigger_name'] = PMA_backquote($trigger['TRIGGER_NAME']);
            $one_result['drop'] = 'DROP TRIGGER IF EXISTS ' . $one_result['full_trigger_name'];
            $one_result['create'] = 'CREATE TRIGGER ' . $one_result['full_trigger_name'] . ' ' . $trigger['ACTION_TIMING']. ' ' . $trigger['EVENT_MANIPULATION'] . ' ON ' . PMA_backquote($trigger['EVENT_OBJECT_TABLE']) . "\n" . ' FOR EACH ROW ' . $trigger['ACTION_STATEMENT'] . "\n" . $delimiter . "\n";

            $result[] = $one_result;
        }
    }

    // Sort results by name
    $name = array();
    foreach($result as $key => $value) {
        $name[] = $value['name'];
    }
    array_multisort($name, SORT_ASC, $result);

    return($result);
}

/**
 * Returns true if $db.$view_name is a view, false if not
 *
 * @param  string $db         database name
 * @param  string $view_name  view/table name
 *
 * @return bool               true if $db.$view_name is a view, false if not
 */
function PMA_isView($db, $view_name)
{
    $result = PMA_DBI_fetch_result(
        "SELECT TABLE_NAME
        FROM information_schema.VIEWS
        WHERE TABLE_SCHEMA = '" . PMA_sqlAddSlashes($db) . "'
            AND TABLE_NAME = '" . PMA_sqlAddSlashes($view_name) . "'");

    if ($result) {
        return true;
    } else {
        return false;
    }
}
?><|MERGE_RESOLUTION|>--- conflicted
+++ resolved
@@ -1300,11 +1300,7 @@
         // Note: in http://dev.mysql.com/doc/refman/5.0/en/faqs-triggers.html
         // their example uses WHERE TRIGGER_SCHEMA='dbname' so let's use this
         // instead of WHERE EVENT_OBJECT_SCHEMA='dbname'
-<<<<<<< HEAD
-        $query = "SELECT TRIGGER_SCHEMA, TRIGGER_NAME, EVENT_MANIPULATION, EVENT_OBJECT_TABLE, ACTION_TIMING, ACTION_STATEMENT, EVENT_OBJECT_SCHEMA, EVENT_OBJECT_TABLE FROM information_schema.TRIGGERS WHERE TRIGGER_SCHEMA= '" . PMA_sqlAddSlashes($db,true) . "';";
-=======
         $query = "SELECT TRIGGER_SCHEMA, TRIGGER_NAME, EVENT_MANIPULATION, EVENT_OBJECT_TABLE, ACTION_TIMING, ACTION_STATEMENT, EVENT_OBJECT_SCHEMA, EVENT_OBJECT_TABLE, DEFINER FROM information_schema.TRIGGERS WHERE TRIGGER_SCHEMA= '" . PMA_sqlAddSlashes($db,true) . "';";
->>>>>>> f989d6f0
         if (! empty($table)) {
             $query .= " AND EVENT_OBJECT_TABLE = '" . PMA_sqlAddSlashes($table, true) . "';";
         }
