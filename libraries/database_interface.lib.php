<?php
/* vim: set expandtab sw=4 ts=4 sts=4: */
/**
 * Common Option Constants For DBI Functions
 *
 * @package PhpMyAdmin-DBI
 */
if (! defined('PHPMYADMIN')) {
    exit;
}

/**
 * Force STORE_RESULT method, ignored by classic MySQL.
 */
define('PMA_DBI_QUERY_STORE',       1);
/**
 * Do not read whole query.
 */
define('PMA_DBI_QUERY_UNBUFFERED',  2);
/**
 * Get session variable.
 */
define('PMA_DBI_GETVAR_SESSION',    1);
/**
 * Get global variable.
 */
define('PMA_DBI_GETVAR_GLOBAL',     2);

/**
 * Checks whether database extension is loaded
 *
 * @param string $extension mysql extension to check
 *
 * @return bool
 */
function PMA_DBI_checkDbExtension($extension = 'mysql')
{
    if ($extension == 'drizzle' && function_exists('drizzle_create')) {
        return true;
    } else if (function_exists($extension . '_connect')) {
        return true;
    }

    return false;
}

/**
 * check for requested extension
 */
if (! PMA_DBI_checkDbExtension($GLOBALS['cfg']['Server']['extension'])) {

    // if it fails try alternative extension ...
    // and display an error ...

    /**
     * @todo add different messages for alternative extension
     * and complete fail (no alternative extension too)
     */
    PMA_warnMissingExtension(
        $GLOBALS['cfg']['Server']['extension'],
        false,
        PMA_CommonFunctions::getInstance()->showDocu('faqmysql')
    );

    if ($GLOBALS['cfg']['Server']['extension'] === 'mysql') {
        $alternativ_extension = 'mysqli';
    } else {
        $alternativ_extension = 'mysql';
    }

    if (! PMA_DBI_checkDbExtension($alternativ_extension)) {
        // if alternative fails too ...
        PMA_warnMissingExtension(
            $GLOBALS['cfg']['Server']['extension'],
            true,
            PMA_CommonFunctions::getInstance()->showDocu('faqmysql')
        );
    }

    $GLOBALS['cfg']['Server']['extension'] = $alternativ_extension;
    unset($alternativ_extension);
}

/**
 * Including The DBI Plugin
 */
require_once './libraries/dbi/'
    . $GLOBALS['cfg']['Server']['extension'] . '.dbi.lib.php';

/**
 * runs a query
 *
 * @param string $query               SQL query to execte
 * @param mixed  $link                optional database link to use
 * @param int    $options             optional query options
 * @param bool   $cache_affected_rows whether to cache affected rows
 *
 * @return mixed
 */
function PMA_DBI_query($query, $link = null, $options = 0,
    $cache_affected_rows = true
) {
    $res = PMA_DBI_try_query($query, $link, $options, $cache_affected_rows)
        or PMA_CommonFunctions::getInstance()->mysqlDie(PMA_DBI_getError($link), $query);
    return $res;
}

/**
 * runs a query and returns the result
 *
 * @param string   $query               query to run
 * @param resource $link                mysql link resource
 * @param integer  $options             query options
 * @param bool     $cache_affected_rows whether to cache affected row
 *
 * @return mixed
 */
function PMA_DBI_try_query($query, $link = null, $options = 0,
    $cache_affected_rows = true
) {
    if (empty($link)) {
        if (isset($GLOBALS['userlink'])) {
            $link = $GLOBALS['userlink'];
        } else {
            return false;
        }
    }

    if ($GLOBALS['cfg']['DBG']['sql']) {
        $time = microtime(true);
    }

    $r = PMA_DBI_real_query($query, $link, $options);

    if ($cache_affected_rows) {
        $GLOBALS['cached_affected_rows'] = PMA_DBI_affected_rows(
            $link, $get_from_cache = false
        );
    }

    if ($GLOBALS['cfg']['DBG']['sql']) {
        $time = microtime(true) - $time;

        $hash = md5($query);

        if (isset($_SESSION['debug']['queries'][$hash])) {
            $_SESSION['debug']['queries'][$hash]['count']++;
        } else {
            $_SESSION['debug']['queries'][$hash] = array();
            if ($r == false) {
                $_SESSION['debug']['queries'][$hash]['error']
                    = '<b style="color:red">' . mysqli_error($link) . '</b>';
            }
            $_SESSION['debug']['queries'][$hash]['count'] = 1;
            $_SESSION['debug']['queries'][$hash]['query'] = $query;
            $_SESSION['debug']['queries'][$hash]['time'] = $time;
        }

        $trace = array();
        foreach (debug_backtrace() as $trace_step) {
            $trace[] = PMA_Error::relPath($trace_step['file']) . '#'
                . $trace_step['line'] . ': '
                . (isset($trace_step['class']) ? $trace_step['class'] : '')
                . (isset($trace_step['type']) ? $trace_step['type'] : '')
                . (isset($trace_step['function']) ? $trace_step['function'] : '')
                . '('
                . (isset($trace_step['params']) ? implode(', ', $trace_step['params']) : '')
                . ')'
                ;
        }
        $_SESSION['debug']['queries'][$hash]['trace'][] = $trace;
    }
    if ($r != false && PMA_Tracker::isActive() == true ) {
        PMA_Tracker::handleQuery($query);
    }

    return $r;
}

/**
 * converts charset of a mysql message, usually coming from mysql_error(),
 * into PMA charset, usally UTF-8
 * uses language to charset mapping from mysql/share/errmsg.txt
 * and charset names to ISO charset from information_schema.CHARACTER_SETS
 *
 * @param string $message the message
 *
 * @return string  $message
 */
function PMA_DBI_convert_message($message)
{
    // latin always last!
    $encodings = array(
        'japanese'      => 'EUC-JP', //'ujis',
        'japanese-sjis' => 'Shift-JIS', //'sjis',
        'korean'        => 'EUC-KR', //'euckr',
        'russian'       => 'KOI8-R', //'koi8r',
        'ukrainian'     => 'KOI8-U', //'koi8u',
        'greek'         => 'ISO-8859-7', //'greek',
        'serbian'       => 'CP1250', //'cp1250',
        'estonian'      => 'ISO-8859-13', //'latin7',
        'slovak'        => 'ISO-8859-2', //'latin2',
        'czech'         => 'ISO-8859-2', //'latin2',
        'hungarian'     => 'ISO-8859-2', //'latin2',
        'polish'        => 'ISO-8859-2', //'latin2',
        'romanian'      => 'ISO-8859-2', //'latin2',
        'spanish'       => 'CP1252', //'latin1',
        'swedish'       => 'CP1252', //'latin1',
        'italian'       => 'CP1252', //'latin1',
        'norwegian-ny'  => 'CP1252', //'latin1',
        'norwegian'     => 'CP1252', //'latin1',
        'portuguese'    => 'CP1252', //'latin1',
        'danish'        => 'CP1252', //'latin1',
        'dutch'         => 'CP1252', //'latin1',
        'english'       => 'CP1252', //'latin1',
        'french'        => 'CP1252', //'latin1',
        'german'        => 'CP1252', //'latin1',
    );

    $server_language = PMA_DBI_fetch_value(
        'SHOW VARIABLES LIKE \'language\';',
        0,
        1
    );
    if ($server_language) {
        $found = array();
        $match = preg_match(
            '&(?:\\\|\\/)([^\\\\\/]*)(?:\\\|\\/)$&i',
            $server_language,
            $found
        );
        if ($match) {
            $server_language = $found[1];
        }
    }

    if (! empty($server_language) && isset($encodings[$server_language])) {
        $encoding = $encodings[$server_language];
    } else {
        /* Fallback to CP1252 if we can not detect */
        $encoding = 'CP1252';
    }

    if (function_exists('iconv')) {
        if ((@stristr(PHP_OS, 'AIX'))
            && (@strcasecmp(ICONV_IMPL, 'unknown') == 0)
            && (@strcasecmp(ICONV_VERSION, 'unknown') == 0)
        ) {
            include_once './libraries/iconv_wrapper.lib.php';
            $message = PMA_aix_iconv_wrapper(
                $encoding,
                'utf-8' . $GLOBALS['cfg']['IconvExtraParams'],
                $message
            );
        } else {
            $message = iconv(
                $encoding,
                'utf-8' . $GLOBALS['cfg']['IconvExtraParams'],
                $message
            );
        }
    } elseif (function_exists('recode_string')) {
        $message = recode_string(
            $encoding . '..'  . 'utf-8',
            $message
        );
    } elseif (function_exists('libiconv')) {
        $message = libiconv($encoding, 'utf-8', $message);
    } elseif (function_exists('mb_convert_encoding')) {
        // do not try unsupported charsets
        if (! in_array($server_language, array('ukrainian', 'greek', 'serbian'))) {
            $message = mb_convert_encoding(
                $message,
                'utf-8',
                $encoding
            );
        }
    }

    return $message;
}

/**
 * returns array with table names for given db
 *
 * @param string $database name of database
 * @param mixed  $link     mysql link resource|object
 *
 * @return array   tables names
 */
function PMA_DBI_get_tables($database, $link = null)
{
    return PMA_DBI_fetch_result(
        'SHOW TABLES FROM ' . PMA_CommonFunctions::getInstance()->backquote($database) . ';',
        null,
        0,
        $link,
        PMA_DBI_QUERY_STORE
    );
}

/**
 * usort comparison callback
 *
 * @param string $a first argument to sort
 * @param string $b second argument to sort
 *
 * @return integer  a value representing whether $a should be before $b in the
 *                   sorted array or not
 *
 * @access  private
 */
function PMA_usort_comparison_callback($a, $b)
{
    if ($GLOBALS['cfg']['NaturalOrder']) {
        $sorter = 'strnatcasecmp';
    } else {
        $sorter = 'strcasecmp';
    }
    /* No sorting when key is not present */
    if (! isset($a[$GLOBALS['callback_sort_by']])
        || ! isset($b[$GLOBALS['callback_sort_by']])
    ) {
        return 0;
    }
    // produces f.e.:
    // return -1 * strnatcasecmp($a["SCHEMA_TABLES"], $b["SCHEMA_TABLES"])
    return ($GLOBALS['callback_sort_order'] == 'ASC' ? 1 : -1) * $sorter(
        $a[$GLOBALS['callback_sort_by']], $b[$GLOBALS['callback_sort_by']]
    );
} // end of the 'PMA_usort_comparison_callback()' function

/**
 * returns array of all tables in given db or dbs
 * this function expects unquoted names:
 * RIGHT: my_database
 * WRONG: `my_database`
 * WRONG: my\_database
 * if $tbl_is_group is true, $table is used as filter for table names
 * if $tbl_is_group is 'comment, $table is used as filter for table comments
 *
 * <code>
 * PMA_DBI_get_tables_full('my_database');
 * PMA_DBI_get_tables_full('my_database', 'my_table'));
 * PMA_DBI_get_tables_full('my_database', 'my_tables_', true));
 * PMA_DBI_get_tables_full('my_database', 'my_tables_', 'comment'));
 * </code>
 *
 * @param string          $database     database
 * @param string|bool     $table        table or false
 * @param boolean|string  $tbl_is_group $table is a table group
 * @param mixed           $link         mysql link
 * @param integer         $limit_offset zero-based offset for the count
 * @param boolean|integer $limit_count  number of tables to return
 * @param string          $sort_by      table attribute to sort by
 * @param string          $sort_order   direction to sort (ASC or DESC)
 *
 * @todo    move into PMA_Table
 *
 * @return array           list of tables in given db(s)
 */
function PMA_DBI_get_tables_full($database, $table = false,
    $tbl_is_group = false,  $link = null, $limit_offset = 0,
    $limit_count = false, $sort_by = 'Name', $sort_order = 'ASC'
) {
    
    $common_functions = PMA_CommonFunctions::getInstance();
    
    if (true === $limit_count) {
        $limit_count = $GLOBALS['cfg']['MaxTableList'];
    }
    // prepare and check parameters
    if (! is_array($database)) {
        $databases = array($database);
    } else {
        $databases = $database;
    }

    $tables = array();

    if (! $GLOBALS['cfg']['Server']['DisableIS']) {
        // get table information from information_schema
        if ($table) {
            if (true === $tbl_is_group) {
                $sql_where_table = 'AND t.`TABLE_NAME` LIKE \''
                  . $common_functions->escapeMysqlWildcards($common_functions->sqlAddSlashes($table)) . '%\'';
            } elseif ('comment' === $tbl_is_group) {
                $sql_where_table = 'AND t.`TABLE_COMMENT` LIKE \''
                  . $common_functions->escapeMysqlWildcards($common_functions->sqlAddSlashes($table)) . '%\'';
            } else {
                $sql_where_table = 'AND t.`TABLE_NAME` = \''
                    . $common_functions->sqlAddSlashes($table) . '\'';
            }
        } else {
            $sql_where_table = '';
        }

        // for PMA bc:
        // `SCHEMA_FIELD_NAME` AS `SHOW_TABLE_STATUS_FIELD_NAME`
        //
        // on non-Windows servers,
        // added BINARY in the WHERE clause to force a case sensitive
        // comparison (if we are looking for the db Aa we don't want
        // to find the db aa)
        $this_databases = array_map('sqlAddSlashes', $databases);

        if (PMA_DRIZZLE) {
            $engine_info = $common_functions->cacheGet('drizzle_engines', true);
            $stats_join = "LEFT JOIN (SELECT 0 NUM_ROWS) AS stat ON false";
            if (isset($engine_info['InnoDB'])
                && $engine_info['InnoDB']['module_library'] == 'innobase'
            ) {
                $stats_join = "LEFT JOIN data_dictionary.INNODB_SYS_TABLESTATS stat"
                    . " ON (t.ENGINE = 'InnoDB' AND stat.NAME"
                    . " = (t.TABLE_SCHEMA || '/') || t.TABLE_NAME)";
            }

            // data_dictionary.table_cache may not contain any data for some tables,
            // it's just a table cache
            // auto_increment == 0 is cast to NULL because currently (2011.03.13 GA)
            // Drizzle doesn't provide correct value
            $sql = "
                SELECT t.*,
                    t.TABLE_SCHEMA        AS `Db`,
                    t.TABLE_NAME          AS `Name`,
                    t.TABLE_TYPE          AS `TABLE_TYPE`,
                    t.ENGINE              AS `Engine`,
                    t.ENGINE              AS `Type`,
                    t.TABLE_VERSION       AS `Version`,-- VERSION
                    t.ROW_FORMAT          AS `Row_format`,
                    coalesce(tc.ROWS, stat.NUM_ROWS)
                                          AS `Rows`,-- TABLE_ROWS,
                    coalesce(tc.ROWS, stat.NUM_ROWS)
                                          AS `TABLE_ROWS`,
                    tc.AVG_ROW_LENGTH     AS `Avg_row_length`, -- AVG_ROW_LENGTH
                    tc.TABLE_SIZE         AS `Data_length`, -- DATA_LENGTH
                    NULL                  AS `Max_data_length`, -- MAX_DATA_LENGTH
                    NULL                  AS `Index_length`, -- INDEX_LENGTH
                    NULL                  AS `Data_free`, -- DATA_FREE
                    nullif(t.AUTO_INCREMENT, 0)
                                          AS `Auto_increment`,
                    t.TABLE_CREATION_TIME AS `Create_time`, -- CREATE_TIME
                    t.TABLE_UPDATE_TIME   AS `Update_time`, -- UPDATE_TIME
                    NULL                  AS `Check_time`, -- CHECK_TIME
                    t.TABLE_COLLATION     AS `Collation`,
                    NULL                  AS `Checksum`, -- CHECKSUM
                    NULL                  AS `Create_options`, -- CREATE_OPTIONS
                    t.TABLE_COMMENT       AS `Comment`
                FROM data_dictionary.TABLES t
                    LEFT JOIN data_dictionary.TABLE_CACHE tc
                        ON tc.TABLE_SCHEMA = t.TABLE_SCHEMA AND tc.TABLE_NAME
                        = t.TABLE_NAME
                    $stats_join
                WHERE t.TABLE_SCHEMA IN ('" . implode("', '", $this_databases) . "')
                    " . $sql_where_table;
        } else {
            $sql = '
                SELECT *,
                    `TABLE_SCHEMA`       AS `Db`,
                    `TABLE_NAME`         AS `Name`,
                    `TABLE_TYPE`         AS `TABLE_TYPE`,
                    `ENGINE`             AS `Engine`,
                    `ENGINE`             AS `Type`,
                    `VERSION`            AS `Version`,
                    `ROW_FORMAT`         AS `Row_format`,
                    `TABLE_ROWS`         AS `Rows`,
                    `AVG_ROW_LENGTH`     AS `Avg_row_length`,
                    `DATA_LENGTH`        AS `Data_length`,
                    `MAX_DATA_LENGTH`    AS `Max_data_length`,
                    `INDEX_LENGTH`       AS `Index_length`,
                    `DATA_FREE`          AS `Data_free`,
                    `AUTO_INCREMENT`     AS `Auto_increment`,
                    `CREATE_TIME`        AS `Create_time`,
                    `UPDATE_TIME`        AS `Update_time`,
                    `CHECK_TIME`         AS `Check_time`,
                    `TABLE_COLLATION`    AS `Collation`,
                    `CHECKSUM`           AS `Checksum`,
                    `CREATE_OPTIONS`     AS `Create_options`,
                    `TABLE_COMMENT`      AS `Comment`
                FROM `information_schema`.`TABLES` t
                WHERE ' . (PMA_IS_WINDOWS ? '' : 'BINARY') . ' `TABLE_SCHEMA`
                    IN (\'' . implode("', '", $this_databases) . '\')
                    ' . $sql_where_table;
        }

        // Sort the tables
        $sql .= " ORDER BY $sort_by $sort_order";

        if ($limit_count) {
            $sql .= ' LIMIT ' . $limit_count . ' OFFSET ' . $limit_offset;
        }

        $tables = PMA_DBI_fetch_result(
            $sql, array('TABLE_SCHEMA', 'TABLE_NAME'), null, $link
        );
        unset($sql_where_table, $sql);

        if (PMA_DRIZZLE) {
            // correct I_S and D_D names returned by D_D.TABLES -
            // Drizzle generally uses lower case for them,
            // but TABLES returns uppercase
            foreach ((array)$database as $db) {
                $db_upper = strtoupper($db);
                if (!isset($tables[$db]) && isset($tables[$db_upper])) {
                    $tables[$db] = $tables[$db_upper];
                    unset($tables[$db_upper]);
                }
            }
        }

        if ($sort_by == 'Name' && $GLOBALS['cfg']['NaturalOrder']) {
            // here, the array's first key is by schema name
            foreach ($tables as $one_database_name => $one_database_tables) {
                uksort($one_database_tables, 'strnatcasecmp');

                if ($sort_order == 'DESC') {
                    $one_database_tables = array_reverse($one_database_tables);
                }
                $tables[$one_database_name] = $one_database_tables;
            }
        }
    } // end (get information from table schema)

    // If permissions are wrong on even one database directory,
    // information_schema does not return any table info for any database
    // this is why we fall back to SHOW TABLE STATUS even for MySQL >= 50002
    if (empty($tables) && !PMA_DRIZZLE) {
        foreach ($databases as $each_database) {
            if ($table || (true === $tbl_is_group)) {
                $sql = 'SHOW TABLE STATUS FROM '
                    . $common_functions->backquote($each_database)
                    .' LIKE \''
                    . $common_functions->escapeMysqlWildcards($common_functions->sqlAddSlashes($table, true))
                    . '%\'';
            } else {
                $sql = 'SHOW TABLE STATUS FROM '
                    . $common_functions->backquote($each_database);
            }

            $useStatusCache = false;

            if (extension_loaded('apc')
                && isset($GLOBALS['cfg']['Server']['StatusCacheDatabases'])
                && ! empty($GLOBALS['cfg']['Server']['StatusCacheLifetime'])
            ) {
                $statusCacheDatabases
                    = (array) $GLOBALS['cfg']['Server']['StatusCacheDatabases'];
                if (in_array($each_database, $statusCacheDatabases)) {
                    $useStatusCache = true;
                }
            }

            $each_tables = null;

            if ($useStatusCache) {
                $cacheKey = 'phpMyAdmin_tableStatus_'
                    . sha1($GLOBALS['cfg']['Server']['host'] . '_' . $sql);

                $each_tables = apc_fetch($cacheKey);
            }

            if (!$each_tables) {
                $each_tables = PMA_DBI_fetch_result($sql, 'Name', null, $link);
            }

            if ($useStatusCache) {
                apc_store(
                    $cacheKey, $each_tables,
                    $GLOBALS['cfg']['Server']['StatusCacheLifetime']
                );
            }

            // Sort naturally if the config allows it and we're sorting
            // the Name column.
            if ($sort_by == 'Name' && $GLOBALS['cfg']['NaturalOrder']) {
                uksort($each_tables, 'strnatcasecmp');

                if ($sort_order == 'DESC') {
                    $each_tables = array_reverse($each_tables);
                }
            } else {
                // Prepare to sort by creating array of the selected sort
                // value to pass to array_multisort

                // Size = Data_length + Index_length
                if ($sort_by == 'Data_length') {
                    foreach ($each_tables as $table_name => $table_data) {
                        ${$sort_by}[$table_name] = strtolower(
                            $table_data['Data_length'] + $table_data['Index_length']
                        );
                    }
                } else {
                    foreach ($each_tables as $table_name => $table_data) {
                        ${$sort_by}[$table_name] = strtolower($table_data[$sort_by]);
                    }
                }

                if ($sort_order == 'DESC') {
                    array_multisort($$sort_by, SORT_DESC, $each_tables);
                } else {
                    array_multisort($$sort_by, SORT_ASC, $each_tables);
                }

                // cleanup the temporary sort array
                unset($$sort_by);
            }

            if ($limit_count) {
                $each_tables = array_slice(
                    $each_tables, $limit_offset, $limit_count
                );
            }

            foreach ($each_tables as $table_name => $each_table) {
                if ('comment' === $tbl_is_group
                    && 0 === strpos($each_table['Comment'], $table)
                ) {
                    // remove table from list
                    unset($each_tables[$table_name]);
                    continue;
                }

                if (! isset($each_tables[$table_name]['Type'])
                    && isset($each_tables[$table_name]['Engine'])
                ) {
                    // pma BC, same parts of PMA still uses 'Type'
                    $each_tables[$table_name]['Type']
                        =& $each_tables[$table_name]['Engine'];
                } elseif (! isset($each_tables[$table_name]['Engine'])
                        && isset($each_tables[$table_name]['Type'])) {
                    // old MySQL reports Type, newer MySQL reports Engine
                    $each_tables[$table_name]['Engine']
                        =& $each_tables[$table_name]['Type'];
                }

                // MySQL forward compatibility
                // so pma could use this array as if every server is of version >5.0
                // todo : remove and check usage in the rest of the code,
                // MySQL 5.0 is required by current PMA version
                $each_tables[$table_name]['TABLE_SCHEMA']      = $each_database;
                $each_tables[$table_name]['TABLE_NAME']        =& $each_tables[$table_name]['Name'];
                $each_tables[$table_name]['ENGINE']            =& $each_tables[$table_name]['Engine'];
                $each_tables[$table_name]['VERSION']           =& $each_tables[$table_name]['Version'];
                $each_tables[$table_name]['ROW_FORMAT']        =& $each_tables[$table_name]['Row_format'];
                $each_tables[$table_name]['TABLE_ROWS']        =& $each_tables[$table_name]['Rows'];
                $each_tables[$table_name]['AVG_ROW_LENGTH']    =& $each_tables[$table_name]['Avg_row_length'];
                $each_tables[$table_name]['DATA_LENGTH']       =& $each_tables[$table_name]['Data_length'];
                $each_tables[$table_name]['MAX_DATA_LENGTH']   =& $each_tables[$table_name]['Max_data_length'];
                $each_tables[$table_name]['INDEX_LENGTH']      =& $each_tables[$table_name]['Index_length'];
                $each_tables[$table_name]['DATA_FREE']         =& $each_tables[$table_name]['Data_free'];
                $each_tables[$table_name]['AUTO_INCREMENT']    =& $each_tables[$table_name]['Auto_increment'];
                $each_tables[$table_name]['CREATE_TIME']       =& $each_tables[$table_name]['Create_time'];
                $each_tables[$table_name]['UPDATE_TIME']       =& $each_tables[$table_name]['Update_time'];
                $each_tables[$table_name]['CHECK_TIME']        =& $each_tables[$table_name]['Check_time'];
                $each_tables[$table_name]['TABLE_COLLATION']   =& $each_tables[$table_name]['Collation'];
                $each_tables[$table_name]['CHECKSUM']          =& $each_tables[$table_name]['Checksum'];
                $each_tables[$table_name]['CREATE_OPTIONS']    =& $each_tables[$table_name]['Create_options'];
                $each_tables[$table_name]['TABLE_COMMENT']     =& $each_tables[$table_name]['Comment'];

                if (strtoupper($each_tables[$table_name]['Comment']) === 'VIEW'
                    && $each_tables[$table_name]['Engine'] == null
                ) {
                    $each_tables[$table_name]['TABLE_TYPE'] = 'VIEW';
                } else {
                    /**
                     * @todo difference between 'TEMPORARY' and 'BASE TABLE'
                     * but how to detect?
                     */
                    $each_tables[$table_name]['TABLE_TYPE'] = 'BASE TABLE';
                }
            }

            $tables[$each_database] = $each_tables;
        }
    }

    // cache table data
    // so PMA_Table does not require to issue SHOW TABLE STATUS again
    // Note: I don't see why we would need array_merge_recursive() here,
    // as it creates double entries for the same table (for example a double
    // entry for Comment when changing the storage engine in Operations)
    // Note 2: Instead of array_merge(), simply use the + operator because
    //  array_merge() renumbers numeric keys starting with 0, therefore
    //  we would lose a db name thats consists only of numbers
    foreach ($tables as $one_database => $its_tables) {
        if (isset(PMA_Table::$cache[$one_database])) {
            PMA_Table::$cache[$one_database]
                = PMA_Table::$cache[$one_database] + $tables[$one_database];
        } else {
            PMA_Table::$cache[$one_database] = $tables[$one_database];
        }
    }
    unset($one_database, $its_tables);

    if (! is_array($database)) {
        if (isset($tables[$database])) {
            return $tables[$database];
        } elseif (isset($tables[strtolower($database)])) {
            // on windows with lower_case_table_names = 1
            // MySQL returns
            // with SHOW DATABASES or information_schema.SCHEMATA: `Test`
            // but information_schema.TABLES gives `test`
            // bug #1436171
            // http://sf.net/support/tracker.php?aid=1436171
            return $tables[strtolower($database)];
        } else {
            // one database but inexact letter case match
            // as Drizzle is always case insensitive,
            // we can safely return the only result
            if (PMA_DRIZZLE && count($tables) == 1) {
                $keys = array_keys($tables);
                if (strlen(array_pop($keys)) == strlen($database)) {
                    return array_pop($tables);
                }
            }
            return $tables;
        }
    } else {
        return $tables;
    }
}

/**
 * returns array with databases containing extended infos about them
 *
 * @param string   $database     database
 * @param boolean  $force_stats  retrieve stats also for MySQL < 5
 * @param resource $link         mysql link
 * @param string   $sort_by      column to order by
 * @param string   $sort_order   ASC or DESC
 * @param integer  $limit_offset starting offset for LIMIT
 * @param bool|int $limit_count  row count for LIMIT or true
 *                               for $GLOBALS['cfg']['MaxDbList']
 *
 * @todo    move into PMA_List_Database?
 *
 * @return array $databases
 */
function PMA_DBI_get_databases_full($database = null, $force_stats = false,
    $link = null, $sort_by = 'SCHEMA_NAME', $sort_order = 'ASC',
    $limit_offset = 0, $limit_count = false
) {
    
    $common_functions = PMA_CommonFunctions::getInstance();
    $sort_order = strtoupper($sort_order);

    if (true === $limit_count) {
        $limit_count = $GLOBALS['cfg']['MaxDbList'];
    }

    // initialize to avoid errors when there are no databases
    $databases = array();

    $apply_limit_and_order_manual = true;

    if (! $GLOBALS['cfg']['Server']['DisableIS']) {
        /**
         * if $GLOBALS['cfg']['NaturalOrder'] is enabled, we cannot use LIMIT
         * cause MySQL does not support natural ordering, we have to do it afterward
         */
        $limit = '';
        if (!$GLOBALS['cfg']['NaturalOrder']) {
            if ($limit_count) {
                $limit = ' LIMIT ' . $limit_count . ' OFFSET ' . $limit_offset;
            }

            $apply_limit_and_order_manual = false;
        }

        // get table information from information_schema
        if ($database) {
            $sql_where_schema = 'WHERE `SCHEMA_NAME` LIKE \''
                . $common_functions->sqlAddSlashes($database) . '\'';
        } else {
            $sql_where_schema = '';
        }

        if (PMA_DRIZZLE) {
            // data_dictionary.table_cache may not contain any data for some
            // tables, it's just a table cache
            $sql = 'SELECT
                s.SCHEMA_NAME,
                s.DEFAULT_COLLATION_NAME';
            if ($force_stats) {
                // no TABLE_CACHE data, stable results are better than
                // constantly changing
                $sql .= ',
                    COUNT(t.TABLE_SCHEMA) AS SCHEMA_TABLES,
                    SUM(stat.NUM_ROWS)    AS SCHEMA_TABLE_ROWS';
            }
            $sql .= '
                   FROM data_dictionary.SCHEMAS s';
            if ($force_stats) {
                $engine_info = $common_functions->cacheGet('drizzle_engines', true);
                $stats_join = "LEFT JOIN (SELECT 0 NUM_ROWS) AS stat ON false";
                if (isset($engine_info['InnoDB'])
                    && $engine_info['InnoDB']['module_library'] == 'innobase'
                ) {
                    $stats_join = "LEFT JOIN data_dictionary.INNODB_SYS_TABLESTATS"
                        . " stat ON (t.ENGINE = 'InnoDB' AND stat.NAME"
                        . " = (t.TABLE_SCHEMA || '/') || t.TABLE_NAME)";
                }

                $sql .= "
                    LEFT JOIN data_dictionary.TABLES t
                        ON t.TABLE_SCHEMA = s.SCHEMA_NAME
                    $stats_join";
            }
            $sql .= $sql_where_schema . '
                    GROUP BY s.SCHEMA_NAME
                    ORDER BY ' . $common_functions->backquote($sort_by) . ' ' . $sort_order
                . $limit;
        } else {
            $sql = 'SELECT
                s.SCHEMA_NAME,
                s.DEFAULT_COLLATION_NAME';
            if ($force_stats) {
                $sql .= ',
                    COUNT(t.TABLE_SCHEMA)  AS SCHEMA_TABLES,
                    SUM(t.TABLE_ROWS)      AS SCHEMA_TABLE_ROWS,
                    SUM(t.DATA_LENGTH)     AS SCHEMA_DATA_LENGTH,
                    SUM(t.MAX_DATA_LENGTH) AS SCHEMA_MAX_DATA_LENGTH,
                    SUM(t.INDEX_LENGTH)    AS SCHEMA_INDEX_LENGTH,
                    SUM(t.DATA_LENGTH + t.INDEX_LENGTH)
                                           AS SCHEMA_LENGTH,
                    SUM(t.DATA_FREE)       AS SCHEMA_DATA_FREE';
            }
            $sql .= '
                   FROM `information_schema`.SCHEMATA s';
            if ($force_stats) {
                $sql .= '
                    LEFT JOIN `information_schema`.TABLES t
                        ON BINARY t.TABLE_SCHEMA = BINARY s.SCHEMA_NAME';
            }
            $sql .= $sql_where_schema . '
                    GROUP BY BINARY s.SCHEMA_NAME
                    ORDER BY BINARY ' . $common_functions->backquote($sort_by) . ' ' . $sort_order
                . $limit;
        }

        $databases = PMA_DBI_fetch_result($sql, 'SCHEMA_NAME', null, $link);

        $mysql_error = PMA_DBI_getError($link);
        if (! count($databases) && $GLOBALS['errno']) {
            $common_functions->mysqlDie($mysql_error, $sql);
        }

        // display only databases also in official database list
        // f.e. to apply hide_db and only_db
        $drops = array_diff(
            array_keys($databases), (array) $GLOBALS['pma']->databases
        );
        if (count($drops)) {
            foreach ($drops as $drop) {
                unset($databases[$drop]);
            }
            unset($drop);
        }
        unset($sql_where_schema, $sql, $drops);
    } else {
        foreach ($GLOBALS['pma']->databases as $database_name) {
            // MySQL forward compatibility
            // so pma could use this array as if every server is of version >5.0
            // todo : remove and check the rest of the code for usage,
            // MySQL 5.0 or higher is required for current PMA version
            $databases[$database_name]['SCHEMA_NAME']      = $database_name;

            if ($force_stats) {
                include_once './libraries/mysql_charsets.lib.php';

                $databases[$database_name]['DEFAULT_COLLATION_NAME']
                    = PMA_getDbCollation($database_name);

                // get additional info about tables
                $databases[$database_name]['SCHEMA_TABLES']          = 0;
                $databases[$database_name]['SCHEMA_TABLE_ROWS']      = 0;
                $databases[$database_name]['SCHEMA_DATA_LENGTH']     = 0;
                $databases[$database_name]['SCHEMA_MAX_DATA_LENGTH'] = 0;
                $databases[$database_name]['SCHEMA_INDEX_LENGTH']    = 0;
                $databases[$database_name]['SCHEMA_LENGTH']          = 0;
                $databases[$database_name]['SCHEMA_DATA_FREE']       = 0;

<<<<<<< HEAD
                $res = PMA_DBI_query('SHOW TABLE STATUS FROM '
                    . $common_functions->backquote($database_name) . ';');
=======
                $res = PMA_DBI_query(
                    'SHOW TABLE STATUS FROM ' . PMA_backquote($database_name) . ';'
                );
>>>>>>> f2057c47
                while ($row = PMA_DBI_fetch_assoc($res)) {
                    $databases[$database_name]['SCHEMA_TABLES']++;
                    $databases[$database_name]['SCHEMA_TABLE_ROWS']
                        += $row['Rows'];
                    $databases[$database_name]['SCHEMA_DATA_LENGTH']
                        += $row['Data_length'];
                    $databases[$database_name]['SCHEMA_MAX_DATA_LENGTH']
                        += $row['Max_data_length'];
                    $databases[$database_name]['SCHEMA_INDEX_LENGTH']
                        += $row['Index_length'];

                    // for InnoDB, this does not contain the number of
                    // overhead bytes but the total free space
                    if ('InnoDB' != $row['Engine']) {
                        $databases[$database_name]['SCHEMA_DATA_FREE']
                            += $row['Data_free'];
                    }
                    $databases[$database_name]['SCHEMA_LENGTH']
                        += $row['Data_length'] + $row['Index_length'];
                }
                PMA_DBI_free_result($res);
                unset($res);
            }
        }
    }


    /**
     * apply limit and order manually now
     * (caused by older MySQL < 5 or $GLOBALS['cfg']['NaturalOrder'])
     */
    if ($apply_limit_and_order_manual) {
        $GLOBALS['callback_sort_order'] = $sort_order;
        $GLOBALS['callback_sort_by'] = $sort_by;
        usort($databases, 'PMA_usort_comparison_callback');
        unset($GLOBALS['callback_sort_order'], $GLOBALS['callback_sort_by']);

        /**
         * now apply limit
         */
        if ($limit_count) {
            $databases = array_slice($databases, $limit_offset, $limit_count);
        }
    }

    return $databases;
}

/**
 * returns detailed array with all columns for given table in database,
 * or all tables/databases
 *
 * @param string $database name of database
 * @param string $table    name of table to retrieve columns from
 * @param string $column   name of specific column
 * @param mixed  $link     mysql link resource
 *
 * @return array
 */
function PMA_DBI_get_columns_full($database = null, $table = null,
    $column = null, $link = null
) {
    
    $common_functions = PMA_CommonFunctions::getInstance();
    $columns = array();

    if (! $GLOBALS['cfg']['Server']['DisableIS']) {
        $sql_wheres = array();
        $array_keys = array();

        // get columns information from information_schema
        if (null !== $database) {
            $sql_wheres[] = '`TABLE_SCHEMA` = \''
                . $common_functions->sqlAddSlashes($database) . '\' ';
        } else {
            $array_keys[] = 'TABLE_SCHEMA';
        }
        if (null !== $table) {
            $sql_wheres[] = '`TABLE_NAME` = \''
                . $common_functions->sqlAddSlashes($table) . '\' ';
        } else {
            $array_keys[] = 'TABLE_NAME';
        }
        if (null !== $column) {
            $sql_wheres[] = '`COLUMN_NAME` = \''
                . $common_functions->sqlAddSlashes($column) . '\' ';
        } else {
            $array_keys[] = 'COLUMN_NAME';
        }

        // for PMA bc:
        // `[SCHEMA_FIELD_NAME]` AS `[SHOW_FULL_COLUMNS_FIELD_NAME]`
        if (PMA_DRIZZLE) {
            $sql = "SELECT TABLE_SCHEMA, TABLE_NAME, COLUMN_NAME,
                column_name        AS `Field`,
                (CASE
                    WHEN character_maximum_length > 0
                        THEN concat(lower(data_type), '(', character_maximum_length, ')')
                    WHEN numeric_precision > 0 OR numeric_scale > 0
                        THEN concat(lower(data_type), '(', numeric_precision, ',', numeric_scale, ')')
                    WHEN enum_values IS NOT NULL
                        THEN concat(lower(data_type), '(', enum_values, ')')
                    ELSE lower(data_type) END)
                                   AS `Type`,
                collation_name     AS `Collation`,
                (CASE is_nullable
                    WHEN 1 THEN 'YES'
                    ELSE 'NO' END) AS `Null`,
                (CASE
                    WHEN is_used_in_primary THEN 'PRI'
                    ELSE '' END)   AS `Key`,
                column_default     AS `Default`,
                (CASE
                    WHEN is_auto_increment THEN 'auto_increment'
                    WHEN column_default_update THEN 'on update ' || column_default_update
                    ELSE '' END)   AS `Extra`,
                NULL               AS `Privileges`,
                column_comment     AS `Comment`
            FROM data_dictionary.columns";
        } else {
            $sql = '
                 SELECT *,
                        `COLUMN_NAME`       AS `Field`,
                        `COLUMN_TYPE`       AS `Type`,
                        `COLLATION_NAME`    AS `Collation`,
                        `IS_NULLABLE`       AS `Null`,
                        `COLUMN_KEY`        AS `Key`,
                        `COLUMN_DEFAULT`    AS `Default`,
                        `EXTRA`             AS `Extra`,
                        `PRIVILEGES`        AS `Privileges`,
                        `COLUMN_COMMENT`    AS `Comment`
                   FROM `information_schema`.`COLUMNS`';
        }
        if (count($sql_wheres)) {
            $sql .= "\n" . ' WHERE ' . implode(' AND ', $sql_wheres);
        }

        $columns = PMA_DBI_fetch_result($sql, $array_keys, null, $link);
        unset($sql_wheres, $sql);
    } else {
        if (null === $database) {
            foreach ($GLOBALS['pma']->databases as $database) {
                $columns[$database] = PMA_DBI_get_columns_full(
                    $database, null, null, $link
                );
            }
            return $columns;
        } elseif (null === $table) {
            $tables = PMA_DBI_get_tables($database);
            foreach ($tables as $table) {
                $columns[$table] = PMA_DBI_get_columns_full(
                    $database, $table, null, $link
                );
            }
            return $columns;
        }

        $sql = 'SHOW FULL COLUMNS FROM '
            . $common_functions->backquote($database) . '.' . $common_functions->backquote($table);
        if (null !== $column) {
            $sql .= " LIKE '" . $common_functions->sqlAddSlashes($column, true) . "'";
        }

        $columns = PMA_DBI_fetch_result($sql, 'Field', null, $link);
    }
    $ordinal_position = 1;
    foreach ($columns as $column_name => $each_column) {

        // MySQL forward compatibility
        // so pma could use this array as if every server is of version >5.0
        // todo : remove and check the rest of the code for usage,
        // MySQL 5.0 or higher is required for current PMA version
        $columns[$column_name]['COLUMN_NAME'] =& $columns[$column_name]['Field'];
        $columns[$column_name]['COLUMN_TYPE'] =& $columns[$column_name]['Type'];
        $columns[$column_name]['COLLATION_NAME'] =& $columns[$column_name]['Collation'];
        $columns[$column_name]['IS_NULLABLE'] =& $columns[$column_name]['Null'];
        $columns[$column_name]['COLUMN_KEY'] =& $columns[$column_name]['Key'];
        $columns[$column_name]['COLUMN_DEFAULT'] =& $columns[$column_name]['Default'];
        $columns[$column_name]['EXTRA'] =& $columns[$column_name]['Extra'];
        $columns[$column_name]['PRIVILEGES'] =& $columns[$column_name]['Privileges'];
        $columns[$column_name]['COLUMN_COMMENT'] =& $columns[$column_name]['Comment'];

        $columns[$column_name]['TABLE_CATALOG'] = null;
        $columns[$column_name]['TABLE_SCHEMA'] = $database;
        $columns[$column_name]['TABLE_NAME'] = $table;
        $columns[$column_name]['ORDINAL_POSITION'] = $ordinal_position;
        $columns[$column_name]['DATA_TYPE']
            = substr(
                $columns[$column_name]['COLUMN_TYPE'],
                0,
                strpos($columns[$column_name]['COLUMN_TYPE'], '(')
            );
        /**
         * @todo guess CHARACTER_MAXIMUM_LENGTH from COLUMN_TYPE
         */
        $columns[$column_name]['CHARACTER_MAXIMUM_LENGTH'] = null;
        /**
         * @todo guess CHARACTER_OCTET_LENGTH from CHARACTER_MAXIMUM_LENGTH
         */
        $columns[$column_name]['CHARACTER_OCTET_LENGTH'] = null;
        $columns[$column_name]['NUMERIC_PRECISION'] = null;
        $columns[$column_name]['NUMERIC_SCALE'] = null;
        $columns[$column_name]['CHARACTER_SET_NAME']
            = substr(
                $columns[$column_name]['COLLATION_NAME'],
                0,
                strpos($columns[$column_name]['COLLATION_NAME'], '_')
            );

        $ordinal_position++;
    }

    if (null !== $column) {
        reset($columns);
        $columns = current($columns);
    }

    return $columns;
}

/**
 * Returns SQL query for fetching columns for a table
 *
 * The 'Key' column is not calculated properly, use PMA_DBI_get_columns() to get
 * correct values.
 *
 * @param string  $database name of database
 * @param string  $table    name of table to retrieve columns from
 * @param string  $column   name of column, null to show all columns
 * @param boolean $full     whether to return full info or only column names
 *
 * @see PMA_DBI_get_columns()
 *
 * @return string
 */
function PMA_DBI_get_columns_sql($database, $table, $column = null, $full = false)
{
    
    $common_functions = PMA_CommonFunctions::getInstance();
    
    if (PMA_DRIZZLE) {
        // `Key` column:
        // * used in primary key => PRI
        // * unique one-column => UNI
        // * indexed, one-column or first in multi-column => MUL
        // Promotion of UNI to PRI in case no promary index exists
        // is done after query is executed
        $sql = "SELECT
                column_name        AS `Field`,
                (CASE
                    WHEN character_maximum_length > 0
                        THEN concat(lower(data_type), '(', character_maximum_length, ')')
                    WHEN numeric_precision > 0 OR numeric_scale > 0
                        THEN concat(lower(data_type), '(', numeric_precision, ',', numeric_scale, ')')
                    WHEN enum_values IS NOT NULL
                        THEN concat(lower(data_type), '(', enum_values, ')')
                    ELSE lower(data_type) END)
                                   AS `Type`,
                " . ($full ? "
                collation_name     AS `Collation`," : '') . "
                (CASE is_nullable
                    WHEN 1 THEN 'YES'
                    ELSE 'NO' END) AS `Null`,
                (CASE
                    WHEN is_used_in_primary THEN 'PRI'
                    WHEN is_unique AND NOT is_multi THEN 'UNI'
                    WHEN is_indexed AND (NOT is_multi OR is_first_in_multi) THEN 'MUL'
                    ELSE '' END)   AS `Key`,
                column_default     AS `Default`,
                (CASE
                    WHEN is_auto_increment THEN 'auto_increment'
                    WHEN column_default_update <> '' THEN 'on update ' || column_default_update
                    ELSE '' END)   AS `Extra`
                " . ($full ? " ,
                NULL               AS `Privileges`,
                column_comment     AS `Comment`" : '') . "
            FROM data_dictionary.columns
            WHERE table_schema = '" . $common_functions->sqlAddSlashes($database) . "'
                AND table_name = '" . $common_functions->sqlAddSlashes($table) . "'
                " . (($column != null) ? "
                AND column_name = '" . $common_functions->sqlAddSlashes($column) . "'" : '');
        // ORDER BY ordinal_position
    } else {
        $sql = 'SHOW ' . ($full ? 'FULL' : '') . ' COLUMNS
            FROM ' . $common_functions->backquote($database) . '.' . $common_functions->backquote($table)
            . (($column != null) ? "LIKE '" . $common_functions->sqlAddSlashes($column, true) . "'" : '');
    }
    return $sql;
}

/**
 * Returns descriptions of columns in given table (all or given by $column)
 *
 * @param string  $database name of database
 * @param string  $table    name of table to retrieve columns from
 * @param string  $column   name of column, null to show all columns
 * @param boolean $full     whether to return full info or only column names
 * @param mixed   $link     mysql link resource
 *
 * @return false|array   array indexed by column names or,
 *                        if $column is given, flat array description
 */
function PMA_DBI_get_columns($database, $table, $column = null, $full = false,
    $link = null
) {
    
    $common_functions = PMA_CommonFunctions::getInstance();
    $sql = PMA_DBI_get_columns_sql($database, $table, $column, $full);
    $fields = PMA_DBI_fetch_result($sql, 'Field', null, $link);
    if (! is_array($fields) || count($fields) == 0) {
        return null;
    }
    if (PMA_DRIZZLE) {
        // fix Key column, it's much simpler in PHP than in SQL
        $has_pk = false;
        $has_pk_candidates = false;
        foreach ($fields as $f) {
            if ($f['Key'] == 'PRI') {
                $has_pk = true;
                break;
            } else if ($f['Null'] == 'NO'
                && ($f['Key'] == 'MUL'
                || $f['Key'] == 'UNI')
            ) {
                $has_pk_candidates = true;
            }
        }
        if (!$has_pk && $has_pk_candidates) {
            // check whether we can promote some unique index to PRI
            $sql = "
                SELECT i.index_name, p.column_name
                FROM data_dictionary.indexes i
                    JOIN data_dictionary.index_parts p
                    USING (table_schema, table_name)
                WHERE i.table_schema = '" . $common_functions->sqlAddSlashes($database) . "'
                    AND i.table_name = '" . $common_functions->sqlAddSlashes($table) . "'
                    AND i.is_unique
                        AND NOT i.is_nullable";
            $fs = PMA_DBI_fetch_result($sql, 'index_name', null, $link);
            $fs = $fs ? array_shift($fs) : array();
            foreach ($fs as $f) {
                $fields[$f]['Key'] = 'PRI';
            }
        }
    }

    return ($column != null) ? array_shift($fields) : $fields;
}

/**
 * Returns all column names in given table
 *
 * @param string $database name of database
 * @param string $table    name of table to retrieve columns from
 * @param mixed  $link     mysql link resource
 *
 * @return null|array
 */
function PMA_DBI_get_column_names($database, $table, $link = null)
{
    $sql = PMA_DBI_get_columns_sql($database, $table);
    // We only need the 'Field' column which contains the table's column names
    $fields = array_keys(PMA_DBI_fetch_result($sql, 'Field', null, $link));

    if ( ! is_array($fields) || count($fields) == 0 ) {
        return null;
    }
    return $fields;
}

/**
* Returns SQL for fetching information on table indexes (SHOW INDEXES)
*
* @param string $database name of database
* @param string $table    name of the table whose indexes are to be retreived
* @param string $where    additional conditions for WHERE
*
* @return array   $indexes
*/
function PMA_DBI_get_table_indexes_sql($database, $table, $where = null)
{
    
    $common_functions = PMA_CommonFunctions::getInstance();
    
    if (PMA_DRIZZLE) {
        $sql = "SELECT
                ip.table_name          AS `Table`,
                (NOT ip.is_unique)     AS Non_unique,
                ip.index_name          AS Key_name,
                ip.sequence_in_index+1 AS Seq_in_index,
                ip.column_name         AS Column_name,
                (CASE
                    WHEN i.index_type = 'BTREE' THEN 'A'
                    ELSE NULL END)     AS Collation,
                NULL                   AS Cardinality,
                compare_length         AS Sub_part,
                NULL                   AS Packed,
                ip.is_nullable         AS `Null`,
                i.index_type           AS Index_type,
                NULL                   AS Comment,
                i.index_comment        AS Index_comment
            FROM data_dictionary.index_parts ip
                LEFT JOIN data_dictionary.indexes i
                USING (table_schema, table_name, index_name)
            WHERE table_schema = '" . $common_functions->sqlAddSlashes($database) . "'
                AND table_name = '" . $common_functions->sqlAddSlashes($table) . "'
        ";
    } else {
        $sql = 'SHOW INDEXES FROM ' . $common_functions->backquote($database) . '.'
            . $common_functions->backquote($table);
    }
    if ($where) {
        $sql .= (PMA_DRIZZLE ? ' AND (' : ' WHERE (') . $where . ')';
    }
    return $sql;
}

/**
* Returns indexes of a table
*
* @param string $database name of database
* @param string $table    name of the table whose indexes are to be retrieved
* @param mixed  $link     mysql link resource
*
* @return array   $indexes
*/
function PMA_DBI_get_table_indexes($database, $table, $link = null)
{
    $sql = PMA_DBI_get_table_indexes_sql($database, $table);
    $indexes = PMA_DBI_fetch_result($sql, null, null, $link);

    if (! is_array($indexes) || count($indexes) < 1) {
        return array();
    }
    return $indexes;
}

/**
 * returns value of given mysql server variable
 *
 * @param string $var  mysql server variable name
 * @param int    $type PMA_DBI_GETVAR_SESSION|PMA_DBI_GETVAR_GLOBAL
 * @param mixed  $link mysql link resource|object
 *
 * @return mixed   value for mysql server variable
 */
function PMA_DBI_get_variable($var, $type = PMA_DBI_GETVAR_SESSION, $link = null)
{
    if ($link === null) {
        if (isset($GLOBALS['userlink'])) {
            $link = $GLOBALS['userlink'];
        } else {
            return false;
        }
    }

    switch ($type) {
    case PMA_DBI_GETVAR_SESSION:
        $modifier = ' SESSION';
        break;
    case PMA_DBI_GETVAR_GLOBAL:
        $modifier = ' GLOBAL';
        break;
    default:
        $modifier = '';
    }
    return PMA_DBI_fetch_value(
        'SHOW' . $modifier . ' VARIABLES LIKE \'' . $var . '\';', 0, 1, $link
    );
}

/**
 * Function called just after a connection to the MySQL database server has
 * been established. It sets the connection collation, and determins the
 * version of MySQL which is running.
 *
 * @param mixed   $link           mysql link resource|object
 * @param boolean $is_controluser whether link is for control user
 *
 * @return void
 */
function PMA_DBI_postConnect($link, $is_controluser = false)
{
    
    $common_functions = PMA_CommonFunctions::getInstance();
    
    if (! defined('PMA_MYSQL_INT_VERSION')) {
        if ($common_functions->cacheExists('PMA_MYSQL_INT_VERSION', true)) {
            define(
                'PMA_MYSQL_INT_VERSION',
                $common_functions->cacheGet('PMA_MYSQL_INT_VERSION', true)
            );
            define(
                'PMA_MYSQL_MAJOR_VERSION',
                $common_functions->cacheGet('PMA_MYSQL_MAJOR_VERSION', true)
            );
            define(
                'PMA_MYSQL_STR_VERSION',
                $common_functions->cacheGet('PMA_MYSQL_STR_VERSION', true)
            );
            define(
                'PMA_MYSQL_VERSION_COMMENT',
                $common_functions->cacheGet('PMA_MYSQL_VERSION_COMMENT', true)
            );
        } else {
            $version = PMA_DBI_fetch_single_row(
                'SELECT @@version, @@version_comment',
                'ASSOC',
                $link
            );

            if ($version) {
                $match = explode('.', $version['@@version']);
                define('PMA_MYSQL_MAJOR_VERSION', (int)$match[0]);
                define(
                    'PMA_MYSQL_INT_VERSION',
                    (int) sprintf(
                        '%d%02d%02d', $match[0], $match[1], intval($match[2])
                    )
                );
                define('PMA_MYSQL_STR_VERSION', $version['@@version']);
                define('PMA_MYSQL_VERSION_COMMENT', $version['@@version_comment']);
            } else {
                define('PMA_MYSQL_INT_VERSION', 50015);
                define('PMA_MYSQL_MAJOR_VERSION', 5);
                define('PMA_MYSQL_STR_VERSION', '5.00.15');
                define('PMA_MYSQL_VERSION_COMMENT', '');
            }
            $common_functions->cacheSet(
                'PMA_MYSQL_INT_VERSION',
                PMA_MYSQL_INT_VERSION,
                true
            );
            $common_functions->cacheSet(
                'PMA_MYSQL_MAJOR_VERSION',
                PMA_MYSQL_MAJOR_VERSION,
                true
            );
            $common_functions->cacheSet(
                'PMA_MYSQL_STR_VERSION',
                PMA_MYSQL_STR_VERSION,
                true
            );
            $common_functions->cacheSet(
                'PMA_MYSQL_VERSION_COMMENT',
                PMA_MYSQL_VERSION_COMMENT,
                true
            );
        }
        // detect Drizzle by version number:
        // <year>.<month>.<build number>(.<patch rev)
        define('PMA_DRIZZLE', PMA_MYSQL_MAJOR_VERSION >= 2009);
    }

    // Skip charsets for Drizzle
    if (!PMA_DRIZZLE) {
        if (! empty($GLOBALS['collation_connection'])) {
            PMA_DBI_query("SET CHARACTER SET 'utf8';", $link, PMA_DBI_QUERY_STORE);
            $set_collation_con_query = "SET collation_connection = '"
                . PMA_sqlAddSlashes($GLOBALS['collation_connection']) . "';";
            PMA_DBI_query(
<<<<<<< HEAD
                "SET collation_connection = '"
                    . $common_functions->sqlAddSlashes($GLOBALS['collation_connection']) . "';",
=======
                $set_collation_con_query,
>>>>>>> f2057c47
                $link,
                PMA_DBI_QUERY_STORE
            );
        } else {
            PMA_DBI_query(
                "SET NAMES 'utf8' COLLATE 'utf8_general_ci';",
                $link,
                PMA_DBI_QUERY_STORE
            );
        }
    }

    // Cache plugin list for Drizzle
    if (PMA_DRIZZLE && !$common_functions->cacheExists('drizzle_engines', true)) {
        $sql = "SELECT p.plugin_name, m.module_library
            FROM data_dictionary.plugins p
                JOIN data_dictionary.modules m USING (module_name)
            WHERE p.plugin_type = 'StorageEngine'
                AND p.plugin_name NOT IN ('FunctionEngine', 'schema')
                AND p.is_active = 'YES'";
        $engines = PMA_DBI_fetch_result($sql, 'plugin_name', null, $link);
        $common_functions->cacheSet('drizzle_engines', $engines, true);
    }
}

/**
 * returns a single value from the given result or query,
 * if the query or the result has more than one row or field
 * the first field of the first row is returned
 *
 * <code>
 * $sql = 'SELECT `name` FROM `user` WHERE `id` = 123';
 * $user_name = PMA_DBI_fetch_value($sql);
 * // produces
 * // $user_name = 'John Doe'
 * </code>
 *
 * @param string|mysql_result $result     query or mysql result
 * @param integer             $row_number row to fetch the value from,
 *                                        starting at 0, with 0 beeing default
 * @param integer|string      $field      field to fetch the value from,
 *                                        starting at 0, with 0 beeing default
 * @param resource            $link       mysql link
 *
 * @return mixed value of first field in first row from result
 *               or false if not found
 */
function PMA_DBI_fetch_value($result, $row_number = 0, $field = 0, $link = null)
{
    $value = false;

    if (is_string($result)) {
        $result = PMA_DBI_try_query($result, $link, PMA_DBI_QUERY_STORE, false);
    }

    // return false if result is empty or false
    // or requested row is larger than rows in result
    if (PMA_DBI_num_rows($result) < ($row_number + 1)) {
        return $value;
    }

    // if $field is an integer use non associative mysql fetch function
    if (is_int($field)) {
        $fetch_function = 'PMA_DBI_fetch_row';
    } else {
        $fetch_function = 'PMA_DBI_fetch_assoc';
    }

    // get requested row
    for ($i = 0; $i <= $row_number; $i++) {
        $row = $fetch_function($result);
    }
    PMA_DBI_free_result($result);

    // return requested field
    if (isset($row[$field])) {
        $value = $row[$field];
    }
    unset($row);

    return $value;
}

/**
 * returns only the first row from the result
 *
 * <code>
 * $sql = 'SELECT * FROM `user` WHERE `id` = 123';
 * $user = PMA_DBI_fetch_single_row($sql);
 * // produces
 * // $user = array('id' => 123, 'name' => 'John Doe')
 * </code>
 *
 * @param string|mysql_result $result query or mysql result
 * @param string              $type   NUM|ASSOC|BOTH
 *                                    returned array should either numeric
 *                                    associativ or booth
 * @param resource            $link   mysql link
 *
 * @return array|boolean first row from result
 *                       or false if result is empty
 */
function PMA_DBI_fetch_single_row($result, $type = 'ASSOC', $link = null)
{
    if (is_string($result)) {
        $result = PMA_DBI_try_query($result, $link, PMA_DBI_QUERY_STORE, false);
    }

    // return null if result is empty or false
    if (! PMA_DBI_num_rows($result)) {
        return false;
    }

    switch ($type) {
    case 'NUM' :
        $fetch_function = 'PMA_DBI_fetch_row';
        break;
    case 'ASSOC' :
        $fetch_function = 'PMA_DBI_fetch_assoc';
        break;
    case 'BOTH' :
    default :
        $fetch_function = 'PMA_DBI_fetch_array';
        break;
    }

    $row = $fetch_function($result);
    PMA_DBI_free_result($result);
    return $row;
}

/**
 * returns all rows in the resultset in one array
 *
 * <code>
 * $sql = 'SELECT * FROM `user`';
 * $users = PMA_DBI_fetch_result($sql);
 * // produces
 * // $users[] = array('id' => 123, 'name' => 'John Doe')
 *
 * $sql = 'SELECT `id`, `name` FROM `user`';
 * $users = PMA_DBI_fetch_result($sql, 'id');
 * // produces
 * // $users['123'] = array('id' => 123, 'name' => 'John Doe')
 *
 * $sql = 'SELECT `id`, `name` FROM `user`';
 * $users = PMA_DBI_fetch_result($sql, 0);
 * // produces
 * // $users['123'] = array(0 => 123, 1 => 'John Doe')
 *
 * $sql = 'SELECT `id`, `name` FROM `user`';
 * $users = PMA_DBI_fetch_result($sql, 'id', 'name');
 * // or
 * $users = PMA_DBI_fetch_result($sql, 0, 1);
 * // produces
 * // $users['123'] = 'John Doe'
 *
 * $sql = 'SELECT `name` FROM `user`';
 * $users = PMA_DBI_fetch_result($sql);
 * // produces
 * // $users[] = 'John Doe'
 *
 * $sql = 'SELECT `group`, `name` FROM `user`'
 * $users = PMA_DBI_fetch_result($sql, array('group', null), 'name');
 * // produces
 * // $users['admin'][] = 'John Doe'
 *
 * $sql = 'SELECT `group`, `name` FROM `user`'
 * $users = PMA_DBI_fetch_result($sql, array('group', 'name'), 'id');
 * // produces
 * // $users['admin']['John Doe'] = '123'
 * </code>
 *
 * @param string|mysql_result $result  query or mysql result
 * @param string|integer      $key     field-name or offset
 *                                     used as key for array
 * @param string|integer      $value   value-name or offset
 *                                     used as value for array
 * @param resource            $link    mysql link
 * @param mixed               $options query options
 *
 * @return array resultrows or values indexed by $key
 */
function PMA_DBI_fetch_result($result, $key = null, $value = null,
    $link = null, $options = 0
) {
    $resultrows = array();

    if (is_string($result)) {
        $result = PMA_DBI_try_query($result, $link, $options, false);
    }

    // return empty array if result is empty or false
    if (! $result) {
        return $resultrows;
    }

    $fetch_function = 'PMA_DBI_fetch_assoc';

    // no nested array if only one field is in result
    if (null === $key && 1 === PMA_DBI_num_fields($result)) {
        $value = 0;
        $fetch_function = 'PMA_DBI_fetch_row';
    }

    // if $key is an integer use non associative mysql fetch function
    if (is_int($key)) {
        $fetch_function = 'PMA_DBI_fetch_row';
    }

    if (null === $key && null === $value) {
        while ($row = $fetch_function($result)) {
            $resultrows[] = $row;
        }
    } elseif (null === $key) {
        while ($row = $fetch_function($result)) {
            $resultrows[] = $row[$value];
        }
    } elseif (null === $value) {
        if (is_array($key)) {
            while ($row = $fetch_function($result)) {
                $result_target =& $resultrows;
                foreach ($key as $key_index) {
                    if (null === $key_index) {
                        $result_target =& $result_target[];
                        continue;
                    }

                    if (! isset($result_target[$row[$key_index]])) {
                        $result_target[$row[$key_index]] = array();
                    }
                    $result_target =& $result_target[$row[$key_index]];
                }
                $result_target = $row;
            }
        } else {
            while ($row = $fetch_function($result)) {
                $resultrows[$row[$key]] = $row;
            }
        }
    } else {
        if (is_array($key)) {
            while ($row = $fetch_function($result)) {
                $result_target =& $resultrows;
                foreach ($key as $key_index) {
                    if (null === $key_index) {
                        $result_target =& $result_target[];
                        continue;
                    }

                    if (! isset($result_target[$row[$key_index]])) {
                        $result_target[$row[$key_index]] = array();
                    }
                    $result_target =& $result_target[$row[$key_index]];
                }
                $result_target = $row[$value];
            }
        } else {
            while ($row = $fetch_function($result)) {
                $resultrows[$row[$key]] = $row[$value];
            }
        }
    }

    PMA_DBI_free_result($result);
    return $resultrows;
}

/**
 * Get supported SQL compatibility modes
 *
 * @return array supported SQL compatibility modes
 */
function PMA_DBI_getCompatibilities()
{
    // Drizzle doesn't support compatibility modes
    if (PMA_DRIZZLE) {
        return array();
    }

    $compats = array('NONE');
    $compats[] = 'ANSI';
    $compats[] = 'DB2';
    $compats[] = 'MAXDB';
    $compats[] = 'MYSQL323';
    $compats[] = 'MYSQL40';
    $compats[] = 'MSSQL';
    $compats[] = 'ORACLE';
    // removed; in MySQL 5.0.33, this produces exports that
    // can't be read by POSTGRESQL (see our bug #1596328)
    //$compats[] = 'POSTGRESQL';
    $compats[] = 'TRADITIONAL';

    return $compats;
}

/**
 * returns warnings for last query
 *
 * @param resource $link mysql link resource
 *
 * @return array warnings
 */
function PMA_DBI_get_warnings($link = null)
{
    if (empty($link)) {
        if (isset($GLOBALS['userlink'])) {
            $link = $GLOBALS['userlink'];
        } else {
            return array();
        }
    }

    return PMA_DBI_fetch_result('SHOW WARNINGS', null, null, $link);
}

/**
 * returns true (int > 0) if current user is superuser
 * otherwise 0
 *
 * @return bool Whether use is a superuser
 */
function PMA_isSuperuser()
{
    
    $common_functions = PMA_CommonFunctions::getInstance();
    
    if ($common_functions->cacheExists('is_superuser', true)) {
        return $common_functions->cacheGet('is_superuser', true);
    }

    // when connection failed we don't have a $userlink
    if (isset($GLOBALS['userlink'])) {
        if (PMA_DRIZZLE) {
            // Drizzle has no authorization by default, so when no plugin is
            // enabled everyone is a superuser
            // Known authorization libraries: regex_policy, simple_user_policy
            // Plugins limit object visibility (dbs, tables, processes), we can
            // safely assume we always deal with superuser
            $r = true;
        } else {
            // check access to mysql.user table
            $r = (bool) PMA_DBI_try_query(
                'SELECT COUNT(*) FROM mysql.user',
                $GLOBALS['userlink'],
                PMA_DBI_QUERY_STORE
            );
        }
        $common_functions->cacheSet('is_superuser', $r, true);
    } else {
        $common_functions->cacheSet('is_superuser', false, true);
    }

    return $common_functions->cacheGet('is_superuser', true);
}

/**
 * returns an array of PROCEDURE or FUNCTION names for a db
 *
 * @param string   $db    db name
 * @param string   $which PROCEDURE | FUNCTION
 * @param resource $link  mysql link
 *
 * @return array the procedure names or function names
 */
function PMA_DBI_get_procedures_or_functions($db, $which, $link = null)
{
    if (PMA_DRIZZLE) {
        // Drizzle doesn't support functions and procedures
        return array();
    }
    $shows = PMA_DBI_fetch_result('SHOW ' . $which . ' STATUS;', null, null, $link);
    $result = array();
    foreach ($shows as $one_show) {
        if ($one_show['Db'] == $db && $one_show['Type'] == $which) {
            $result[] = $one_show['Name'];
        }
    }
    return($result);
}

/**
 * returns the definition of a specific PROCEDURE, FUNCTION, EVENT or VIEW
 *
 * @param string   $db    db name
 * @param string   $which PROCEDURE | FUNCTION | EVENT | VIEW
 * @param string   $name  the procedure|function|event|view name
 * @param resource $link  mysql link
 *
 * @return string the definition
 */
function PMA_DBI_get_definition($db, $which, $name, $link = null)
{
    $common_functions = PMA_CommonFunctions::getInstance();
    $returned_field = array(
        'PROCEDURE' => 'Create Procedure',
        'FUNCTION'  => 'Create Function',
        'EVENT'     => 'Create Event',
        'VIEW'      => 'Create View'
    );
    $query = 'SHOW CREATE ' . $which . ' '
        . $common_functions->backquote($db) . '.'
        . $common_functions->backquote($name);
    return(PMA_DBI_fetch_value($query, 0, $returned_field[$which]));
}

/**
 * returns details about the TRIGGERs for a specific table or database
 *
 * @param string $db        db name
 * @param string $table     table name
 * @param string $delimiter the delimiter to use (may be empty)
 *
 * @return array information about triggers (may be empty)
 */
function PMA_DBI_get_triggers($db, $table = '', $delimiter = '//')
{
    
    $common_functions = PMA_CommonFunctions::getInstance();
    
    if (PMA_DRIZZLE) {
        // Drizzle doesn't support triggers
        return array();
    }

    $result = array();
    if (! $GLOBALS['cfg']['Server']['DisableIS']) {
        // Note: in http://dev.mysql.com/doc/refman/5.0/en/faqs-triggers.html
        // their example uses WHERE TRIGGER_SCHEMA='dbname' so let's use this
        // instead of WHERE EVENT_OBJECT_SCHEMA='dbname'
        $query = 'SELECT TRIGGER_SCHEMA, TRIGGER_NAME, EVENT_MANIPULATION'
            . ', EVENT_OBJECT_TABLE, ACTION_TIMING, ACTION_STATEMENT'
            . ', EVENT_OBJECT_SCHEMA, EVENT_OBJECT_TABLE, DEFINER'
            . ' FROM information_schema.TRIGGERS'
            . ' WHERE TRIGGER_SCHEMA= \'' . $common_functions->sqlAddSlashes($db) . '\'';

        if (! empty($table)) {
            $query .= " AND EVENT_OBJECT_TABLE = '"
                . $common_functions->sqlAddSlashes($table) . "';";
        }
    } else {
        $query = "SHOW TRIGGERS FROM " . $common_functions->backquote($db);
        if (! empty($table)) {
            $query .= " LIKE '" . $common_functions->sqlAddSlashes($table, true) . "';";
        }
    }

    if ($triggers = PMA_DBI_fetch_result($query)) {
        foreach ($triggers as $trigger) {
            if ($GLOBALS['cfg']['Server']['DisableIS']) {
                $trigger['TRIGGER_NAME'] = $trigger['Trigger'];
                $trigger['ACTION_TIMING'] = $trigger['Timing'];
                $trigger['EVENT_MANIPULATION'] = $trigger['Event'];
                $trigger['EVENT_OBJECT_TABLE'] = $trigger['Table'];
                $trigger['ACTION_STATEMENT'] = $trigger['Statement'];
                $trigger['DEFINER'] = $trigger['Definer'];
            }
            $one_result = array();
            $one_result['name'] = $trigger['TRIGGER_NAME'];
            $one_result['table'] = $trigger['EVENT_OBJECT_TABLE'];
            $one_result['action_timing'] = $trigger['ACTION_TIMING'];
            $one_result['event_manipulation'] = $trigger['EVENT_MANIPULATION'];
            $one_result['definition'] = $trigger['ACTION_STATEMENT'];
            $one_result['definer'] = $trigger['DEFINER'];

            // do not prepend the schema name; this way, importing the
            // definition into another schema will work
            $one_result['full_trigger_name'] = $common_functions->backquote(
                $trigger['TRIGGER_NAME']
            );
            $one_result['drop'] = 'DROP TRIGGER IF EXISTS '
                . $one_result['full_trigger_name'];
            $one_result['create'] = 'CREATE TRIGGER '
                . $one_result['full_trigger_name'] . ' '
                . $trigger['ACTION_TIMING']. ' '
                . $trigger['EVENT_MANIPULATION']
                . ' ON ' . $common_functions->backquote($trigger['EVENT_OBJECT_TABLE'])
                . "\n" . ' FOR EACH ROW '
                . $trigger['ACTION_STATEMENT'] . "\n" . $delimiter . "\n";

            $result[] = $one_result;
        }
    }

    // Sort results by name
    $name = array();
    foreach ($result as $key => $value) {
        $name[] = $value['name'];
    }
    array_multisort($name, SORT_ASC, $result);

    return($result);
}

/**
 * Formats database error message in a friendly way.
 * This is needed because some errors messages cannot
 * be obtained by mysql_error().
 *
 * @param int    $error_number  Error code
 * @param string $error_message Error message as returned by server
 *
 * @return string HML text with error details
 */
function PMA_DBI_formatError($error_number, $error_message)
{
    if (! empty($error_message)) {
        $error_message = PMA_DBI_convert_message($error_message);
    }

    $error_message = htmlspecialchars($error_message);

    $error = '#' . ((string) $error_number);

    if ($error_number == 2002) {
        $error .= ' - ' . $error_message;
        $error .= '<br />';
        $error .= __('The server is not responding (or the local server\'s socket is not correctly configured).');
    } elseif ($error_number == 2003) {
        $error .= ' - ' . $error_message;
        $error .= '<br />' . __('The server is not responding.');
    } elseif ($error_number == 1005) {
        if (strpos($error_message, 'errno: 13') !== false) {
            $error .= ' - ' . $error_message;
            $error .= '<br />'
                . __('Please check privileges of directory containing database.');
        } else {
            /* InnoDB contraints, see
             * http://dev.mysql.com/doc/refman/5.0/en/innodb-foreign-key-constraints.html
             */
            $error .= ' - ' . $error_message .
                ' (<a href="server_engines.php' .
                PMA_generate_common_url(
                    array('engine' => 'InnoDB', 'page' => 'Status')
                ) . '">' . __('Details...') . '</a>)';
        }
    } else {
        $error .= ' - ' . $error_message;
    }

    return $error;
}

/**
 * Checks whether given schema is a system schema: information_schema
 * (MySQL and Drizzle) or data_dictionary (Drizzle)
 *
 * @param string $schema_name           Name of schema (database) to test
 * @param bool   $test_for_mysql_schema Whether 'mysql' schema should
 *                                      be treated the same as IS and DD
 *
 * @return bool
 */
function PMA_is_system_schema($schema_name, $test_for_mysql_schema = false)
{
    return strtolower($schema_name) == 'information_schema'
            || (!PMA_DRIZZLE && strtolower($schema_name) == 'performance_schema')
            || (PMA_DRIZZLE && strtolower($schema_name) == 'data_dictionary')
            || ($test_for_mysql_schema && !PMA_DRIZZLE && $schema_name == 'mysql');
}

?><|MERGE_RESOLUTION|>--- conflicted
+++ resolved
@@ -880,14 +880,10 @@
                 $databases[$database_name]['SCHEMA_LENGTH']          = 0;
                 $databases[$database_name]['SCHEMA_DATA_FREE']       = 0;
 
-<<<<<<< HEAD
                 $res = PMA_DBI_query('SHOW TABLE STATUS FROM '
-                    . $common_functions->backquote($database_name) . ';');
-=======
-                $res = PMA_DBI_query(
-                    'SHOW TABLE STATUS FROM ' . PMA_backquote($database_name) . ';'
+                    . $common_functions->backquote($database_name) . ';'
                 );
->>>>>>> f2057c47
+                
                 while ($row = PMA_DBI_fetch_assoc($res)) {
                     $databases[$database_name]['SCHEMA_TABLES']++;
                     $databases[$database_name]['SCHEMA_TABLE_ROWS']
@@ -1449,12 +1445,7 @@
             $set_collation_con_query = "SET collation_connection = '"
                 . PMA_sqlAddSlashes($GLOBALS['collation_connection']) . "';";
             PMA_DBI_query(
-<<<<<<< HEAD
-                "SET collation_connection = '"
-                    . $common_functions->sqlAddSlashes($GLOBALS['collation_connection']) . "';",
-=======
                 $set_collation_con_query,
->>>>>>> f2057c47
                 $link,
                 PMA_DBI_QUERY_STORE
             );
