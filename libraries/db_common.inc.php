<?php
/* vim: set expandtab sw=4 ts=4 sts=4: */
/**
 * Common includes for the database level views
 *
 * @package PhpMyAdmin
 */
declare(strict_types=1);

use PhpMyAdmin\Core;
use PhpMyAdmin\Message;
use PhpMyAdmin\Operations;
use PhpMyAdmin\Relation;
use PhpMyAdmin\Response;
use PhpMyAdmin\Url;
use PhpMyAdmin\Util;

if (! defined('PHPMYADMIN')) {
    exit;
}

Util::checkParameters(['db']);

global $cfg;
global $db;

$response = Response::getInstance();
$is_show_stats = $cfg['ShowStats'];

$db_is_system_schema = $GLOBALS['dbi']->isSystemSchema($db);
if ($db_is_system_schema) {
    $is_show_stats = false;
}

$relation = new Relation($GLOBALS['dbi']);
$operations = new Operations($GLOBALS['dbi'], $relation);

/**
 * Defines the urls to return to in case of error in a sql statement
 */
$err_url_0 = 'index.php' . Url::getCommon();

$err_url = Util::getScriptNameForOption(
    $GLOBALS['cfg']['DefaultTabDatabase'],
    'database'
)
    . Url::getCommon(['db' => $db]);

/**
 * Ensures the database exists (else move to the "parent" script) and displays
 * headers
 */
if (! isset($is_db) || ! $is_db) {
    if (strlen($db) > 0) {
        $is_db = $GLOBALS['dbi']->selectDb($db);
        // This "Command out of sync" 2014 error may happen, for example
        // after calling a MySQL procedure; at this point we can't select
        // the db but it's not necessarily wrong
        if ($GLOBALS['dbi']->getError() && $GLOBALS['errno'] == 2014) {
            $is_db = true;
            unset($GLOBALS['errno']);
        }
    } else {
        $is_db = false;
    }
    // Not a valid db name -> back to the welcome page
    $params = ['reload' => '1'];
    if (isset($message)) {
        $params['message'] = $message;
    }
    $uri = './index.php' . Url::getCommonRaw($params);
    if (strlen($db) === 0 || ! $is_db) {
        $response = Response::getInstance();
        if ($response->isAjax()) {
            $response->setRequestStatus(false);
            $response->addJSON(
                'message',
                Message::error(__('No databases selected.'))
            );
        } else {
            Core::sendHeaderLocation($uri);
        }
        exit;
    }
} // end if (ensures db exists)

/**
 * Changes database charset if requested by the user
 */
if (isset($_POST['submitcollation'])
    && isset($_POST['db_collation'])
    && ! empty($_POST['db_collation'])
) {
    list($db_charset) = explode('_', $_POST['db_collation']);
    $sql_query        = 'ALTER DATABASE '
<<<<<<< HEAD
        . Util::backquote($db)
        . ' DEFAULT' . Util::getCharsetQueryPart($_REQUEST['db_collation']);
=======
        . PhpMyAdmin\Util::backquote($db)
        . ' DEFAULT' . Util::getCharsetQueryPart($_POST['db_collation']);
>>>>>>> d198598b
    $result           = $GLOBALS['dbi']->query($sql_query);
    $message          = Message::success();

    /**
    * Changes tables charset if requested by the user
    */
<<<<<<< HEAD
    if (isset($_REQUEST['change_all_tables_collations']) &&
        $_REQUEST['change_all_tables_collations'] == 'on'
    ) {
        list($tables, , , , , , , ,) = Util::getDbInfo($db, null);
        foreach ($tables as $tableName => $data) {
=======
    if (
        isset($_POST['change_all_tables_collations']) &&
        $_POST['change_all_tables_collations'] === 'on'
    ) {
        list($tables, , , , , , , ,) = PhpMyAdmin\Util::getDbInfo($db, null);
        foreach($tables as $tableName => $data) {
            if ($GLOBALS['dbi']->getTable($db, $tableName)->isView()) {
                // Skip views, we can not change the collation of a view.
                // issue #15283
                continue;
            }
>>>>>>> d198598b
            $sql_query      = 'ALTER TABLE '
            . Util::backquote($db)
            . '.'
<<<<<<< HEAD
            . Util::backquote($tableName)
            . 'DEFAULT '
            . Util::getCharsetQueryPart($_REQUEST['db_collation']);
=======
            . PhpMyAdmin\Util::backquote($tableName)
            . ' DEFAULT '
            . Util::getCharsetQueryPart($_POST['db_collation']);
>>>>>>> d198598b
            $GLOBALS['dbi']->query($sql_query);

            /**
            * Changes columns charset if requested by the user
            */
<<<<<<< HEAD
            if (isset($_REQUEST['change_all_tables_columns_collations']) &&
                $_REQUEST['change_all_tables_columns_collations'] == 'on'
            ) {
                $operations->changeAllColumnsCollation($db, $tableName, $_REQUEST['db_collation']);
=======
            if (
                isset($_POST['change_all_tables_columns_collations']) &&
                $_POST['change_all_tables_columns_collations'] === 'on'
            ) {
                $operations = new Operations();
                $operations->changeAllColumnsCollation($db, $tableName, $_POST['db_collation']);
>>>>>>> d198598b
            }
        }
    }
    unset($db_charset);

    /**
     * If we are in an Ajax request, let us stop the execution here. Necessary for
     * db charset change action on db_operations.php.  If this causes a bug on
     * other pages, we might have to move this to a different location.
     */
    if ($response->isAjax()) {
        $response->setRequestStatus($message->isSuccess());
        $response->addJSON('message', $message);
        exit;
    }
}

/**
 * Set parameters for links
 */
$url_query = Url::getCommon(['db' => $db]);<|MERGE_RESOLUTION|>--- conflicted
+++ resolved
@@ -93,68 +93,39 @@
 ) {
     list($db_charset) = explode('_', $_POST['db_collation']);
     $sql_query        = 'ALTER DATABASE '
-<<<<<<< HEAD
         . Util::backquote($db)
-        . ' DEFAULT' . Util::getCharsetQueryPart($_REQUEST['db_collation']);
-=======
-        . PhpMyAdmin\Util::backquote($db)
         . ' DEFAULT' . Util::getCharsetQueryPart($_POST['db_collation']);
->>>>>>> d198598b
     $result           = $GLOBALS['dbi']->query($sql_query);
     $message          = Message::success();
 
     /**
-    * Changes tables charset if requested by the user
-    */
-<<<<<<< HEAD
-    if (isset($_REQUEST['change_all_tables_collations']) &&
-        $_REQUEST['change_all_tables_collations'] == 'on'
+     * Changes tables charset if requested by the user
+     */
+    if (isset($_POST['change_all_tables_collations']) &&
+        $_POST['change_all_tables_collations'] === 'on'
     ) {
         list($tables, , , , , , , ,) = Util::getDbInfo($db, null);
         foreach ($tables as $tableName => $data) {
-=======
-    if (
-        isset($_POST['change_all_tables_collations']) &&
-        $_POST['change_all_tables_collations'] === 'on'
-    ) {
-        list($tables, , , , , , , ,) = PhpMyAdmin\Util::getDbInfo($db, null);
-        foreach($tables as $tableName => $data) {
             if ($GLOBALS['dbi']->getTable($db, $tableName)->isView()) {
                 // Skip views, we can not change the collation of a view.
                 // issue #15283
                 continue;
             }
->>>>>>> d198598b
             $sql_query      = 'ALTER TABLE '
             . Util::backquote($db)
             . '.'
-<<<<<<< HEAD
             . Util::backquote($tableName)
-            . 'DEFAULT '
-            . Util::getCharsetQueryPart($_REQUEST['db_collation']);
-=======
-            . PhpMyAdmin\Util::backquote($tableName)
             . ' DEFAULT '
             . Util::getCharsetQueryPart($_POST['db_collation']);
->>>>>>> d198598b
             $GLOBALS['dbi']->query($sql_query);
 
             /**
-            * Changes columns charset if requested by the user
-            */
-<<<<<<< HEAD
-            if (isset($_REQUEST['change_all_tables_columns_collations']) &&
-                $_REQUEST['change_all_tables_columns_collations'] == 'on'
-            ) {
-                $operations->changeAllColumnsCollation($db, $tableName, $_REQUEST['db_collation']);
-=======
-            if (
-                isset($_POST['change_all_tables_columns_collations']) &&
+             * Changes columns charset if requested by the user
+             */
+            if (isset($_POST['change_all_tables_columns_collations']) &&
                 $_POST['change_all_tables_columns_collations'] === 'on'
             ) {
-                $operations = new Operations();
                 $operations->changeAllColumnsCollation($db, $tableName, $_POST['db_collation']);
->>>>>>> d198598b
             }
         }
     }
