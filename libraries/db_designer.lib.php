--- conflicted
+++ resolved
@@ -252,19 +252,15 @@
     $html .= '<div class="pmd_header side-menu" id="side_menu">';
 
     $html .= '<a class="M_butt" id="key_Show_left_menu" href="#" target="_self">';
-<<<<<<< HEAD
     $html .= '<img class="' . $iconClass . '" title="' . __('Show/Hide tables list')
         . '" alt="v" src="'
-        . $_SESSION['PMA_Theme']->getImgPath('pmd/downarrow2_m.png') . '" />';
+        . $_SESSION['PMA_Theme']->getImgPath('pmd/downarrow2_m.png') . '" '
+        . 'data-down="'
+        . $_SESSION['PMA_Theme']->getImgPath('pmd/downarrow2_m.png') . '" '
+        . 'data-up="'
+        . $_SESSION['PMA_Theme']->getImgPath('pmd/uparrow2_m.png') . '" />';
     $html .= '<span class="' . $textClass . '">' . __('Show/Hide tables list')
         . '</span>';
-=======
-    $html .= '<img class="' . $iconClass . '" title="' . __('Show/Hide tables list') . '" alt="v" ';
-    $html .= 'src="' . $_SESSION['PMA_Theme']->getImgPath('pmd/downarrow2_m.png') . '" '
-        . 'data-down="' . $_SESSION['PMA_Theme']->getImgPath('pmd/downarrow2_m.png') . '" '
-        . 'data-up="' . $_SESSION['PMA_Theme']->getImgPath('pmd/uparrow2_m.png') . '" />';
-    $html .= '<span class="' . $textClass . '">' . __('Show/Hide tables list') . '</span>';
->>>>>>> e726b478
     $html .= '</a>';
 
     $html .= '<a href="#" id="toggleFullscreen" class="M_butt" target="_self">';
@@ -374,16 +370,13 @@
     $html .= '</a>';
 
     $html .= '<a href="#" class="M_butt" target="_self" id="key_SB_all">';
-<<<<<<< HEAD
     $html .= '<img class="' . $iconClass . '" title="' . __('Small/Big All')
         . '" alt="v" src="'
-        . $_SESSION['PMA_Theme']->getImgPath('pmd/downarrow1.png') . '" />';
-=======
-    $html .= '<img class="' . $iconClass . '" title="' . __('Small/Big All') . '" alt="v" ';
-    $html .= 'src="' . $_SESSION['PMA_Theme']->getImgPath('pmd/downarrow1.png') .'" '
-        . 'data-right="' . $_SESSION['PMA_Theme']->getImgPath('pmd/rightarrow1.png') .'" '
-        . 'data-down="' . $_SESSION['PMA_Theme']->getImgPath('pmd/downarrow1.png') .'"" />';
->>>>>>> e726b478
+        . $_SESSION['PMA_Theme']->getImgPath('pmd/downarrow1.png') .'" '
+        . 'data-right="'
+        . $_SESSION['PMA_Theme']->getImgPath('pmd/rightarrow1.png') .'" '
+        . 'data-down="'
+        . $_SESSION['PMA_Theme']->getImgPath('pmd/downarrow1.png') .'"" />';
     $html .= '<span class="' . $textClass . '">' . __('Small/Big All') . '</span>';
     $html .= '</a>';
 
