--- conflicted
+++ resolved
@@ -2,6 +2,7 @@
 /* vim: set expandtab sw=4 ts=4 sts=4: */
 /**
  *
+ * @version $Id$
  * @package phpMyAdmin
  */
 if (! defined('PHPMYADMIN')) {
@@ -61,248 +62,245 @@
 
 echo '<input type="hidden" name="export_type" value="' . $export_type . '" />' . "\n";
 
-// If the export method was not set, the default is quick
-if(!isset($cfg['Export']['method'])) {
-    $cfg['Export']['method'] = 'quick';
-}
-// The export method (quick, custom or custom-no-form)
-echo '<input type="hidden" name="export_method" value="' . $cfg['Export']['method'] . '" />';
-
 if (! empty($sql_query)) {
     echo '<input type="hidden" name="sql_query" value="' . htmlspecialchars($sql_query) . '" />' . "\n";
 }
-echo PMA_pluginGetJavascript($export_list);
 ?>
-<fieldset id="fieldsetexport">
-<legend><?php echo $export_page_title; ?></legend>
-
-<?php
-/*
- * this table is needed to fix rendering in Opera <= 9 and Safari <= 2
- * normaly just the two fieldset would have float: left
- */
-?>
-<table><tr><td>
-
-<div id="div_container_exportoptions">
-<fieldset id="exportoptions">
-<legend><?php echo __('Export'); ?></legend>
-
-    <?php if (! empty($multi_values)) { ?>
-    <div class="formelementrow">
-        <?php echo $multi_values; ?>
-    </div>
-    <?php } ?>
-<?php echo PMA_pluginGetChoice('Export', 'what', $export_list, 'format'); ?>
-</fieldset>
-</div>
-
-<<<<<<< HEAD
+
+<div class="exportoptions" id="header">
+    <h2>
+        <img src="<?php echo $GLOBALS['pmaThemeImage'];?>b_export.png" />
+        <?php
+        if($export_type == 'server') {
+            echo __('Exporting databases in the current server');
+        } elseif($export_type == 'database') {
+            echo __('Exporting tables in the database "' . $db . '"');
+        } else {
+            echo __('Exporting rows in the table "' . $table . '"');
+        }?>
+    </h2>
+</div>
+
 <div class="exportoptions" id="quick_or_custom">
     <h3><?php echo __('Export Method:'); ?></h3>
     <ul>
         <li>
-            <?php echo '<input type="radio" name="quick_or_custom" value="quick" id="radio_quick_export"';
-            if($cfg['Export']['method'] == 'custom' || $cfg['Export']['method'] == 'custom-no-form') {
-                echo ' />';
-            } else {
-                echo ' checked="checked" />';
-            }
+            <?php echo '<input type="radio" name="quick_or_custom" value="quick" id="radio_quick_export" checked="checked" />';
                 echo '<label for ="radio_quick_export">' . __('Quick - display only the minimal options to configure') . '</label>'; ?>
         </li>
         <li>
-            <?php echo '<input type="radio" name="quick_or_custom" value="custom" id="radio_custom_export"';
-            if($cfg['Export']['method'] == 'custom' || $cfg['Export']['method'] == 'custom-no-form') {
-                echo ' checked="checked" />';
-            } else {
-                echo ' />';
-            }
+            <?php echo '<input type="radio" name="quick_or_custom" value="custom" id="radio_custom_export" />';
             echo '<label for="radio_custom_export">' . __('Custom - display all possible options to configure') . '</label>';?>
         </li>
     </ul>
-=======
-</td><td>
-
-<div id="div_container_sub_exportoptions">
-<?php echo PMA_pluginGetOptions('Export', $export_list); ?>
->>>>>>> d229f6ca
-</div>
-</td></tr></table>
-
+</div>
+
+<div class="exportoptions" id="databases_and_tables">
+    <?php
+        if($export_type == 'server') {
+            echo '<h3>' . __('Database(s):') . '</h3>';
+        } else if($export_type == 'database') {
+            echo '<h3>' . __('Table(s):') . '</h3>';
+        }
+        if (! empty($multi_values)) {
+            echo $multi_values;
+        }
+    ?>
+</div>
 
 <?php if (strlen($table) && ! isset($num_tables) && ! PMA_Table::isMerge($db, $table)) { ?>
-    <div class="formelementrow">
-        <?php
-        echo '<input type="radio" name="allrows" value="0" id="radio_allrows_0" checked="checked" />';
-
-        echo sprintf(__('Dump %s row(s) starting at row # %s'),
-            '<input type="text" name="limit_to" size="5" value="'
-            . (isset($unlim_num_rows) ? $unlim_num_rows : PMA_Table::countRecords($db, $table))
-            . '" onfocus="this.select()" />',
-            '<input type="text" name="limit_from" value="0" size="5"'
-            .' onfocus="this.select()" /> ');
-
-        echo '<input type="radio" name="allrows" value="1" id="radio_allrows_1" />';
-        echo '<label for="radio_allrows_1">' . __('Dump all rows') . '</label>';
-        ?>
+    <div class="exportoptions" id="rows">
+        <h3><?php echo __('Rows:'); ?></h3>
+        <ul>
+            <li>
+                <?php echo '<input type="radio" name="allrows" value="0" id="radio_allrows_0" checked="checked" />';
+                    echo '<label for ="radio_allrows_0">' . __('Dump some row(s)') . '</label>'; ?>
+                <ul>
+                    <li><label for="limit_to"><?php echo __('Number of rows:') . '</label> <input type="text" id="limit_to" name="limit_to" size="5" value="'
+                . (isset($unlim_num_rows) ? $unlim_num_rows : PMA_Table::countRecords($db, $table))
+                . '" onfocus="this.select()" />' ?></li>
+                    <li><label for="limit_from"><?php echo __('Row to begin at:') . '</label> <input type="text" id="limit_from" name="limit_from" value="0" size="5"'
+                .' onfocus="this.select()" />'; ?></li>
+                </ul>
+            </li>
+            <li>
+                <?php echo '<input type="radio" name="allrows" value="1" id="radio_allrows_1" />';
+                echo ' <label for="radio_allrows_1">' . __('Dump all rows') . '</label>';?>
+            </li>
+        </ul>
+     </div>
+<?php } ?>
+
+
+<?php if (isset($cfg['SaveDir']) && !empty($cfg['SaveDir'])) { ?>
+    <div class="exportoptions" id="output_quick_export">
+        <h3><?php echo __('Output:'); ?></h3>
+        <ul>
+            <li>
+                <input type="checkbox" name="quick_export_onserver" value="saveit"
+                    id="checkbox_quick_dump_onserver"
+                    <?php PMA_exportCheckboxCheck('onserver'); ?> />
+                <label for="checkbox_quick_dump_onserver">
+                    <?php echo sprintf(__('Save on server in the directory <b>%s</b>'), htmlspecialchars(PMA_userDir($cfg['SaveDir']))); ?>
+                </label>
+            </li>
+            <li>
+                <input type="checkbox" name="quick_export_onserverover" value="saveitover"
+                id="checkbox_quick_dump_onserverover"
+                <?php PMA_exportCheckboxCheck('onserver_overwrite'); ?> />
+                <label for="checkbox_quick_dump_onserverover"><?php echo __('Overwrite existing file(s)'); ?></label>
+            </li>
+        </ul>
     </div>
 <?php } ?>
-</fieldset>
-
-<fieldset>
-    <legend>
-        <input type="checkbox" name="asfile" value="sendit"
-            id="checkbox_dump_asfile" <?php PMA_exportCheckboxCheck('asfile'); ?> />
-        <label for="checkbox_dump_asfile"><?php echo __('Save as file'); ?></label>
-    </legend>
-
-    <?php if (isset($cfg['SaveDir']) && !empty($cfg['SaveDir'])) { ?>
-    <input type="checkbox" name="onserver" value="saveit"
-        id="checkbox_dump_onserver"
-        onclick="document.getElementById('checkbox_dump_asfile').checked = true;"
-        <?php PMA_exportCheckboxCheck('onserver'); ?> />
-    <label for="checkbox_dump_onserver">
-        <?php echo sprintf(__('Save on server in %s directory'), htmlspecialchars(PMA_userDir($cfg['SaveDir']))); ?>
-    </label>,<br />
-    <input type="checkbox" name="onserverover" value="saveitover"
-        id="checkbox_dump_onserverover"
-        onclick="document.getElementById('checkbox_dump_onserver').checked = true;
-            document.getElementById('checkbox_dump_asfile').checked = true;"
-        <?php PMA_exportCheckboxCheck('onserver_overwrite'); ?> />
-    <label for="checkbox_dump_onserverover">
-        <?php echo __('Overwrite existing file(s)'); ?></label>
-    <br />
-    <?php } ?>
-
-    <label for="filename_template">
-        <?php
-        echo __('File name template');
-
-        $trans = new PMA_Message;
-        $trans->addMessage('__SERVER__/');
-        $trans->addString(__('server name'));
-        if ($export_type == 'database' || $export_type == 'table') {
-            $trans->addMessage('__DB__/');
-            $trans->addString(__('database name'));
-            if ($export_type == 'table') {
-                $trans->addMessage('__TABLE__/');
-                $trans->addString(__('table name'));
-            }
-        }
-
-        $message = new PMA_Message(__('This value is interpreted using %1$sstrftime%2$s, so you can use time formatting strings. Additionally the following transformations will happen: %3$s. Other text will be kept as is.'));
-        $message->addParam('<a href="http://php.net/strftime" target="documentation" title="'
-            . __('Documentation') . '">', false);
-        $message->addParam('</a>', false);
-        $message->addParam($trans);
-
-        echo PMA_showHint($message);
-        ?>
-        </label>:
-    <input type="text" name="filename_template" id="filename_template"
-    <?php
-        echo ' value="';
-        if ($export_type == 'database') {
-            if (isset($_COOKIE) && !empty($_COOKIE['pma_db_filename_template'])) {
-                echo htmlspecialchars($_COOKIE['pma_db_filename_template']);
-            } else {
-                echo $GLOBALS['cfg']['Export']['file_template_database'];
-            }
-        } elseif ($export_type == 'table') {
-            if (isset($_COOKIE) && !empty($_COOKIE['pma_table_filename_template'])) {
-                echo htmlspecialchars($_COOKIE['pma_table_filename_template']);
-            } else {
-                echo $GLOBALS['cfg']['Export']['file_template_table'];
-            }
-        } else {
-            if (isset($_COOKIE) && !empty($_COOKIE['pma_server_filename_template'])) {
-                echo htmlspecialchars($_COOKIE['pma_server_filename_template']);
-            } else {
-                echo $GLOBALS['cfg']['Export']['file_template_server'];
-            }
-        }
-        echo '"';
-    ?>
-    />
-
-    (
-    <input type="checkbox" name="remember_template"
-        id="checkbox_remember_template"
-        <?php PMA_exportCheckboxCheck('remember_file_template'); ?> />
-    <label for="checkbox_remember_template">
-        <?php echo __('remember template'); ?></label>
-    )
-
-    <div class="formelementrow">
-    <?php
-    // charset of file
-    if ($GLOBALS['PMA_recoding_engine'] != PMA_CHARSET_NONE) {
-        echo '        <label for="select_charset_of_file">'
-            . __('Character set of the file:') . '</label>' . "\n";
-
-        reset($cfg['AvailableCharsets']);
-        echo '<select id="select_charset_of_file" name="charset_of_file" size="1">';
-        foreach ($cfg['AvailableCharsets'] as $temp_charset) {
-            echo '<option value="' . $temp_charset . '"';
-            if ((empty($cfg['Export']['charset']) && $temp_charset == $charset)
-              || $temp_charset == $cfg['Export']['charset']) {
-                echo ' selected="selected"';
-            }
-            echo '>' . $temp_charset . '</option>';
-        } // end foreach
-        echo '</select>';
-    } // end if
-    ?>
-    </div>
-
-<?php
-// zip, gzip and bzip2 encode features
-$is_zip  = ($cfg['ZipDump']  && @function_exists('gzcompress'));
-$is_gzip = ($cfg['GZipDump'] && @function_exists('gzencode'));
-$is_bzip = ($cfg['BZipDump'] && @function_exists('bzcompress'));
-
-if ($is_zip || $is_gzip || $is_bzip) { ?>
-    <div class="formelementrow">
-        <?php echo __('Compression'); ?>:
-        <input type="radio" name="compression" value="none"
-            id="radio_compression_none"
-            onclick="document.getElementById('checkbox_dump_asfile').checked = true;"
-            <?php PMA_exportIsActive('compression', 'none'); ?> />
-        <label for="radio_compression_none"><?php echo __('None'); ?></label>
-    <?php
-    if ($is_zip) { ?>
-        <input type="radio" name="compression" value="zip"
-            id="radio_compression_zip"
-            onclick="document.getElementById('checkbox_dump_asfile').checked = true;"
-            <?php PMA_exportIsActive('compression', 'zip'); ?> />
-        <label for="radio_compression_zip"><?php echo __('"zipped"'); ?></label>
-    <?php } if ($is_gzip) { ?>
-        <input type="radio" name="compression" value="gzip"
-            id="radio_compression_gzip"
-            onclick="document.getElementById('checkbox_dump_asfile').checked = true;"
-            <?php PMA_exportIsActive('compression', 'gzip'); ?> />
-        <label for="radio_compression_gzip"><?php echo __('"gzipped"'); ?></label>
-    <?php } if ($is_bzip) { ?>
-        <input type="radio" name="compression" value="bzip"
-            id="radio_compression_bzip"
-            onclick="document.getElementById('checkbox_dump_asfile').checked = true;"
-            <?php PMA_exportIsActive('compression', 'bzip2'); ?> />
-        <label for="radio_compression_bzip"><?php echo __('"bzipped"'); ?></label>
-    <?php } ?>
-    </div>
-<?php } else { ?>
-    <input type="hidden" name="compression" value="none" />
-<?php } ?>
-</fieldset>
+
+<div class="exportoptions" id="output">
+    <h3><?php echo __('Output:'); ?></h3>
+    <ul id="ul_output">
+        <li>
+            <input type="radio" name="output_format" value="sendit" id="radio_dump_asfile" <?php PMA_exportCheckboxCheck('asfile'); ?> />
+            <label for="radio_dump_asfile"><?php echo __('Save output to a file'); ?></label>
+            <ul id="ul_save_asfile">
+                <?php if (isset($cfg['SaveDir']) && !empty($cfg['SaveDir'])) { ?>
+                <li>
+                    <input type="checkbox" name="onserver" value="saveit"
+                        id="checkbox_dump_onserver"
+                        <?php PMA_exportCheckboxCheck('onserver'); ?> />
+                    <label for="checkbox_dump_onserver">
+                        <?php echo sprintf(__('Save on server in the directory <b>%s</b>'), htmlspecialchars(PMA_userDir($cfg['SaveDir']))); ?>
+                    </label>
+                </li>
+                <li>
+                    <input type="checkbox" name="onserverover" value="saveitover"
+                    id="checkbox_dump_onserverover"
+                    <?php PMA_exportCheckboxCheck('onserver_overwrite'); ?> />
+                    <label for="checkbox_dump_onserverover"><?php echo __('Overwrite existing file(s)'); ?></label>
+                </li>
+                <?php } ?>
+                <li>
+                    <label for="filename_template" class="desc">
+                    <?php
+                    echo __('File name template:');
+                    $trans = new PMA_Message;
+                    $trans->addMessage('__SERVER__ will become the');
+                    $trans->addString(__('server name'));
+                    if ($export_type == 'database' || $export_type == 'table') {
+                        $trans->addMessage(', __DB__ will become the');
+                        $trans->addString(__('database name'));
+                        if ($export_type == 'table') {
+                            $trans->addMessage(', __TABLE__ will become the');
+                            $trans->addString(__('table name'));
+                        }
+                    }
+
+                    $message = new PMA_Message(__('This value is interpreted using %1$sstrftime%2$s, so you can use time formatting strings. Additionally the following transformations will happen: %3$s. Other text will be kept as is.'));
+                    $message->addParam('<a href="http://php.net/strftime" target="documentation" title="'
+                        . __('Documentation') . '">', false);
+                    $message->addParam('</a>', false);
+                    $message->addParam($trans);
+
+                    echo PMA_showHint($message);
+                    ?>
+                    </label>
+                    <input type="text" name="filename_template" id="filename_template"
+                    <?php
+                        echo ' value="';
+                        if ($export_type == 'database') {
+                            if (isset($_COOKIE) && !empty($_COOKIE['pma_db_filename_template'])) {
+                                echo htmlspecialchars($_COOKIE['pma_db_filename_template']);
+                            } else {
+                                echo $GLOBALS['cfg']['Export']['file_template_database'];
+                            }
+                        } elseif ($export_type == 'table') {
+                            if (isset($_COOKIE) && !empty($_COOKIE['pma_table_filename_template'])) {
+                                echo htmlspecialchars($_COOKIE['pma_table_filename_template']);
+                            } else {
+                                echo $GLOBALS['cfg']['Export']['file_template_table'];
+                            }
+                        } else {
+                            if (isset($_COOKIE) && !empty($_COOKIE['pma_server_filename_template'])) {
+                                echo htmlspecialchars($_COOKIE['pma_server_filename_template']);
+                            } else {
+                                echo $GLOBALS['cfg']['Export']['file_template_server'];
+                            }
+                        }
+                        echo '"';
+                    ?>
+                    />
+                    <input type="checkbox" name="remember_template"
+                        id="checkbox_remember_template"
+                        <?php PMA_exportCheckboxCheck('remember_file_template'); ?> />
+                    <label for="checkbox_remember_template">
+                        <?php echo __('use this for future exports'); ?></label>
+                </li>
+                <?php
+                // charset of file
+                if ($cfg['AllowAnywhereRecoding']) {
+                    echo '        <li><label for="select_charset_of_file" class="desc">'
+                        . __('Character set of the file:') . '</label>' . "\n";
+                    reset($cfg['AvailableCharsets']);
+                    echo '<select id="select_charset_of_file" name="charset_of_file" size="1">';
+                    foreach ($cfg['AvailableCharsets'] as $temp_charset) {
+                        echo '<option value="' . $temp_charset . '"';
+                        if ((empty($cfg['Export']['charset']) && $temp_charset == $charset)
+                          || $temp_charset == $cfg['Export']['charset']) {
+                            echo ' selected="selected"';
+                        }
+                        echo '>' . $temp_charset . '</option>';
+                    } // end foreach
+                    echo '</select></li>';
+                } // end if
+                ?>
+                 <?php
+                // zip, gzip and bzip2 encode features
+                $is_zip  = ($cfg['ZipDump']  && @function_exists('gzcompress'));
+                $is_gzip = ($cfg['GZipDump'] && @function_exists('gzencode'));
+                $is_bzip = ($cfg['BZipDump'] && @function_exists('bzcompress'));
+                if ($is_zip || $is_gzip || $is_bzip) { ?>
+                    <li>
+                    <label for="compression" class="desc"><?php echo __('Compression:'); ?></label>
+                    <select id="compression" name="compression">
+                        <option value="none"><?php echo __('None'); ?></option>
+                        <?php if ($is_zip) { ?>
+                            <option value="zip"><?php echo __('zipped'); ?></option>
+                        <?php } if ($is_gzip) { ?>
+                            <option value="gzip"><?php echo __('gzipped'); ?></option>
+                        <?php } if ($is_bzip) { ?>
+                            <option value="bzip"><?php echo __('bzipped'); ?></option>
+                        <?php } ?>
+                    </select>
+                    </li>
+                <?php } else { ?>
+                    <input type="hidden" name="compression" value="none" />
+                <?php } ?>
+             </ul>
+        </li>
+        <li><input type="radio" id="radio_view_as_text" name="output_format" value="astext" /><label for="radio_view_as_text">View output as text</label></li>
+    </ul>
+ </div>
+
+<div class="exportoptions" id="format">
+    <h3><?php echo __('Format:'); ?></h3>
+    <?php echo PMA_pluginGetChoice('Export', 'what', $export_list, 'format'); ?>
+</div>
+
+<div class="exportoptions" id="format_specific_opts">
+    <h3><?php echo __('Format-Specific Options:'); ?></h3>
+    <p class="no_js_msg" id="scroll_to_options_msg">Scroll down to fill in the options for the selected format and ignore the options for other formats.</p>
+    <?php echo PMA_pluginGetOptions('Export', $export_list); ?>
+</div>
 
 <?php if (function_exists('PMA_set_enc_form')) { ?>
 <!-- Encoding setting form appended by Y.Kawada -->
 <!-- Japanese encoding setting -->
-<?php echo PMA_set_enc_form('            '); ?>
+    <div class="exportoptions" id="kanji_encoding">
+        <h3><?php echo __('Encoding Conversion:'); ?></h3>
+        <?php echo PMA_set_enc_form('            '); ?>
+    </div>
 <?php } ?>
 
-<fieldset class="tblFooters">
+<div class="exportoptions" id="submit">
 <?php PMA_externalBug(__('SQL compatibility mode'), 'mysql', '50027', '14515'); ?>
     <input type="submit" value="<?php echo __('Go'); ?>" id="buttonGo" />
-</fieldset>
+</div>
 </form>