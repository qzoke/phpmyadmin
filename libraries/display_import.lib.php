--- conflicted
+++ resolved
@@ -24,15 +24,10 @@
 
 /* Fail if we didn't find any plugin */
 if (empty($import_list)) {
-<<<<<<< HEAD
     PMA_Message::error(__(
         'Could not load import plugins, please check your installation!'
     ))->display();
-    include './libraries/footer.inc.php';
-=======
-    PMA_Message::error(__('Could not load import plugins, please check your installation!'))->display();
     exit;
->>>>>>> 05e95d3a
 }
 ?>
 
