--- conflicted
+++ resolved
@@ -28,21 +28,12 @@
  *     the "display printable view" option.
  *     Of course '0'/'1' means the feature won't/will be enabled.
  *
-<<<<<<< HEAD
- * @param string  &$the_disp_mode  the synthetic value for display_mode (see a few
- *                                   lines above for explanations)
- * @param integer  &$the_total  the total number of rows returned by the SQL query
- *                               without any programmatically appended "LIMIT" clause
- *                               (just a copy of $unlim_num_rows if it exists, else
- *                               computed inside this function)
-=======
  * @param string  &$the_disp_mode the synthetic value for display_mode (see a few
  *                                lines above for explanations)
  * @param integer &$the_total     the total number of rows returned by the SQL query
  *                                without any programmatically appended "LIMIT" clause
  *                                (just a copy of $unlim_num_rows if it exists, else
  *                                computed inside this function)
->>>>>>> a5394bdc
  *
  * @return  array    an array with explicit indexes for all the display
  *                   elements
@@ -89,13 +80,9 @@
             $do_display['bkm_form']  = (string) '0';
             $do_display['text_btn']  = (string) '0';
             $do_display['pview_lnk'] = (string) '0';
-<<<<<<< HEAD
-        } elseif ($GLOBALS['is_count'] || $GLOBALS['is_analyse'] || $GLOBALS['is_maint'] || $GLOBALS['is_explain']) {
-=======
         } elseif ($GLOBALS['is_count'] || $GLOBALS['is_analyse']
             || $GLOBALS['is_maint'] || $GLOBALS['is_explain']
             ) {
->>>>>>> a5394bdc
             // 2.1 Statement is a "SELECT COUNT", a
             //     "CHECK/ANALYZE/REPAIR/OPTIMIZE", an "EXPLAIN" one or
             //     contains a "PROC ANALYSE" part
@@ -219,8 +206,6 @@
 /**
  * Displays a navigation button
  *
-<<<<<<< HEAD
- *
  * @param string  $caption            iconic caption for button
  * @param string  $title              text for button
  * @param integer $pos                position for next query
@@ -228,17 +213,8 @@
  * @param string  $onsubmit           optional onsubmit clause
  * @param string  $input_for_real_end optional hidden field for special treatment
  * @param string  $onclick            optional onclick clause
-=======
- * @param string  $caption            iconic caption for button
- * @param string  $title              text for button
- * @param integer $pos                position for next query
- * @param string  $html_sql_query     query ready for display
- * @param string  $onsubmit           optional onsubmit clause
- * @param string  $input_for_real_end optional hidden field for special treatment
- * @param string  $onclick            optional onclick clause
  *
  * @return nothing
->>>>>>> a5394bdc
  *
  * @global string   $db             the database name
  * @global string   $table          the table name
@@ -284,11 +260,8 @@
  * @param integer $pos_prev                  the offset for the "previous" page
  * @param string  $sql_query                 the URL-encoded query
  * @param string  $id_for_direction_dropdown the id for the direction dropdown
-<<<<<<< HEAD
-=======
  *
  * @return nothing
->>>>>>> a5394bdc
  *
  * @global  string   $db             the database name
  * @global  string   $table          the table name
@@ -497,12 +470,6 @@
 /**
  * Displays the headers of the results table
  *
-<<<<<<< HEAD
- * @param array    which elements to display
- * @param array    the list of fields properties
- * @param integer  the total number of fields returned by the SQL query
- * @param array    the analyzed query
-=======
  * @param array   &$is_display                 which elements to display
  * @param array   &$fields_meta                the list of fields properties
  * @param integer $fields_cnt                  the total number of fields returned by the SQL query
@@ -510,7 +477,6 @@
  * @param string  $sort_expression             sort expression
  * @param string  $sort_expression_nodirection sort expression without direction
  * @param string  $sort_direction              sort direction
->>>>>>> a5394bdc
  *
  * @return  boolean  $clause_is_unique
  *
@@ -1109,15 +1075,9 @@
 /**
  * Prepares the display for a value
  *
-<<<<<<< HEAD
- * @param string  $class
- * @param string  $condition_field
- * @param string  $value
-=======
  * @param string $class           class of table cell
  * @param bool   $condition_field whether to add CSS class condition
  * @param string $value           value to display
->>>>>>> a5394bdc
  *
  * @return  string  the td
  */
@@ -1129,13 +1089,8 @@
 /**
  * Prepares the display for a null value
  *
-<<<<<<< HEAD
- * @param string  $class
- * @param string  $condition_field
-=======
  * @param string $class           class of table cell
  * @param bool   $condition_field whether to add CSS class condition
->>>>>>> a5394bdc
  *
  * @return  string  the td
  */
@@ -1148,16 +1103,10 @@
 /**
  * Prepares the display for an empty value
  *
-<<<<<<< HEAD
- * @param string  $class
- * @param string  $condition_field
- * @param string  $align
-=======
  * @param string $class           class of table cell
  * @param bool   $condition_field whether to add CSS class condition
  * @param object $meta            the meta-information about this field
  * @param string $align           cell allignment
->>>>>>> a5394bdc
  *
  * @return  string  the td
  */
@@ -1213,19 +1162,11 @@
 /**
  * Displays the body of the results table
  *
-<<<<<<< HEAD
- * @param integer  the link id associated to the query which results have
- *                   to be displayed
- * @param array    which elements to display
- * @param array    the list of relations
- * @param array    the analyzed query
-=======
  * @param integer &$dt_result   the link id associated to the query which results have
  *                              to be displayed
  * @param array   &$is_display  which elements to display
  * @param array   $map          the list of relations
  * @param array   $analyzed_sql the analyzed query
->>>>>>> a5394bdc
  *
  * @return  boolean  always true
  *
@@ -2489,12 +2430,8 @@
  *          PMA_displayTableNavigation(), PMA_displayTableHeaders(),
  *          PMA_displayTableBody(), PMA_displayResultsOperations()
  */
-<<<<<<< HEAD
-function PMA_displayResultsOperations($the_disp_mode, $analyzed_sql) {
-=======
 function PMA_displayResultsOperations($the_disp_mode, $analyzed_sql)
 {
->>>>>>> a5394bdc
     global $db, $table, $sql_query, $unlim_num_rows, $fields_meta;
 
     $header_shown = false;
@@ -2589,11 +2526,7 @@
         if ($geometry_found) {
             echo PMA_linkOrButton(
                 'tbl_gis_visualization.php' . PMA_generate_common_url($_url_params),
-<<<<<<< HEAD
-                PMA_getIcon('b_globe.gif', __('Visualize GIS data'), false, true),
-=======
                 PMA_getIcon('b_globe.gif', __('Visualize GIS data')),
->>>>>>> a5394bdc
                 '', true, true, '') . "\n";
         }
     }
@@ -2625,21 +2558,12 @@
  * Verifies what to do with non-printable contents (binary or BLOB)
  * in Browse mode.
  *
-<<<<<<< HEAD
- * @param string  $category BLOB|BINARY|GEOMETRY
- * @param string  $content  the binary content
- * @param string  $transform_function
- * @param string  $transform_options
- * @param string  $default_function
- * @param object  $meta   the meta-information about this field
-=======
  * @param string $category           BLOB|BINARY|GEOMETRY
  * @param string $content            the binary content
  * @param string $transform_function transformation function
  * @param string $transform_options  transformation parameters
  * @param string $default_function   default transformation function
  * @param object $meta               the meta-information about this field
->>>>>>> a5394bdc
  * @return  mixed  string or float
  */
 function PMA_handle_non_printable_contents($category, $content, $transform_function, $transform_options, $default_function, $meta, $url_params = array())
@@ -2680,19 +2604,6 @@
  * Prepares the displayable content of a data cell in Browse mode,
  * taking into account foreign key description field and transformations
  *
-<<<<<<< HEAD
- * @param string  $class
- * @param string  $condition_field
- * @param string  $analyzed_sql
- * @param object  $meta   the meta-information about this field
- * @param string  $map
- * @param string  $data
- * @param string  $transform_function
- * @param string  $default_function
- * @param string  $nowrap
- * @param string  $where_comparison
- * @param bool    $is_field_truncated
-=======
  * @param string $class
  * @param string $condition_field
  * @param string $analyzed_sql
@@ -2704,7 +2615,6 @@
  * @param string $nowrap
  * @param string $where_comparison
  * @param bool   $is_field_truncated
->>>>>>> a5394bdc
  * @return  string  formatted data
  */
 function PMA_prepare_row_data($class, $condition_field, $analyzed_sql, $meta, $map, $data, $transform_function, $default_function, $nowrap, $where_comparison, $transform_options, $is_field_truncated )
@@ -2796,15 +2706,6 @@
 /**
  * Generates a checkbox for multi-row submits
  *
-<<<<<<< HEAD
- * @param string  $del_url
- * @param array   $is_display
- * @param string  $row_no
- * @param string  $where_clause_html
- * @param string  $del_query
- * @param string  $id_suffix
- * @param string  $class
-=======
  * @param string $del_url
  * @param array  $is_display
  * @param string $row_no
@@ -2812,7 +2713,6 @@
  * @param string $del_query
  * @param string $id_suffix
  * @param string $class
->>>>>>> a5394bdc
  * @return  string  the generated HTML
  */
 
@@ -2836,19 +2736,11 @@
 /**
  * Generates an Edit link
  *
-<<<<<<< HEAD
- * @param string  $edit_url
- * @param string  $class
- * @param string  $edit_str
- * @param string  $where_clause
- * @param string  $where_clause_html
-=======
  * @param string $edit_url
  * @param string $class
  * @param string $edit_str
  * @param string $where_clause
  * @param string $where_clause_html
->>>>>>> a5394bdc
  * @return  string  the generated HTML
  */
 function PMA_generateEditLink($edit_url, $class, $edit_str, $where_clause, $where_clause_html)
@@ -2872,17 +2764,10 @@
 /**
  * Generates an Copy link
  *
-<<<<<<< HEAD
- * @param string  $copy_url
- * @param string  $copy_str
- * @param string  $where_clause
- * @param string  $where_clause_html
-=======
  * @param string $copy_url
  * @param string $copy_str
  * @param string $where_clause
  * @param string $where_clause_html
->>>>>>> a5394bdc
  * @return  string  the generated HTML
  */
 function PMA_generateCopyLink($copy_url, $copy_str, $where_clause, $where_clause_html, $class)
@@ -2910,17 +2795,10 @@
 /**
  * Generates a Delete link
  *
-<<<<<<< HEAD
- * @param string  $del_url
- * @param string  $del_str
- * @param string  $js_conf
- * @param string  $class
-=======
  * @param string $del_url
  * @param string $del_str
  * @param string $js_conf
  * @param string $class
->>>>>>> a5394bdc
  * @return  string  the generated HTML
  */
 function PMA_generateDeleteLink($del_url, $del_str, $js_conf, $class)
@@ -2942,22 +2820,6 @@
  * Generates checkbox and links at some position (left or right)
  * (only called for horizontal mode)
  *
-<<<<<<< HEAD
- * @param string  $position
- * @param string  $del_url
- * @param array   $is_display
- * @param string  $row_no
- * @param string  $where_clause
- * @param string  $where_clause_html
- * @param string  $del_query
- * @param string  $id_suffix
- * @param string  $edit_url
- * @param string  $copy_url
- * @param string  $class
- * @param string  $edit_str
- * @param string  $del_str
- * @param string  $js_conf
-=======
  * @param string $position
  * @param string $del_url
  * @param array  $is_display
@@ -2972,7 +2834,6 @@
  * @param string $edit_str
  * @param string $del_str
  * @param string $js_conf
->>>>>>> a5394bdc
  * @return  string  the generated HTML
  */
 function PMA_generateCheckboxAndLinks($position, $del_url, $is_display, $row_no, $where_clause, $where_clause_html, $del_query, $id_suffix, $edit_url, $copy_url, $class, $edit_str, $copy_str, $del_str, $js_conf)
