--- conflicted
+++ resolved
@@ -29,17 +29,10 @@
 
     /* what to dump (structure/data/both) */
     $plugin_list['odt']['options'][] =
-<<<<<<< HEAD
-        array('type' => 'begin_subgroup', 'subgroup_header' => array('type' => 'message_only', 'text' => __('Dump table')));
-    $plugin_list['odt']['options'][] =
-        array('type' => 'radio', 'name' => 'structure_or_data', 'values' => array('structure' => __('structure'), 'data' => __('data'), 'structure_and_data' => __('structure and data')));
-    $plugin_list['odt']['options'][] = array('type' => 'end_subgroup');
-=======
         array('type' => 'begin_group', 'text' => __('Dump table') , 'name' => 'general_opts');
     $plugin_list['odt']['options'][] =
         array('type' => 'radio', 'name' => 'structure_or_data', 'values' => array('structure' => __('structure'), 'data' => __('data'), 'structure_and_data' => __('structure and data')));
     $plugin_list['odt']['options'][] = array('type' => 'end_group');
->>>>>>> 27bc09c9
 
     /* Structure options */
     if (!$hide_structure) {
