<?php
/* vim: set expandtab sw=4 ts=4 sts=4: */
/**
 * set of functions with the insert/edit features in pma
 *
 * @package PhpMyAdmin
 */

if (! defined('PHPMYADMIN')) {
    exit;
}

/**
 * Retrieve form parameters for insert/edit form
 *
 * @param string $db                 name of the database
 * @param string $table              name of the table
 * @param array  $where_clauses      where clauses
 * @param array  $where_clause_array array of where clauses
 * @param string $err_url            error url
 *
 * @return array $_form_params array of insert/edit form parameters
 */
function PMA_getFormParametersForInsertForm($db, $table, $where_clauses,
    $where_clause_array, $err_url
) {
    $_form_params = array(
        'db'        => $db,
        'table'     => $table,
        'goto'      => $GLOBALS['goto'],
        'err_url'   => $err_url,
        'sql_query' => $_REQUEST['sql_query'],
    );
    if (isset($where_clauses)) {
        foreach ($where_clause_array as $key_id => $where_clause) {
            $_form_params['where_clause[' . $key_id . ']'] = trim($where_clause);
        }
    }
    if (isset($_REQUEST['clause_is_unique'])) {
        $_form_params['clause_is_unique'] = $_REQUEST['clause_is_unique'];
    }
    return $_form_params;
}

/**
 * Retrieve the values for pma edit mode
 *
 * @param type $where_clause where clauses
 * @param type $table        name of the table
 * @param type $db           name of the database
 *
 * @return type containing insert_mode,whereClauses, result array
 *              where_clauses_array and found_unique_key boolean value
 */
function PMA_getStuffForEditMode($where_clause, $table, $db)
{
    if (isset($where_clause)) {
        $where_clause_array = PMA_getWhereClauseArray($where_clause);
        list($whereClauses, $resultArray, $rowsArray, $found_unique_key)
            = PMA_analyzeWhereClauses(
                $where_clause_array, $table, $db
            );
        return array(
            false, $whereClauses,
            $resultArray, $rowsArray,
            $where_clause_array, $found_unique_key
        );
    } else {
        list($results, $row) = PMA_loadFirstRowInEditMode($table, $db);
        return array(true, null, $results, $row, null, false);
    }
}

/**
 * Creates array of where clauses
 *
 * @param array $where_clause where clause
 *
 * @return whereClauseArray array of where clauses
 */
function PMA_getWhereClauseArray($where_clause)
{
    if (isset ($where_clause)) {
        if (is_array($where_clause)) {
            return $where_clause;
        } else {
            return array(0 => $where_clause);
        }
    }
}

/**
 * Analysing where clauses array
 *
 * @param array  $where_clause_array array of where clauses
 * @param string $table              name of the table
 * @param string $db                 name of the database
 *
 * @return array $where_clauses, $result, $rows
 */
function PMA_analyzeWhereClauses(
    $where_clause_array, $table, $db
) {
    $rows               = array();
    $result             = array();
    $where_clauses      = array();
    $found_unique_key   = false;
    foreach ($where_clause_array as $key_id => $where_clause) {

        $local_query     = 'SELECT * FROM '
            . PMA_CommonFunctions::getInstance()->backquote($db) . '.'
            . PMA_CommonFunctions::getInstance()->backquote($table)
            . ' WHERE ' . $where_clause . ';';
        $result[$key_id] = PMA_DBI_query($local_query, null, PMA_DBI_QUERY_STORE);
        $rows[$key_id]   = PMA_DBI_fetch_assoc($result[$key_id]);

        $where_clauses[$key_id] = str_replace('\\', '\\\\', $where_clause);
        $has_unique_condition   = PMA_showEmptyResultMessageOrSetUniqueCondition(
            $rows, $key_id, $where_clause_array, $local_query, $result
        );
        if ($has_unique_condition) {
            $found_unique_key = true;
        }
    }
    return array($where_clauses, $result, $rows, $found_unique_key);
}

/**
 * Show message for empty reult or set the unique_condition
 *
 * @param array  $rows               MySQL returned rows
 * @param string $key_id             ID in current key
 * @param array  $where_clause_array array of where clauses
 * @param string $local_query        query performed
 * @param array  $result             MySQL result handle
 *
 * @return boolean $has_unique_condition
 */
function PMA_showEmptyResultMessageOrSetUniqueCondition($rows, $key_id,
    $where_clause_array, $local_query, $result
) {
    $has_unique_condition = false;

    // No row returned
    if (! $rows[$key_id]) {
        unset($rows[$key_id], $where_clause_array[$key_id]);
        echo PMA_getMessage(
            __('MySQL returned an empty result set (i.e. zero rows).'),
            $local_query
        );
        exit;
    } else {// end if (no row returned)
        $meta = PMA_DBI_get_fields_meta($result[$key_id]);

        list($unique_condition, $tmp_clause_is_unique)
            = PMA_CommonFunctions::getInstance()->getUniqueCondition(
                $result[$key_id], count($meta), $meta, $rows[$key_id], true
            );

        if (! empty($unique_condition)) {
            $has_unique_condition = true;
        }
        unset($unique_condition, $tmp_clause_is_unique);
    }
    return $has_unique_condition;
}

/**
 * No primary key given, just load first row
 *
 * @param string $table name of the table
 * @param string $db    name of the database
 *
 * @return array                containing $result and $rows arrays
 */
function PMA_loadFirstRowInEditMode($table, $db)
{
    $result = PMA_DBI_query(
        'SELECT * FROM ' . PMA_CommonFunctions::getInstance()->backquote($db)
        . '.' . PMA_CommonFunctions::getInstance()->backquote($table) . ' LIMIT 1;',
        null,
        PMA_DBI_QUERY_STORE
    );
    $rows = array_fill(0, $GLOBALS['cfg']['InsertRows'], false);
    return array($result, $rows);
}

/**
 * Add some url parameters
 *
 * @param array $url_params containing $db and $table as url parameters
 *
 * @return array Add some url parameters to $url_params array and return it
 */
function PMA_urlParamsInEditMode($url_params, $where_clause_array, $where_clause)
{
    if (isset($where_clause)) {
        foreach ($where_clause_array as $key_id => $where_clause) {
            $url_params['where_clause'] = trim($where_clause);
        }
    }
    if (! empty($_REQUEST['sql_query'])) {
        $url_params['sql_query'] = $_REQUEST['sql_query'];
    }
    return $url_params;
}

/**
 * Show function fields in data edit view in pma
 *
 * @param array   $url_params     containing url parameters
 * @param boolean $showFuncFields whether to show function field
 *
 * @return string an html snippet
 */
function PMA_showFunctionFieldsInEditMode($url_params, $showFuncFields)
{
    $params = array();
    if (! $showFuncFields) {
        $params['ShowFunctionFields'] = 1;
    } else {
        $params['ShowFunctionFields'] = 0;
    }
    $params['ShowFieldTypesInDataEditView']
        = $GLOBALS['cfg']['ShowFieldTypesInDataEditView'];
    $params['goto'] = 'sql.php';
    $this_url_params = array_merge($url_params, $params);
    if (! $showFuncFields) {
        return ' : <a href="tbl_change.php'
            . PMA_generate_common_url($this_url_params) . '">'
            . __('Function')
            . '</a>' . "\n";
    }
    return '<th><a href="tbl_change.php'
        . PMA_generate_common_url($this_url_params)
        . '" title="' . __('Hide') . '">'
        . __('Function')
        . '</a></th>' . "\n";
}

/**
 * Show field types in data edit view in pma
 *
 * @param array   $url_params     containing url parameters
 * @param boolean $showColumnType whether to show column type
 *
 * @return string an html snippet
 */
function PMA_showColumnTypesInDataEditView($url_params, $showColumnType)
{
    $params = array();
    if (! $showColumnType) {
        $params['ShowFieldTypesInDataEditView'] = 1;
    } else {
        $params['ShowFieldTypesInDataEditView'] = 0;
    }
    $params['ShowFunctionFields'] = $GLOBALS['cfg']['ShowFunctionFields'];
    $params['goto'] = 'sql.php';
    $this_other_url_params = array_merge($url_params, $params);
    if (! $showColumnType) {
        return ' : <a href="tbl_change.php'
            . PMA_generate_common_url($this_other_url_params) . '">'
            . __('Type') . '</a>' . "\n";
    }
    return '<th><a href="tbl_change.php'
        . PMA_generate_common_url($this_other_url_params)
        . '" title="' . __('Hide') . '">' . __('Type') . '</a></th>' . "\n";

}

/**
 * Retrieve the default for datetime data type
 *
 * @param array $column containing column type, Default and null
 *
 * @return nothing
 */
function PMA_getDefaultForDatetime($column)
{
    // d a t e t i m e
    //
    // Current date should not be set as default if the field is NULL
    // for the current row, but do not put here the current datetime
    // if there is a default value (the real default value will be set
    // in the Default value logic below)

    // Note: (tested in MySQL 4.0.16): when lang is some UTF-8,
    // $column['Default'] is not set if it contains NULL:
    // Array ([Field] => d [Type] => datetime [Null] => YES [Key] =>
    // [Extra] => [True_Type] => datetime)
    // but, look what we get if we switch to iso: (Default is NULL)
    // Array ([Field] => d [Type] => datetime [Null] => YES [Key] =>
    // [Default] => [Extra] => [True_Type] => datetime)
    // so I force a NULL into it (I don't think it's possible
    // to have an empty default value for DATETIME)
    // then, the "if" after this one will work
    if ($column['Type'] == 'datetime'
        && ! isset($column['Default'])
        && isset($column['Null'])
        && $column['Null'] == 'YES'
    ) {
        $column['Default'] = null;
    }
}

 /**
  * Analyze the table column array
  *
  * @param array   $column         description of column in given table
  * @param array   $comments_map   comments for every column that has a comment
  * @param boolean $timestamp_seen whether a timestamp has been seen
  *
  * @return array                   description of column in given table
  */
function PMA_analyzeTableColumnsArray($column, $comments_map, $timestamp_seen)
{
    $column['Field_html']    = htmlspecialchars($column['Field']);
    $column['Field_md5']     = md5($column['Field']);
    // True_Type contains only the type (stops at first bracket)
    $column['True_Type']     = preg_replace('@\(.*@s', '', $column['Type']);
    PMA_getDefaultForDatetime($column);
    $column['len'] = preg_match('@float|double@', $column['Type']) ? 100 : -1;
    $column['Field_title']   = PMA_getColumnTitle($column, $comments_map);
    $column['is_binary']     = PMA_isColumnBinary($column);
    $column['is_blob']       = PMA_isColumnBlob($column);
    $column['is_char']       = PMA_isColumnChar($column);
    list($column['pma_type'], $column['wrap'], $column['first_timestamp'])
        = PMA_getEnumSetAndTimestampColumns($column, $timestamp_seen);

    return $column;
}

 /**
  * Retrieve the column title
  *
  * @param array $column       description of column in given table
  * @param array $comments_map comments for every column that has a comment
  *
  * @return string              column title
  */
function PMA_getColumnTitle($column, $comments_map)
{
    if (isset($comments_map[$column['Field']])) {
        return '<span style="border-bottom: 1px dashed black;" title="'
            . htmlspecialchars($comments_map[$column['Field']]) . '">'
            . $column['Field_html'] . '</span>';
    } else {
            return $column['Field_html'];
    }
}

 /**
  * check whether the column is a bainary
  *
  * @param array $column description of column in given table
  *
  * @return boolean If check to ensure types such as "enum('one','two','binary',..)"
  *                 or "enum('one','two','varbinary',..)" are not categorized as
  *                 binary.
  */
function PMA_isColumnBinary($column)
{
    // The type column.
    // Fix for bug #3152931 'ENUM and SET cannot have "Binary" option'
    if (stripos($column['Type'], 'binary') === 0
        || stripos($column['Type'], 'varbinary') === 0
    ) {
        return stristr($column['Type'], 'binary');
    } else {
        return false;
    }

}

 /**
  * check whether the column is a blob
  *
  * @param array $column description of column in given table
  *
  * @return boolean If check to ensure types such as "enum('one','two','blob',..)"
  *                 or "enum('one','two','tinyblob',..)" etc. are not categorized
  *                 as blob.
  */
function PMA_isColumnBlob($column)
{
    if (stripos($column['Type'], 'blob') === 0
        || stripos($column['Type'], 'tinyblob') === 0
        || stripos($column['Type'], 'mediumblob') === 0
        || stripos($column['Type'], 'longblob') === 0
    ) {
        return stristr($column['Type'], 'blob');
    } else {
        return false;
    }
}

/**
 * check is table column char
 *
 * @param array $column description of column in given table
 *
 * @return boolean If check to ensure types such as "enum('one','two','char',..)" or
 *                 "enum('one','two','varchar',..)" are not categorized as char.
 */
function PMA_isColumnChar($column)
{
    if (stripos($column['Type'], 'char') === 0
        || stripos($column['Type'], 'varchar') === 0
    ) {
        return stristr($column['Type'], 'char');
    } else {
        return false;
    }
}
/**
 * Retrieve set, enum, timestamp table columns
 *
 * @param array   $column         description of column in given table
 * @param boolean $timestamp_seen whether a timestamp has been seen
 *
 * @return array $column['pma_type'], $column['wrap'], $column['first_timestamp']
 */
function PMA_getEnumSetAndTimestampColumns($column, $timestamp_seen)
{
    $column['first_timestamp'] = false;
    switch ($column['True_Type']) {
    case 'set':
        $column['pma_type'] = 'set';
        $column['wrap']  = '';
        break;
    case 'enum':
        $column['pma_type'] = 'enum';
        $column['wrap']  = '';
        break;
    case 'timestamp':
        if (! $timestamp_seen) {   // can only occur once per table
            $timestamp_seen  = true;
            $column['first_timestamp'] = true;
        }
        $column['pma_type'] = $column['Type'];
        $column['wrap']  = ' nowrap';
        break;

    default:
        $column['pma_type'] = $column['Type'];
        $column['wrap']  = ' nowrap';
        break;
    }
    return array($column['pma_type'], $column['wrap'], $column['first_timestamp']);
}

/**
 * The function column
 * We don't want binary data to be destroyed
 * Note: from the MySQL manual: "BINARY doesn't affect how the column is
 *       stored or retrieved" so it does not mean that the contents is binary
 *
 * @param array   $column                description of column in given table
 * @param boolean $is_upload             upload or no
 * @param string  $column_name_appendix  the name atttibute
 * @param string  $unnullify_trigger     validation string
 * @param array   $no_support_types      list of datatypes that are not (yet)
 *                                       handled by PMA
 * @param integer $tabindex_for_function +3000
 * @param integer $tabindex              tab index
 * @param integer $idindex               id index
 * @param boolean $insert_mode           insert mode or edit mode
 *
 * @return string                           an html sippet
 */
function PMA_getFunctionColumn($column, $is_upload, $column_name_appendix,
    $unnullify_trigger, $no_support_types, $tabindex_for_function,
    $tabindex, $idindex, $insert_mode
) {
    $html_output = '';
    if (($GLOBALS['cfg']['ProtectBinary'] && $column['is_blob'] && ! $is_upload)
        || ($GLOBALS['cfg']['ProtectBinary'] === 'all' && $column['is_binary'])
        || ($GLOBALS['cfg']['ProtectBinary'] === 'noblob' && ! $column['is_blob'])
    ) {
        $html_output .= '<td class="center">' . __('Binary') . '</td>' . "\n";
    } elseif (strstr($column['True_Type'], 'enum')
        || strstr($column['True_Type'], 'set')
        || in_array($column['pma_type'], $no_support_types)
    ) {
        $html_output .= '<td class="center">--</td>' . "\n";
    } else {
        $html_output .= '<td>' . "\n";

        $html_output .= '<select name="funcs' . $column_name_appendix . '"'
            . ' ' . $unnullify_trigger
            . ' tabindex="' . ($tabindex + $tabindex_for_function) . '"'
            . ' id="field_' . $idindex . '_1">';
        $html_output .= PMA_CommonFunctions::getInstance()
            ->getFunctionsForField($column, $insert_mode) . "\n";

        $html_output .= '</select>' .  "\n";
        $html_output .= '</td>' .  "\n";
    }
    return $html_output;
}

/**
 * The null column
 *
 * @param array   $column               description of column in given table
 * @param string  $column_name_appendix the name atttibute
 * @param array   $real_null_value      is column value null or not null
 * @param integer $tabindex             tab index
 * @param integer $tabindex_for_null    +6000
 * @param integer $idindex              id index
 * @param array   $vkey                 [multi_edit]['row_id']
 * @param array   $foreigners           keys into foreign fields
 * @param array   $foreignData          data about the foreign keys
 *
 * @return string                       an html snippet
 */
function PMA_getNullColumn($column, $column_name_appendix, $real_null_value,
    $tabindex, $tabindex_for_null, $idindex, $vkey, $foreigners, $foreignData
) {
    if ($column['Null'] != 'YES') {
        return "<td></td>\n";
    }
    $html_output = '';
    $html_output .= '<td>' . "\n";
    $html_output .= '<input type="hidden" name="fields_null_prev'
        . $column_name_appendix . '"';
    if ($real_null_value && !$column['first_timestamp']) {
        $html_output .= ' value="on"';
    }
    $html_output .= ' />' . "\n";

    $html_output .= '<input type="checkbox" class="checkbox_null" tabindex="'
        . ($tabindex + $tabindex_for_null) . '"'
        . ' name="fields_null' . $column_name_appendix . '"';
    if ($real_null_value && !$column['first_timestamp']) {
        $html_output .= ' checked="checked"';
    }
    $html_output .= ' id="field_' . ($idindex) . '_2" />';

    // nullify_code is needed by the js nullify() function
    $nullify_code = PMA_getNullifyCodeForNullColumn(
        $column, $foreigners, $foreignData
    );
    // to be able to generate calls to nullify() in jQuery
    $html_output .= '<input type="hidden" class="nullify_code" name="nullify_code'
        . $column_name_appendix . '" value="' . $nullify_code . '" />';
    $html_output .= '<input type="hidden" class="hashed_field" name="hashed_field'
        . $column_name_appendix . '" value="' .  $column['Field_md5'] . '" />';
    $html_output .= '<input type="hidden" class="multi_edit" name="multi_edit'
        . $column_name_appendix . '" value="' . PMA_escapeJsString($vkey) . '" />';
    $html_output .= '</td>' . "\n";

    return $html_output;
}

/**
 * Retrieve the nullify code for the null column
 *
 * @param array $column      description of column in given table
 * @param array $foreigners  keys into foreign fields
 * @param array $foreignData data about the foreign keys
 *
 * @return integer              $nullify_code
 */
function PMA_getNullifyCodeForNullColumn($column, $foreigners, $foreignData)
{
    if (strstr($column['True_Type'], 'enum')) {
        if (strlen($column['Type']) > 20) {
            $nullify_code = '1';
        } else {
            $nullify_code = '2';
        }
    } elseif (strstr($column['True_Type'], 'set')) {
        $nullify_code = '3';
    } elseif ($foreigners
        && isset($foreigners[$column['Field']])
        && $foreignData['foreign_link'] == false
    ) {
        // foreign key in a drop-down
        $nullify_code = '4';
    } elseif ($foreigners
        && isset($foreigners[$column['Field']])
        && $foreignData['foreign_link'] == true
    ) {
        // foreign key with a browsing icon
        $nullify_code = '6';
    } else {
        $nullify_code = '5';
    }
    return $nullify_code;
}

/**
 * Get the HTML elements for value column in inert form
 *
 * @param array   $column                description of column in given table
 * @param string  $backup_field          hidden input field
 * @param string  $column_name_appendix  the name atttibute
 * @param string  $unnullify_trigger     validation string
 * @param integer $tabindex              tab index
 * @param integer $tabindex_for_value    offset for the values tabindex
 * @param integer $idindex               id index
 * @param array   $data                  description of the column field
 * @param array   $special_chars         special characters
 * @param array   $foreignData           data about the foreign keys
 * @param boolean $odd_row               whether row is odd
 * @param array   $paramTableDbArray     array containing $db and $table
 * @param array   $rownumber_param       &amp;rownumber=row_id
 * @param array   $titles                An HTML IMG tag for a particular icon from
 *                                       a theme, which may be an actual file or
 *                                       an icon from a sprite
 * @param array   $text_dir              text direction
 * @param string  $special_chars_encoded replaced char if the string starts
 *                                       with a \r\n pair (0x0d0a) add an extra \n
 * @param string  $vkey                  [multi_edit]['row_id']
 * @param boolean $is_upload             is upload or not
 * @param integer $biggest_max_file_size 0 intger
 * @param string  $default_char_editing  default char editing mode which is stroe
 *                                       in the config.inc.php script
 * @param array   $no_support_types      list of datatypes that are not (yet)
 *                                       handled by PMA
 * @param array   $gis_data_types        list of GIS data types
 * @param array   $extracted_columnspec  associative array containing type,
 *                                       spec_in_brackets and possibly
 *                                       enum_set_values (another array)
 *
 * @return string an html snippet
 */
function PMA_getValueColumn($column, $backup_field, $column_name_appendix,
    $unnullify_trigger, $tabindex, $tabindex_for_value, $idindex, $data,
    $special_chars, $foreignData, $odd_row, $paramTableDbArray, $rownumber_param,
    $titles, $text_dir, $special_chars_encoded, $vkey,
    $is_upload, $biggest_max_file_size,
    $default_char_editing, $no_support_types, $gis_data_types, $extracted_columnspec
) {
    $html_output = '';

    if ($foreignData['foreign_link'] == true) {
        $html_output .= PMA_getForeignLink(
            $column, $backup_field, $column_name_appendix,
            $unnullify_trigger, $tabindex, $tabindex_for_value, $idindex, $data,
            $paramTableDbArray, $rownumber_param, $titles
        );

    } elseif (is_array($foreignData['disp_row'])) {
        $html_output .= PMA_dispRowForeignData(
            $backup_field, $column_name_appendix,
            $unnullify_trigger, $tabindex, $tabindex_for_value,
            $idindex, $data, $foreignData
        );

    } elseif ($GLOBALS['cfg']['LongtextDoubleTextarea']
        && strstr($column['pma_type'], 'longtext')
    ) {
        $html_output = '&nbsp;</td>';
        $html_output .= '</tr>';
        $html_output .= '<tr class="' . ($odd_row ? 'odd' : 'even') . '">'
            . '<td colspan="5" class="right">';
        $html_output .= PMA_getTextarea(
            $column, $backup_field, $column_name_appendix, $unnullify_trigger,
            $tabindex, $tabindex_for_value, $idindex, $text_dir,
            $special_chars_encoded
        );

    } elseif (strstr($column['pma_type'], 'text')) {

        $html_output .= PMA_getTextarea(
            $column, $backup_field, $column_name_appendix, $unnullify_trigger,
            $tabindex, $tabindex_for_value, $idindex, $text_dir,
            $special_chars_encoded
        );
        $html_output .= "\n";
        if (strlen($special_chars) > 32000) {
            $html_output .= "</td>\n";
            $html_output .= '<td>' . __('Because of its length,<br /> this column might not be editable');
        }

    } elseif ($column['pma_type'] == 'enum') {
        $html_output .= PMA_getPmaTypeEnum(
            $column, $backup_field, $column_name_appendix, $extracted_columnspec,
            $unnullify_trigger, $tabindex, $tabindex_for_value, $idindex, $data
        );

    } elseif ($column['pma_type'] == 'set') {
        $html_output .= PMA_getPmaTypeSet(
            $column, $extracted_columnspec, $backup_field,
            $column_name_appendix, $unnullify_trigger, $tabindex,
            $tabindex_for_value, $idindex, $data
        );

    } elseif ($column['is_binary'] || $column['is_blob']) {
        $html_output .= PMA_getBinaryAndBlobColumn(
            $column, $data, $special_chars, $biggest_max_file_size,
            $backup_field, $column_name_appendix, $unnullify_trigger, $tabindex,
            $tabindex_for_value, $idindex, $text_dir, $special_chars_encoded,
            $vkey, $is_upload
        );

    } elseif (! in_array($column['pma_type'], $no_support_types)) {
        $html_output .= PMA_getNoSupportTypes(
            $column, $default_char_editing, $backup_field,
            $column_name_appendix, $unnullify_trigger, $tabindex, $special_chars,
            $tabindex_for_value, $idindex, $text_dir, $special_chars_encoded,
            $data, $extracted_columnspec
        );
    }

    if (in_array($column['pma_type'], $gis_data_types)) {
        $html_output .= PMA_getHTMLforGisDataTypes();
    }

    return $html_output;
}

/**
 * Get HTML for foreign link in insert form
 *
 * @param array   $column               description of column in given table
 * @param string  $backup_field         hidden input field
 * @param string  $column_name_appendix the name atttibute
 * @param string  $unnullify_trigger    validation string
 * @param integer $tabindex             tab index
 * @param integer $tabindex_for_value   offset for the values tabindex
 * @param integer $idindex              id index
 * @param array   $data                 data to edit
 * @param array   $paramTableDbArray    array containing $db and $table
 * @param array   $rownumber_param      &amp;rownumber=row_id
 * @param array   $titles               An HTML IMG tag for a particular icon from
 *                                      a theme, which may be an actual file or
 *                                      an icon from a sprite
 *
 * @return string                       an html snippet
 */
function PMA_getForeignLink($column, $backup_field, $column_name_appendix,
    $unnullify_trigger, $tabindex, $tabindex_for_value, $idindex, $data,
    $paramTableDbArray, $rownumber_param, $titles
) {
    list($db, $table) = $paramTableDbArray;
    $html_output = '';
    $html_output .= $backup_field . "\n";

    $html_output .= '<input type="hidden" name="fields_type'
        . $column_name_appendix . '" value="foreign" />';

    $html_output .= '<input type="text" name="fields' . $column_name_appendix . '" '
        . 'class="textfield" '
        . $unnullify_trigger . ' '
        . 'tabindex="' . ($tabindex + $tabindex_for_value) . '" '
        . 'id="field_' . ($idindex) . '_3" '
        . 'value="' . htmlspecialchars($data) . '" />';

    $html_output .= '<a class="hide foreign_values_anchor" target="_blank" '
        . 'onclick="window.open(this.href,\'foreigners\', \'width=640,height=240,scrollbars=yes,resizable=yes\'); return false;" '
        . 'href="browse_foreigners.php?'
        . PMA_generate_common_url($db, $table) . '&amp;field='
        . PMA_escapeJsString(urlencode($column['Field']) . $rownumber_param) . '">'
        . str_replace("'", "\'", $titles['Browse']) . '</a>';
    return $html_output;
}

/**
 * Get HTML to display foreign data
 *
 * @param string  $backup_field         hidden input field
 * @param string  $column_name_appendix the name atttibute
 * @param string  $unnullify_trigger    validation string
 * @param integer $tabindex             tab index
 * @param integer $tabindex_for_value   offset for the values tabindex
 * @param integer $idindex              id index
 * @param array   $data                 data to edit
 * @param array   $foreignData          data about the foreign keys
 *
 * @return string                       an html snippet
 */
function PMA_dispRowForeignData($backup_field, $column_name_appendix,
    $unnullify_trigger, $tabindex, $tabindex_for_value, $idindex, $data,
    $foreignData
) {
    $html_output = '';
    $html_output .= $backup_field . "\n";
    $html_output .= '<input type="hidden"'
        . ' name="fields_type' . $column_name_appendix . '"'
        . ' value="foreign" />';

    $html_output .= '<select name="fields' . $column_name_appendix . '"'
        . ' ' . $unnullify_trigger
        . ' class="textfield"'
        . ' tabindex="' . ($tabindex + $tabindex_for_value). '"'
        . ' id="field_' . $idindex . '_3">';
    $html_output .= PMA_foreignDropdown(
        $foreignData['disp_row'], $foreignData['foreign_field'],
        $foreignData['foreign_display'], $data,
        $GLOBALS['cfg']['ForeignKeyMaxLimit']
    );
    $html_output .= '</select>';

    return $html_output;
}

/**
 * Get HTML textarea for insert form
 *
 * @param array   $column                column information
 * @param string  $backup_field          hidden input field
 * @param string  $column_name_appendix  the name atttibute
 * @param string  $unnullify_trigger     validation string
 * @param integer $tabindex              tab index
 * @param integer $tabindex_for_value    offset for the values tabindex
 * @param integer $idindex               id index
 * @param array   $text_dir              text direction
 * @param array   $special_chars_encoded replaced char if the string starts
 *                                       with a \r\n pair (0x0d0a) add an extra \n
 *
 * @return string                       an html snippet
 */
function PMA_getTextarea($column, $backup_field, $column_name_appendix,
    $unnullify_trigger,
    $tabindex, $tabindex_for_value, $idindex, $text_dir, $special_chars_encoded
) {
    $the_class = '';
    $textAreaRows = $GLOBALS['cfg']['TextareaRows'];
    $textareaCols = $GLOBALS['cfg']['TextareaCols'];

    if ($column['is_char']) {
        $the_class = 'char';
        $textAreaRows = $GLOBALS['cfg']['CharTextareaRows'];
        $textareaCols = $GLOBALS['cfg']['CharTextareaCols'];
    } elseif ($GLOBALS['cfg']['LongtextDoubleTextarea']
        && strstr($column['pma_type'], 'longtext')
    ) {
        $textAreaRows = $GLOBALS['cfg']['TextareaRows'] * 2;
        $textareaCols = $GLOBALS['cfg']['TextareaCols'] * 2;
    }
    $html_output = $backup_field . "\n"
        . '<textarea name="fields' . $column_name_appendix . '"'
        . ' class="' . $the_class . '"'
        . ' rows="' . $textAreaRows . '"'
        . ' cols="' . $textareaCols . '"'
        . ' dir="' . $text_dir . '"'
        . ' id="field_' . ($idindex) . '_3"'
        . ' ' . $unnullify_trigger
        . ' tabindex="' . ($tabindex + $tabindex_for_value) . '">'
        . $special_chars_encoded
        . '</textarea>';

    return $html_output;
}

/**
 * Get HTML for enum type
 *
 * @param type $column               description of column in given table
 * @param type $backup_field         hidden input field
 * @param type $column_name_appendix the name atttibute
 * @param type $extracted_columnspec associative array containing type,
 *                                   spec_in_brackets and possibly
 *                                   enum_set_values (another array)
 * @param type $unnullify_trigger    validation string
 * @param type $tabindex             tab index
 * @param type $tabindex_for_value   offset for the values tabindex
 * @param type $idindex              id index
 * @param type $data                 data to edit
 *
 * @return type string an html snippet
 */
function PMA_getPmaTypeEnum($column, $backup_field, $column_name_appendix,
    $extracted_columnspec, $unnullify_trigger, $tabindex, $tabindex_for_value,
    $idindex, $data
) {
    $html_output = '';
    if (! isset($column['values'])) {
        $column['values'] = PMA_getColumnEnumValues(
            $column, $extracted_columnspec
        );
    }
    $column_enum_values = $column['values'];
    $html_output .= '<input type="hidden" name="fields_type'
        . $column_name_appendix. '" value="enum" />';
    $html_output .= '<input type="hidden" name="fields'
        . $column_name_appendix . '" value="" />';
    $html_output .= "\n" . '            ' . $backup_field . "\n";
    if (strlen($column['Type']) > 20) {
        $html_output .= PMA_getDropDownDependingOnLength(
            $column, $column_name_appendix, $unnullify_trigger,
            $tabindex, $tabindex_for_value, $idindex, $data, $column_enum_values
        );
    } else {
        $html_output .= PMA_getRadioButtonDependingOnLength(
            $column_name_appendix, $unnullify_trigger,
            $tabindex, $column, $tabindex_for_value,
            $idindex, $data, $column_enum_values
        );
    }
    return $html_output;
}

/**
 * Get column values
 *
 * @param array $column               description of column in given table
 * @param array $extracted_columnspec associative array containing type,
 *                                    spec_in_brackets and possibly enum_set_values
 *                                    (another array)
 *
 * @return array column values as an associative array
 */
function PMA_getColumnEnumValues($column, $extracted_columnspec)
{
    $column['values'] = array();
    foreach ($extracted_columnspec['enum_set_values'] as $val) {
        // Removes automatic MySQL escape format
        $val = str_replace('\'\'', '\'', str_replace('\\\\', '\\', $val));
        $column['values'][] = array(
            'plain' => $val,
            'html'  => htmlspecialchars($val),
        );
    }
    return $column['values'];
}

/**
 * Get HTML drop down for more than 20 string length
 *
 * @param array   $column               description of column in given table
 * @param string  $column_name_appendix the name atttibute
 * @param string  $unnullify_trigger    validation string
 * @param integer $tabindex             tab index
 * @param integer $tabindex_for_value   offset for the values tabindex
 * @param integer $idindex              id index
 * @param array   $data                 data to edit
 * @param array   $column_enum_values   $column['values']
 *
 * @return string                       an html snippet
 */
function PMA_getDropDownDependingOnLength(
    $column, $column_name_appendix, $unnullify_trigger,
    $tabindex, $tabindex_for_value, $idindex, $data, $column_enum_values
) {
    $html_output = '<select name="fields' . $column_name_appendix . '"'
        . ' ' . $unnullify_trigger
        . ' class="textfield"'
        . ' tabindex="' . ($tabindex + $tabindex_for_value) . '"'
        . ' id="field_' . ($idindex) . '_3">';
    $html_output .= '<option value="">&nbsp;</option>' . "\n";

    foreach ($column_enum_values as $enum_value) {
        $html_output .= '<option value="' . $enum_value['html'] . '"';
        if ($data == $enum_value['plain']
            || ($data == ''
            && (! isset($_REQUEST['where_clause']) || $column['Null'] != 'YES')
            && isset($column['Default'])
            && $enum_value['plain'] == $column['Default'])
        ) {
            $html_output .= ' selected="selected"';
        }
        $html_output .= '>' . $enum_value['html'] . '</option>' . "\n";
    }
    $html_output .= '</select>';
    return $html_output;
}

/**
 * Get HTML radio button for less than 20 string length
 *
 * @param string  $column_name_appendix the name atttibute
 * @param string  $unnullify_trigger    validation string
 * @param integer $tabindex             tab index
 * @param array   $column               description of column in given table
 * @param integer $tabindex_for_value   offset for the values tabindex
 * @param integer $idindex              id index
 * @param array   $data                 data to edit
 * @param array   $column_enum_values   $column['values']
 *
 * @return string                       an html snippet
 */
function PMA_getRadioButtonDependingOnLength(
    $column_name_appendix, $unnullify_trigger,
    $tabindex, $column, $tabindex_for_value, $idindex, $data, $column_enum_values
) {
    $j = 0;
    $html_output = '';
    foreach ($column_enum_values as $enum_value) {
        $html_output .= '            '
            . '<input type="radio" name="fields' . $column_name_appendix . '"'
            . ' class="textfield"'
            . ' value="' . $enum_value['html'] . '"'
            . ' id="field_' . ($idindex) . '_3_'  . $j . '"'
            . ' ' . $unnullify_trigger;
        if ($data == $enum_value['plain']
            || ($data == ''
            && (! isset($_REQUEST['where_clause']) || $column['Null'] != 'YES')
            && isset($column['Default'])
            && $enum_value['plain'] == $column['Default'])
        ) {
            $html_output .= ' checked="checked"';
        }
        $html_output .= ' tabindex="' . ($tabindex + $tabindex_for_value) . '" />';
        $html_output .= '<label for="field_' . $idindex . '_3_' . $j . '">'
            . $enum_value['html'] . '</label>' . "\n";
        $j++;
    }
    return $html_output;
}

/**
 * Get the HTML for 'set' pma type
 *
 * @param array   $column               description of column in given table
 * @param array   $extracted_columnspec associative array containing type,
 *                                      spec_in_brackets and possibly
 *                                      enum_set_values (another array)
 * @param string  $backup_field         hidden input field
 * @param string  $column_name_appendix the name atttibute
 * @param string  $unnullify_trigger    validation string
 * @param integer $tabindex             tab index
 * @param integer $tabindex_for_value   offset for the values tabindex
 * @param integer $idindex              id index
 * @param array   $data                 description of the column field
 *
 * @return string                       an html snippet
 */
function PMA_getPmaTypeSet(
    $column, $extracted_columnspec, $backup_field,
    $column_name_appendix, $unnullify_trigger, $tabindex,
    $tabindex_for_value, $idindex, $data
) {
    list($column_set_values, $select_size) = PMA_getColumnSetValueAndSelectSize(
        $column, $extracted_columnspec
    );
    $vset = array_flip(explode(',', $data));
    $html_output = $backup_field . "\n";
    $html_output .= '<input type="hidden" name="fields_type'
        . $column_name_appendix . '" value="set" />';
    $html_output .= '<select name="fields' . $column_name_appendix . '[]' . '"'
        . ' class="textfield"'
        . ' size="' . $select_size . '"'
        . ' multiple="multiple"'
        . ' ' . $unnullify_trigger
        . ' tabindex="' . ($tabindex + $tabindex_for_value) . '"'
        . ' id="field_' . ($idindex) . '_3">';
    foreach ($column_set_values as $column_set_value) {
        $html_output .= '<option value="' . $column_set_value['html'] . '"';
        if (isset($vset[$column_set_value['plain']])) {
            $html_output .= ' selected="selected"';
        }
        $html_output .= '>' . $column_set_value['html'] . '</option>' . "\n";
    }
    $html_output .= '</select>';
    return $html_output;
}

/**
 * Retrieve column 'set' value and select size
 *
 * @param array $column               description of column in given table
 * @param array $extracted_columnspec associative array containing type,
 *                                    spec_in_brackets and possibly enum_set_values
 *                                    (another array)
 *
 * @return array $column['values'], $column['select_size']
 */
function PMA_getColumnSetValueAndSelectSize($column, $extracted_columnspec)
{
    if (! isset($column['values'])) {
        $column['values'] = array();
        foreach ($extracted_columnspec['enum_set_values'] as $val) {
            $column['values'][] = array(
                'plain' => $val,
                'html'  => htmlspecialchars($val),
            );
        }
        $column['select_size'] = min(4, count($column['values']));
    }
    return array($column['values'], $column['select_size']);
}

/**
 * Get HTML for binary and blob column
 *
 * @param array   $column                description of column in given table
 * @param array   $data                  data to edit
 * @param array   $special_chars         special characters
 * @param integer $biggest_max_file_size biggest max file size for uploading
 * @param string  $backup_field          hidden input field
 * @param string  $column_name_appendix  the name atttibute
 * @param string  $unnullify_trigger     validation string
 * @param integer $tabindex              tab index
 * @param integer $tabindex_for_value    offset for the values tabindex
 * @param integer $idindex               id index
 * @param string  $text_dir              text direction
 * @param string  $special_chars_encoded replaced char if the string starts
 *                                       with a \r\n pair (0x0d0a) add an extra \n
 * @param string  $vkey                  [multi_edit]['row_id']
 * @param boolean $is_upload             is upload or not
 *
 * @return string                           an html snippet
 */
function PMA_getBinaryAndBlobColumn(
    $column, $data, $special_chars, $biggest_max_file_size,
    $backup_field, $column_name_appendix, $unnullify_trigger, $tabindex,
    $tabindex_for_value, $idindex, $text_dir, $special_chars_encoded,
    $vkey, $is_upload
) {
    $html_output = '';
    if (($GLOBALS['cfg']['ProtectBinary'] && $column['is_blob'])
        || ($GLOBALS['cfg']['ProtectBinary'] == 'all' && $column['is_binary'])
        || ($GLOBALS['cfg']['ProtectBinary'] == 'noblob' && !$column['is_blob'])
    ) {
        $html_output .= __('Binary - do not edit');
        if (isset($data)) {
            $data_size = PMA_CommonFunctions::getInstance()->formatByteDown(
                strlen(stripslashes($data)), 3, 1
            );
            $html_output .= ' ('. $data_size [0] . ' ' . $data_size[1] . ')';
            unset($data_size);
        }
        $html_output .= '<input type="hidden" name="fields_type'
            . $column_name_appendix . '" value="protected" />'
            . '<input type="hidden" name="fields'
            . $column_name_appendix . '" value="" />';
    } elseif ($column['is_blob']) {
        $html_output .= "\n" . PMA_getTextarea(
            $column, $backup_field, $column_name_appendix, $unnullify_trigger,
            $tabindex, $tabindex_for_value, $idindex, $text_dir,
            $special_chars_encoded
        );
    } else {
        // field size should be at least 4 and max $GLOBALS['cfg']['LimitChars']
        $fieldsize = min(max($column['len'], 4), $GLOBALS['cfg']['LimitChars']);
        $html_output .= "\n" . $backup_field . "\n" . PMA_getHTMLinput(
            $column, $column_name_appendix, $special_chars, $fieldsize,
            $unnullify_trigger, $tabindex, $tabindex_for_value, $idindex
        );
    }

    if ($is_upload && $column['is_blob']) {
        $html_output .= '<br />'
            . '<input type="file"'
            . ' name="fields_upload' . $vkey . '[' . $column['Field_md5'] . ']"'
            . ' class="textfield" id="field_' . $idindex . '_3" size="10"'
            . ' ' . $unnullify_trigger . '/>&nbsp;';
        list($html_out, $biggest_max_file_size) = PMA_getMaxUploadSize(
            $column, $biggest_max_file_size
        );
        $html_output .= $html_out;
    }

    if (!empty($GLOBALS['cfg']['UploadDir'])) {
        $html_output .= PMA_getSelectOptionForUpload($vkey, $column);
    }

    return $html_output;
}

/**
 * Get HTML input type
 *
 * @param array   $column               description of column in given table
 * @param string  $column_name_appendix the name atttibute
 * @param array   $special_chars        special characters
 * @param integer $fieldsize            html field size
 * @param string  $unnullify_trigger    validation string
 * @param integer $tabindex             tab index
 * @param integer $tabindex_for_value   offset for the values tabindex
 * @param integer $idindex              id index
 *
 * @return string                       an html snippet
 */
function PMA_getHTMLinput($column, $column_name_appendix, $special_chars,
    $fieldsize, $unnullify_trigger, $tabindex, $tabindex_for_value, $idindex
) {
    $the_class = 'textfield';
    if ($column['pma_type'] == 'date') {
        $the_class .= ' datefield';
    } elseif ($column['pma_type'] == 'datetime'
        || substr($column['pma_type'], 0, 9) == 'timestamp'
    ) {
        $the_class .= ' datetimefield';
    }
    return '<input type="text" name="fields' . $column_name_appendix . '"'
        . ' value="' . $special_chars . '" size="' . $fieldsize . '"'
        . ' class="' . $the_class . '" ' . $unnullify_trigger
        . ' tabindex="' . ($tabindex + $tabindex_for_value). '"'
        . ' id="field_' . ($idindex) . '_3" />';
}

/**
 * Get HTML select option for upload
 *
 * @param string $vkey   [multi_edit]['row_id']
 * @param array  $column description of column in given table
 *
 * @return string           an html snippet
 */
function PMA_getSelectOptionForUpload($vkey, $column)
{
    $files = PMA_getFileSelectOptions(
        PMA_CommonFunctions::getInstance()->userDir($GLOBALS['cfg']['UploadDir'])
    );

    if ($files === false) {
        return '<font color="red">' . __('Error') . '</font><br />' . "\n"
            .  __('The directory you set for upload work cannot be reached') . "\n";
    } elseif (!empty($files)) {
        return "<br />\n"
            . '<i>' . __('Or') . '</i>' . ' '
            . __('web server upload directory') . ':<br />' . "\n"
            . '<select size="1" name="fields_uploadlocal'
            . $vkey . '[' . $column['Field_md5'] . ']">' . "\n"
            . '<option value="" selected="selected"></option>' . "\n"
            . $files
            . '</select>' . "\n";
    }
}

/**
 * Retrieve the maximum upload file size
 *
 * @param array   $column                description of column in given table
 * @param integer $biggest_max_file_size biggest max file size for uploading
 *
 * @return array an html snippet and $biggest_max_file_size
 */
function PMA_getMaxUploadSize($column, $biggest_max_file_size)
{
    // find maximum upload size, based on field type
    /**
     * @todo with functions this is not so easy, as you can basically
     * process any data with function like MD5
     */
    global $max_upload_size;
    $max_field_sizes = array(
        'tinyblob'   =>        '256',
        'blob'       =>      '65536',
        'mediumblob' =>   '16777216',
        'longblob'   => '4294967296' // yeah, really
    );

    $this_field_max_size = $max_upload_size; // from PHP max
    if ($this_field_max_size > $max_field_sizes[$column['pma_type']]) {
        $this_field_max_size = $max_field_sizes[$column['pma_type']];
    }
    $html_output
        = PMA_CommonFunctions::getInstance()->getFormattedMaximumUploadSize(
            $this_field_max_size
        ) . "\n";
    // do not generate here the MAX_FILE_SIZE, because we should
    // put only one in the form to accommodate the biggest field
    if ($this_field_max_size > $biggest_max_file_size) {
        $biggest_max_file_size = $this_field_max_size;
    }
    return array($html_output, $biggest_max_file_size);
}

/**
 * Get HTML for pma no support types
 *
 * @param array   $column                description of column in given table
 * @param string  $default_char_editing  default char editing mode which is stroe
 *                                       in the config.inc.php script
 * @param string  $backup_field          hidden input field
 * @param string  $column_name_appendix  the name atttibute
 * @param string  $unnullify_trigger     validation string
 * @param integer $tabindex              tab index
 * @param array   $special_chars         apecial characters
 * @param integer $tabindex_for_value    offset for the values tabindex
 * @param integer $idindex               id index
 * @param string  $text_dir              text direction
 * @param array   $special_chars_encoded replaced char if the string starts
 *                                       with a \r\n pair (0x0d0a) add an extra \n
 * @param strign  $data                  data to edit
 * @param array   $extracted_columnspec  associative array containing type,
 *                                       spec_in_brackets and possibly
 *                                       enum_set_values (another array)
 *
 * @return string an html snippet
 */
function PMA_getNoSupportTypes($column, $default_char_editing, $backup_field,
    $column_name_appendix, $unnullify_trigger, $tabindex, $special_chars,
    $tabindex_for_value, $idindex, $text_dir, $special_chars_encoded, $data,
    $extracted_columnspec
) {
    $fieldsize = PMA_getColumnSize($column, $extracted_columnspec);
    $html_output = $backup_field . "\n";
    if ($column['is_char']
        && ($GLOBALS['cfg']['CharEditing'] == 'textarea'
        || strpos($data, "\n") !== false)
    ) {
        $html_output .= "\n";
        $GLOBALS['cfg']['CharEditing'] = $default_char_editing;
        $html_output .= PMA_getTextarea(
            $column, $backup_field, $column_name_appendix, $unnullify_trigger,
            $tabindex, $tabindex_for_value, $idindex, $text_dir,
            $special_chars_encoded
        );
    } else {
        $html_output .= PMA_getHTMLinput(
            $column, $column_name_appendix, $special_chars,
            $fieldsize, $unnullify_trigger, $tabindex, $tabindex_for_value, $idindex
        );

        if ($column['Extra'] == 'auto_increment') {
            $html_output .= '<input type="hidden" name="auto_increment'
                . $column_name_appendix . '" value="1" />';
        }
        if (substr($column['pma_type'], 0, 9) == 'timestamp') {
            $html_output .= '<input type="hidden" name="fields_type'
                . $column_name_appendix . '" value="timestamp" />';
        }
        if (substr($column['pma_type'], 0, 8) == 'datetime') {
            $html_output .= '<input type="hidden" name="fields_type'
                . $column_name_appendix . '" value="datetime" />';
        }
        if ($column['True_Type'] == 'bit') {
            $html_output .= '<input type="hidden" name="fields_type'
                . $column_name_appendix . '" value="bit" />';
        }
        if ($column['pma_type'] == 'date'
            || $column['pma_type'] == 'datetime'
            || substr($column['pma_type'], 0, 9) == 'timestamp'
        ) {
            // the _3 suffix points to the date field
            // the _2 suffix points to the corresponding NULL checkbox
            // in dateFormat, 'yy' means the year with 4 digits
        }
    }
    return $html_output;
}

/**
 * Get the field size
 *
 * @param array $column               description of column in given table
 * @param array $extracted_columnspec associative array containing type,
 *                                    spec_in_brackets and possibly enum_set_values
 *                                    (another array)
 *
 * @return integer      field size
 */
function PMA_getColumnSize($column, $extracted_columnspec)
{
    if ($column['is_char']) {
        $fieldsize = $extracted_columnspec['spec_in_brackets'];
        if ($fieldsize > $GLOBALS['cfg']['MaxSizeForInputField']) {
            /**
             * This case happens for CHAR or VARCHAR columns which have
             * a size larger than the maximum size for input field.
             */
            $GLOBALS['cfg']['CharEditing'] = 'textarea';
        }
    } else {
        /**
         * This case happens for example for INT or DATE columns;
         * in these situations, the value returned in $column['len']
         * seems appropriate.
         */
        $fieldsize = $column['len'];
    }
    return min(
        max($fieldsize, $GLOBALS['cfg']['MinSizeForInputField']),
        $GLOBALS['cfg']['MaxSizeForInputField']
    );
}

/**
 * Get HTML for gis data types
 *
 * @return string an html snippet
 */
function PMA_getHTMLforGisDataTypes()
{
    $common_functions = PMA_CommonFunctions::getInstance();
    $edit_str = $common_functions->getIcon('b_edit.png', __('Edit/Insert'));
    return '<span class="open_gis_editor">'
        . $common_functions->linkOrButton(
            '#', $edit_str, array(), false, false, '_blank'
        )
        . '</span>';
}

/**
 * get html for continue insertion form
 *
 * @param string $table              name of the table
 * @param string $db                 name of the database
 * @param array  $where_clause_array array of where clauses
 * @param string $err_url            error url
 *
 * @return string                   an html snippet
 */
function PMA_getContinueInsertionForm($table, $db, $where_clause_array, $err_url)
{
    $html_output = '<form id="continueForm" method="post"'
        . ' action="tbl_replace.php" name="continueForm">'
        . PMA_generate_common_hidden_inputs($db, $table)
        . '<input type="hidden" name="goto"'
        . ' value="' . htmlspecialchars($GLOBALS['goto']) . '" />'
        . '<input type="hidden" name="err_url"'
        . ' value="' . htmlspecialchars($err_url) . '" />'
        . '<input type="hidden" name="sql_query"'
        . ' value="' . htmlspecialchars($_REQUEST['sql_query']) . '" />';

    if (isset($_REQUEST['where_clause'])) {
        foreach ($where_clause_array as $key_id => $where_clause) {

            $html_output .= '<input type="hidden"'
                . ' name="where_clause[' . $key_id . ']"'
                . ' value="' . htmlspecialchars(trim($where_clause)) . '" />'. "\n";
        }
    }
    $tmp = '<select name="insert_rows" id="insert_rows">' . "\n";
    $option_values = array(1, 2, 5, 10, 15, 20, 30, 40);

    foreach ($option_values as $value) {
        $tmp .= '<option value="' . $value . '"';
        if ($value == $GLOBALS['cfg']['InsertRows']) {
            $tmp .= ' selected="selected"';
        }
        $tmp .= '>' . $value . '</option>' . "\n";
    }

    $tmp .= '</select>' . "\n";
    $html_output .= "\n" . sprintf(__('Continue insertion with %s rows'), $tmp);
    unset($tmp);
    $html_output .= '</form>' . "\n";
    return $html_output;
}

/**
 * Get action panel
 *
 * @param array   $where_clause       where clause
 * @param string  $after_insert       insert mode, e.g. new_insert, same_insert
 * @param integer $tabindex           tab index
 * @param integer $tabindex_for_value offset for the values tabindex
 * @param boolean $found_unique_key   boolean variable for unique key
 *
 * @return string an html snippet
 */
function PMA_getActionsPanel($where_clause, $after_insert, $tabindex,
    $tabindex_for_value, $found_unique_key
) {
    $html_output = '<fieldset id="actions_panel">'
        . '<table cellpadding="5" cellspacing="0">'
        . '<tr>'
        . '<td class="nowrap vmiddle">'
        . PMA_getSubmitTypeDropDown($where_clause, $tabindex, $tabindex_for_value)
        . "\n";

    $html_output .= '</td>'
        . '<td class="vmiddle">'
        . '&nbsp;&nbsp;&nbsp;<strong>'
        . __('and then') . '</strong>&nbsp;&nbsp;&nbsp;'
        . '</td>'
        . '<td class="nowrap vmiddle">'
        . PMA_getAfterInsertDropDown(
            $where_clause, $after_insert, $found_unique_key
        )
        . '</td>'
        . '</tr>';
    $html_output .='<tr>'
        . PMA_getSumbitAndResetButtonForActionsPanel($tabindex, $tabindex_for_value)
        . '</tr>'
        . '</table>'
        . '</fieldset>';
    return $html_output;
}

/**
 * Get a HTML drop down for submit types
 *
 * @param array   $where_clause       where clause
 * @param integer $tabindex           tab index
 * @param integer $tabindex_for_value offset for the values tabindex
 *
 * @return string                       an html snippet
 */
function PMA_getSubmitTypeDropDown($where_clause, $tabindex, $tabindex_for_value)
{
    $html_output = '<select name="submit_type" class="control_at_footer" tabindex="'
        . ($tabindex + $tabindex_for_value + 1) . '">';
    if (isset($where_clause)) {
        $html_output .= '<option value="save">' . __('Save') . '</option>';
    }
    $html_output .= '<option value="insert">'
        . __('Insert as new row')
        . '</option>'
        . '<option value="insertignore">'
        . __('Insert as new row and ignore errors')
        . '</option>'
        . '<option value="showinsert">'
        . __('Show insert query')
        . '</option>'
        . '</select>';
    return $html_output;
}

/**
 * Get HTML drop down for after insert
 *
 * @param array   $where_clause     where clause
 * @param string  $after_insert     insert mode, e.g. new_insert, same_insert
 * @param boolean $found_unique_key boolean variable for unique key
 *
 * @return string                   an html snippet
 */
function PMA_getAfterInsertDropDown($where_clause, $after_insert, $found_unique_key)
{
    $html_output = '<select name="after_insert">'
        . '<option value="back" '
        . ($after_insert == 'back' ? 'selected="selected"' : '') . '>'
        . __('Go back to previous page') . '</option>'
        . '<option value="new_insert" '
        . ($after_insert == 'new_insert' ? 'selected="selected"' : '') . '>'
        . __('Insert another new row') . '</option>';

    if (isset($where_clause)) {
        $html_output .= '<option value="same_insert" '
            . ($after_insert == 'same_insert' ? 'selected="selected"' : '') . '>'
            . __('Go back to this page') . '</option>';

        // If we have just numeric primary key, we can also edit next
        // in 2.8.2, we were looking for `field_name` = numeric_value
        //if (preg_match('@^[\s]*`[^`]*` = [0-9]+@', $where_clause)) {
        // in 2.9.0, we are looking for `table_name`.`field_name` = numeric_value
        $is_numeric = false;
        if (! is_array($where_clause)) {
            $where_clause = array($where_clause);
        }
        for ($i = 0; $i < count($where_clause); $i++) {
            $is_numeric = preg_match(
                '@^[\s]*`[^`]*`[\.]`[^`]*` = [0-9]+@',
                $where_clause[$i]
            );
            if ($is_numeric == true) {
                break;
            }
        }
        if ($found_unique_key && $is_numeric) {
            $html_output .= '<option value="edit_next" '
                . ($after_insert == 'edit_next' ? 'selected="selected"' : '') . '>'
                . __('Edit next row') . '</option>';

        }
    }
    $html_output .= '</select>';
    return $html_output;

}

/**
 * get Submit button and Reset button for action panel
 *
 * @param integer $tabindex           tab index
 * @param integer $tabindex_for_value offset for the values tabindex
 *
 * @return string an html snippet
 */
function PMA_getSumbitAndResetButtonForActionsPanel($tabindex, $tabindex_for_value)
{
    return '<td>'
    . PMA_CommonFunctions::getInstance()->showHint(
        __('Use TAB key to move from value to value, or CTRL+arrows to move anywhere')
    )
    . '</td>'
    . '<td colspan="3" class="right vmiddle">'
    . '<input type="submit" class="control_at_footer" value="' . __('Go') . '"'
    . 'tabindex="' . ($tabindex + $tabindex_for_value + 6) . '" id="buttonYes" />'
    . '<input type="reset" class="control_at_footer" value="' . __('Reset') . '"'
    . 'tabindex="' . ($tabindex + $tabindex_for_value + 7) . '" />'
    . '</td>';
}

/**
 * Get table head and table foot for insert row table
 *
 * @param array $url_params url parameters
 *
 * @return string           an html snippet
 */
function PMA_getHeadAndFootOfInsertRowTable($url_params)
{
    $html_output = '<table class="insertRowTable">'
        . '<thead>'
        . '<tr>'
        . '<th>' . __('Column') . '</th>';

    if ($GLOBALS['cfg']['ShowFieldTypesInDataEditView']) {
        $html_output .= PMA_showColumnTypesInDataEditView($url_params, true);
    }
    if ($GLOBALS['cfg']['ShowFunctionFields']) {
        $html_output .= PMA_showFunctionFieldsInEditMode($url_params, true);
    }

    $html_output .= '<th>'. __('Null') . '</th>'
        . '<th>' . __('Value') . '</th>'
        . '</tr>'
        . '</thead>'
        . ' <tfoot>'
        . '<tr>'
        . '<th colspan="5" class="tblFooters right">'
        . '<input type="submit" value="' . __('Go') . '" />'
        . '</th>'
        . '</tr>'
        . '</tfoot>';
    return $html_output;
}

/**
 * Prepares the field value and retrieve special chars, backup field and data array
 *
 * @param array   $current_row          a row of the table
 * @param array   $column               description of column in given table
 * @param array   $extracted_columnspec associative array containing type,
 *                                      spec_in_brackets and possibly
 *                                      enum_set_values (another array)
 * @param boolean $real_null_value      whether column value null or not null
 * @param array   $gis_data_types       list of GIS data types
 * @param string  $column_name_appendix string to append to column name in input
 *
 * @return array $real_null_value, $data, $special_chars, $backup_field,
 *               $special_chars_encoded
 */
function PMA_getSpecialCharsAndBackupFieldForExistingRow(
    $current_row, $column, $extracted_columnspec,
    $real_null_value, $gis_data_types, $column_name_appendix
) {

    $common_functions = PMA_CommonFunctions::getInstance();
    $special_chars_encoded = '';
    // (we are editing)
    if (is_null($current_row[$column['Field']])) {
        $real_null_value = true;
        $current_row[$column['Field']] = '';
        $special_chars = '';
        $data = $current_row[$column['Field']];
    } elseif ($column['True_Type'] == 'bit') {
        $special_chars = $common_functions->printableBitValue(
            $current_row[$column['Field']], $extracted_columnspec['spec_in_brackets']
        );
    } elseif (in_array($column['True_Type'], $gis_data_types)) {
        // Convert gis data to Well Know Text format
        $current_row[$column['Field']] = $common_functions->asWKT(
            $current_row[$column['Field']], true
        );
        $special_chars = htmlspecialchars($current_row[$column['Field']]);
    } else {
        // special binary "characters"
        if ($column['is_binary']
            || ($column['is_blob'] && ! $GLOBALS['cfg']['ProtectBinary'])
        ) {
            if ($_SESSION['tmp_user_values']['display_binary_as_hex']
                && $GLOBALS['cfg']['ShowFunctionFields']
            ) {
                $current_row[$column['Field']] = bin2hex(
                    $current_row[$column['Field']]
                );
                $column['display_binary_as_hex'] = true;
            } else {
                $current_row[$column['Field']]
                    = $common_functions->replaceBinaryContents(
                        $current_row[$column['Field']]
                    );
            }
        } // end if
        $special_chars = htmlspecialchars($current_row[$column['Field']]);

        //We need to duplicate the first \n or otherwise we will lose
        //the first newline entered in a VARCHAR or TEXT column
        $special_chars_encoded
            = $common_functions->duplicateFirstNewline($special_chars);

        $data = $current_row[$column['Field']];
    } // end if... else...

    //when copying row, it is useful to empty auto-increment column
    // to prevent duplicate key error
    if (isset($_REQUEST['default_action'])
        && $_REQUEST['default_action'] === 'insert'
    ) {
        if ($column['Key'] === 'PRI'
            && strpos($column['Extra'], 'auto_increment') !== false
        ) {
            $data = $special_chars_encoded = $special_chars = null;
        }
    }
    // If a timestamp field value is not included in an update
    // statement MySQL auto-update it to the current timestamp;
    // however, things have changed since MySQL 4.1, so
    // it's better to set a fields_prev in this situation
    $backup_field = '<input type="hidden" name="fields_prev'
        . $column_name_appendix . '" value="'
        . htmlspecialchars($current_row[$column['Field']]) . '" />';

    return array(
        $real_null_value,
        $special_chars_encoded,
        $special_chars,
        $data,
        $backup_field
    );
}

/**
 * display default values
 *
 * @param type    $column          description of column in given table
 * @param boolean $real_null_value whether column value null or not null
 *
 * @return array $real_null_value, $data, $special_chars,
 *               $backup_field, $special_chars_encoded
 */
function PMA_getSpecialCharsAndBackupFieldForInsertingMode(
    $column, $real_null_value
) {
    if (! isset($column['Default'])) {
        $column['Default'] 	  = '';
        $real_null_value          = true;
        $data                     = '';
    } else {
        $data                     = $column['Default'];
    }

    if ($column['True_Type'] == 'bit') {
        $special_chars = PMA_convert_bit_default_value($column['Default']);
    } else {
        $special_chars = htmlspecialchars($column['Default']);
    }
    $backup_field = '';
    $special_chars_encoded = PMA_CommonFunctions::getInstance()
        ->duplicateFirstNewline($special_chars);
    // this will select the UNHEX function while inserting
    if (($column['is_binary'] || ($column['is_blob'] && ! $GLOBALS['cfg']['ProtectBinary']))
        && (isset($_SESSION['tmp_user_values']['display_binary_as_hex'])
        && $_SESSION['tmp_user_values']['display_binary_as_hex'])
        && $GLOBALS['cfg']['ShowFunctionFields']
    ) {
        $column['display_binary_as_hex'] = true;
    }
    return array(
        $real_null_value, $data, $special_chars,
        $backup_field, $special_chars_encoded
    );
}

/**
 * Prepares the update/insert of a row
 *
 * @return array     $loop_array, $using_key, $is_insert, $is_insertignore
 */
function PMA_getParamsForUpdateOrInsert()
{
    if (isset($_REQUEST['where_clause'])) {
        // we were editing something => use the WHERE clause
        $loop_array = is_array($_REQUEST['where_clause'])
            ? $_REQUEST['where_clause']
            : array($_REQUEST['where_clause']);
        $using_key  = true;
        $is_insert  = $_REQUEST['submit_type'] == 'insert'
                      || $_REQUEST['submit_type'] == 'showinsert'
                      || $_REQUEST['submit_type'] == 'insertignore';
        $is_insertignore  = $_REQUEST['submit_type'] == 'insertignore';
    } else {
        // new row => use indexes
        $loop_array = array();
        foreach ($_REQUEST['fields']['multi_edit'] as $key => $dummy) {
            $loop_array[] = $key;
        }
        $using_key  = false;
        $is_insert  = true;
        $is_insertignore = false;
    }
    return array($loop_array, $using_key, $is_insert, $is_insertignore);
}

/**
 * Check wether insert row mode and if so include tbl_changen script and set
 * global variables.
 *
 * @return void
 */
function PMA_isInsertRow()
{
    if (isset($_REQUEST['insert_rows'])
        && is_numeric($_REQUEST['insert_rows'])
        && $_REQUEST['insert_rows'] != $GLOBALS['cfg']['InsertRows']
    ) {
        $GLOBALS['cfg']['InsertRows'] = $_REQUEST['insert_rows'];
        $response = PMA_Response::getInstance();
        $header = $response->getHeader();
        $scripts = $header->getScripts();
        $scripts->addFile('tbl_change.js');
        include 'tbl_change.php';
        exit;
    }
}

/**
 * set $_SESSION for edit_next
 *
 * @param string $one_where_clause one where clause from where clauses array
 *
 * @return void
 */
function PMA_setSessionForEditNext($one_where_clause)
{

    $common_functions = PMA_CommonFunctions::getInstance();
    $local_query = 'SELECT * FROM ' . $common_functions->backquote($GLOBALS['db'])
        . '.' . $common_functions->backquote($GLOBALS['table']) . ' WHERE '
        . str_replace('` =', '` >', $one_where_clause) . ' LIMIT 1;';

    $res            = PMA_DBI_query($local_query);
    $row            = PMA_DBI_fetch_row($res);
    $meta           = PMA_DBI_get_fields_meta($res);
    // must find a unique condition based on unique key,
    // not a combination of all fields
    list($unique_condition, $clause_is_unique)
        = $common_functions->getUniqueCondition(
            $res, count($meta), $meta, $row, true
        );
    if (! empty($unique_condition)) {
        $_SESSION['edit_next'] = $unique_condition;
    }
    unset($unique_condition, $clause_is_unique);
}

/**
 * set $goto_include varible for different cases and retrieve like,
 * if $GLOBALS['goto'] empty, if $goto_include previously not defined
 * and new_insert, same_insert, same_insert
 *
 * @param string $goto_include store some script for include, otherwise it is
 *                             boolean false
 *
 * @return string               $goto_include
 */
function PMA_getGotoInclude($goto_include)
{
    if (isset($_REQUEST['after_insert'])
        && in_array($_REQUEST['after_insert'], array('new_insert', 'same_insert', 'same_insert'))
    ) {
        $goto_include = 'tbl_change.php';
    } elseif (! empty($GLOBALS['goto'])) {
        if (! preg_match('@^[a-z_]+\.php$@', $GLOBALS['goto'])) {
            // this should NOT happen
            //$GLOBALS['goto'] = false;
            $goto_include = false;
        } else {
            $goto_include = $GLOBALS['goto'];
        }
        if ($GLOBALS['goto'] == 'db_sql.php' && strlen($GLOBALS['table'])) {
            $GLOBALS['table'] = '';
        }
    }
    if (! $goto_include) {
        if (! strlen($GLOBALS['table'])) {
            $goto_include = 'db_sql.php';
        } else {
            $goto_include = 'tbl_sql.php';
        }
    }
    return $goto_include;
}

/**
 * Defines the url to return in case of failure of the query
 *
 * @param array $url_params url parameters
 *
 * @return string           error url for query failure
 */
function PMA_getErrorUrl($url_params)
{
    if (isset($_REQUEST['err_url'])) {
        return $_REQUEST['err_url'];
    } else {
        return 'tbl_change.php' . PMA_generate_common_url($url_params);
    }
}

/**
 * Builds the sql query
 *
 * @param boolean $is_insertignore $_REQUEST['submit_type'] == 'insertignore'
 * @param array   $query_fields    column names array
 * @param array   $value_sets      array of query values
 *
 * @return string a query
 */
function PMA_buildSqlQuery($is_insertignore, $query_fields, $value_sets)
{
    if ($is_insertignore) {
        $insert_command = 'INSERT IGNORE ';
    } else {
        $insert_command = 'INSERT ';
    }
    $query[] = $insert_command . 'INTO '
        . PMA_CommonFunctions::getInstance()->backquote($GLOBALS['db']) . '.'
        . PMA_CommonFunctions::getInstance()->backquote($GLOBALS['table'])
        . ' (' . implode(', ', $query_fields) . ') VALUES ('
        . implode('), (', $value_sets) . ')';
    unset($insert_command, $query_fields);
    return $query;
}

/**
 * Executes the sql query and get the result, then move back to the calling page
 *
 * @param array  $url_params url paramters array
 * @param string $query      built query from PMA_buildSqlQuery()
 *
 * @return array             $url_params, $total_affected_rows, $last_messages
 *                           $warning_messages, $error_messages, $return_to_sql_query
 */
function PMA_executeSqlQuery($url_params, $query)
{
<<<<<<< HEAD
    $return_to_sql_query  = null;
=======
    $return_to_sql_query = '';
>>>>>>> b984bc39
    if (! empty($GLOBALS['sql_query'])) {
        $url_params['sql_query'] = $GLOBALS['sql_query'];
        $return_to_sql_query = $GLOBALS['sql_query'];
    }
    $GLOBALS['sql_query'] = implode('; ', $query) . ';';
    // to ensure that the query is displayed in case of
    // "insert as new row" and then "insert another new row"
    $GLOBALS['display_query'] = $GLOBALS['sql_query'];

    $total_affected_rows = 0;
    $last_messages = array();
    $warning_messages = array();
    $error_messages = array();

    foreach ($query as $single_query) {
        if ($_REQUEST['submit_type'] == 'showinsert') {
            $last_messages[] = PMA_Message::notice(__('Showing SQL query'));
            continue;
        }
        if ($GLOBALS['cfg']['IgnoreMultiSubmitErrors']) {
            $result = PMA_DBI_try_query($single_query);
        } else {
            $result = PMA_DBI_query($single_query);
        }
        if (! $result) {
            $error_messages[] = PMA_Message::sanitize(PMA_DBI_getError());
        } else {
            // The next line contains a real assignment, it's not a typo
            if ($tmp = @PMA_DBI_affected_rows()) {
                $total_affected_rows += $tmp;
            }
            unset($tmp);

            $insert_id = PMA_DBI_insert_id();
            if ($insert_id != 0) {
                // insert_id is id of FIRST record inserted in one insert, so if we
                // inserted multiple rows, we had to increment this

                if ($total_affected_rows > 0) {
                    $insert_id = $insert_id + $total_affected_rows - 1;
                }
                $last_message = PMA_Message::notice(__('Inserted row id: %1$d'));
                $last_message->addParam($insert_id);
                $last_messages[] = $last_message;
            }
            PMA_DBI_free_result($result);
        }
        $warning_messages = PMA_getWarningMessages();
    }
    return array(
        $url_params,
        $total_affected_rows,
        $last_messages,
        $warning_messages,
        $error_messages,
        $return_to_sql_query
    );
}

/**
 * get the warning messages array
 *
 * @return array  $warning_essages
 */
function PMA_getWarningMessages()
{
    $warning_essages = array();
    foreach (PMA_DBI_get_warnings() as $warning) {
        $warning_essages[] = PMA_Message::sanitize(
            $warning['Level'] . ': #' . $warning['Code'] . ' ' . $warning['Message']
        );
    }
    return $warning_essages;
}

/**
 * Column to display from the foreign table?
<<<<<<< HEAD
 * 
 * @param string $where_comparison      string that contain relation field value
 * @param string $relation_field_value  relation field value
 * @param array $map                    all Relations to foreign tables for a 
 *                                      given table or optionally a given column in a table
 * @param string $relation_field        relation field
 * 
 * @return string  $dispval             display value from the foriegn table
 */
function PMA_getDisplayValueForForiengTableColumn($where_comparison, $relation_field_value, $map, $relation_field)
{
    $display_field = PMA_getDisplayField($map[$relation_field]['foreign_db'], $map[$relation_field]['foreign_table']);
    // Field to display from the foreign table?
    if (isset($display_field) && strlen($display_field)) {
        $dispsql     = 'SELECT ' . PMA_backquote($display_field)
            . ' FROM ' . PMA_backquote($map[$relation_field]['foreign_db'])
            . '.' . PMA_backquote($map[$relation_field]['foreign_table'])
            . ' WHERE ' . PMA_backquote($map[$relation_field]['foreign_field'])
=======
 *
 * @param string $where_comparison     string that contain relation field value
 * @param string $relation_field_value relation field value
 * @param array  $map                  all Relations to foreign tables for a given
 *                                     table or optionally a given column in a table
 * @param string $relation_field       relation field
 *
 * @return string $dispval display value from the foriegn table
 */
function PMA_getDisplayValueForForeignTableColumn($where_comparison,
    $relation_field_value, $map, $relation_field
) {

    $common_functions = PMA_CommonFunctions::getInstance();

    $display_field = PMA_getDisplayField(
        $map[$relation_field]['foreign_db'],
        $map[$relation_field]['foreign_table']
    );
    // Field to display from the foreign table?
    if (isset($display_field) && strlen($display_field)) {
        $dispsql = 'SELECT ' . $common_functions->backquote($display_field)
            . ' FROM ' . $common_functions->backquote($map[$relation_field]['foreign_db'])
            . '.' . $common_functions->backquote($map[$relation_field]['foreign_table'])
            . ' WHERE ' . $common_functions->backquote($map[$relation_field]['foreign_field'])
>>>>>>> b984bc39
            . $where_comparison;
        $dispresult  = PMA_DBI_try_query($dispsql, null, PMA_DBI_QUERY_STORE);
        if ($dispresult && PMA_DBI_num_rows($dispresult) > 0) {
            list($dispval) = PMA_DBI_fetch_row($dispresult, 0);
        }
        @PMA_DBI_free_result($dispresult);
        return $dispval;
    }
    return '';
}

/**
 * Display option in the cell according to user choises
<<<<<<< HEAD
 * 
 * @param array $map                    all Relations to foreign tables for a 
 *                                      given table or optionally a given column in a table
 * @param string $relation_field        relation field
 * @param string $where_comparison      string that contain relation field value
 * @param string $dispval               display value from the foriegn table
 * @param string $relation_field_value  relation field value
 * 
 * @return string $output               HTML <a> tag        
 */
function PMA_getLinkForRelationalDisplayField($map, $relation_field, $where_comparison,
    $dispval, $relation_field_value
){
    if ('K' == $_SESSION['tmp_user_values']['relational_display']) {
        // user chose "relational key" in the display options, so
        // the title contains the display field
        $title = (! empty($dispval))? ' title="' . htmlspecialchars($dispval) . '"' : '';
=======
 *
 * @param array  $map                  all Relations to foreign tables for a given
 *                                     table or optionally a given column in a table
 * @param string $relation_field       relation field
 * @param string $where_comparison     string that contain relation field value
 * @param string $dispval              display value from the foriegn table
 * @param string $relation_field_value relation field value
 *
 * @return string $output HTML <a> tag
 */
function PMA_getLinkForRelationalDisplayField($map, $relation_field,
    $where_comparison, $dispval, $relation_field_value
) {

    $common_functions = PMA_CommonFunctions::getInstance();

    if ('K' == $_SESSION['tmp_user_values']['relational_display']) {
        // user chose "relational key" in the display options, so
        // the title contains the display field
        $title = (! empty($dispval))
            ? ' title="' . htmlspecialchars($dispval) . '"'
            : '';
>>>>>>> b984bc39
    } else {
        $title = ' title="' . htmlspecialchars($relation_field_value) . '"';
    }
    $_url_params = array(
        'db'    => $map[$relation_field]['foreign_db'],
        'table' => $map[$relation_field]['foreign_table'],
        'pos'   => '0',
        'sql_query' => 'SELECT * FROM '
<<<<<<< HEAD
            . PMA_backquote($map[$relation_field]['foreign_db']) . '.' . PMA_backquote($map[$relation_field]['foreign_table'])
            . ' WHERE ' . PMA_backquote($map[$relation_field]['foreign_field']) . $where_comparison
=======
            . $common_functions->backquote($map[$relation_field]['foreign_db'])
            . '.' . $common_functions->backquote($map[$relation_field]['foreign_table'])
            . ' WHERE ' . $common_functions->backquote($map[$relation_field]['foreign_field'])
            . $where_comparison
>>>>>>> b984bc39
    );
    $output = '<a href="sql.php' . PMA_generate_common_url($_url_params) . '"' . $title . '>';

    if ('D' == $_SESSION['tmp_user_values']['relational_display']) {
        // user chose "relational display field" in the
        // display options, so show display field in the cell
        $output .= (!empty($dispval)) ? htmlspecialchars($dispval) : '';
    } else {
        // otherwise display data in the cell
        $output .= htmlspecialchars($relation_field_value);
    }
    $output .= '</a>';
    return $output;
}

/**
 * Get transformation function and transformation options
<<<<<<< HEAD
 * 
 * @param string $db            db name
 * @param string $table         table name
 * @param array $transformation mimetypes for all columns of a table
 *                              [field_name][field_key]
 * @param array $edited_values  transform fields list
 * @param array $extra_data     extra data array
 * 
=======
 *
 * @param string $db             db name
 * @param string $table          table name
 * @param array  $transformation mimetypes for all columns of a table
 *                               [field_name][field_key]
 * @param array  $edited_values  transform fields list
 * @param array  $extra_data     extra data array
 * @param string $include_file   file containing the transformation plugin
 *
>>>>>>> b984bc39
 * @return array $extra_data
 */
function PMA_getTransformationFunctionAndTransformationOptions($db, $table,
    $transformation, $edited_values, $extra_data, $include_file
) {
    foreach ($edited_values as $cell_index => $curr_cell_edited_values) {
        if (isset($curr_cell_edited_values[$column_name])) {
            $column_data = $curr_cell_edited_values[$column_name];

            $_url_params = array(
                'db'            => $db,
                'table'         => $table,
                'where_clause'  => $_REQUEST['where_clause'],
                'transform_key' => $column_name,
            );

            if (file_exists('libraries/transformations/' . $include_file)) {
<<<<<<< HEAD
                $transformfunction_name = str_replace('.inc.php', '', $transformation['transformation']);
=======
                $transformfunction_name
                    = str_replace('.inc.php', '', $transformation['transformation']);
>>>>>>> b984bc39

                include_once 'libraries/transformations/' . $include_file;

                if (function_exists('PMA_transformation_' . $transformfunction_name)) {
                    $transform_function = 'PMA_transformation_' . $transformfunction_name;
                    $transform_options  = PMA_transformation_getOptions(
                        isset($transformation['transformation_options'])
                        ? $transformation['transformation_options']
                        : ''
                    );
                    $transform_options['wrapper_link'] = PMA_generate_common_url($_url_params);
                }
            }

<<<<<<< HEAD
            $extra_data['transformations'][$cell_index] = $transform_function($column_data, $transform_options);
        }
    }   // end of loop for each transformation cell   
=======
            $extra_data['transformations'][$cell_index]
                = $transform_function($column_data, $transform_options);
        }
    }   // end of loop for each transformation cell
>>>>>>> b984bc39
    return $extra_data;
}

/**
 * Get current value in multi edit mode
<<<<<<< HEAD
 * 
 * @param array $multi_edit_colummns        multiple edit column array
 * @param array $multi_edit_columns_name    multiple edit columns name array
 * @param array $multi_edit_funcs           multiple edit functions array
 * @param array $gis_from_text_functions    array that contains gis from text functions
 * @param string $val                       
 * @param array $gis_from_wkb_functions     initialy $val is $multi_edit_colummns[$key]
 * @param array $func_optional_param        array('RAND','UNIX_TIMESTAMP')
 * @param array $func_no_param              array of set of string
 * @param string $key                       an md5 of the column name
 * 
 * @return array $val, $cur_value
 */
function PMA_getCurrentValueForMultipleEdit($multi_edit_colummns, $multi_edit_columns_name, $multi_edit_funcs,
    $gis_from_text_functions, $val, $gis_from_wkb_functions, $func_optional_param, $func_no_param, $key
) { 
    if (empty($multi_edit_funcs[$key])) {
        $cur_value = $val;
    } elseif ('UUID' === $multi_edit_funcs[$key]) {
        /* This way user will know what UUID new row has */
        $uuid = PMA_DBI_fetch_value('SELECT UUID()');
        $cur_value = "'" . $uuid . "'";
    } elseif ((in_array($multi_edit_funcs[$key], $gis_from_text_functions)
        && substr($val, 0, 3) == "'''")
        || in_array($multi_edit_funcs[$key], $gis_from_wkb_functions)
    ) {
        // Remove enclosing apostrophes
        $val = substr($val, 1, strlen($val) - 2);
        // Remove escaping apostrophes
        $val = str_replace("''", "'", $val);
        $cur_value = $multi_edit_funcs[$key] . '(' . $val . ')';
    } elseif (! in_array($multi_edit_funcs[$key], $func_no_param)
              || ($val != "''" && in_array($multi_edit_funcs[$key], $func_optional_param))) {
        $cur_value = $multi_edit_funcs[$key] . '(' . $val . ')';
    } else {
        $cur_value = $multi_edit_funcs[$key] . '()';
    }   
    return array($val, $cur_value);
=======
 *
 * @param array  $multi_edit_colummns     multiple edit column array
 * @param array  $multi_edit_columns_name multiple edit columns name array
 * @param array  $multi_edit_funcs        multiple edit functions array
 * @param array  $gis_from_text_functions array that contains gis from text functions
 * @param string $current_value           current value in the column
 * @param array  $gis_from_wkb_functions  initialy $val is $multi_edit_colummns[$key]
 * @param array  $func_optional_param     array('RAND','UNIX_TIMESTAMP')
 * @param array  $func_no_param           array of set of string
 * @param string $key                     an md5 of the column name
 *
 * @return array $cur_value
 */
function PMA_getCurrentValueAsAnArrayForMultipleEdit($multi_edit_colummns,
    $multi_edit_columns_name, $multi_edit_funcs, $gis_from_text_functions,
    $current_value, $gis_from_wkb_functions, $func_optional_param,
    $func_no_param, $key
) {
    if (empty($multi_edit_funcs[$key])) {
        return $current_value;
    } elseif ('UUID' === $multi_edit_funcs[$key]) {
        /* This way user will know what UUID new row has */
        $uuid = PMA_DBI_fetch_value('SELECT UUID()');
        return "'" . $uuid . "'";
    } elseif ((in_array($multi_edit_funcs[$key], $gis_from_text_functions)
        && substr($current_value, 0, 3) == "'''")
        || in_array($multi_edit_funcs[$key], $gis_from_wkb_functions)
    ) {
        // Remove enclosing apostrophes
        $current_value = substr($current_value, 1, strlen($current_value) - 2);
        // Remove escaping apostrophes
        $current_value = str_replace("''", "'", $current_value);
        return $multi_edit_funcs[$key] . '(' . $current_value . ')';
    } elseif (! in_array($multi_edit_funcs[$key], $func_no_param)
        || ($current_value != "''"
        && in_array($multi_edit_funcs[$key], $func_optional_param))
    ) {
        return $multi_edit_funcs[$key] . '(' . $current_value . ')';
    } else {
        return $multi_edit_funcs[$key] . '()';
    }
>>>>>>> b984bc39
}

/**
 * Get query values array and query fileds array for insert and update in multi edit
<<<<<<< HEAD
 * 
 * @param array $multi_edit_columns_name        multiple edit columns name array
 * @param array $multi_edit_columns_null        multiple edit columns name array
 * @param string $val                           
 * @param array $multi_edit_columns_prev        multiple edit previous columns array
 * @param array $multi_edit_funcs               multiple edit functions array
 * @param boolean $is_insert                    boolean value whether insert or not
 * @param array $query_values                   SET part of the sql query
 * @param array $query_fields                   array of query fileds
 * @param string $current_value                 current value in the column in loop
 * @param array $value_sets                     array of valu sets
 * @param string $key                           an md5 of the column name
 * @param array $multi_edit_columns_null_prev   array of multiple edit columnd null previous
 * 
 * @return array ($query_values, $query_fields)
 */
function PMA_getQueryValuesForInsertAndUpdateInMultipleEdit($multi_edit_columns_name,
    $multi_edit_columns_null, $val, $multi_edit_columns_prev, $multi_edit_funcs,$is_insert,
    $query_values, $query_fields, $current_value, $value_sets, $key, $multi_edit_columns_null_prev
) {     
    //  i n s e r t
    if ($is_insert) {
        // no need to add column into the valuelist
        if (strlen($current_value)) {
            $query_values[] = $current_value;
            // first inserted row so prepare the list of fields
            if (empty($value_sets)) {
                $query_fields[] = PMA_backquote($multi_edit_columns_name[$key]);
            }
        }
    //  u p d a t e
    } elseif (!empty($multi_edit_columns_null_prev[$key])
     && ! isset($multi_edit_columns_null[$key])) {
        // field had the null checkbox before the update
        // field no longer has the null checkbox
        $query_values[] = PMA_backquote($multi_edit_columns_name[$key]) . ' = ' . $current_value;
    } elseif (empty($multi_edit_funcs[$key])
     && isset($multi_edit_columns_prev[$key])
     && ("'" . PMA_sqlAddSlashes($multi_edit_columns_prev[$key]) . "'" == $val)) {
        // No change for this column and no MySQL function is used -> next column
    } elseif (! empty($val)) {
=======
 *
 * @param array   $multi_edit_columns_name      multiple edit columns name array
 * @param array   $multi_edit_columns_null      multiple edit columns null array
 * @param string  $current_value                current value in the column in loop
 * @param array   $multi_edit_columns_prev      multiple edit previous columns array
 * @param array   $multi_edit_funcs             multiple edit functions array
 * @param boolean $is_insert                    boolean value whether insert or not
 * @param array   $query_values                 SET part of the sql query
 * @param array   $query_fields                 array of query fileds
 * @param string  $current_value_as_an_array    current value in the column
 *                                              as an array
 * @param array   $value_sets                   array of valu sets
 * @param string  $key                          an md5 of the column name
 * @param array   $multi_edit_columns_null_prev array of multiple edit columns
 *                                              null previous
 *
 * @return array ($query_values, $query_fields)
 */
function PMA_getQueryValuesForInsertAndUpdateInMultipleEdit($multi_edit_columns_name,
    $multi_edit_columns_null, $current_value, $multi_edit_columns_prev,
    $multi_edit_funcs,$is_insert, $query_values, $query_fields,
    $current_value_as_an_array, $value_sets, $key, $multi_edit_columns_null_prev
) {

    $common_functions = PMA_CommonFunctions::getInstance();

    //  i n s e r t
    if ($is_insert) {
        // no need to add column into the valuelist
        if (strlen($current_value_as_an_array)) {
            $query_values[] = $current_value_as_an_array;
            // first inserted row so prepare the list of fields
            if (empty($value_sets)) {
                $query_fields[] = $common_functions->backquote(
                    $multi_edit_columns_name[$key]
                );
            }
        }

    } elseif (! empty($multi_edit_columns_null_prev[$key])
        && ! isset($multi_edit_columns_null[$key])
    ) {
        //  u p d a t e

        // field had the null checkbox before the update
        // field no longer has the null checkbox
        $query_values[]
            = $common_functions->backquote($multi_edit_columns_name[$key])
            . ' = ' . $current_value_as_an_array;
    } elseif (empty($multi_edit_funcs[$key])
        && isset($multi_edit_columns_prev[$key])
        && ("'" . $common_functions->sqlAddSlashes($multi_edit_columns_prev[$key]) . "'" == $current_value)
    ) {
        // No change for this column and no MySQL function is used -> next column
    } elseif (! empty($current_value)) {
>>>>>>> b984bc39
        // avoid setting a field to NULL when it's already NULL
        // (field had the null checkbox before the update
        //  field still has the null checkbox)
        if (empty($multi_edit_columns_null_prev[$key])
            || empty($multi_edit_columns_null[$key])
        ) {
<<<<<<< HEAD
             $query_values[] = PMA_backquote($multi_edit_columns_name[$key]) . ' = ' . $current_value;
=======
             $query_values[]
                 = $common_functions->backquote($multi_edit_columns_name[$key])
                . ' = ' . $current_value_as_an_array;
>>>>>>> b984bc39
        }
    }
    return array($query_values, $query_fields);
}

<<<<<<< HEAD
=======
/**
 * Get the current column value in the form for different data types
 *
 * @param string  $possibly_uploaded_val        uploaded file content
 * @param string  $key                          an md5 of the column name
 * @param array   $multi_edit_columns_type      array of multi edit column types
 * @param string  $current_value                current column value in the form
 * @param array   $multi_edit_auto_increment    multi edit auto increment
 * @param string  $rownumber                    index of where clause array
 * @param array   $multi_edit_columns_name      multi edit column names array
 * @param array   $multi_edit_columns_null      multi edit columns null array
 * @param array   $multi_edit_columns_null_prev multi edit columns previous null
 * @param boolean $is_insert                    whether insert or not
 * @param boolean $using_key                    whether editing or new row
 * @param array   $where_clause                 where clauses
 * @param string  $table                        table name
 *
 * @return string $current_value                current column value in the form
 */
function PMA_getCurrentValueForDifferentTypes($possibly_uploaded_val, $key,
    $multi_edit_columns_type, $current_value, $multi_edit_auto_increment,
    $rownumber, $multi_edit_columns_name, $multi_edit_columns_null,
    $multi_edit_columns_null_prev, $is_insert, $using_key, $where_clause, $table
) {

    $common_functions = PMA_CommonFunctions::getInstance();

    // Fetch the current values of a row to use in case we have a protected field
    if ($is_insert
        && $using_key && isset($multi_edit_columns_type)
        && is_array($multi_edit_columns_type) && isset($where_clause)
    ) {
        $protected_row = PMA_DBI_fetch_single_row(
            'SELECT * FROM ' . $common_functions->backquote($table) . ' WHERE ' . $where_clause . ';'
        );
    }

    if (false !== $possibly_uploaded_val) {
        $current_value = $possibly_uploaded_val;
    } else {
        // c o l u m n    v a l u e    i n    t h e    f o r m
        if (isset($multi_edit_columns_type[$key])) {
            $type = $multi_edit_columns_type[$key];
        } else {
            $type = '';
        }

        if ($type != 'protected' && $type != 'set' && 0 === strlen($current_value)) {
            // best way to avoid problems in strict mode
            // (works also in non-strict mode)
            if (isset($multi_edit_auto_increment)
                && isset($multi_edit_auto_increment[$key])
            ) {
                $current_value = 'NULL';
            } else {
                $current_value = "''";
            }
        } elseif ($type == 'set') {
            if (! empty($_REQUEST['fields']['multi_edit'][$rownumber][$key])) {
                $current_value = implode(',', $_REQUEST['fields']['multi_edit'][$rownumber][$key]);
                $current_value = "'" . $common_functions->sqlAddSlashes($current_value) . "'";
            } else {
                 $current_value = "''";
            }
        } elseif ($type == 'protected') {
            // here we are in protected mode (asked in the config)
            // so tbl_change has put this special value in the
            // coulmns array, so we do not change the column value
            // but we can still handle column upload

            // when in UPDATE mode, do not alter field's contents. When in INSERT
            // mode, insert empty field because no values were submitted.
            // If protected blobs where set, insert original fields content.
            if (! empty($protected_row[$multi_edit_columns_name[$key]])) {
                $current_value = '0x' . bin2hex($protected_row[$multi_edit_columns_name[$key]]);
            } else {
                $current_value = '';
            }
        } elseif ($type == 'bit') {
            $current_value = preg_replace('/[^01]/', '0', $current_value);
            $current_value = "b'" . $common_functions->sqlAddSlashes($current_value) . "'";
        } elseif (! ($type == 'datetime' || $type == 'timestamp')
            || $current_value != 'CURRENT_TIMESTAMP'
        ) {
            $current_value = "'" . $common_functions->sqlAddSlashes($current_value) . "'";
        }

        // Was the Null checkbox checked for this field?
        // (if there is a value, we ignore the Null checkbox: this could
        // be possible if Javascript is disabled in the browser)
        if (! empty($multi_edit_columns_null[$key])
            && ($current_value == "''" || $current_value == '')
        ) {
            $current_value = 'NULL';
        }

        // The Null checkbox was unchecked for this field
        if (empty($current_value)
            && ! empty($multi_edit_columns_null_prev[$key])
            && ! isset($multi_edit_columns_null[$key])
        ) {
            $current_value = "''";
        }
    }  // end else (column value in the form)
    return $current_value;
}

>>>>>>> b984bc39
?><|MERGE_RESOLUTION|>--- conflicted
+++ resolved
@@ -1915,11 +1915,7 @@
  */
 function PMA_executeSqlQuery($url_params, $query)
 {
-<<<<<<< HEAD
-    $return_to_sql_query  = null;
-=======
     $return_to_sql_query = '';
->>>>>>> b984bc39
     if (! empty($GLOBALS['sql_query'])) {
         $url_params['sql_query'] = $GLOBALS['sql_query'];
         $return_to_sql_query = $GLOBALS['sql_query'];
@@ -1997,26 +1993,6 @@
 
 /**
  * Column to display from the foreign table?
-<<<<<<< HEAD
- * 
- * @param string $where_comparison      string that contain relation field value
- * @param string $relation_field_value  relation field value
- * @param array $map                    all Relations to foreign tables for a 
- *                                      given table or optionally a given column in a table
- * @param string $relation_field        relation field
- * 
- * @return string  $dispval             display value from the foriegn table
- */
-function PMA_getDisplayValueForForiengTableColumn($where_comparison, $relation_field_value, $map, $relation_field)
-{
-    $display_field = PMA_getDisplayField($map[$relation_field]['foreign_db'], $map[$relation_field]['foreign_table']);
-    // Field to display from the foreign table?
-    if (isset($display_field) && strlen($display_field)) {
-        $dispsql     = 'SELECT ' . PMA_backquote($display_field)
-            . ' FROM ' . PMA_backquote($map[$relation_field]['foreign_db'])
-            . '.' . PMA_backquote($map[$relation_field]['foreign_table'])
-            . ' WHERE ' . PMA_backquote($map[$relation_field]['foreign_field'])
-=======
  *
  * @param string $where_comparison     string that contain relation field value
  * @param string $relation_field_value relation field value
@@ -2042,7 +2018,6 @@
             . ' FROM ' . $common_functions->backquote($map[$relation_field]['foreign_db'])
             . '.' . $common_functions->backquote($map[$relation_field]['foreign_table'])
             . ' WHERE ' . $common_functions->backquote($map[$relation_field]['foreign_field'])
->>>>>>> b984bc39
             . $where_comparison;
         $dispresult  = PMA_DBI_try_query($dispsql, null, PMA_DBI_QUERY_STORE);
         if ($dispresult && PMA_DBI_num_rows($dispresult) > 0) {
@@ -2056,25 +2031,6 @@
 
 /**
  * Display option in the cell according to user choises
-<<<<<<< HEAD
- * 
- * @param array $map                    all Relations to foreign tables for a 
- *                                      given table or optionally a given column in a table
- * @param string $relation_field        relation field
- * @param string $where_comparison      string that contain relation field value
- * @param string $dispval               display value from the foriegn table
- * @param string $relation_field_value  relation field value
- * 
- * @return string $output               HTML <a> tag        
- */
-function PMA_getLinkForRelationalDisplayField($map, $relation_field, $where_comparison,
-    $dispval, $relation_field_value
-){
-    if ('K' == $_SESSION['tmp_user_values']['relational_display']) {
-        // user chose "relational key" in the display options, so
-        // the title contains the display field
-        $title = (! empty($dispval))? ' title="' . htmlspecialchars($dispval) . '"' : '';
-=======
  *
  * @param array  $map                  all Relations to foreign tables for a given
  *                                     table or optionally a given column in a table
@@ -2097,7 +2053,6 @@
         $title = (! empty($dispval))
             ? ' title="' . htmlspecialchars($dispval) . '"'
             : '';
->>>>>>> b984bc39
     } else {
         $title = ' title="' . htmlspecialchars($relation_field_value) . '"';
     }
@@ -2106,15 +2061,10 @@
         'table' => $map[$relation_field]['foreign_table'],
         'pos'   => '0',
         'sql_query' => 'SELECT * FROM '
-<<<<<<< HEAD
-            . PMA_backquote($map[$relation_field]['foreign_db']) . '.' . PMA_backquote($map[$relation_field]['foreign_table'])
-            . ' WHERE ' . PMA_backquote($map[$relation_field]['foreign_field']) . $where_comparison
-=======
             . $common_functions->backquote($map[$relation_field]['foreign_db'])
             . '.' . $common_functions->backquote($map[$relation_field]['foreign_table'])
             . ' WHERE ' . $common_functions->backquote($map[$relation_field]['foreign_field'])
             . $where_comparison
->>>>>>> b984bc39
     );
     $output = '<a href="sql.php' . PMA_generate_common_url($_url_params) . '"' . $title . '>';
 
@@ -2132,16 +2082,6 @@
 
 /**
  * Get transformation function and transformation options
-<<<<<<< HEAD
- * 
- * @param string $db            db name
- * @param string $table         table name
- * @param array $transformation mimetypes for all columns of a table
- *                              [field_name][field_key]
- * @param array $edited_values  transform fields list
- * @param array $extra_data     extra data array
- * 
-=======
  *
  * @param string $db             db name
  * @param string $table          table name
@@ -2151,7 +2091,6 @@
  * @param array  $extra_data     extra data array
  * @param string $include_file   file containing the transformation plugin
  *
->>>>>>> b984bc39
  * @return array $extra_data
  */
 function PMA_getTransformationFunctionAndTransformationOptions($db, $table,
@@ -2169,12 +2108,8 @@
             );
 
             if (file_exists('libraries/transformations/' . $include_file)) {
-<<<<<<< HEAD
-                $transformfunction_name = str_replace('.inc.php', '', $transformation['transformation']);
-=======
                 $transformfunction_name
                     = str_replace('.inc.php', '', $transformation['transformation']);
->>>>>>> b984bc39
 
                 include_once 'libraries/transformations/' . $include_file;
 
@@ -2189,61 +2124,15 @@
                 }
             }
 
-<<<<<<< HEAD
-            $extra_data['transformations'][$cell_index] = $transform_function($column_data, $transform_options);
-        }
-    }   // end of loop for each transformation cell   
-=======
             $extra_data['transformations'][$cell_index]
                 = $transform_function($column_data, $transform_options);
         }
     }   // end of loop for each transformation cell
->>>>>>> b984bc39
     return $extra_data;
 }
 
 /**
  * Get current value in multi edit mode
-<<<<<<< HEAD
- * 
- * @param array $multi_edit_colummns        multiple edit column array
- * @param array $multi_edit_columns_name    multiple edit columns name array
- * @param array $multi_edit_funcs           multiple edit functions array
- * @param array $gis_from_text_functions    array that contains gis from text functions
- * @param string $val                       
- * @param array $gis_from_wkb_functions     initialy $val is $multi_edit_colummns[$key]
- * @param array $func_optional_param        array('RAND','UNIX_TIMESTAMP')
- * @param array $func_no_param              array of set of string
- * @param string $key                       an md5 of the column name
- * 
- * @return array $val, $cur_value
- */
-function PMA_getCurrentValueForMultipleEdit($multi_edit_colummns, $multi_edit_columns_name, $multi_edit_funcs,
-    $gis_from_text_functions, $val, $gis_from_wkb_functions, $func_optional_param, $func_no_param, $key
-) { 
-    if (empty($multi_edit_funcs[$key])) {
-        $cur_value = $val;
-    } elseif ('UUID' === $multi_edit_funcs[$key]) {
-        /* This way user will know what UUID new row has */
-        $uuid = PMA_DBI_fetch_value('SELECT UUID()');
-        $cur_value = "'" . $uuid . "'";
-    } elseif ((in_array($multi_edit_funcs[$key], $gis_from_text_functions)
-        && substr($val, 0, 3) == "'''")
-        || in_array($multi_edit_funcs[$key], $gis_from_wkb_functions)
-    ) {
-        // Remove enclosing apostrophes
-        $val = substr($val, 1, strlen($val) - 2);
-        // Remove escaping apostrophes
-        $val = str_replace("''", "'", $val);
-        $cur_value = $multi_edit_funcs[$key] . '(' . $val . ')';
-    } elseif (! in_array($multi_edit_funcs[$key], $func_no_param)
-              || ($val != "''" && in_array($multi_edit_funcs[$key], $func_optional_param))) {
-        $cur_value = $multi_edit_funcs[$key] . '(' . $val . ')';
-    } else {
-        $cur_value = $multi_edit_funcs[$key] . '()';
-    }   
-    return array($val, $cur_value);
-=======
  *
  * @param array  $multi_edit_colummns     multiple edit column array
  * @param array  $multi_edit_columns_name multiple edit columns name array
@@ -2285,54 +2174,10 @@
     } else {
         return $multi_edit_funcs[$key] . '()';
     }
->>>>>>> b984bc39
 }
 
 /**
  * Get query values array and query fileds array for insert and update in multi edit
-<<<<<<< HEAD
- * 
- * @param array $multi_edit_columns_name        multiple edit columns name array
- * @param array $multi_edit_columns_null        multiple edit columns name array
- * @param string $val                           
- * @param array $multi_edit_columns_prev        multiple edit previous columns array
- * @param array $multi_edit_funcs               multiple edit functions array
- * @param boolean $is_insert                    boolean value whether insert or not
- * @param array $query_values                   SET part of the sql query
- * @param array $query_fields                   array of query fileds
- * @param string $current_value                 current value in the column in loop
- * @param array $value_sets                     array of valu sets
- * @param string $key                           an md5 of the column name
- * @param array $multi_edit_columns_null_prev   array of multiple edit columnd null previous
- * 
- * @return array ($query_values, $query_fields)
- */
-function PMA_getQueryValuesForInsertAndUpdateInMultipleEdit($multi_edit_columns_name,
-    $multi_edit_columns_null, $val, $multi_edit_columns_prev, $multi_edit_funcs,$is_insert,
-    $query_values, $query_fields, $current_value, $value_sets, $key, $multi_edit_columns_null_prev
-) {     
-    //  i n s e r t
-    if ($is_insert) {
-        // no need to add column into the valuelist
-        if (strlen($current_value)) {
-            $query_values[] = $current_value;
-            // first inserted row so prepare the list of fields
-            if (empty($value_sets)) {
-                $query_fields[] = PMA_backquote($multi_edit_columns_name[$key]);
-            }
-        }
-    //  u p d a t e
-    } elseif (!empty($multi_edit_columns_null_prev[$key])
-     && ! isset($multi_edit_columns_null[$key])) {
-        // field had the null checkbox before the update
-        // field no longer has the null checkbox
-        $query_values[] = PMA_backquote($multi_edit_columns_name[$key]) . ' = ' . $current_value;
-    } elseif (empty($multi_edit_funcs[$key])
-     && isset($multi_edit_columns_prev[$key])
-     && ("'" . PMA_sqlAddSlashes($multi_edit_columns_prev[$key]) . "'" == $val)) {
-        // No change for this column and no MySQL function is used -> next column
-    } elseif (! empty($val)) {
-=======
  *
  * @param array   $multi_edit_columns_name      multiple edit columns name array
  * @param array   $multi_edit_columns_null      multiple edit columns null array
@@ -2388,27 +2233,20 @@
     ) {
         // No change for this column and no MySQL function is used -> next column
     } elseif (! empty($current_value)) {
->>>>>>> b984bc39
         // avoid setting a field to NULL when it's already NULL
         // (field had the null checkbox before the update
         //  field still has the null checkbox)
         if (empty($multi_edit_columns_null_prev[$key])
             || empty($multi_edit_columns_null[$key])
         ) {
-<<<<<<< HEAD
-             $query_values[] = PMA_backquote($multi_edit_columns_name[$key]) . ' = ' . $current_value;
-=======
              $query_values[]
                  = $common_functions->backquote($multi_edit_columns_name[$key])
                 . ' = ' . $current_value_as_an_array;
->>>>>>> b984bc39
         }
     }
     return array($query_values, $query_fields);
 }
 
-<<<<<<< HEAD
-=======
 /**
  * Get the current column value in the form for different data types
  *
@@ -2516,5 +2354,4 @@
     return $current_value;
 }
 
->>>>>>> b984bc39
 ?>