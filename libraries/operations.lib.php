--- conflicted
+++ resolved
@@ -874,19 +874,22 @@
 /**
  * Get HTML for the table comments part of table options
  *
- * @param string $current_value of the table comments 
+ * @param string $current_value of the table comments
  *
  * @return string $html_output
  */
 function PMA_getHtmlForTableComments($current_value)
 {
+    $commentLength = PMA_MYSQL_INT_VERSION >= 50503 ? 2048 : 60;
     $html_output = '<tr><td>' . __('Table comments') . '</td>'
-        . '<td><input type="text" name="comment" maxlength="60" size="30"'
+        . '<td><input type="text" name="comment" '
+        . 'maxlength="' . $commentLength . '" size="30"'
         . 'value="' . htmlspecialchars($current_value) . '" />'
         . '<input type="hidden" name="prev_comment" value="'
         . htmlspecialchars($current_value) . '" />'
         . '</td>'
         . '</tr>';
+
     return $html_output;
 }
 
@@ -954,30 +957,8 @@
         . '<legend>' . __('Table options') . '</legend>';
 
     $html_output .= '<table>';
-<<<<<<< HEAD
-    $html_output .= PMA_getHtmlForRenameTable(); 
+    $html_output .= PMA_getHtmlForRenameTable();
     $html_output .= PMA_getHtmlForTableComments($comment);
-=======
-    //Change table name
-    $html_output .= '<tr><td>' . __('Rename table to') . '</td>'
-        . '<td>'
-        . '<input type="text" size="20" name="new_name" '
-        . 'value="' . htmlspecialchars($GLOBALS['table'])
-        . '" required="required" />'
-        . '</td>'
-        . '</tr>';
-
-    //Table comments
-    $commentLength = PMA_MYSQL_INT_VERSION >= 50503 ? 2048 : 60;
-    $html_output .= '<tr><td>' . __('Table comments') . '</td>'
-        . '<td><input type="text" name="comment"'
-        . ' maxlength="' . $commentLength . '" size="30"'
-        . 'value="' . htmlspecialchars($comment) . '" />'
-        . '<input type="hidden" name="prev_comment" value="'
-        . htmlspecialchars($comment) . '" />'
-        . '</td>'
-        . '</tr>';
->>>>>>> 860dd88c
 
     //Storage engine
     $html_output .= '<tr><td>' . __('Storage Engine')
