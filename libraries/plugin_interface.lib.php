<?php
/* vim: set expandtab sw=4 ts=4 sts=4: */
/**
 * Generic plugin interface.
 *
 * @package PhpMyAdmin
 */

/**
 * Includes and instantiates the specified plugin type for a certain format
 *
 * @param string $plugin_type   the type of the plugin (import, export, etc)
 * @param string $plugin_format the format of the plugin (sql, xml, et )
 * @param string $plugins_dir   directrory with plugins
 * @param mixed  $plugin_param  parameter to plugin by which they can
 *                              decide whether they can work
 *
 * @return object|null new plugin instance
 */
function PMA_getPlugin(
    $plugin_type,
    $plugin_format,
    $plugins_dir,
    $plugin_param = false
) {
    $GLOBALS['plugin_param'] = $plugin_param;
    $class_name = strtoupper($plugin_type[0])
        . strtolower(substr($plugin_type, 1))
        . strtoupper($plugin_format[0])
        . strtolower(substr($plugin_format, 1));
    $file = $class_name . ".class.php";
    if (is_file($plugins_dir . $file)) {
        include_once $plugins_dir . $file;
        return new $class_name;
    }

    return null;
}

/**
 * Reads all plugin information from directory $plugins_dir
 *
 * @param string $plugin_type  the type of the plugin (import, export, etc)
 * @param string $plugins_dir  directrory with plugins
 * @param mixed  $plugin_param parameter to plugin by which they can
 *                             decide whether they can work
 *
 * @return array list of plugin instances
 */
function PMA_getPlugins($plugin_type, $plugins_dir, $plugin_param)
{
    $GLOBALS['plugin_param'] = $plugin_param;
    /* Scan for plugins */
    $plugin_list = array();
<<<<<<< HEAD
    if (!($handle = @opendir($plugins_dir))) {
        ksort($plugin_list);
        return $plugin_list;
    }

    while ($file = @readdir($handle)) {
        // In some situations, Mac OS creates a new file for each file
        // (for example ._csv.php) so the following regexp
        // matches a file which does not start with a dot but ends
        // with ".php"
        $class_type = strtoupper($plugin_type[0])
            . strtolower(substr($plugin_type, 1));
        if (is_file($plugins_dir . $file)
            && preg_match(
                '@^' . $class_type . '(.+)\.class\.php$@i',
                $file,
                $matches
            )
        ) {
            $GLOBALS['skip_import'] = false;
            include_once $plugins_dir . $file;
            if (! $GLOBALS['skip_import']) {
                $class_name = $class_type . $matches[1];
                $plugin_list [] = new $class_name;
=======
    if ($handle = @opendir($plugins_dir)) {
        while ($file = @readdir($handle)) {
            // In some situations, Mac OS creates a new file for each file
            // (for example ._csv.php) so the following regexp
            // matches a file which does not start with a dot but ends
            // with ".php"
            $class_type = mb_strtoupper($plugin_type[0], 'UTF-8')
                . mb_strtolower(substr($plugin_type, 1), 'UTF-8');
            if (is_file($plugins_dir . $file)
                && preg_match(
                    '@^' . $class_type . '(.+)\.class\.php$@i',
                    $file,
                    $matches
                )
            ) {
                $GLOBALS['skip_import'] = false;
                include_once $plugins_dir . $file;
                if (! $GLOBALS['skip_import']) {
                    $class_name = $class_type . $matches[1];
                    $plugin_list [] = new $class_name;
                }
>>>>>>> d4c8bef2
            }
        }
    }

    ksort($plugin_list);
    return $plugin_list;
}

/**
 * Returns locale string for $name or $name if no locale is found
 *
 * @param string $name for local string
 *
 * @return string  locale string for $name
 */
function PMA_getString($name)
{
    return isset($GLOBALS[$name]) ? $GLOBALS[$name] : $name;
}

/**
 * Returns html input tag option 'checked' if plugin $opt
 * should be set by config or request
 *
 * @param string $section name of config section in
 *                        $GLOBALS['cfg'][$section] for plugin
 * @param string $opt     name of option
 *
 * @return string  hmtl input tag option 'checked'
 */
function PMA_pluginCheckboxCheck($section, $opt)
{
    // If the form is being repopulated using $_GET data, that is priority
    if (isset($_GET[$opt])
        || ! isset($_GET['repopulate'])
        && ((isset($GLOBALS['timeout_passed'])
        && $GLOBALS['timeout_passed']
        && isset($_REQUEST[$opt]))
        || (isset($GLOBALS['cfg'][$section][$opt])
        && $GLOBALS['cfg'][$section][$opt]))
    ) {
        return ' checked="checked"';
    }
    return '';
}

/**
 * Returns default value for option $opt
 *
 * @param string $section name of config section in
 *                        $GLOBALS['cfg'][$section] for plugin
 * @param string $opt     name of option
 *
 * @return string  default value for option $opt
 */
function PMA_pluginGetDefault($section, $opt)
{
    if (isset($_GET[$opt])) {
        // If the form is being repopulated using $_GET data, that is priority
        return htmlspecialchars($_GET[$opt]);
    }

    if (isset($GLOBALS['timeout_passed'])
        && $GLOBALS['timeout_passed']
        && isset($_REQUEST[$opt])
    ) {
        return htmlspecialchars($_REQUEST[$opt]);
    }

    if (!isset($GLOBALS['cfg'][$section][$opt])) {
        return '';
    }

    $matches = array();
    /* Possibly replace localised texts */
    if (!preg_match_all(
        '/(str[A-Z][A-Za-z0-9]*)/',
        $GLOBALS['cfg'][$section][$opt],
        $matches
    )) {
        return htmlspecialchars($GLOBALS['cfg'][$section][$opt]);
    }

    $val = $GLOBALS['cfg'][$section][$opt];
    foreach ($matches[0] as $match) {
        if (isset($GLOBALS[$match])) {
            $val = str_replace($match, $GLOBALS[$match], $val);
        }
    }
    return htmlspecialchars($val);
}

/**
 * Returns html select form element for plugin choice
 * and hidden fields denoting whether each plugin must be exported as a file
 *
 * @param string $section name of config section in
 *                        $GLOBALS['cfg'][$section] for plugin
 * @param string $name    name of select element
 * @param array  &$list   array with plugin instances
 * @param string $cfgname name of config value, if none same as $name
 *
 * @return string  html select tag
 */
function PMA_pluginGetChoice($section, $name, &$list, $cfgname = null)
{
    if (! isset($cfgname)) {
        $cfgname = $name;
    }
    $ret = '<select id="plugins" name="' . $name . '">';
    $default = PMA_pluginGetDefault($section, $cfgname);
    foreach ($list as $plugin) {
        $plugin_name = strtolower(substr(get_class($plugin), strlen($section)));
        $ret .= '<option';
         // If the form is being repopulated using $_GET data, that is priority
        if (isset($_GET[$name])
            && $plugin_name == $_GET[$name]
            || ! isset($_GET[$name])
            && $plugin_name == $default
        ) {
            $ret .= ' selected="selected"';
        }

        $properties = $plugin->getProperties();
        $text = null;
        if ($properties != null) {
            $text = $properties->getText();
        }
        $ret .= ' value="' . $plugin_name . '">'
           . PMA_getString($text)
           . '</option>' . "\n";
    }
    $ret .= '</select>' . "\n";

    // Whether each plugin has to be saved as a file
    foreach ($list as $plugin) {
        $plugin_name = strtolower(substr(get_class($plugin), strlen($section)));
        $ret .= '<input type="hidden" id="force_file_' . $plugin_name
            . '" value="';
        $properties = $plugin->getProperties();
        if ( ! strcmp($section, 'Import')
            || ($properties != null && $properties->getForceFile() != null)
        ) {
            $ret .= 'true';
        } else {
            $ret .= 'false';
        }
        $ret .= '" />' . "\n";
    }

    return $ret;
}

/**
 * Returns single option in a list element
 *
 * @param string  $section        name of config section in
 *                               $GLOBALS['cfg'][$section] for plugin
 * @param string  $plugin_name    unique plugin name
 * @param array   &$propertyGroup options property main group instance
 * @param boolean $is_subgroup    if this group is a subgroup
 *
 * @return string  table row with option
 */
function PMA_pluginGetOneOption(
    $section,
    $plugin_name,
    &$propertyGroup,
    $is_subgroup = false
) {
    $ret = "\n";

    if (! $is_subgroup) {
        // for subgroup headers
        if (strpos(get_class($propertyGroup), "PropertyItem")) {
            $properties = array($propertyGroup);
        } else {
            // for main groups
            $ret .= '<div class="export_sub_options" id="' . $plugin_name . '_'
                . $propertyGroup->getName() . '">';

            if (method_exists($propertyGroup, 'getText')) {
                $text = $propertyGroup->getText();
            }

            if ($text != null) {
                $ret .= '<h4>' . PMA_getString($text) . '</h4>';
            }
            $ret .= '<ul>';
        }
    }

    if (! isset($properties)) {
        $not_subgroup_header = true;
        if (method_exists($propertyGroup, 'getProperties')) {
            $properties = $propertyGroup->getProperties();
        }
    }

    if (isset($properties)) {
        foreach ($properties as $propertyItem) {
            $property_class = get_class($propertyItem);
            // if the property is a subgroup, we deal with it recursively
            if (strpos($property_class, "Subgroup")) {
                // for subgroups
                // each subgroup can have a header, which may also be a form element
                $subgroup_header = $propertyItem->getSubgroupHeader();
                if (isset($subgroup_header)) {
                    $ret .= PMA_pluginGetOneOption(
                        $section,
                        $plugin_name,
                        $subgroup_header
                    );
                }

                $ret .= '<li class="subgroup"><ul';
                if (isset($subgroup_header)) {
                    $ret .= ' id="ul_' . $subgroup_header->getName() . '">';
                } else {
                    $ret .= '>';
                }

                $ret .=  PMA_pluginGetOneOption(
                    $section,
                    $plugin_name,
                    $propertyItem,
                    true
                );
                continue;
            }

            // single property item
            switch ($property_class) {
            case "BoolPropertyItem":
                $ret .= '<li>' . "\n";
                $ret .= '<input type="checkbox" name="' . $plugin_name . '_'
                    . $propertyItem->getName() . '"'
                    . ' value="something" id="checkbox_' . $plugin_name . '_'
                    . $propertyItem->getName() . '"'
                    . ' '
                    . PMA_pluginCheckboxCheck(
                        $section,
                        $plugin_name . '_' . $propertyItem->getName()
                    );

                if ($propertyItem->getForce() != null) {
                    // Same code is also few lines lower, update both if needed
                    $ret .= ' onclick="if (!this.checked &amp;&amp; '
                        . '(!document.getElementById(\'checkbox_' . $plugin_name
                        . '_' . $propertyItem->getForce() . '\') '
                        . '|| !document.getElementById(\'checkbox_'
                        . $plugin_name . '_' . $propertyItem->getForce()
                        . '\').checked)) '
                        . 'return false; else return true;"';
                }
                $ret .= ' />';
                $ret .= '<label for="checkbox_' . $plugin_name . '_'
                    . $propertyItem->getName() . '">'
                    . PMA_getString($propertyItem->getText()) . '</label>';
                break;
            case "DocPropertyItem":
                echo "DocPropertyItem";
                break;
            case "HiddenPropertyItem":
                $ret .= '<li><input type="hidden" name="' . $plugin_name . '_'
                    . $propertyItem->getName() . '"'
                    . ' value="' . PMA_pluginGetDefault(
                        $section,
                        $plugin_name . '_' . $propertyItem->getName()
                    )
                    . '"' . ' /></li>';
                break;
            case "MessageOnlyPropertyItem":
                $ret .= '<li>' . "\n";
                $ret .= '<p>' . PMA_getString($propertyItem->getText()) . '</p>';
                break;
            case "RadioPropertyItem":
                $default = PMA_pluginGetDefault(
                    $section,
                    $plugin_name . '_' . $propertyItem->getName()
                );
                foreach ($propertyItem->getValues() as $key => $val) {
                    $ret .= '<li><input type="radio" name="' . $plugin_name
                        . '_' . $propertyItem->getName() . '" value="' . $key
                        . '" id="radio_' . $plugin_name . '_'
                        . $propertyItem->getName() . '_' . $key . '"';
                    if ($key == $default) {
                        $ret .= ' checked="checked"';
                    }
                    $ret .= ' />' . '<label for="radio_' . $plugin_name . '_'
                        . $propertyItem->getName() . '_' . $key . '">'
                        . PMA_getString($val) . '</label></li>';
                }
                break;
            case "SelectPropertyItem":
                $ret .= '<li>' . "\n";
                $ret .= '<label for="select_' . $plugin_name . '_'
                    . $propertyItem->getName() . '" class="desc">'
                    . PMA_getString($propertyItem->getText()) . '</label>';
                $ret .= '<select name="' . $plugin_name . '_'
                    . $propertyItem->getName() . '"'
                    . ' id="select_' . $plugin_name . '_'
                    . $propertyItem->getName() . '">';
                $default = PMA_pluginGetDefault(
                    $section,
                    $plugin_name . '_' . $propertyItem->getName()
                );
                foreach ($propertyItem->getValues() as $key => $val) {
                    $ret .= '<option value="' . $key . '"';
                    if ($key == $default) {
                        $ret .= ' selected="selected"';
                    }
                    $ret .= '>' . PMA_getString($val) . '</option>';
                }
                $ret .= '</select>';
                break;
            case "TextPropertyItem":
            case "NumberPropertyItem":
                $ret .= '<li>' . "\n";
                $ret .= '<label for="text_' . $plugin_name . '_'
                    . $propertyItem->getName() . '" class="desc">'
                    . PMA_getString($propertyItem->getText()) . '</label>';
                $ret .= '<input type="text" name="' . $plugin_name . '_'
                    . $propertyItem->getName() . '"'
                    . ' value="' . PMA_pluginGetDefault(
                        $section,
                        $plugin_name . '_' . $propertyItem->getName()
                    ) . '"'
                    . ' id="text_' . $plugin_name . '_'
                    . $propertyItem->getName() . '"'
                    . ($propertyItem->getSize() != null
                        ? ' size="' . $propertyItem->getSize() . '"'
                        : '')
                    . ($propertyItem->getLen() != null
                        ? ' maxlength="' . $propertyItem->getLen() . '"'
                        : '')
                    . ' />';
                break;
            default:;
            }
        }
    }

    if ($is_subgroup) {
        // end subgroup
        $ret .= '</ul></li>';
    } else {
        // end main group
        if (! empty($not_subgroup_header)) {
            $ret .= '</ul></div>';
        }
    }

    if (method_exists($propertyGroup, "getDoc")) {
        $doc = $propertyGroup->getDoc();
        if ($doc != null) {
            if (count($doc) == 3) {
                $ret .= PMA_Util::showMySQLDocu(
                    $doc[1],
                    false,
                    $doc[2]
                );
            } elseif (count($doc) == 1) {
                $ret .= PMA_Util::showDocu('faq', $doc[0]);
            } else {
                $ret .= PMA_Util::showMySQLDocu(
                    $doc[1]
                );
            }
        }
    }

    // Close the list element after $doc link is displayed
    if (isset($property_class)) {
        if ($property_class == 'BoolPropertyItem'
            || $property_class == 'MessageOnlyPropertyItem'
            || $property_class == 'SelectPropertyItem'
            || $property_class == 'TextPropertyItem'
        ) {
            $ret .= '</li>';
        }
    }
    $ret .= "\n";
    return $ret;
}

/**
 * Returns html div with editable options for plugin
 *
 * @param string $section name of config section in $GLOBALS['cfg'][$section]
 * @param array  &$list   array with plugin instances
 *
 * @return string  html fieldset with plugin options
 */
function PMA_pluginGetOptions($section, &$list)
{
    $ret = '';
    // Options for plugins that support them
    foreach ($list as $plugin) {
        $properties = $plugin->getProperties();
        if ($properties != null) {
            $text = $properties->getText();
            $options = $properties->getOptions();
        }

        $plugin_name = strtolower(substr(get_class($plugin), strlen($section)));
        $ret .= '<div id="' . $plugin_name
            . '_options" class="format_specific_options">';
        $ret .= '<h3>' . PMA_getString($text) . '</h3>';

        $no_options = true;
        if ($options != null && count($options) > 0) {
            foreach ($options->getProperties()
                as $propertyMainGroup
            ) {
                // check for hidden properties
                $no_options = true;
                foreach ($propertyMainGroup->getProperties() as $propertyItem) {
                    if (strcmp("HiddenPropertyItem", get_class($propertyItem))) {
                        $no_options = false;
                        break;
                    }
                }

                $ret .= PMA_pluginGetOneOption(
                    $section,
                    $plugin_name,
                    $propertyMainGroup
                );
            }
        }

        if ($no_options) {
            $ret .= '<p>' . __('This format has no options') . '</p>';
        }
        $ret .= '</div>';
    }
    return $ret;
}<|MERGE_RESOLUTION|>--- conflicted
+++ resolved
@@ -52,7 +52,6 @@
     $GLOBALS['plugin_param'] = $plugin_param;
     /* Scan for plugins */
     $plugin_list = array();
-<<<<<<< HEAD
     if (!($handle = @opendir($plugins_dir))) {
         ksort($plugin_list);
         return $plugin_list;
@@ -63,8 +62,8 @@
         // (for example ._csv.php) so the following regexp
         // matches a file which does not start with a dot but ends
         // with ".php"
-        $class_type = strtoupper($plugin_type[0])
-            . strtolower(substr($plugin_type, 1));
+        $class_type = mb_strtoupper($plugin_type[0], 'UTF-8')
+            . mb_strtolower(substr($plugin_type, 1), 'UTF-8');
         if (is_file($plugins_dir . $file)
             && preg_match(
                 '@^' . $class_type . '(.+)\.class\.php$@i',
@@ -77,29 +76,6 @@
             if (! $GLOBALS['skip_import']) {
                 $class_name = $class_type . $matches[1];
                 $plugin_list [] = new $class_name;
-=======
-    if ($handle = @opendir($plugins_dir)) {
-        while ($file = @readdir($handle)) {
-            // In some situations, Mac OS creates a new file for each file
-            // (for example ._csv.php) so the following regexp
-            // matches a file which does not start with a dot but ends
-            // with ".php"
-            $class_type = mb_strtoupper($plugin_type[0], 'UTF-8')
-                . mb_strtolower(substr($plugin_type, 1), 'UTF-8');
-            if (is_file($plugins_dir . $file)
-                && preg_match(
-                    '@^' . $class_type . '(.+)\.class\.php$@i',
-                    $file,
-                    $matches
-                )
-            ) {
-                $GLOBALS['skip_import'] = false;
-                include_once $plugins_dir . $file;
-                if (! $GLOBALS['skip_import']) {
-                    $class_name = $class_type . $matches[1];
-                    $plugin_list [] = new $class_name;
-                }
->>>>>>> d4c8bef2
             }
         }
     }
