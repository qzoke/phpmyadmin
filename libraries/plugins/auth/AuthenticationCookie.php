<?php
/* vim: set expandtab sw=4 ts=4 sts=4: */
/**
 * Cookie Authentication plugin for phpMyAdmin
 *
 * @package    PhpMyAdmin-Authentication
 * @subpackage Cookie
 */
namespace PMA\libraries\plugins\auth;

use phpseclib\Crypt;
use PMA\libraries\Message;
use PMA\libraries\plugins\AuthenticationPlugin;
use PMA\libraries\Response;
use PMA\libraries\Util;
use ReCaptcha\ReCaptcha;
use PMA\libraries\URL;

require_once './libraries/session.lib.php';

/**
 * Remember where to redirect the user
 * in case of an expired session.
 */
if (! empty($_REQUEST['target'])) {
    $GLOBALS['target'] = $_REQUEST['target'];
} else if (PMA_getenv('SCRIPT_NAME')) {
    $GLOBALS['target'] = basename(PMA_getenv('SCRIPT_NAME'));
}

/**
 * Handles the cookie authentication method
 *
 * @package PhpMyAdmin-Authentication
 */
class AuthenticationCookie extends AuthenticationPlugin
{
    /**
     * IV for encryption
     */
    private $_cookie_iv = null;

    /**
     * Displays authentication form
     *
     * this function MUST exit/quit the application
     *
     * @global string $conn_error the last connection error
     *
     * @return boolean|void
     */
    public function auth()
    {
        global $conn_error;

        $response = Response::getInstance();
        if ($response->isAjax()) {
            $response->setRequestStatus(false);
            // redirect_flag redirects to the login page
            $response->addJSON('redirect_flag', '1');
            if (defined('TESTSUITE')) {
                return true;
            } else {
                exit;
            }
        }

        // No recall if blowfish secret is not configured as it would produce
        // garbage
        if ($GLOBALS['cfg']['LoginCookieRecall']
            && ! empty($GLOBALS['cfg']['blowfish_secret'])
        ) {
            $default_user   = $GLOBALS['PHP_AUTH_USER'];
            $default_server = $GLOBALS['pma_auth_server'];
            $autocomplete   = '';
        } else {
            $default_user   = '';
            $default_server = '';
            // skip the IE autocomplete feature.
            $autocomplete   = ' autocomplete="off"';
        }

        $response->getFooter()->setMinimal();
        $header = $response->getHeader();
        $header->setBodyId('loginform');
        $header->setTitle('phpMyAdmin');
        $header->disableMenuAndConsole();
        $header->disableWarnings();

        if (@file_exists(CUSTOM_HEADER_FILE)) {
            include CUSTOM_HEADER_FILE;
        }
        echo '
    <div class="container">
    <a href="';
        echo PMA_linkURL('https://www.phpmyadmin.net/');
        echo '" target="_blank" class="logo">';
        $logo_image = $GLOBALS['pmaThemeImage'] . 'logo_right.png';
        if (@file_exists($logo_image)) {
            echo '<img src="' , $logo_image
                , '" id="imLogo" name="imLogo" alt="phpMyAdmin" border="0" />';
        } else {
            echo '<img name="imLogo" id="imLogo" src="'
                , $GLOBALS['pmaThemeImage'] , 'pma_logo.png' , '" '
                , 'border="0" width="88" height="31" alt="phpMyAdmin" />';
        }
        echo '</a>
       <h1>';
        echo sprintf(
            __('Welcome to %s'),
            '<bdo dir="ltr" lang="en">phpMyAdmin</bdo>'
        );
        echo "</h1>";

        // Show error message
        if (! empty($conn_error)) {
            Message::rawError($conn_error)->display();
        } elseif (isset($_GET['session_expired'])
            && intval($_GET['session_expired']) == 1
        ) {
            Message::rawError(
                __('Your session has expired. Please log in again.')
            )->display();
        }

        echo "<noscript>\n";
        Message::error(
            __("Javascript must be enabled past this point!")
        )->display();
        echo "</noscript>\n";

        echo "<div class='hide js-show'>";
        // Displays the languages form
        if (empty($GLOBALS['cfg']['Lang'])) {
            include_once './libraries/display_select_lang.lib.php';
            // use fieldset, don't show doc link
            echo PMA_getLanguageSelectorHtml(true, false);
        }
        echo '</div>
    <br />
    <!-- Login form -->
    <form method="post" action="index.php" name="login_form"' , $autocomplete ,
            ' class="disableAjax login hide js-show">
        <fieldset>
        <legend>';
        echo __('Log in');
        echo Util::showDocu('index');
        echo '</legend>';
        if ($GLOBALS['cfg']['AllowArbitraryServer']) {
            echo '
            <div class="item">
                <label for="input_servername" title="';
            echo __(
                'You can enter hostname/IP address and port separated by space.'
            );
            echo '">';
            echo __('Server:');
            echo '</label>
                <input type="text" name="pma_servername" id="input_servername"';
            echo ' value="';
            echo htmlspecialchars($default_server);
            echo '" size="24" class="textfield" title="';
            echo __(
                'You can enter hostname/IP address and port separated by space.'
            ); echo '" />
            </div>';
        }
            echo '<div class="item">
                <label for="input_username">' , __('Username:') , '</label>
                <input type="text" name="pma_username" id="input_username" '
                , 'value="' , htmlspecialchars($default_user) , '" size="24"'
                , ' class="textfield"/>
            </div>
            <div class="item">
                <label for="input_password">' , __('Password:') , '</label>
                <input type="password" name="pma_password" id="input_password"'
                , ' value="" size="24" class="textfield" />
            </div>';
        if (count($GLOBALS['cfg']['Servers']) > 1) {
            echo '<div class="item">
                <label for="select_server">' . __('Server Choice:') . '</label>
                <select name="server" id="select_server"';
            if ($GLOBALS['cfg']['AllowArbitraryServer']) {
                echo ' onchange="document.forms[\'login_form\'].'
                    , 'elements[\'pma_servername\'].value = \'\'" ';
            }
            echo '>';

            include_once './libraries/select_server.lib.php';
            echo PMA_selectServer(false, false);

            echo '</select></div>';
        } else {
            echo '    <input type="hidden" name="server" value="'
                , $GLOBALS['server'] , '" />';
        } // end if (server choice)

        // Add captcha input field if reCaptcha is enabled
        if (!empty($GLOBALS['cfg']['CaptchaLoginPrivateKey'])
            && !empty($GLOBALS['cfg']['CaptchaLoginPublicKey'])
        ) {
            // If enabled show captcha to the user on the login screen.
            echo '<script src="https://www.google.com/recaptcha/api.js?hl='
                , $GLOBALS['lang'] , '" async defer></script>';
            echo '<div class="g-recaptcha" data-sitekey="'
                , htmlspecialchars($GLOBALS['cfg']['CaptchaLoginPublicKey']) , '"></div>';
        }

        echo '</fieldset>
        <fieldset class="tblFooters">
            <input value="' , __('Go') , '" type="submit" id="input_go" />';
        $_form_params = array();
        if (! empty($GLOBALS['target'])) {
            $_form_params['target'] = $GLOBALS['target'];
        }
        if (! empty($GLOBALS['db'])) {
            $_form_params['db'] = $GLOBALS['db'];
        }
        if (! empty($GLOBALS['table'])) {
            $_form_params['table'] = $GLOBALS['table'];
        }
        // do not generate a "server" hidden field as we want the "server"
        // drop-down to have priority
        echo URL::getHiddenInputs($_form_params, '', 0, 'server');
        echo '</fieldset>
    </form>';

        if ($GLOBALS['error_handler']->hasDisplayErrors()) {
            echo '<div id="pma_errors">';
            $GLOBALS['error_handler']->dispErrors();
            echo '</div>';
        }
        echo '</div>';
        if (@file_exists(CUSTOM_FOOTER_FILE)) {
            include CUSTOM_FOOTER_FILE;
        }
        if (! defined('TESTSUITE')) {
            exit;
        } else {
            return true;
        }
    }

    /**
     * Gets advanced authentication settings
     *
     * this function DOES NOT check authentication - it just checks/provides
     * authentication credentials required to connect to the MySQL server
     * usually with $GLOBALS['dbi']->connect()
     *
     * it returns false if something is missing - which usually leads to
     * auth() which displays login form
     *
     * it returns true if all seems ok which usually leads to auth_set_user()
     *
     * it directly switches to authFails() if user inactivity timeout is reached
     *
     * @return boolean   whether we get authentication settings or not
     */
    public function authCheck()
    {
        global $conn_error;

        // Initialization
        /**
         * @global $GLOBALS['pma_auth_server'] the user provided server to
         * connect to
         */
        $GLOBALS['pma_auth_server'] = '';

        $GLOBALS['PHP_AUTH_USER'] = $GLOBALS['PHP_AUTH_PW'] = '';
        $GLOBALS['from_cookie'] = false;

        if (! empty($_REQUEST['pma_username'])) {

            // Verify Captcha if it is required.
            if (! empty($GLOBALS['cfg']['CaptchaLoginPrivateKey'])
                && ! empty($GLOBALS['cfg']['CaptchaLoginPublicKey'])
            ) {
                if (! empty($_POST["g-recaptcha-response"])) {

                    $reCaptcha = new ReCaptcha(
                        $GLOBALS['cfg']['CaptchaLoginPrivateKey']
                    );

                    // verify captcha status.
                    $resp = $reCaptcha->verify(
                        $_POST["g-recaptcha-response"],
                        PMA_getIp()
                    );

                    // Check if the captcha entered is valid, if not stop the login.
                    if ($resp == null || ! $resp->isSuccess()) {
                        $conn_error = __('Entered captcha is wrong, try again!');
                        return false;
                    }
                } else {
                    $conn_error = __('Please enter correct captcha!');
                    return false;
                }
            }

            // The user just logged in
<<<<<<< HEAD
            $GLOBALS['PHP_AUTH_USER'] = $_REQUEST['pma_username'];
            $GLOBALS['PHP_AUTH_PW']   = $_REQUEST['pma_password'];
=======
            $GLOBALS['PHP_AUTH_USER'] = PMA_sanitizeMySQLUser($_REQUEST['pma_username']);
            $GLOBALS['PHP_AUTH_PW']   = empty($_REQUEST['pma_password'])
                ? ''
                : $_REQUEST['pma_password'];
>>>>>>> 9dbe520e
            if ($GLOBALS['cfg']['AllowArbitraryServer']
                && isset($_REQUEST['pma_servername'])
            ) {
                if ($GLOBALS['cfg']['ArbitraryServerRegexp']) {
                    $parts = explode(' ', $_REQUEST['pma_servername']);
                    if (count($parts) == 2) {
                        $tmp_host = $parts[0];
                    } else {
                        $tmp_host = $_REQUEST['pma_servername'];
                    }

                    $match = preg_match(
                        $GLOBALS['cfg']['ArbitraryServerRegexp'], $tmp_host
                    );
                    if (! $match) {
                        $conn_error = __(
                            'You are not allowed to log in to this MySQL server!'
                        );
                        return false;
                    }
                }
                $GLOBALS['pma_auth_server'] = PMA_sanitizeMySQLHost($_REQUEST['pma_servername']);
            }
            PMA_secureSession();
            return true;
        }

        // At the end, try to set the $GLOBALS['PHP_AUTH_USER']
        // and $GLOBALS['PHP_AUTH_PW'] variables from cookies

        // check cookies
        if (empty($_COOKIE['pmaUser-' . $GLOBALS['server']])) {
            return false;
        }

        $GLOBALS['PHP_AUTH_USER'] = $this->cookieDecrypt(
            $_COOKIE['pmaUser-' . $GLOBALS['server']],
            $this->_getEncryptionSecret()
        );

        // user was never logged in since session start
        if (empty($_SESSION['last_access_time'])) {
            return false;
        }

        // User inactive too long
        $last_access_time = time() - $GLOBALS['cfg']['LoginCookieValidity'];
        if ($_SESSION['last_access_time'] < $last_access_time) {
            Util::cacheUnset('is_create_db_priv');
            Util::cacheUnset('is_reload_priv');
            Util::cacheUnset('db_to_create');
            Util::cacheUnset('dbs_where_create_table_allowed');
            Util::cacheUnset('dbs_to_test');
            Util::cacheUnset('db_priv');
            Util::cacheUnset('col_priv');
            Util::cacheUnset('table_priv');
            Util::cacheUnset('proc_priv');

            $GLOBALS['no_activity'] = true;
            $this->authFails();
            if (! defined('TESTSUITE')) {
                exit;
            } else {
                return false;
            }
        }

        // check password cookie
        if (empty($_COOKIE['pmaAuth-' . $GLOBALS['server']])) {
            return false;
        }

        $auth_data = json_decode(
            $this->cookieDecrypt(
                $_COOKIE['pmaAuth-' . $GLOBALS['server']],
                $this->_getSessionEncryptionSecret()
            ),
            true
        );

        if (! is_array($auth_data) || ! isset($auth_data['password'])) {
            return false;
        }
        $GLOBALS['PHP_AUTH_PW'] = $auth_data['password'];
        if ($GLOBALS['cfg']['AllowArbitraryServer'] && ! empty($auth_data['server'])) {
            $GLOBALS['pma_auth_server'] = $auth_data['server'];
        }

        $GLOBALS['from_cookie'] = true;

        return true;
    }

    /**
     * Set the user and password after last checkings if required
     *
     * @return boolean always true
     */
    public function authSetUser()
    {
        global $cfg;

        // Ensures valid authentication mode, 'only_db', bookmark database and
        // table names and relation table name are used
        if ($cfg['Server']['user'] != $GLOBALS['PHP_AUTH_USER']) {
            foreach ($cfg['Servers'] as $idx => $current) {
                if ($current['host'] == $cfg['Server']['host']
                    && $current['port'] == $cfg['Server']['port']
                    && $current['socket'] == $cfg['Server']['socket']
                    && $current['ssl'] == $cfg['Server']['ssl']
                    && $current['connect_type'] == $cfg['Server']['connect_type']
                    && $current['user'] == $GLOBALS['PHP_AUTH_USER']
                ) {
                    $GLOBALS['server'] = $idx;
                    $cfg['Server']     = $current;
                    break;
                }
            } // end foreach
        } // end if

        if ($GLOBALS['cfg']['AllowArbitraryServer']
            && ! empty($GLOBALS['pma_auth_server'])
        ) {
            /* Allow to specify 'host port' */
            $parts = explode(' ', $GLOBALS['pma_auth_server']);
            if (count($parts) == 2) {
                $tmp_host = $parts[0];
                $tmp_port = $parts[1];
            } else {
                $tmp_host = $GLOBALS['pma_auth_server'];
                $tmp_port = '';
            }
            if ($cfg['Server']['host'] != $GLOBALS['pma_auth_server']) {
                $cfg['Server']['host'] = $tmp_host;
                if (! empty($tmp_port)) {
                    $cfg['Server']['port'] = $tmp_port;
                }
            }
            unset($tmp_host, $tmp_port, $parts);
        }
        $cfg['Server']['user']     = $GLOBALS['PHP_AUTH_USER'];
        $cfg['Server']['password'] = $GLOBALS['PHP_AUTH_PW'];

        // Avoid showing the password in phpinfo()'s output
        unset($GLOBALS['PHP_AUTH_PW']);
        unset($_SERVER['PHP_AUTH_PW']);
        if (isset($_REQUEST['access_time'])) {
            $_SESSION['last_access_time'] = time() - $_REQUEST['access_time'];
        } else {
            $_SESSION['last_access_time'] = time();
        }
    }

    /**
     * Stores user credentials after successful login.
     *
     * @return void|bool
     */
    public function storeUserCredentials()
    {
        global $cfg;

        // Name and password cookies need to be refreshed each time
        // Duration = one month for username
        $this->storeUsernameCookie($cfg['Server']['user']);

        // Duration = as configured
        // Do not store password cookie on password change as we will
        // set the cookie again after password has been changed
        if (! isset($_POST['change_pw'])) {
            $this->storePasswordCookie($cfg['Server']['password']);
        }

        // Set server cookies if required (once per session) and, in this case,
        // force reload to ensure the client accepts cookies
        if (! $GLOBALS['from_cookie']) {
            // URL where to go:
            $redirect_url = './index.php';

            // any parameters to pass?
            $url_params = array();
            if (mb_strlen($GLOBALS['db'])) {
                $url_params['db'] = $GLOBALS['db'];
            }
            if (mb_strlen($GLOBALS['table'])) {
                $url_params['table'] = $GLOBALS['table'];
            }
            // any target to pass?
            if (! empty($GLOBALS['target'])
                && $GLOBALS['target'] != 'index.php'
            ) {
                $url_params['target'] = $GLOBALS['target'];
            }

            /**
             * Clear user cache.
             */
            Util::clearUserCache();

            Response::getInstance()
                ->disable();

            PMA_sendHeaderLocation(
                $redirect_url . URL::getCommonRaw($url_params),
                true
            );
            if (! defined('TESTSUITE')) {
                exit;
            } else {
                return false;
            }
        } // end if

        return true;
    }

    /**
     * Stores username in a cookie.
     *
     * @param string $username User name
     *
     * @return void
     */
    public function storeUsernameCookie($username)
    {
        // Name and password cookies need to be refreshed each time
        // Duration = one month for username
        $GLOBALS['PMA_Config']->setCookie(
            'pmaUser-' . $GLOBALS['server'],
            $this->cookieEncrypt(
                $username,
                $this->_getEncryptionSecret()
            )
        );
    }

    /**
     * Stores password in a cookie.
     *
     * @param string $password Password
     *
     * @return void
     */
    public function storePasswordCookie($password)
    {
        $payload = array('password' => $password);
        if ($GLOBALS['cfg']['AllowArbitraryServer'] && ! empty($GLOBALS['pma_auth_server'])) {
            $payload['server'] = $GLOBALS['pma_auth_server'];
        }
        // Duration = as configured
        $GLOBALS['PMA_Config']->setCookie(
            'pmaAuth-' . $GLOBALS['server'],
            $this->cookieEncrypt(
                json_encode($payload),
                $this->_getSessionEncryptionSecret()
            ),
            null,
            $GLOBALS['cfg']['LoginCookieStore']
        );
    }

    /**
     * User is not allowed to login to MySQL -> authentication failed
     *
     * prepares error message and switches to auth() which display the error
     * and the login form
     *
     * this function MUST exit/quit the application,
     * currently done by call to auth()
     *
     * @return void
     */
    public function authFails()
    {
        global $conn_error;

        // Deletes password cookie and displays the login form
        $GLOBALS['PMA_Config']->removeCookie('pmaAuth-' . $GLOBALS['server']);

        $conn_error = $this->getErrorMessage();

        $response = Response::getInstance();

        // needed for PHP-CGI (not need for FastCGI or mod-php)
        $response->header('Cache-Control: no-store, no-cache, must-revalidate');
        $response->header('Pragma: no-cache');

        $this->auth();
    }

    /**
     * Returns blowfish secret or generates one if needed.
     *
     * @return string
     */
    private function _getEncryptionSecret()
    {
        if (empty($GLOBALS['cfg']['blowfish_secret'])) {
            return $this->_getSessionEncryptionSecret();
        } else {
            return $GLOBALS['cfg']['blowfish_secret'];
        }
    }

    /**
     * Returns blowfish secret or generates one if needed.
     *
     * @return string
     */
    private function _getSessionEncryptionSecret()
    {
        if (empty($_SESSION['encryption_key'])) {
            if (self::useOpenSSL()) {
                $_SESSION['encryption_key'] = openssl_random_pseudo_bytes(32);
            } else {
                $_SESSION['encryption_key'] = Crypt\Random::string(32);
            }
        }
        return $_SESSION['encryption_key'];
    }

    /**
     * Checks whether we should use openssl for encryption.
     *
     * @return boolean
     */
    public static function useOpenSSL()
    {
        return ! class_exists('phpseclib\Crypt\Random');
    }

    /**
     * Concatenates secret in order to make it 16 bytes log
     *
     * This doesn't add any security, just ensures the secret
     * is long enough by copying it.
     *
     * @param string $secret Original secret
     *
     * @return string
     */
    public function enlargeSecret($secret)
    {
        while (strlen($secret) < 16) {
            $secret .= $secret;
        }
        return substr($secret, 0, 16);
    }

    /**
     * Derives MAC secret from encryption secret.
     *
     * @param string $secret the secret
     *
     * @return string the MAC secret
     */
    public function getMACSecret($secret)
    {
        // Grab first part, up to 16 chars
        // The MAC and AES secrets can overlap if original secret is short
        $length = strlen($secret);
        if ($length > 16) {
            return substr($secret, 0, 16);
        }
        return $this->enlargeSecret(
            $length == 1 ? $secret : substr($secret, 0, -1)
        );
    }

    /**
     * Derives AES secret from encryption secret.
     *
     * @param string $secret the secret
     *
     * @return string the AES secret
     */
    public function getAESSecret($secret)
    {
        // Grab second part, up to 16 chars
        // The MAC and AES secrets can overlap if original secret is short
        $length = strlen($secret);
        if ($length > 16) {
            return substr($secret, -16);
        }
        return $this->enlargeSecret(
            $length == 1 ? $secret : substr($secret, 1)
        );
    }

    /**
     * Encryption using openssl's AES or phpseclib's AES
     * (phpseclib uses mcrypt when it is available)
     *
     * @param string $data   original data
     * @param string $secret the secret
     *
     * @return string the encrypted result
     */
    public function cookieEncrypt($data, $secret)
    {
        $mac_secret = $this->getMACSecret($secret);
        $aes_secret = $this->getAESSecret($secret);
        $iv = $this->createIV();
        if (self::useOpenSSL()) {
            $result = openssl_encrypt(
                $data,
                'AES-128-CBC',
                $secret,
                0,
                $iv
            );
        } else {
            $cipher = new Crypt\AES(Crypt\Base::MODE_CBC);
            $cipher->setIV($iv);
            $cipher->setKey($aes_secret);
            $result = base64_encode($cipher->encrypt($data));
        }
        $iv = base64_encode($iv);
        return json_encode(
            array(
                'iv' => $iv,
                'mac' => hash_hmac('sha1', $iv . $result, $mac_secret),
                'payload' => $result,
            )
        );
    }

    /**
     * Decryption using openssl's AES or phpseclib's AES
     * (phpseclib uses mcrypt when it is available)
     *
     * @param string $encdata encrypted data
     * @param string $secret  the secret
     *
     * @return string|bool original data, false on error
     */
    public function cookieDecrypt($encdata, $secret)
    {
        $data = json_decode($encdata, true);

        if (! is_array($data) || ! isset($data['mac']) || ! isset($data['iv']) || ! isset($data['payload'])
            || ! is_string($data['mac']) || ! is_string($data['iv']) || ! is_string($data['payload'])
            ) {
            return false;
        }

        $mac_secret = $this->getMACSecret($secret);
        $aes_secret = $this->getAESSecret($secret);
        $newmac = hash_hmac('sha1', $data['iv'] . $data['payload'], $mac_secret);

        if (! hash_equals($data['mac'], $newmac)) {
            return false;
        }

        if (self::useOpenSSL()) {
            return openssl_decrypt(
                $data['payload'],
                'AES-128-CBC',
                $secret,
                0,
                base64_decode($data['iv'])
            );
        } else {
            $cipher = new Crypt\AES(Crypt\Base::MODE_CBC);
            $cipher->setIV(base64_decode($data['iv']));
            $cipher->setKey($aes_secret);
            return $cipher->decrypt(base64_decode($data['payload']));
        }
    }

    /**
     * Returns size of IV for encryption.
     *
     * @return int
     */
    public function getIVSize()
    {
        if (self::useOpenSSL()) {
            return openssl_cipher_iv_length('AES-128-CBC');
        }
        $cipher = new Crypt\AES(Crypt\Base::MODE_CBC);
        return $cipher->block_size;
    }

    /**
     * Initialization
     * Store the initialization vector because it will be needed for
     * further decryption. I don't think necessary to have one iv
     * per server so I don't put the server number in the cookie name.
     *
     * @return void
     */
    public function createIV()
    {
        /* Testsuite shortcut only to allow predictable IV */
        if (! is_null($this->_cookie_iv)) {
            return $this->_cookie_iv;
        }
        if (self::useOpenSSL()) {
            return openssl_random_pseudo_bytes(
                $this->getIVSize()
            );
        } else {
            return Crypt\Random::string(
                $this->getIVSize()
            );
        }
    }

    /**
     * Sets encryption IV to use
     *
     * This is for testing only!
     *
     * @param string $vector The IV
     *
     * @return void
     */
    public function setIV($vector)
    {
        $this->_cookie_iv = $vector;
    }

    /**
     * Callback when user changes password.
     *
     * @param string $password New password to set
     *
     * @return void
     */
    public function handlePasswordChange($password)
    {
        $this->storePasswordCookie($password);
    }

    /**
     * Perform logout
     *
     * @return void
     */
    public function logOut()
    {
        // -> delete password cookie(s)
        if ($GLOBALS['cfg']['LoginCookieDeleteAll']) {
            foreach ($GLOBALS['cfg']['Servers'] as $key => $val) {
                $GLOBALS['PMA_Config']->removeCookie('pmaAuth-' . $key);
                if (isset($_COOKIE['pmaAuth-' . $key])) {
                    unset($_COOKIE['pmaAuth-' . $key]);
                }
            }
        } else {
            $GLOBALS['PMA_Config']->removeCookie(
                'pmaAuth-' . $GLOBALS['server']
            );
            if (isset($_COOKIE['pmaAuth-' . $GLOBALS['server']])) {
                unset($_COOKIE['pmaAuth-' . $GLOBALS['server']]);
            }
        }
        parent::logOut();
    }
}<|MERGE_RESOLUTION|>--- conflicted
+++ resolved
@@ -301,15 +301,8 @@
             }
 
             // The user just logged in
-<<<<<<< HEAD
-            $GLOBALS['PHP_AUTH_USER'] = $_REQUEST['pma_username'];
+            $GLOBALS['PHP_AUTH_USER'] = PMA_sanitizeMySQLUser($_REQUEST['pma_username']);
             $GLOBALS['PHP_AUTH_PW']   = $_REQUEST['pma_password'];
-=======
-            $GLOBALS['PHP_AUTH_USER'] = PMA_sanitizeMySQLUser($_REQUEST['pma_username']);
-            $GLOBALS['PHP_AUTH_PW']   = empty($_REQUEST['pma_password'])
-                ? ''
-                : $_REQUEST['pma_password'];
->>>>>>> 9dbe520e
             if ($GLOBALS['cfg']['AllowArbitraryServer']
                 && isset($_REQUEST['pma_servername'])
             ) {
