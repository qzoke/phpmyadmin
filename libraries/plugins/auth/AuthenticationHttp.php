--- conflicted
+++ resolved
@@ -124,16 +124,7 @@
     {
         global $PHP_AUTH_USER, $PHP_AUTH_PW;
 
-<<<<<<< HEAD
-        if ($GLOBALS['token_provided'] && $GLOBALS['token_mismatch']) {
-            return false;
-        }
-
         // Grabs the $PHP_AUTH_USER variable
-=======
-        // Grabs the $PHP_AUTH_USER variable whatever are the values of the
-        // 'register_globals' and the 'variables_order' directives
->>>>>>> 1523985b
         if (empty($PHP_AUTH_USER)) {
             if (PMA_getenv('PHP_AUTH_USER')) {
                 $PHP_AUTH_USER = PMA_getenv('PHP_AUTH_USER');
