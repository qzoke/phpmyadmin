<?php
/* vim: set expandtab sw=4 ts=4 sts=4: */
/**
 * Set of functions used to build SQL dumps of tables
 *
 * @package    PhpMyAdmin-Export
 * @subpackage SQL
 */
if (! defined('PHPMYADMIN')) {
    exit;
}

/* Get the export interface */
require_once 'libraries/plugins/ExportPlugin.class.php';

/**
 * Handles the export for the SQL class
 *
 * @package    PhpMyAdmin-Export
 * @subpackage SQL
 */
class ExportSql extends ExportPlugin
{
    /**
     * Constructor
     */
    public function __construct()
    {
        $this->setProperties();

        // Avoids undefined variables, use NULL so isset() returns false
        if (! isset($GLOBALS['sql_backquotes'])) {
            $GLOBALS['sql_backquotes'] = null;
        }
    }

    /**
     * Sets the export SQL properties
     *
     * @return void
     */
    protected function setProperties()
    {
        global $plugin_param;

        $hide_sql = false;
        $hide_structure = false;
        if ($plugin_param['export_type'] == 'table'
            && ! $plugin_param['single_table']
        ) {
            $hide_structure = true;
            $hide_sql = true;
        }

        if (! $hide_sql) {
            $props = 'libraries/properties/';
            include_once "$props/plugins/ExportPluginProperties.class.php";
            include_once "$props/options/groups/OptionsPropertyRootGroup.class.php";
            include_once "$props/options/groups/OptionsPropertyMainGroup.class.php";
            include_once "$props/options/groups/OptionsPropertySubgroup.class.php";
            include_once "$props/options/items/BoolPropertyItem.class.php";
            include_once "$props/options/items/MessageOnlyPropertyItem.class.php";
            include_once "$props/options/items/RadioPropertyItem.class.php";
            include_once "$props/options/items/SelectPropertyItem.class.php";
            include_once "$props/options/items/TextPropertyItem.class.php";
            include_once "$props/options/items/NumberPropertyItem.class.php";

            $exportPluginProperties = new ExportPluginProperties();
            $exportPluginProperties->setText('SQL');
            $exportPluginProperties->setExtension('sql');
            $exportPluginProperties->setMimeType('text/x-sql');
            $exportPluginProperties->setOptionsText(__('Options'));

            // create the root group that will be the options field for
            // $exportPluginProperties
            // this will be shown as "Format specific options"
            $exportSpecificOptions = new OptionsPropertyRootGroup();
            $exportSpecificOptions->setName("Format Specific Options");

            // general options main group
            $generalOptions = new OptionsPropertyMainGroup();
            $generalOptions->setName("general_opts");

            // comments
            $subgroup = new OptionsPropertySubgroup();
            $subgroup->setName("include_comments");
            $leaf = new BoolPropertyItem();
            $leaf->setName('include_comments');
            $leaf->setText(
                __(
                    'Display comments <i>(includes info such as export'
                    . ' timestamp, PHP version, and server version)</i>'
                )
            );
            $subgroup->setSubgroupHeader($leaf);

            $leaf = new TextPropertyItem();
            $leaf->setName('header_comment');
            $leaf->setText(
                __('Additional custom header comment (\n splits lines):')
            );
            $subgroup->addProperty($leaf);
            $leaf = new BoolPropertyItem();
            $leaf->setName('dates');
            $leaf->setText(
                __(
                    'Include a timestamp of when databases were created, last'
                    . ' updated, and last checked'
                )
            );
            $subgroup->addProperty($leaf);
            if (! empty($GLOBALS['cfgRelation']['relation'])) {
                $leaf = new BoolPropertyItem();
                $leaf->setName('relation');
                $leaf->setText(__('Display foreign key relationships'));
                $subgroup->addProperty($leaf);
            }
            if (! empty($GLOBALS['cfgRelation']['mimework'])) {
                $leaf = new BoolPropertyItem();
                $leaf->setName('mime');
                $leaf->setText(__('Display MIME types'));
                $subgroup->addProperty($leaf);
            }
            $generalOptions->addProperty($subgroup);

            // enclose in a transaction
            $leaf = new BoolPropertyItem();
            $leaf->setName("use_transaction");
            $leaf->setText(__('Enclose export in a transaction'));
            $leaf->setDoc(
                array(
                    'programs',
                    'mysqldump',
                    'option_mysqldump_single-transaction'
                )
            );
            $generalOptions->addProperty($leaf);

            // disable foreign key checks
            $leaf = new BoolPropertyItem();
            $leaf->setName("disable_fk");
            $leaf->setText(__('Disable foreign key checks'));
            $leaf->setDoc(
                array(
                    'manual_MySQL_Database_Administration',
                    'server-system-variables',
                    'sysvar_foreign_key_checks'
                )
            );
            $generalOptions->addProperty($leaf);

            // export views as tables
            $leaf = new BoolPropertyItem();
            $leaf->setName("views_as_tables");
            $leaf->setText(__('Export views as tables'));
            $generalOptions->addProperty($leaf);

            // compatibility maximization
            $compats = $GLOBALS['dbi']->getCompatibilities();
            if (count($compats) > 0) {
                $values = array();
                foreach ($compats as $val) {
                    $values[$val] = $val;
                }

                $leaf = new SelectPropertyItem();
                $leaf->setName("compatibility");
                $leaf->setText(
                    __(
                        'Database system or older MySQL server to maximize output'
                        . ' compatibility with:'
                    )
                );
                $leaf->setValues($values);
                $leaf->setDoc(
                    array(
                        'manual_MySQL_Database_Administration',
                        'Server_SQL_mode'
                    )
                );
                $generalOptions->addProperty($leaf);

                unset($values);
            }

            // server export options
            if ($plugin_param['export_type'] == 'server') {
                $leaf = new BoolPropertyItem();
                $leaf->setName("drop_database");
                $leaf->setText(
                    sprintf(__('Add %s statement'), '<code>DROP DATABASE</code>')
                );
                $generalOptions->addProperty($leaf);
            }

            // what to dump (structure/data/both)
            $subgroup = new OptionsPropertySubgroup();
            $subgroup->setName("dump_table");
            $subgroup->setText("Dump table");
            $leaf = new RadioPropertyItem();
            $leaf->setName('structure_or_data');
            $leaf->setValues(
                array(
                    'structure' => __('structure'),
                    'data' => __('data'),
                    'structure_and_data' => __('structure and data')
                )
            );
            $subgroup->setSubgroupHeader($leaf);
            $generalOptions->addProperty($subgroup);

            // add the main group to the root group
            $exportSpecificOptions->addProperty($generalOptions);

            // structure options main group
            if (! $hide_structure) {
                $structureOptions = new OptionsPropertyMainGroup();
                $structureOptions->setName("structure");
                $structureOptions->setText(__('Object creation options'));
                $structureOptions->setForce('data');

                // begin SQL Statements
                $subgroup = new OptionsPropertySubgroup();
                $leaf = new MessageOnlyPropertyItem();
                $leaf->setName('add_statements');
                $leaf->setText(__('Add statements:'));
                $subgroup->setSubgroupHeader($leaf);

                if ($plugin_param['export_type'] != 'table') {
                    $leaf = new BoolPropertyItem();
                    $leaf->setName('create_database');
                    $create_clause = '<code>CREATE DATABASE / USE</code>';
                    $leaf->setText(sprintf(__('Add %s statement'), $create_clause));
                    $subgroup->addProperty($leaf);
                }

                if ($plugin_param['export_type'] == 'table') {
                    if (PMA_Table::isView($GLOBALS['db'], $GLOBALS['table'])) {
                        $drop_clause = '<code>DROP VIEW</code>';
                    } else {
                        $drop_clause = '<code>DROP TABLE</code>';
                    }
                } else {
                    if (PMA_DRIZZLE) {
                        $drop_clause = '<code>DROP TABLE</code>';
                    } else {
                        $drop_clause = '<code>DROP TABLE / VIEW / PROCEDURE'
                            . ' / FUNCTION</code>';
                        if (PMA_MYSQL_INT_VERSION > 50100) {
                            $drop_clause .= '<code> / EVENT</code>';
                        }
                    }
                }

                $drop_clause .= '<code> / TRIGGER</code>';

                $leaf = new BoolPropertyItem();
                $leaf->setName('drop_table');
                $leaf->setText(sprintf(__('Add %s statement'), $drop_clause));
                $subgroup->addProperty($leaf);

                // Add table structure option
                $leaf = new BoolPropertyItem();
                $leaf->setName('create_table');
                $leaf->setText(
                    sprintf(__('Add %s statement'), '<code>CREATE TABLE</code>')
                );
                $subgroup->addProperty($leaf);

                // Add view option
                $leaf = new BoolPropertyItem();
                $leaf->setName('create_view');
                $leaf->setText(
                    sprintf(__('Add %s statement'), '<code>CREATE VIEW</code>')
                );
                $subgroup->addProperty($leaf);

                // Drizzle doesn't support procedures and functions
                if (! PMA_DRIZZLE) {
                    $leaf = new BoolPropertyItem();
                    $leaf->setName('procedure_function');
                    $leaf->setText(
                        sprintf(
                            __('Add %s statement'),
                            '<code>CREATE PROCEDURE / FUNCTION'
                            . (PMA_MYSQL_INT_VERSION > 50100
                            ? ' / EVENT</code>' : '</code>')
                        )
                    );
                    $subgroup->addProperty($leaf);
                }

                // Add triggers option
                $leaf = new BoolPropertyItem();
                $leaf->setName('create_trigger');
                $leaf->setText(
                    sprintf(__('Add %s statement'), '<code>CREATE TRIGGER</code>')
                );
                $subgroup->addProperty($leaf);

                // begin CREATE TABLE statements
                $subgroup_create_table = new OptionsPropertySubgroup();
                $leaf = new BoolPropertyItem();
                $leaf->setName('create_table_statements');
                $leaf->setText(__('<code>CREATE TABLE</code> options:'));
                $subgroup_create_table->setSubgroupHeader($leaf);
                $leaf = new BoolPropertyItem();
                $leaf->setName('if_not_exists');
                $leaf->setText('<code>IF NOT EXISTS</code>');
                $subgroup_create_table->addProperty($leaf);
                $leaf = new BoolPropertyItem();
                $leaf->setName('auto_increment');
                $leaf->setText('<code>AUTO_INCREMENT</code>');
                $subgroup_create_table->addProperty($leaf);
                $subgroup->addProperty($subgroup_create_table);
                $structureOptions->addProperty($subgroup);

                $leaf = new BoolPropertyItem();
                $leaf->setName("backquotes");
                $leaf->setText(
                    __(
                        'Enclose table and column names with backquotes '
                        . '<i>(Protects column and table names formed with'
                        . ' special characters or keywords)</i>'
                    )
                );

                $structureOptions->addProperty($leaf);

                // add the main group to the root group
                $exportSpecificOptions->addProperty($structureOptions);
            }

            // begin Data options
            $dataOptions = new OptionsPropertyMainGroup();
            $dataOptions->setName("data");
            $dataOptions->setText(__('Data creation options'));
            $dataOptions->setForce('structure');
            $leaf = new BoolPropertyItem();
            $leaf->setName("truncate");
            $leaf->setText(__('Truncate table before insert'));
            $dataOptions->addProperty($leaf);

            // begin SQL Statements
            $subgroup = new OptionsPropertySubgroup();
            $leaf = new MessageOnlyPropertyItem();
            $leaf->setText(__('Instead of <code>INSERT</code> statements, use:'));
            $subgroup->setSubgroupHeader($leaf);
            // Not supported in Drizzle
            if (! PMA_DRIZZLE) {
                $leaf = new BoolPropertyItem();
                $leaf->setName("delayed");
                $leaf->setText(__('<code>INSERT DELAYED</code> statements'));
                $leaf->setDoc(
                    array(
                        'manual_MySQL_Database_Administration',
                        'insert_delayed'
                    )
                );
                $subgroup->addProperty($leaf);
            }
            $leaf = new BoolPropertyItem();
            $leaf->setName("ignore");
            $leaf->setText(__('<code>INSERT IGNORE</code> statements'));
            $leaf->setDoc(
                array(
                        'manual_MySQL_Database_Administration',
                        'insert'
                )
            );
            $subgroup->addProperty($leaf);
            $dataOptions->addProperty($subgroup);

            // Function to use when dumping dat
            $leaf = new SelectPropertyItem();
            $leaf->setName("type");
            $leaf->setText(__('Function to use when dumping data:'));
            $leaf->setValues(
                array(
                    'INSERT' => 'INSERT',
                    'UPDATE' => 'UPDATE',
                    'REPLACE' => 'REPLACE'
                )
            );
            $dataOptions->addProperty($leaf);

            /* Syntax to use when inserting data */
            $subgroup = new OptionsPropertySubgroup();
            $leaf = new MessageOnlyPropertyItem();
            $leaf->setText(__('Syntax to use when inserting data:'));
            $subgroup->setSubgroupHeader($leaf);
            $leaf = new RadioPropertyItem();
            $leaf->setName("insert_syntax");
            $leaf->setText(__('<code>INSERT IGNORE</code> statements'));
            $leaf->setValues(
                array(
                    'complete' => __(
                        'include column names in every <code>INSERT</code> statement'
                        . ' <br /> &nbsp; &nbsp; &nbsp; Example: <code>INSERT INTO'
                        . ' tbl_name (col_A,col_B,col_C) VALUES (1,2,3)</code>'
                    ),
                    'extended' => __(
                        'insert multiple rows in every <code>INSERT</code> statement'
                        . '<br /> &nbsp; &nbsp; &nbsp; Example: <code>INSERT INTO'
                        . ' tbl_name VALUES (1,2,3), (4,5,6), (7,8,9)</code>'
                    ),
                    'both' => __(
                        'both of the above<br /> &nbsp; &nbsp; &nbsp; Example:'
                        . ' <code>INSERT INTO tbl_name (col_A,col_B) VALUES (1,2,3),'
                        . ' (4,5,6), (7,8,9)</code>'
                    ),
                    'none' => __(
                        'neither of the above<br /> &nbsp; &nbsp; &nbsp; Example:'
                        . ' <code>INSERT INTO tbl_name VALUES (1,2,3)</code>'
                    )
                )
            );
            $subgroup->addProperty($leaf);
            $dataOptions->addProperty($subgroup);

            // Max length of query
            $leaf = new NumberPropertyItem();
            $leaf->setName("max_query_size");
            $leaf->setText(__('Maximal length of created query'));
            $dataOptions->addProperty($leaf);

            // Dump binary columns in hexadecimal
            $leaf = new BoolPropertyItem();
            $leaf->setName("hex_for_binary");
            $leaf->setText(
                __(
                    'Dump binary columns in hexadecimal notation'
                    . ' <i>(for example, "abc" becomes 0x616263)</i>'
                )
            );
            $dataOptions->addProperty($leaf);

            // Drizzle works only with UTC timezone
            if (! PMA_DRIZZLE) {
                // Dump time in UTC
                $leaf = new BoolPropertyItem();
                $leaf->setName("utc_time");
                $leaf->setText(
                    __(
                        'Dump TIMESTAMP columns in UTC <i>(enables TIMESTAMP columns'
                        . ' to be dumped and reloaded between servers in different'
                        . ' time zones)</i>'
                    )
                );
                $dataOptions->addProperty($leaf);
            }

            // add the main group to the root group
            $exportSpecificOptions->addProperty($dataOptions);

            // set the options for the export plugin property item
            $exportPluginProperties->setOptions($exportSpecificOptions);
            $this->properties = $exportPluginProperties;
        }
    }

    /**
     * This method is called when any PluginManager to which the observer
     * is attached calls PluginManager::notify()
     *
     * @param SplSubject $subject The PluginManager notifying the observer
     *                            of an update.
     *
     * @return void
     */
    public function update (SplSubject $subject)
    {
    }

    /**
     * Exports routines (procedures and functions)
     *
     * @param string $db Database
     *
     * @return bool Whether it succeeded
     */
    public function exportRoutines($db)
    {
        global $crlf;

        $text = '';
        $delimiter = '$$';

        $procedure_names = $GLOBALS['dbi']
            ->getProceduresOrFunctions($db, 'PROCEDURE');
        $function_names = $GLOBALS['dbi']->getProceduresOrFunctions($db, 'FUNCTION');

        if ($procedure_names || $function_names) {
            $text .= $crlf
                . 'DELIMITER ' . $delimiter . $crlf;
        }

        if ($procedure_names) {
            $text .=
                $this->_exportComment()
              . $this->_exportComment(__('Procedures'))
              . $this->_exportComment();

            foreach ($procedure_names as $procedure_name) {
                if (! empty($GLOBALS['sql_drop_table'])) {
                    $text .= 'DROP PROCEDURE IF EXISTS '
                        . PMA_Util::backquote($procedure_name)
                        . $delimiter . $crlf;
                }
                $text .= $GLOBALS['dbi']
                    ->getDefinition($db, 'PROCEDURE', $procedure_name)
                    . $delimiter . $crlf . $crlf;
            }
        }

        if ($function_names) {
            $text .=
                $this->_exportComment()
              . $this->_exportComment(__('Functions'))
              . $this->_exportComment();

            foreach ($function_names as $function_name) {
                if (! empty($GLOBALS['sql_drop_table'])) {
                    $text .= 'DROP FUNCTION IF EXISTS '
                        . PMA_Util::backquote($function_name)
                        . $delimiter . $crlf;
                }
                $text .= $GLOBALS['dbi']
                    ->getDefinition($db, 'FUNCTION', $function_name)
                    . $delimiter . $crlf . $crlf;
            }
        }

        if ($procedure_names || $function_names) {
            $text .= 'DELIMITER ;' . $crlf;
        }

        if (! empty($text)) {
            return PMA_exportOutputHandler($text);
        } else {
            return false;
        }
    }

    /**
     * Possibly outputs comment
     *
     * @param string $text Text of comment
     *
     * @return string The formatted comment
     */
    private function _exportComment($text = '')
    {
        if (isset($GLOBALS['sql_include_comments'])
            && $GLOBALS['sql_include_comments']
        ) {
            // see http://dev.mysql.com/doc/refman/5.0/en/ansi-diff-comments.html
            return '--' . (empty($text) ? '' : ' ') . $text . $GLOBALS['crlf'];
        } else {
            return '';
        }
    }

    /**
     * Possibly outputs CRLF
     *
     * @return string $crlf or nothing
     */
    private function _possibleCRLF()
    {
        if (isset($GLOBALS['sql_include_comments'])
            && $GLOBALS['sql_include_comments']
        ) {
            return $GLOBALS['crlf'];
        } else {
            return '';
        }
    }

    /**
     * Outputs export footer
     *
     * @return bool Whether it succeeded
     */
    public function exportFooter()
    {
        global $crlf, $mysql_charset_map;

        $foot = '';

        if (isset($GLOBALS['sql_disable_fk'])) {
            $foot .=  'SET FOREIGN_KEY_CHECKS=1;' . $crlf;
        }

        if (isset($GLOBALS['sql_use_transaction'])) {
            $foot .=  'COMMIT;' . $crlf;
        }

        // restore connection settings
        $charset_of_file = isset($GLOBALS['charset_of_file'])
            ? $GLOBALS['charset_of_file'] : '';
        if (! empty($GLOBALS['asfile'])
            && isset($mysql_charset_map[$charset_of_file])
            && ! PMA_DRIZZLE
        ) {
            $foot .=  $crlf
                . '/*!40101 SET CHARACTER_SET_CLIENT=@OLD_CHARACTER_SET_CLIENT */;'
                . $crlf
                . '/*!40101 SET CHARACTER_SET_RESULTS=@OLD_CHARACTER_SET_RESULTS */;'
                . $crlf
                . '/*!40101 SET COLLATION_CONNECTION=@OLD_COLLATION_CONNECTION */;'
                . $crlf;
        }

        /* Restore timezone */
        if (isset($GLOBALS['sql_utc_time']) && $GLOBALS['sql_utc_time']) {
            $GLOBALS['dbi']->query('SET time_zone = "' . $GLOBALS['old_tz'] . '"');
        }

        return PMA_exportOutputHandler($foot);
    }

    /**
     * Outputs export header. It is the first method to be called, so all
     * the required variables are initialized here.
     *
     * @return bool Whether it succeeded
     */
    public function exportHeader()
    {
        global $crlf, $cfg;
        global $mysql_charset_map;

        if (isset($GLOBALS['sql_compatibility'])) {
            $tmp_compat = $GLOBALS['sql_compatibility'];
            if ($tmp_compat == 'NONE') {
                $tmp_compat = '';
            }
            $GLOBALS['dbi']->tryQuery('SET SQL_MODE="' . $tmp_compat . '"');
            unset($tmp_compat);
        }
        $head  =  $this->_exportComment('phpMyAdmin SQL Dump')
               .  $this->_exportComment('version ' . PMA_VERSION)
               .  $this->_exportComment('http://www.phpmyadmin.net')
               .  $this->_exportComment();
        $host_string = __('Host:') . ' ' .  $cfg['Server']['host'];
        if (! empty($cfg['Server']['port'])) {
            $host_string .= ':' . $cfg['Server']['port'];
        }
        $head .= $this->_exportComment($host_string);
        $head .=
            $this->_exportComment(
                __('Generation Time:') . ' '
                .  PMA_Util::localisedDate()
            )
            .  $this->_exportComment(
                __('Server version:') . ' ' . PMA_MYSQL_STR_VERSION
            )
            .  $this->_exportComment(__('PHP Version:') . ' ' . phpversion())
            .  $this->_possibleCRLF();

        if (isset($GLOBALS['sql_header_comment'])
            && ! empty($GLOBALS['sql_header_comment'])
        ) {
            // '\n' is not a newline (like "\n" would be), it's the characters
            // backslash and n, as explained on the export interface
            $lines = explode('\n', $GLOBALS['sql_header_comment']);
            $head .= $this->_exportComment();
            foreach ($lines as $one_line) {
                $head .= $this->_exportComment($one_line);
            }
            $head .= $this->_exportComment();
        }

        if (isset($GLOBALS['sql_disable_fk'])) {
            $head .= 'SET FOREIGN_KEY_CHECKS=0;' . $crlf;
        }

        // We want exported AUTO_INCREMENT columns to have still same value,
        // do this only for recent MySQL exports
        if ((! isset($GLOBALS['sql_compatibility'])
            || $GLOBALS['sql_compatibility'] == 'NONE')
            && ! PMA_DRIZZLE
        ) {
            $head .= 'SET SQL_MODE = "NO_AUTO_VALUE_ON_ZERO";' . $crlf;
        }

        if (isset($GLOBALS['sql_use_transaction'])) {
            $head .= 'SET AUTOCOMMIT = 0;' . $crlf
                   . 'START TRANSACTION;' . $crlf;
        }

        /* Change timezone if we should export timestamps in UTC */
        if (isset($GLOBALS['sql_utc_time']) && $GLOBALS['sql_utc_time']) {
            $head .= 'SET time_zone = "+00:00";' . $crlf;
            $GLOBALS['old_tz'] = $GLOBALS['dbi']
                ->fetchValue('SELECT @@session.time_zone');
            $GLOBALS['dbi']->query('SET time_zone = "+00:00"');
        }

        $head .= $this->_possibleCRLF();

        if (! empty($GLOBALS['asfile']) && ! PMA_DRIZZLE) {
            // we are saving as file, therefore we provide charset information
            // so that a utility like the mysql client can interpret
            // the file correctly
            if (isset($GLOBALS['charset_of_file'])
                && isset($mysql_charset_map[$GLOBALS['charset_of_file']])
            ) {
                // we got a charset from the export dialog
                $set_names = $mysql_charset_map[$GLOBALS['charset_of_file']];
            } else {
                // by default we use the connection charset
                $set_names = $mysql_charset_map['utf-8'];
            }
            $head .=  $crlf
                . '/*!40101 SET @OLD_CHARACTER_SET_CLIENT='
                . '@@CHARACTER_SET_CLIENT */;' . $crlf
                . '/*!40101 SET @OLD_CHARACTER_SET_RESULTS='
                . '@@CHARACTER_SET_RESULTS */;' . $crlf
                . '/*!40101 SET @OLD_COLLATION_CONNECTION='
                . '@@COLLATION_CONNECTION */;' . $crlf
                . '/*!40101 SET NAMES ' . $set_names . ' */;' . $crlf . $crlf;
        }

        return PMA_exportOutputHandler($head);
    }

    /**
     * Outputs CREATE DATABASE statement
     *
     * @param string $db       Database name
     * @param string $db_alias Aliases of db
     *
     * @return bool Whether it succeeded
     */
    public function exportDBCreate($db, $db_alias = '')
    {
        global $crlf;

        if (empty($db_alias)) {
            $db_alias = $db;
        }
        if (isset($GLOBALS['sql_compatibility'])) {
            $compat = $GLOBALS['sql_compatibility'];
        } else {
            $compat = 'NONE';
        }
        if (isset($GLOBALS['sql_drop_database'])) {
            if (! PMA_exportOutputHandler(
                'DROP DATABASE '
                . (isset($GLOBALS['sql_backquotes'])
                ? PMA_Util::backquoteCompat($db_alias, $compat) : $db_alias)
                . ';' . $crlf
            )) {
                return false;
            }
        }
        if (isset($GLOBALS['sql_create_database'])) {
            $create_query = 'CREATE DATABASE IF NOT EXISTS '
                . (isset($GLOBALS['sql_backquotes'])
                ? PMA_Util::backquoteCompat($db_alias, $compat) : $db_alias);
            $collation = PMA_getDbCollation($db_alias);
            if (PMA_DRIZZLE) {
                $create_query .= ' COLLATE ' . $collation;
            } else {
                if (strpos($collation, '_')) {
                    $create_query .= ' DEFAULT CHARACTER SET '
                        . substr($collation, 0, strpos($collation, '_'))
                        . ' COLLATE ' . $collation;
                } else {
                    $create_query .= ' DEFAULT CHARACTER SET ' . $collation;
                }
            }
            $create_query .= ';' . $crlf;
            if (! PMA_exportOutputHandler($create_query)) {
                return false;
            }
            if (isset($GLOBALS['sql_backquotes'])
                && ((isset($GLOBALS['sql_compatibility'])
                && $GLOBALS['sql_compatibility'] == 'NONE')
                || PMA_DRIZZLE)
            ) {
                $result = PMA_exportOutputHandler(
                    'USE ' . PMA_Util::backquoteCompat($db_alias, $compat)
                    . ';' . $crlf
                );
            } else {
                $result = PMA_exportOutputHandler('USE ' . $db_alias . ';' . $crlf);
            }
            return $result;
        } else {
            return true;
        }
    }

    /**
     * Outputs database header
     *
     * @param string $db       Database name
     * @param string $db_alias Alias of db
     *
     * @return bool Whether it succeeded
     */
    public function exportDBHeader($db, $db_alias = '')
    {
        if (empty($db_alias)) {
            $db_alias = $db;
        }
        if (isset($GLOBALS['sql_compatibility'])) {
            $compat = $GLOBALS['sql_compatibility'];
        } else {
            $compat = 'NONE';
        }
        $head = $this->_exportComment()
            . $this->_exportComment(
                __('Database:') . ' '
                . (isset($GLOBALS['sql_backquotes'])
                ? PMA_Util::backquoteCompat($db_alias, $compat)
                : '\'' . $db_alias . '\'')
            )
            . $this->_exportComment();
        return PMA_exportOutputHandler($head);
    }

    /**
     * Outputs database footer
     *
     * @param string $db Database name
     *
     * @return bool Whether it succeeded
     */
    public function exportDBFooter($db)
    {
        global $crlf;

        $result = true;

        //add indexes to the sql dump file
        if (isset($GLOBALS['sql_indexes'])) {
            $result = PMA_exportOutputHandler($GLOBALS['sql_indexes']);
            unset($GLOBALS['sql_indexes']);
        }
        //add auto increments to the sql dump file
        if (isset($GLOBALS['sql_auto_increments'])) {
            $result = PMA_exportOutputHandler($GLOBALS['sql_auto_increments']);
            unset($GLOBALS['sql_auto_increments']);
        }
        //add constraints to the sql dump file
        if (isset($GLOBALS['sql_constraints'])) {
            $result = PMA_exportOutputHandler($GLOBALS['sql_constraints']);
            unset($GLOBALS['sql_constraints']);
        }

        if (($GLOBALS['sql_structure_or_data'] == 'structure'
            || $GLOBALS['sql_structure_or_data'] == 'structure_and_data')
            && isset($GLOBALS['sql_procedure_function'])
        ) {
            $text = '';
            $delimiter = '$$';

            if (PMA_MYSQL_INT_VERSION > 50100) {
                $event_names = $GLOBALS['dbi']->fetchResult(
                    'SELECT EVENT_NAME FROM information_schema.EVENTS WHERE'
                    . ' EVENT_SCHEMA= \''
                    . PMA_Util::sqlAddSlashes($db, true)
                    . '\';'
                );
            } else {
                $event_names = array();
            }

            if ($event_names) {
                $text .= $crlf
                  . 'DELIMITER ' . $delimiter . $crlf;

                $text .=
                    $this->_exportComment()
                    . $this->_exportComment(__('Events'))
                    . $this->_exportComment();

                foreach ($event_names as $event_name) {
                    if (! empty($GLOBALS['sql_drop_table'])) {
                        $text .= 'DROP EVENT '
                            . PMA_Util::backquote($event_name)
                            . $delimiter . $crlf;
                    }
                    $text .= $GLOBALS['dbi']
                        ->getDefinition($db, 'EVENT', $event_name)
                        . $delimiter . $crlf . $crlf;
                }

                $text .= 'DELIMITER ;' . $crlf;
            }

            if (! empty($text)) {
                $result = PMA_exportOutputHandler($text);
            }
        }
        return $result;
    }

    /**
     * Returns a stand-in CREATE definition to resolve view dependencies
     *
     * @param string $db   the database name
     * @param string $view the view name
     * @param string $crlf the end of line sequence
     *
     * @return string resulting definition
     */
    public function getTableDefStandIn($db, $view, $crlf)
    {
        $create_query = '';
        if (! empty($GLOBALS['sql_drop_table'])) {
            $create_query .= 'DROP VIEW IF EXISTS '
                . PMA_Util::backquote($view)
                . ';' . $crlf;
        }

        $create_query .= 'CREATE TABLE ';

        if (isset($GLOBALS['sql_if_not_exists'])
            && $GLOBALS['sql_if_not_exists']
        ) {
            $create_query .= 'IF NOT EXISTS ';
        }
        $create_query .= PMA_Util::backquote($view) . ' (' . $crlf;
        $tmp = array();
        $columns = $GLOBALS['dbi']->getColumnsFull($db, $view);
        foreach ($columns as $column_name => $definition) {
            $tmp[] = PMA_Util::backquote($column_name) . ' ' .
                $definition['Type'] . $crlf;
        }
        $create_query .= implode(',', $tmp) . ');';
        return($create_query);
    }

    /**
     * Returns CREATE definition that matches $view's structure
     *
     * @param string $db            the database name
     * @param string $view          the view name
     * @param string $crlf          the end of line sequence
     * @param bool   $add_semicolon whether to add semicolon and end-of-line at
     *                              the end
     *
     * @return string resulting schema
     */
    private function _getTableDefForView(
        $db,
        $view,
        $crlf,
        $add_semicolon = true
    ) {
        $create_query = "CREATE TABLE";
        if (isset($GLOBALS['sql_if_not_exists'])) {
            $create_query .= " IF NOT EXISTS ";
        }
        $create_query .= PMA_Util::backquote($view) . "(" . $crlf;

        $columns = $GLOBALS['dbi']->getColumns($db, $view, null, true);

        $firstCol = true;
        foreach ($columns as $column) {
            $extracted_columnspec = PMA_Util::extractColumnSpec($column['Type']);

            if (! $firstCol) {
                $create_query .= "," . $crlf;
            }
            $create_query .= "    " . PMA_Util::backquote($column['Field']);
            $create_query .= " " . $column['Type'];
            if ($extracted_columnspec['can_contain_collation']
                && ! empty($column['Collation'])
            ) {
                $create_query .= " COLLATE " . $column['Collation'];
            }
            if ($column['Null'] == 'NO') {
                $create_query .= " NOT NULL";
            }
            if (isset($column['Default'])) {
                 $create_query .= " DEFAULT '"
                     . PMA_Util::sqlAddSlashes($column['Default']) . "'";
            } else if ($column['Null'] == 'YES') {
                 $create_query .= " DEFAULT NULL";
            }
            if (! empty($column['Comment'])) {
                $create_query .= " COMMENT '"
                    . PMA_Util::sqlAddSlashes($column['Comment']) . "'";
            }
            $firstCol = false;
        }
        $create_query .= $crlf . ")" . ($add_semicolon ? ';' : '') . $crlf;

        if (isset($GLOBALS['sql_compatibility'])) {
            $compat = $GLOBALS['sql_compatibility'];
        } else {
            $compat = 'NONE';
        }
        if ($compat == 'MSSQL') {
            $create_query = $this->_makeCreateTableMSSQLCompatible(
                $create_query
            );
        }
        return $create_query;
    }

    /**
     * Returns $table's CREATE definition
     *
     * @param string $db                        the database name
     * @param string $table                     the table name
     * @param string $crlf                      the end of line sequence
     * @param string $error_url                 the url to go back in case
     *                                          of error
     * @param bool   $show_dates                whether to include creation/
     *                                          update/check dates
     * @param bool   $add_semicolon             whether to add semicolon and
     *                                          end-of-line at the end
     * @param bool   $view                      whether we're handling a view
     * @param bool   $update_indexes_increments whether we need to update
     *                                          two global variables
<<<<<<< HEAD
     * @param array  $aliases                   Aliases of db/table/columns
=======
>>>>>>> ff688b18
     *
     * @return string resulting schema
     */
    public function getTableDef(
        $db,
        $table,
        $crlf,
        $error_url,
        $show_dates = false,
        $add_semicolon = true,
        $view = false,
        $update_indexes_increments = true,
        $aliases = array()
    ) {
        global $sql_drop_table, $sql_backquotes, $sql_constraints,
            $sql_constraints_query, $sql_indexes, $sql_indexes_query,
            $sql_auto_increments,$sql_drop_foreign_keys;

        $db_alias = $db;
        $table_alias = $table;
        $this->initAlias($aliases, $db_alias, $table_alias);

        $schema_create = '';
        $auto_increment = '';
        $new_crlf = $crlf;

        if (isset($GLOBALS['sql_compatibility'])) {
            $compat = $GLOBALS['sql_compatibility'];
        } else {
            $compat = 'NONE';
        }

        // need to use PMA_DatabaseInterface::QUERY_STORE
        // with $GLOBALS['dbi']->numRows() in mysqli
        $result = $GLOBALS['dbi']->query(
            'SHOW TABLE STATUS FROM ' . PMA_Util::backquote($db)
            . ' LIKE \'' . PMA_Util::sqlAddSlashes($table, true) . '\'',
            null,
            PMA_DatabaseInterface::QUERY_STORE
        );
        if ($result != false) {
            if ($GLOBALS['dbi']->numRows($result) > 0) {
                $tmpres = $GLOBALS['dbi']->fetchAssoc($result);
                if (PMA_DRIZZLE && $show_dates) {
                    // Drizzle doesn't give Create_time and Update_time in
                    // SHOW TABLE STATUS, add it
                    $sql ="SELECT
                            TABLE_CREATION_TIME AS Create_time,
                            TABLE_UPDATE_TIME AS Update_time
                        FROM data_dictionary.TABLES
                        WHERE TABLE_SCHEMA = '"
                        . PMA_Util::sqlAddSlashes($db) . "'
                          AND TABLE_NAME = '"
                        . PMA_Util::sqlAddSlashes($table) . "'";
                    $tmpres = array_merge(
                        $GLOBALS['dbi']->fetchSingleRow($sql), $tmpres
                    );
                }
                // Here we optionally add the AUTO_INCREMENT next value,
                // but starting with MySQL 5.0.24, the clause is already included
                // in SHOW CREATE TABLE so we'll remove it below
                // It's required for Drizzle because SHOW CREATE TABLE uses
                // the value from table's creation time
                if (isset($GLOBALS['sql_auto_increment'])
                    && ! empty($tmpres['Auto_increment'])
                ) {
                    $auto_increment .= ' AUTO_INCREMENT='
                        . $tmpres['Auto_increment'] . ' ';
                }

                if ($show_dates
                    && isset($tmpres['Create_time'])
                    && ! empty($tmpres['Create_time'])
                ) {
                    $schema_create .= $this->_exportComment(
                        __('Creation:') . ' '
                        . PMA_Util::localisedDate(
                            strtotime($tmpres['Create_time'])
                        )
                    );
                    $new_crlf = $this->_exportComment() . $crlf;
                }

                if ($show_dates
                    && isset($tmpres['Update_time'])
                    && ! empty($tmpres['Update_time'])
                ) {
                    $schema_create .= $this->_exportComment(
                        __('Last update:') . ' '
                        . PMA_Util::localisedDate(
                            strtotime($tmpres['Update_time'])
                        )
                    );
                    $new_crlf = $this->_exportComment() . $crlf;
                }

                if ($show_dates
                    && isset($tmpres['Check_time'])
                    && ! empty($tmpres['Check_time'])
                ) {
                    $schema_create .= $this->_exportComment(
                        __('Last check:') . ' '
                        . PMA_Util::localisedDate(
                            strtotime($tmpres['Check_time'])
                        )
                    );
                    $new_crlf = $this->_exportComment() . $crlf;
                }
            }
            $GLOBALS['dbi']->freeResult($result);
        }

        $schema_create .= $new_crlf;

        // no need to generate a DROP VIEW here, it was done earlier
        if (! empty($sql_drop_table) && ! PMA_Table::isView($db, $table)) {
            $schema_create .= 'DROP TABLE IF EXISTS '
                . PMA_Util::backquote($table_alias, $sql_backquotes) . ';'
                . $crlf;
        }

        // Complete table dump,
        // Whether to quote table and column names or not
        // Drizzle always quotes names
        if (! PMA_DRIZZLE) {
            if ($sql_backquotes) {
                $GLOBALS['dbi']->query('SET SQL_QUOTE_SHOW_CREATE = 1');
            } else {
                $GLOBALS['dbi']->query('SET SQL_QUOTE_SHOW_CREATE = 0');
            }
        }

        // I don't see the reason why this unbuffered query could cause problems,
        // because SHOW CREATE TABLE returns only one row, and we free the
        // results below. Nonetheless, we got 2 user reports about this
        // (see bug 1562533) so I removed the unbuffered mode.
        // $result = $GLOBALS['dbi']->query('SHOW CREATE TABLE ' . backquote($db)
        // . '.' . backquote($table), null, PMA_DatabaseInterface::QUERY_UNBUFFERED);
        //
        // Note: SHOW CREATE TABLE, at least in MySQL 5.1.23, does not
        // produce a displayable result for the default value of a BIT
        // column, nor does the mysqldump command. See MySQL bug 35796
        $result = $GLOBALS['dbi']->tryQuery(
            'SHOW CREATE TABLE ' . PMA_Util::backquote($db) . '.'
            . PMA_Util::backquote($table)
        );
        // an error can happen, for example the table is crashed
        $tmp_error = $GLOBALS['dbi']->getError();
        if ($tmp_error) {
            return $this->_exportComment(__('in use') . '(' . $tmp_error . ')');
        }

        if ($result != false && ($row = $GLOBALS['dbi']->fetchRow($result))) {
            $create_query = $row[1];
            unset($row);
            // Convert end of line chars to one that we want (note that MySQL
            // doesn't return query it will accept in all cases)
            if (strpos($create_query, "(\r\n ")) {
                $create_query = str_replace("\r\n", $crlf, $create_query);
            } elseif (strpos($create_query, "(\n ")) {
                $create_query = str_replace("\n", $crlf, $create_query);
            } elseif (strpos($create_query, "(\r ")) {
                $create_query = str_replace("\r", $crlf, $create_query);
            }

            /*
             * Drop database name from VIEW creation.
             *
             * This is a bit tricky, but we need to issue SHOW CREATE TABLE with
             * database name, but we don't want name to show up in CREATE VIEW
             * statement.
             */
            if ($view) {
                $create_query = preg_replace(
                    '/' . preg_quote(PMA_Util::backquote($db)) . '\./',
                    '',
                    $create_query
                );
            }
            // substitute aliases in create query
            $create_query = $this->replaceWithAliases(
                $create_query, $aliases, $db, $table
            );
            // Should we use IF NOT EXISTS?
            if (isset($GLOBALS['sql_if_not_exists'])) {
                $create_query = preg_replace(
                    '/^CREATE TABLE/',
                    'CREATE TABLE IF NOT EXISTS',
                    $create_query
                );
            }

            if ($compat == 'MSSQL') {
                $create_query = $this->_makeCreateTableMSSQLCompatible(
                    $create_query
                );
            }

            // Drizzle (checked on 2011.03.13) returns ROW_FORMAT surrounded
            // with quotes, which is not accepted by parser
            if (PMA_DRIZZLE) {
                $create_query = preg_replace(
                    '/ROW_FORMAT=\'(\S+)\'/',
                    'ROW_FORMAT=$1',
                    $create_query
                );
            }

            //are there any constraints to cut out?
            if (preg_match('@CONSTRAINT|KEY@', $create_query)) {
                $has_constraints = 0;
                $has_indexes = 0;

                //if there are constraints
                if (preg_match(
                    '@CONSTRAINT@',
                    $create_query
                )) {
                    $has_constraints = 1;
                    // comments -> constraints for dumped tables
                    if (! isset($sql_constraints)) {
                        if (isset($GLOBALS['no_constraints_comments'])) {
                            $sql_constraints = '';
                        } else {
                            $sql_constraints = $crlf
                                . $this->_exportComment()
                                . $this->_exportComment(
                                    __('Constraints for dumped tables')
                                )
                                . $this->_exportComment();
                        }
                    }
                        // comments for current table
                    if (! isset($GLOBALS['no_constraints_comments'])) {
                        $sql_constraints .= $crlf
                        . $this->_exportComment()
                        . $this->_exportComment(
                            __('Constraints for table')
                            . ' '
                            . PMA_Util::backquoteCompat($table_alias, $compat)
                        )
                        . $this->_exportComment();
                    }
                    $sql_constraints_query .= 'ALTER TABLE '
                    . PMA_Util::backquoteCompat($table_alias, $compat)
                    . $crlf;
                    $sql_constraints .= 'ALTER TABLE '
                    . PMA_Util::backquoteCompat($table_alias,  $compat)
                    . $crlf;
                    $sql_drop_foreign_keys .= 'ALTER TABLE '
                    . PMA_Util::backquoteCompat($db_alias, $compat) . '.'
                    . PMA_Util::backquoteCompat($table_alias, $compat)
                    . $crlf;
                }
                //if there are indexes
                // (look for KEY followed by whitespace to avoid matching
                //  keyworks like PACK_KEYS)
                if ($update_indexes_increments && preg_match(
                    '@KEY[\s]+@',
                    $create_query
                )) {
                    $has_indexes = 1;

                    // comments -> indexes for dumped tables
                    if (! isset($sql_indexes)) {
                        if (isset($GLOBALS['no_constraints_comments'])) {
                            $sql_indexes = '';
                        } else {
                            $sql_indexes = $crlf
                                . $this->_exportComment()
                                . $this->_exportComment(
                                    __('Indexes for dumped tables')
                                )
                                . $this->_exportComment();
                        }
                    }
                    // comments for current table
                    if (! isset($GLOBALS['no_constraints_comments'])) {
                        $sql_indexes .= $crlf
                        . $this->_exportComment()
                        . $this->_exportComment(
                            __('Indexes for table')
                            . ' '
                            . PMA_Util::backquoteCompat($table_alias, $compat)
                        )
                        . $this->_exportComment();
                    }
                    $sql_indexes_query .= 'ALTER TABLE '
                    . PMA_Util::backquoteCompat($table_alias, $compat)
                    . $crlf;

                    $sql_indexes .= 'ALTER TABLE '
                    . PMA_Util::backquoteCompat($table_alias,  $compat)
                    . $crlf;
                }
                if ($update_indexes_increments && preg_match(
                    '@AUTO_INCREMENT@',
                    $create_query
                )) {
                    // comments -> auto increments for dumped tables
                    if (! isset($sql_auto_increments)) {
                        if (isset($GLOBALS['no_constraints_comments'])) {
                            $sql_auto_increments = '';
                        } else {
                            $sql_auto_increments = $crlf
                                . $this->_exportComment()
                                . $this->_exportComment(
                                    __('AUTO_INCREMENT for dumped tables')
                                )
                                . $this->_exportComment();
                        }
                    }
                    // comments for current table
                    if (! isset($GLOBALS['no_constraints_comments'])) {
                        $sql_auto_increments .= $crlf
                        . $this->_exportComment()
                        . $this->_exportComment(
                            __('AUTO_INCREMENT for table')
                            . ' '
                            . PMA_Util::backquoteCompat($table_alias, $compat)
                        )
                        . $this->_exportComment();
                    }
                    $sql_auto_increments .= 'ALTER TABLE '
                    . PMA_Util::backquoteCompat($table_alias, $compat)
                    . $crlf;
                }

                // Split the query into lines, so we can easily handle it.
                // We know lines are separated by $crlf (done few lines above).
                $sql_lines = explode($crlf, $create_query);
                $sql_count = count($sql_lines);

                // lets find first line with constraints
                $first_occur = -1;
                for ($i = 0; $i < $sql_count; $i++) {
                    if (preg_match(
                        '@[\s]+(CONSTRAINT|KEY)@',
                        $sql_lines[$i]
                    ) && $first_occur == -1) {
                        $first_occur = $i;
                    }
                }

                for ($k = 0; $k < $sql_count; $k++) {
                    if ($update_indexes_increments && preg_match(
                        '( AUTO_INCREMENT | AUTO_INCREMENT,| AUTO_INCREMENT$)',
                        $sql_lines[$k]
                    )) {
                        //removes extra space at the beginning, if there is
                        $sql_lines[$k] = ltrim($sql_lines[$k], ' ');
                        //creates auto increment code
                        $sql_auto_increments .= "MODIFY " . $sql_lines[$k];
                        //removes auto increment code from table definition
                        $sql_lines[$k] = str_replace(
                            " AUTO_INCREMENT", "", $sql_lines[$k]
                        );
                    }
                    if ($update_indexes_increments && preg_match(
                        '@[\s]+(AUTO_INCREMENT=)@',
                        $sql_lines[$k]
                    )) {
                        //adds auto increment value
                        $increment_value = substr(
                            $sql_lines[$k],
                            strpos($sql_lines[$k], "AUTO_INCREMENT")
                        );
                        $increment_value_array = explode(' ', $increment_value);
                        $sql_auto_increments .= $increment_value_array[0] . ";";

                    }
                }

                if ($sql_auto_increments != '') {
                    $sql_auto_increments = substr(
                        $sql_auto_increments, 0, -1
                    ) . ';';
                }
                // If we really found a constraint
                if ($first_occur != $sql_count) {
                    // lets find first line
                    $sql_lines[$first_occur - 1] = preg_replace(
                        '@,$@',
                        '',
                        $sql_lines[$first_occur - 1]
                    );

                    $first = true;
                    for ($j = $first_occur; $j < $sql_count; $j++) {
                        //removes extra space at the beginning, if there is
                        $sql_lines[$j]=ltrim($sql_lines[$j], ' ');

                        //if it's a constraint
                        if (preg_match(
                            '@CONSTRAINT|FOREIGN[\s]+KEY@',
                            $sql_lines[$j]
                        )) {
                            if (! $first) {
                                $sql_constraints .= $crlf;
                            }
                            if (strpos($sql_lines[$j], 'CONSTRAINT') === false) {
                                $tmp_str = preg_replace(
                                    '/(FOREIGN[\s]+KEY)/',
                                    'ADD \1',
                                    $sql_lines[$j]
                                );

                                $sql_constraints_query .= $tmp_str;
                                $sql_constraints .= $tmp_str;

                            } else {
                                $tmp_str = preg_replace(
                                    '/(CONSTRAINT)/',
                                    'ADD \1',
                                    $sql_lines[$j]
                                );

                                $sql_constraints_query .= $tmp_str;
                                $sql_constraints .= $tmp_str;
                                preg_match(
                                    '/(CONSTRAINT)([\s])([\S]*)([\s])/',
                                    $sql_lines[$j],
                                    $matches
                                );
                                if (! $first) {
                                    $sql_drop_foreign_keys .= ', ';
                                }
                                $sql_drop_foreign_keys .= 'DROP FOREIGN KEY '
                                    . $matches[3];
                            }
                            $first = false;
                        } else if ($update_indexes_increments && preg_match(
                            '@KEY[\s]+@',
                            $sql_lines[$j]
                        )) {
                            //if it's a index
                            $tmp_str = " ADD " . $sql_lines[$j];
                            $sql_indexes_query .= $tmp_str;
                            $sql_indexes .= $tmp_str;
                        } else {
                            break;
                        }
                    }
                    //removes superfluous comma at the end
                    $sql_indexes = rtrim($sql_indexes, ',');
                    $sql_indexes_query = rtrim($sql_indexes_query, ',');
                    //removes superfluous semicolon at the end
                    if ($has_constraints == 1) {
                        $sql_constraints .= ';' . $crlf;
                        $sql_constraints_query .= ';';
                    }
                    if ($has_indexes == 1) {
                        $sql_indexes .= ';' . $crlf;
                        $sql_indexes_query .= ';';
                    }
                    //remove indexes and constraints from the $create_query
                    $create_query = implode(
                        $crlf,
                        array_slice($sql_lines, 0, $first_occur)
                    )
                    . $crlf
                    . implode(
                        $crlf,
                        array_slice($sql_lines, $j, $sql_count - 1)
                    );
                    unset($sql_lines);
                }
            }
            $schema_create .= $create_query;
        }

        // remove a possible "AUTO_INCREMENT = value" clause
        // that could be there starting with MySQL 5.0.24
        // in Drizzle it's useless as it contains the value given at table
        // creation time
        $schema_create = preg_replace(
            '/AUTO_INCREMENT\s*=\s*([0-9])+/',
            '',
            $schema_create
        );

        $schema_create .= ($compat != 'MSSQL') ? $auto_increment : '';

        $GLOBALS['dbi']->freeResult($result);
        return $schema_create . ($add_semicolon ? ';' . $crlf : '');
    } // end of the 'getTableDef()' function

    /**
     * Returns $table's comments, relations etc.
     *
     * @param string $db          database name
     * @param string $table       table name
     * @param string $crlf        end of line sequence
     * @param bool   $do_relation whether to include relation comments
     * @param bool   $do_mime     whether to include mime comments
     * @param array  $aliases     Aliases of db/table/columns
     *
     * @return string resulting comments
     */
    private function _getTableComments(
        $db,
        $table,
        $crlf,
        $do_relation = false,
        $do_mime = false,
        $aliases = array()
    ) {
        global $cfgRelation, $sql_backquotes;

        $db_alias = $db;
        $table_alias = $table;
        $this->initAlias($aliases, $db_alias, $table_alias);

        $schema_create = '';

        // Check if we can use Relations
        if ($do_relation && ! empty($cfgRelation['relation'])) {
            // Find which tables are related with the current one and write it in
            // an array
            $res_rel = PMA_getForeigners($db, $table);

            if ($res_rel && count($res_rel) > 0) {
                $have_rel = true;
            } else {
                $have_rel = false;
            }
        } else {
               $have_rel = false;
        } // end if

        if ($do_mime && $cfgRelation['mimework']) {
            if (! ($mime_map = PMA_getMIME($db, $table, true))) {
                unset($mime_map);
            }
        }

        if (isset($mime_map) && count($mime_map) > 0) {
            $schema_create .= $this->_possibleCRLF()
            . $this->_exportComment()
            . $this->_exportComment(
                __('MIME TYPES FOR TABLE') . ' '
                . PMA_Util::backquote($table, $sql_backquotes) . ':'
            );
            @reset($mime_map);
            foreach ($mime_map as $mime_field => $mime) {
                $schema_create .=
                    $this->_exportComment(
                        '  '
                        . PMA_Util::backquote($mime_field, $sql_backquotes)
                    )
                    . $this->_exportComment(
                        '      '
                        . PMA_Util::backquote(
                            $mime['mimetype'],
                            $sql_backquotes
                        )
                    );
            }
            $schema_create .= $this->_exportComment();
        }

        if ($have_rel) {
            $schema_create .= $this->_possibleCRLF()
                . $this->_exportComment()
                . $this->_exportComment(
                    __('RELATIONS FOR TABLE') . ' '
                    . PMA_Util::backquote($table_alias, $sql_backquotes)
                    . ':'
                );
            foreach ($res_rel as $rel_field => $rel) {
                $rel_field_alias = !empty(
                    $aliases[$db]['tables'][$table]['columns'][$rel_field]
                ) ? $aliases[$db]['tables'][$table]['columns'][$rel_field]
                  : $rel_field;
                $schema_create .=
                    $this->_exportComment(
                        '  '
                        . PMA_Util::backquote($rel_field_alias, $sql_backquotes)
                    )
                    . $this->_exportComment(
                        '      '
                        . PMA_Util::backquote(
                            $rel['foreign_table'],
                            $sql_backquotes
                        )
                        . ' -> '
                        . PMA_Util::backquote(
                            $rel['foreign_field'],
                            $sql_backquotes
                        )
                    );
            }
            $schema_create .= $this->_exportComment();
        }

        return $schema_create;

    } // end of the '_getTableComments()' function

    /**
     * Outputs table's structure
     *
     * @param string $db          database name
     * @param string $table       table name
     * @param string $crlf        the end of line sequence
     * @param string $error_url   the url to go back in case of error
     * @param string $export_mode 'create_table','triggers','create_view',
     *                            'stand_in'
     * @param string $export_type 'server', 'database', 'table'
     * @param bool   $relation    whether to include relation comments
     * @param bool   $comments    whether to include the pmadb-style column
     *                            comments as comments in the structure; this is
     *                            deprecated but the parameter is left here
     *                            because export.php calls exportStructure()
     *                            also for other export types which use this
     *                            parameter
     * @param bool   $mime        whether to include mime comments
     * @param bool   $dates       whether to include creation/update/check dates
     * @param array  $aliases     Aliases of db/table/columns
     *
     * @return bool Whether it succeeded
     */
    public function exportStructure(
        $db,
        $table,
        $crlf,
        $error_url,
        $export_mode,
        $export_type,
        $relation = false,
        $comments = false,
        $mime = false,
        $dates = false,
        $aliases = array()
    ) {
        $db_alias = $db;
        $table_alias = $table;
        $this->initAlias($aliases, $db_alias, $table_alias);
        if (isset($GLOBALS['sql_compatibility'])) {
            $compat = $GLOBALS['sql_compatibility'];
        } else {
            $compat = 'NONE';
        }

        $formatted_table_name = (isset($GLOBALS['sql_backquotes']))
            ? PMA_Util::backquoteCompat($table_alias, $compat)
            : '\'' . $table_alias . '\'';
        $dump = $this->_possibleCRLF()
            . $this->_exportComment(str_repeat('-', 56))
            . $this->_possibleCRLF()
            . $this->_exportComment();

        switch($export_mode) {
        case 'create_table':
            $dump .= $this->_exportComment(
                __('Table structure for table') . ' ' . $formatted_table_name
            );
            $dump .= $this->_exportComment();
            $dump .= $this->getTableDef(
                $db, $table, $crlf, $error_url, $dates,
                true, false, true, $aliases
            );
            $dump .= $this->_getTableComments(
                $db, $table, $crlf, $relation, $mime, $aliases
            );
            break;
        case 'triggers':
            $dump = '';
            $delimiter = '$$';
            $triggers = $GLOBALS['dbi']->getTriggers($db, $table, $delimiter);
            if ($triggers) {
                $dump .=  $this->_possibleCRLF()
                    . $this->_exportComment()
                    . $this->_exportComment(
                        __('Triggers') . ' ' . $formatted_table_name
                    )
                    . $this->_exportComment();
                foreach ($triggers as $trigger) {
                    if (! empty($GLOBALS['sql_drop_table'])) {
                        $dump .= $trigger['drop'] . ';' . $crlf;
                    }
                    $dump .= 'DELIMITER ' . $delimiter . $crlf;
                    $dump .= $this->replaceWithAliases(
                        $trigger['create'], $aliases, $db, $table
                    );
                    $dump .= 'DELIMITER ;' . $crlf;
                }
            }
            break;
        case 'create_view':
            if (empty($GLOBALS['sql_views_as_tables'])) {
                $dump .=
                    $this->_exportComment(
                        __('Structure for view')
                        . ' '
                        . $formatted_table_name
                    )
                    . $this->_exportComment();
                // delete the stand-in table previously created (if any)
                if ($export_type != 'table') {
                    $dump .= 'DROP TABLE IF EXISTS '
                        . PMA_Util::backquote($table) . ';' . $crlf;
                }
                $dump .= $this->getTableDef(
                    $db, $table, $crlf, $error_url, $dates, true, true
                );
            } else {
                $dump .=
                $this->_exportComment(
                    sprintf(
                        __('Structure for view %s exported as a table'),
                        $formatted_table_name
                    )
                )
                . $this->_exportComment();
                // delete the stand-in table previously created (if any)
                if ($export_type != 'table') {
                    $dump .= 'DROP TABLE IF EXISTS '
                        . PMA_Util::backquote($table) . ';' . $crlf;
                }
                $dump .= $this->_getTableDefForView(
                    $db, $table, $crlf, true
                );
            }
            break;
        case 'stand_in':
            $dump .=
                $this->_exportComment(
                    __('Stand-in structure for view') . ' ' . $formatted_table_name
                )
                . $this->_exportComment();
            // export a stand-in definition to resolve view dependencies
            $dump .= $this->getTableDefStandIn($db, $table, $crlf);
        } // end switch

        // this one is built by getTableDef() to use in table copy/move
        // but not in the case of export
        unset($GLOBALS['sql_constraints_query']);

        return PMA_exportOutputHandler($dump);
    }

    /**
     * Outputs the content of a table in SQL format
     *
     * @param string $db        database name
     * @param string $table     table name
     * @param string $crlf      the end of line sequence
     * @param string $error_url the url to go back in case of error
     * @param string $sql_query SQL query for obtaining data
     * @param array  $aliases   Aliases of db/table/columns
     *
     * @return bool Whether it succeeded
     */
    public function exportData(
        $db, $table, $crlf, $error_url, $sql_query, $aliases = array()
    ) {
        global $current_row, $sql_backquotes;

        $db_alias = $db;
        $table_alias = $table;
        $this->initAlias($aliases, $db_alias, $table_alias);

        if (isset($GLOBALS['sql_compatibility'])) {
            $compat = $GLOBALS['sql_compatibility'];
        } else {
            $compat = 'NONE';
        }

        $formatted_table_name = (isset($GLOBALS['sql_backquotes']))
            ? PMA_Util::backquoteCompat($table_alias, $compat)
            : '\'' . $table_alias . '\'';

        // Do not export data for a VIEW, unless asked to export the view as a table
        // (For a VIEW, this is called only when exporting a single VIEW)
        if (PMA_Table::isView($db, $table)
            && empty($GLOBALS['sql_views_as_tables'])
        ) {
            $head = $this->_possibleCRLF()
              . $this->_exportComment()
              . $this->_exportComment('VIEW ' . ' ' . $formatted_table_name)
              . $this->_exportComment(__('Data:') . ' ' . __('None'))
              . $this->_exportComment()
              . $this->_possibleCRLF();

            if (! PMA_exportOutputHandler($head)) {
                return false;
            }
            return true;
        }

        $result = $GLOBALS['dbi']->tryQuery(
            $sql_query, null, PMA_DatabaseInterface::QUERY_UNBUFFERED
        );
        // a possible error: the table has crashed
        $tmp_error = $GLOBALS['dbi']->getError();
        if ($tmp_error) {
            return PMA_exportOutputHandler(
                $this->_exportComment(
                    __('Error reading data:') . ' (' . $tmp_error . ')'
                )
            );
        }

        if ($result != false) {
            $fields_cnt = $GLOBALS['dbi']->numFields($result);

            // Get field information
            $fields_meta = $GLOBALS['dbi']->getFieldsMeta($result);
            $field_flags = array();
            for ($j = 0; $j < $fields_cnt; $j++) {
                $field_flags[$j] = $GLOBALS['dbi']->fieldFlags($result, $j);
            }

            $field_set = array();
            for ($j = 0; $j < $fields_cnt; $j++) {
                $field_set[$j] = PMA_Util::backquoteCompat(
                    $fields_meta[$j]->name,
                    $compat,
                    $sql_backquotes
                );
            }

            if (isset($GLOBALS['sql_type'])
                && $GLOBALS['sql_type'] == 'UPDATE'
            ) {
                // update
                $schema_insert  = 'UPDATE ';
                if (isset($GLOBALS['sql_ignore'])) {
                    $schema_insert .= 'IGNORE ';
                }
                // avoid EOL blank
                $schema_insert .= PMA_Util::backquoteCompat(
                    $table_alias,
                    $compat,
                    $sql_backquotes
                ) . ' SET';
            } else {
                // insert or replace
                if (isset($GLOBALS['sql_type'])
                    && $GLOBALS['sql_type'] == 'REPLACE'
                ) {
                    $sql_command = 'REPLACE';
                } else {
                    $sql_command = 'INSERT';
                }

                // delayed inserts?
                if (isset($GLOBALS['sql_delayed'])) {
                    $insert_delayed = ' DELAYED';
                } else {
                    $insert_delayed = '';
                }

                // insert ignore?
                if (isset($GLOBALS['sql_type'])
                    && $GLOBALS['sql_type'] == 'INSERT'
                    && isset($GLOBALS['sql_ignore'])
                ) {
                    $insert_delayed .= ' IGNORE';
                }
                //truncate table before insert
                if (isset($GLOBALS['sql_truncate'])
                    && $GLOBALS['sql_truncate']
                    && $sql_command == 'INSERT'
                ) {
                    $truncate = 'TRUNCATE TABLE '
                        . PMA_Util::backquoteCompat(
                            $table_alias,
                            $compat,
                            $sql_backquotes
                        ) . ";";
                    $truncatehead = $this->_possibleCRLF()
                        . $this->_exportComment()
                        . $this->_exportComment(
                            __('Truncate table before insert') . ' '
                            . $formatted_table_name
                        )
                        . $this->_exportComment()
                        . $crlf;
                    PMA_exportOutputHandler($truncatehead);
                    PMA_exportOutputHandler($truncate);
                }

                // scheme for inserting fields
                if ($GLOBALS['sql_insert_syntax'] == 'complete'
                    || $GLOBALS['sql_insert_syntax'] == 'both'
                ) {
                    $fields        = implode(', ', $field_set);
                    $schema_insert = $sql_command . $insert_delayed . ' INTO '
                        . PMA_Util::backquoteCompat(
                            $table_alias,
                            $compat,
                            $sql_backquotes
                        )
                        // avoid EOL blank
                        . ' (' . $fields . ') VALUES';
                } else {
                    $schema_insert = $sql_command . $insert_delayed . ' INTO '
                        . PMA_Util::backquoteCompat(
                            $table_alias,
                            $compat,
                            $sql_backquotes
                        )
                        . ' VALUES';
                }
            }

            //\x08\\x09, not required
            $search      = array("\x00", "\x0a", "\x0d", "\x1a");
            $replace     = array('\0', '\n', '\r', '\Z');
            $current_row = 0;
            $query_size  = 0;
            if (($GLOBALS['sql_insert_syntax'] == 'extended'
                || $GLOBALS['sql_insert_syntax'] == 'both')
                && (! isset($GLOBALS['sql_type'])
                || $GLOBALS['sql_type'] != 'UPDATE')
            ) {
                $separator      = ',';
                $schema_insert .= $crlf;
            } else {
                $separator      = ';';
            }

            while ($row = $GLOBALS['dbi']->fetchRow($result)) {
                if ($current_row == 0) {
                    $head = $this->_possibleCRLF()
                        . $this->_exportComment()
                        . $this->_exportComment(
                            __('Dumping data for table') . ' '
                            . $formatted_table_name
                        )
                        . $this->_exportComment()
                        . $crlf;
                    if (! PMA_exportOutputHandler($head)) {
                        return false;
                    }
                }
                 // We need to SET IDENTITY_INSERT ON for MSSQL
                if (isset($GLOBALS['sql_compatibility'])
                    && $GLOBALS['sql_compatibility'] == 'MSSQL'
                    && $current_row == 0
                ) {
                    if (! PMA_exportOutputHandler(
                        'SET IDENTITY_INSERT '
                        . PMA_Util::backquoteCompat(
                            $table_alias,
                            $compat
                        )
                        . ' ON ;' . $crlf
                    )) {
                        return false;
                    }
                }
                $current_row++;
                $values = array();
                for ($j = 0; $j < $fields_cnt; $j++) {
                    // NULL
                    if (! isset($row[$j]) || is_null($row[$j])) {
                        $values[] = 'NULL';
                    } elseif ($fields_meta[$j]->numeric
                        && $fields_meta[$j]->type != 'timestamp'
                        && ! $fields_meta[$j]->blob
                    ) {
                        // a number
                        // timestamp is numeric on some MySQL 4.1, BLOBs are
                        // sometimes numeric
                        $values[] = $row[$j];
                    } elseif (stristr($field_flags[$j], 'BINARY') !== false
                        && isset($GLOBALS['sql_hex_for_binary'])
                    ) {
                        // a true BLOB
                        // - mysqldump only generates hex data when the --hex-blob
                        //   option is used, for fields having the binary attribute
                        //   no hex is generated
                        // - a TEXT field returns type blob but a real blob
                        //   returns also the 'binary' flag

                        // empty blobs need to be different, but '0' is also empty
                        // :-(
                        if (empty($row[$j]) && $row[$j] != '0') {
                            $values[] = '\'\'';
                        } else {
                            $values[] = '0x' . bin2hex($row[$j]);
                        }
                    } elseif ($fields_meta[$j]->type == 'bit') {
                        // detection of 'bit' works only on mysqli extension
                        $values[] = "b'" . PMA_Util::sqlAddSlashes(
                            PMA_Util::printableBitValue(
                                $row[$j], $fields_meta[$j]->length
                            )
                        )
                            . "'";
                    } else {
                        // something else -> treat as a string
                        $values[] = '\''
                            . str_replace(
                                $search, $replace,
                                PMA_Util::sqlAddSlashes($row[$j])
                            )
                            . '\'';
                    } // end if
                } // end for

                // should we make update?
                if (isset($GLOBALS['sql_type'])
                    && $GLOBALS['sql_type'] == 'UPDATE'
                ) {

                    $insert_line = $schema_insert;
                    for ($i = 0; $i < $fields_cnt; $i++) {
                        if (0 == $i) {
                            $insert_line .= ' ';
                        }
                        if ($i > 0) {
                            // avoid EOL blank
                            $insert_line .= ',';
                        }
                        $insert_line .= $field_set[$i] . ' = ' . $values[$i];
                    }

                    list($tmp_unique_condition, $tmp_clause_is_unique)
                        = PMA_Util::getUniqueCondition(
                            $result,
                            $fields_cnt,
                            $fields_meta,
                            $row
                        );
                    $insert_line .= ' WHERE ' . $tmp_unique_condition;
                    unset($tmp_unique_condition, $tmp_clause_is_unique);

                } else {

                    // Extended inserts case
                    if ($GLOBALS['sql_insert_syntax'] == 'extended'
                        || $GLOBALS['sql_insert_syntax'] == 'both'
                    ) {
                        if ($current_row == 1) {
                            $insert_line  = $schema_insert . '('
                                . implode(', ', $values) . ')';
                        } else {
                            $insert_line  = '(' . implode(', ', $values) . ')';
                            $sql_max_size = $GLOBALS['sql_max_query_size'];
                            if (isset($sql_max_size)
                                && $sql_max_size > 0
                                && $query_size + strlen($insert_line) > $sql_max_size
                            ) {
                                if (! PMA_exportOutputHandler(';' . $crlf)) {
                                    return false;
                                }
                                $query_size  = 0;
                                $current_row = 1;
                                $insert_line = $schema_insert . $insert_line;
                            }
                        }
                        $query_size += strlen($insert_line);
                        // Other inserts case
                    } else {
                        $insert_line = $schema_insert
                            . '('
                            . implode(', ', $values)
                            . ')';
                    }
                }
                unset($values);

                if (! PMA_exportOutputHandler(
                    ($current_row == 1 ? '' : $separator . $crlf)
                    . $insert_line
                )) {
                    return false;
                }

            } // end while

            if ($current_row > 0) {
                if (! PMA_exportOutputHandler(';' . $crlf)) {
                    return false;
                }
            }

            // We need to SET IDENTITY_INSERT OFF for MSSQL
            if (isset($GLOBALS['sql_compatibility'])
                && $GLOBALS['sql_compatibility'] == 'MSSQL'
                && $current_row > 0
            ) {
                $outputSucceeded = PMA_exportOutputHandler(
                    $crlf . 'SET IDENTITY_INSERT '
                    . PMA_Util::backquoteCompat($table_alias, $compat)
                    . ' OFF;' . $crlf
                );
                if (! $outputSucceeded) {
                    return false;
                }
            }
        } // end if ($result != false)
        $GLOBALS['dbi']->freeResult($result);

        return true;
    } // end of the 'exportData()' function

    /**
     * Make a create table statement compatible with MSSQL
     *
     * @param string $create_query MySQL create table statement
     *
     * @return string MSSQL compatible create table statement
     */
    private function _makeCreateTableMSSQLCompatible($create_query)
    {
        // In MSSQL
        // 1. No 'IF NOT EXISTS' in CREATE TABLE
        // 2. DATE field doesn't exists, we will use DATETIME instead
        // 3. UNSIGNED attribute doesn't exist
        // 4. No length on INT, TINYINT, SMALLINT, BIGINT and no precision on
        //    FLOAT fields
        // 5. No KEY and INDEX inside CREATE TABLE
        // 6. DOUBLE field doesn't exists, we will use FLOAT instead

        $create_query = preg_replace(
            "/^CREATE TABLE IF NOT EXISTS/",
            'CREATE TABLE',
            $create_query
        );
        // first we need  to replace all lines ended with '" DATE ...,\n'
        // last preg_replace preserve us from situation with date text
        // inside DEFAULT field value
        $create_query = preg_replace(
            "/\" date DEFAULT NULL(,)?\n/",
            '" datetime DEFAULT NULL$1' . "\n",
            $create_query
        );
        $create_query = preg_replace(
            "/\" date NOT NULL(,)?\n/",
            '" datetime NOT NULL$1' . "\n",
            $create_query
        );
        $create_query = preg_replace(
            '/" date NOT NULL DEFAULT \'([^\'])/',
            '" datetime NOT NULL DEFAULT \'$1',
            $create_query
        );

        // next we need to replace all lines ended with ') UNSIGNED ...,'
        // last preg_replace preserve us from situation with unsigned text
        // inside DEFAULT field value
        $create_query = preg_replace(
            "/\) unsigned NOT NULL(,)?\n/",
            ') NOT NULL$1' . "\n",
            $create_query
        );
        $create_query = preg_replace(
            "/\) unsigned DEFAULT NULL(,)?\n/",
            ') DEFAULT NULL$1' . "\n",
            $create_query
        );
        $create_query = preg_replace(
            '/\) unsigned NOT NULL DEFAULT \'([^\'])/',
            ') NOT NULL DEFAULT \'$1',
            $create_query
        );

        // we need to replace all lines ended with
        // '" INT|TINYINT([0-9]{1,}) ...,' last preg_replace preserve us
        // from situation with int([0-9]{1,}) text inside DEFAULT field
        // value
        $create_query = preg_replace(
            '/" (int|tinyint|smallint|bigint)\([0-9]+\) DEFAULT NULL(,)?\n/',
            '" $1 DEFAULT NULL$2' . "\n",
            $create_query
        );
        $create_query = preg_replace(
            '/" (int|tinyint|smallint|bigint)\([0-9]+\) NOT NULL(,)?\n/',
            '" $1 NOT NULL$2' . "\n",
            $create_query
        );
        $create_query = preg_replace(
            '/" (int|tinyint|smallint|bigint)\([0-9]+\) NOT NULL DEFAULT \'([^\'])/',
            '" $1 NOT NULL DEFAULT \'$2',
            $create_query
        );

        // we need to replace all lines ended with
        // '" FLOAT|DOUBLE([0-9,]{1,}) ...,'
        // last preg_replace preserve us from situation with
        // float([0-9,]{1,}) text inside DEFAULT field value
        $create_query = preg_replace(
            '/" (float|double)(\([0-9]+,[0-9,]+\))? DEFAULT NULL(,)?\n/',
            '" float DEFAULT NULL$3' . "\n",
            $create_query
        );
        $create_query = preg_replace(
            '/" (float|double)(\([0-9,]+,[0-9,]+\))? NOT NULL(,)?\n/',
            '" float NOT NULL$3' . "\n",
            $create_query
        );
        $create_query = preg_replace(
            '/" (float|double)(\([0-9,]+,[0-9,]+\))? NOT NULL DEFAULT \'([^\'])/',
            '" float NOT NULL DEFAULT \'$3',
            $create_query
        );

        // @todo remove indexes from CREATE TABLE

        return $create_query;
    }

    /**
     * replaces db/table/column names with their aliases
     *
     * @param string $sql_query SQL query in which aliases are to be substituted
     * @param array  $aliases   Alias information for db/table/column
     * @param string $db        the database name
     * @param string $table     the tablename
     *
     * @return string query replaced with aliases
     */
    public function replaceWithAliases($sql_query, $aliases, $db, $table)
    {
        // Return original sql query if no aliases are provided.
        if (!is_array($aliases) || empty($aliases) || empty($sql_query)) {
            return $sql_query;
        }
        $supported_query_types = array(
            'CREATE' => true,
        );
        $supported_query_ons = array(
            'TABLE' => true,
            'TRIGGER' => true
        );
        $identifier_types = array(
            'alpha_identifier',
            'quote_backtick'
        );
        $query_type = '';
        $query_on = '';
        // Adjustment value for each pos value
        // of token after replacement
        $offset = 0;
        $open_braces = 0;
        $in_create_table_fields = false;
        // flag to force end query parsing
        $query_end = false;
        // Convert all line feeds to Unix style
        $sql_query = str_replace("\r\n", "\n", $sql_query);
        $sql_query = str_replace("\r", "\n", $sql_query);
        $tokens = PMA_SQP_parse($sql_query);
        $ref_seen = false;
        $ref_table_seen = false;
        $old_table = $table;
        $on_seen = false;
        $size = $tokens['len'];
        for ($i = 0; $i < $size && !$query_end; $i++) {
            $type = $tokens[$i]['type'];
            $data = $tokens[$i]['data'];
            $d_unq = PMA_Util::unQuote($data);
            $d_upper = strtoupper($d_unq);
            $pos = $tokens[$i]['pos'] + $offset;
            if ($type === 'alpha_reservedWord') {
                if ($query_type === ''
                    && !empty($supported_query_types[$d_upper])
                ) {
                    $query_type = $d_upper;
                } elseif ($query_on === ''
                    && !empty($supported_query_ons[$d_upper])
                ) {
                    $query_on = $d_upper;
                }
            }
            // CREATE TABLE - Alias replacement
            if ($query_type === 'CREATE' && $query_on === 'TABLE') {
                // replace create table name
                if (!$in_create_table_fields
                    && in_array($type, $identifier_types)
                    && isset($aliases[$db]['tables'][$table]['alias'])
                ) {
                    $sql_query = $this->substituteAlias(
                        $sql_query, $data,
                        $aliases[$db]['tables'][$table]['alias'],
                        $pos, $offset
                    );
                } elseif ($type === 'punct_bracket_open_round') {
                    // CREATE TABLE fields started
                    if (!$in_create_table_fields) {
                        $in_create_table_fields = true;
                    }
                    $open_braces++;
                } elseif ($type === 'punct_bracket_close_round') {
                    // end our parsing after last )
                    // no columns appear after that
                    if ($in_create_table_fields && $open_braces === 0) {
                        $query_end = true;
                    }
                    // End of Foreign key reference
                    if ($ref_seen) {
                        $ref_seen = $ref_table_seen = false;
                        $table = $old_table;
                    }
                    $open_braces--;
                    // handles Foreign key references
                } elseif ($type === 'alpha_reservedWord'
                    && $d_upper === 'REFERENCES'
                ) {
                    $ref_seen = true;
                } elseif (in_array($type, $identifier_types)
                    && $ref_seen === true && !$ref_table_seen
                ) {
                    $table = $d_unq;
                    $ref_table_seen = true;
                    // Replace column names
                } elseif (in_array($type, $identifier_types)
                    && isset($aliases[$db]['tables'][$table]['columns'][$d_unq])
                ) {
                    $sql_query = $this->substituteAlias(
                        $sql_query, $data,
                        $aliases[$db]['tables'][$table]['columns'][$d_unq],
                        $pos, $offset
                    );
                }
                // CREATE TRIGGER - Alias replacement
            } elseif ($query_type === 'CREATE' && $query_on === 'TRIGGER') {
                // Skip till 'ON' in encountered
                if (!$on_seen && $type === 'alpha_reservedWord'
                    && $d_upper === 'ON'
                ) {
                    $on_seen = true;
                } elseif ($on_seen && in_array($type, $identifier_types)) {
                    if (!$ref_table_seen
                        && isset($aliases[$db]['tables'][$d_unq]['alias'])
                    ) {
                        $ref_table_seen = true;
                        $sql_query = $this->substituteAlias(
                            $sql_query, $data,
                            $aliases[$db]['tables'][$d_unq]['alias'],
                            $pos, $offset
                        );
                    } else {
                        // search for identifiers
                        $alias = $this->getAlias($aliases, $d_unq);
                        if (!empty($alias)) {
                            $sql_query = $this->substituteAlias(
                                $sql_query, $data, $alias, $pos, $offset
                            );
                        }
                    }
                }
            }
        }
        if ($query_type === 'CREATE' && $query_on === 'TRIGGER') {
            $warning = $this->_exportComment()
                . $this->_exportComment(__('It appears your table uses triggers;'))
                . $this->_exportComment(__('alias export may not work reliably in all cases.'))
                . $this->_exportComment();
            PMA_exportOutputHandler($warning);
        }
        return $sql_query;
    }

    /**
     * substitutes alias in query at given position
     * Note: pos is the value from PMA_SQP_parse() + offset
     *
     * @param string $sql_query the SQL query
     * @param string $data      the data to be replaced
     * @param string $alias     the replacement
     * @param string $pos       the position of alias
     * @param string &$offset   the change in pos occured after substitution
     *
     * @return string replaced query with alias
     */
    public function substituteAlias($sql_query, $data, $alias, $pos, &$offset = null)
    {
        if (!empty($GLOBALS['sql_backquotes'])) {
            $alias = PMA_Util::backquote($alias);
        }
        $alias_len = $GLOBALS['PMA_String']->strlen($alias);
        $data_len = $GLOBALS['PMA_String']->strlen($data);
        if (isset($offset)) {
            $offset += ($alias_len - $data_len);
        }
        $sql_query = substr_replace(
            $sql_query, $alias, $pos - $data_len, $data_len
        );
        return $sql_query;
    }

    /**
     * initialize aliases
     *
     * @param array  $aliases Alias information for db/table/column
     * @param string &$db     the database
     * @param string &$table  the table
     *
     * @return nothing
     */
    public function initAlias($aliases, &$db, &$table = null)
    {
        if (isset($aliases[$db]['tables'][$table]['alias'])) {
            $table = $aliases[$db]['tables'][$table]['alias'];
        }
        if (isset($aliases[$db]['alias'])) {
            $db = $aliases[$db]['alias'];
        }
    }

    /**
     * recursively search for alias of a identifier.
     *
     * @param array  $aliases Alias information for db/table/column
     * @param string $id      the identifier to be searched
     *
     * @return string alias of the identifier if found or ''
     */
    public function getAlias($aliases, $id)
    {
        // search each database
        foreach ($aliases as $db_key => $db) {
            // check if id is database and has alias
            if ($db_key === $id && !empty($db['alias'])) {
                return $db['alias'];
            }
            // search each of its tables
            foreach ($db['tables'] as $table_key => $table) {
                // check if id is table and has alias
                if ($table_key === $id && !empty($table['alias'])) {
                    return $table['alias'];
                }
                // search each of its columns
                foreach ($table['columns'] as $col_key => $col) {
                    // check if id is column
                    if ($col_key === $id) {
                        return $col;
                    }
                }
            }
        }
        return '';
    }
}<|MERGE_RESOLUTION|>--- conflicted
+++ resolved
@@ -1020,10 +1020,7 @@
      * @param bool   $view                      whether we're handling a view
      * @param bool   $update_indexes_increments whether we need to update
      *                                          two global variables
-<<<<<<< HEAD
      * @param array  $aliases                   Aliases of db/table/columns
-=======
->>>>>>> ff688b18
      *
      * @return string resulting schema
      */
