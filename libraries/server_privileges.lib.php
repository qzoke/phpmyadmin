--- conflicted
+++ resolved
@@ -3234,22 +3234,6 @@
     $tabs = PMA_Util::getMenuTabList();
 
     $html_output  = '<h2>' . __('User groups') . '</h2>';
-<<<<<<< HEAD
-=======
-    $html_output .= '<form name="userGroupsForm" id="userGroupsForm"'
-        . ' action="server_privileges.php" method="post">';
-    $html_output .= PMA_generate_common_hidden_inputs();
-    $html_output .= '<table id="userGroupsTable">';
-    $html_output .= '<thead><tr>';
-    $html_output .= '<th style="white-space: nowrap">' . __('User group') . '</th>';
-    $html_output .= '<th>' . __('Server-level tabs') . '</th>';
-    $html_output .= '<th>' . __('Database-level tabs') . '</th>';
-    $html_output .= '<th>' . __('Table-level tabs') . '</th>';
-    $html_output .= '<th>' . __('Action') . '</th>';
-    $html_output .= '</tr></thead>';
-    $html_output .= '<tbody>';
-
->>>>>>> 80794956
     $groupTable = PMA_Util::backquote($GLOBALS['cfg']['Server']['pmadb'])
         . "." . PMA_Util::backquote($GLOBALS['cfg']['Server']['usergroups']);
     $sql_query = "SELECT * FROM " . $groupTable . " ORDER BY `usergroup` ASC";
