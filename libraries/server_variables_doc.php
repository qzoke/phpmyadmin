<?php
/**
 * Used to create server variables documentation links
 * $VARIABLE_DOC_LINKS[string $name] = array(
 *    string $anchor,
 *    string $chapter,
 *    string $type);
 * string $name: name of the system variable
 * string $anchor: anchor to the documentation page
 * string $chapter: chapter of "HTML, one page per chapter" documentation
 * string $type: type of system variable
 * string $format: if set to 'byte' it will format the variable
 * with PMA_formatByteDown()
 */
$VARIABLE_DOC_LINKS = array();
$VARIABLE_DOC_LINKS['auto_increment_increment'] = array(
    'auto_increment_increment',
    'replication-options-master',
    'sysvar');
$VARIABLE_DOC_LINKS['auto_increment_offset'] = array(
    'auto_increment_offset',
    'replication-options-master',
    'sysvar');
$VARIABLE_DOC_LINKS['autocommit'] = array(
    'autocommit',
    'server-system-variables',
    'sysvar');
$VARIABLE_DOC_LINKS['automatic_sp_privileges'] = array(
    'automatic_sp_privileges',
    'server-system-variables',
    'sysvar');
$VARIABLE_DOC_LINKS['back_log'] = array(
    'back_log',
    'server-system-variables',
    'sysvar');
$VARIABLE_DOC_LINKS['basedir'] = array(
    'basedir',
    'server-options',
    'option_mysqld');
$VARIABLE_DOC_LINKS['big_tables'] = array(
    'big-tables',
    'server-options',
    'option_mysqld');
$VARIABLE_DOC_LINKS['bind_address'] = array(
    'bind-address',
    'server-options',
    'option_mysqld');
$VARIABLE_DOC_LINKS['binlog_cache_size'] = array(
    'binlog_cache_size',
    'replication-options-binary-log',
    'sysvar',
    'byte');
$VARIABLE_DOC_LINKS['binlog_direct_non_transactional_updates'] = array(
    'binlog_direct_non_transactional_updates',
    'replication-options-binary-log',
    'sysvar');
$VARIABLE_DOC_LINKS['binlog_format'] = array(
    'binlog-format',
    'server-options',
    'sysvar');
$VARIABLE_DOC_LINKS['binlog_stmt_cache_size'] = array(
    'binlog_stmt_cache_size',
    'replication-options-binary-log',
    'sysvar',
    'byte');
$VARIABLE_DOC_LINKS['bulk_insert_buffer_size'] = array(
    'bulk_insert_buffer_size',
    'server-system-variables',
    'sysvar',
    'byte');
$VARIABLE_DOC_LINKS['character_set_client'] = array(
    'character_set_client',
    'server-system-variables',
    'sysvar');
$VARIABLE_DOC_LINKS['character_set_connection'] = array(
    'character_set_connection',
    'server-system-variables',
    'sysvar');
$VARIABLE_DOC_LINKS['character_set_database'] = array(
    'character_set_database',
    'server-system-variables',
    'sysvar');
$VARIABLE_DOC_LINKS['character_set_filesystem'] = array(
    'character-set-filesystem',
    'server-options',
    'option_mysqld');
$VARIABLE_DOC_LINKS['character_set_results'] = array(
    'character_set_results',
    'server-system-variables',
    'sysvar');
$VARIABLE_DOC_LINKS['character_set_server'] = array(
    'character-set-server',
    'server-options',
    'option_mysqld');
$VARIABLE_DOC_LINKS['character_set_system'] = array(
    'character_set_system',
    'server-system-variables',
    'sysvar');
$VARIABLE_DOC_LINKS['character_sets_dir'] = array(
    'character-sets-dir',
    'server-options',
    'option_mysqld');
$VARIABLE_DOC_LINKS['collation_connection'] = array(
    'collation_connection',
    'server-system-variables',
    'sysvar');
$VARIABLE_DOC_LINKS['collation_database'] = array(
    'collation_database',
    'server-system-variables',
    'sysvar');
$VARIABLE_DOC_LINKS['collation_server'] = array(
    'collation-server',
    'server-options',
    'option_mysqld');
$VARIABLE_DOC_LINKS['completion_type'] = array(
    'completion_type',
    'server-system-variables',
    'sysvar');
$VARIABLE_DOC_LINKS['concurrent_insert'] = array(
    'concurrent_insert',
    'server-system-variables',
    'sysvar');
$VARIABLE_DOC_LINKS['connect_timeout'] = array(
    'connect_timeout',
    'server-system-variables',
    'sysvar');
$VARIABLE_DOC_LINKS['datadir'] = array(
    'datadir',
    'server-options',
    'option_mysqld');
$VARIABLE_DOC_LINKS['date_format'] = array(
    'date_format',
    'server-system-variables',
    'sysvar');
$VARIABLE_DOC_LINKS['datetime_format'] = array(
    'datetime_format',
    'server-system-variables',
    'sysvar');
$VARIABLE_DOC_LINKS['debug'] = array(
    'debug',
    'server-options',
    'option_mysqld');
$VARIABLE_DOC_LINKS['debug_sync'] = array(
    'debug_sync',
    'server-system-variables',
    'sysvar');
$VARIABLE_DOC_LINKS['default_storage_engine'] = array(
    'default-storage-engine',
    'server-options',
    'option_mysqld');
$VARIABLE_DOC_LINKS['default_week_format'] = array(
    'default_week_format',
    'server-system-variables',
    'sysvar');
$VARIABLE_DOC_LINKS['delay_key_write'] = array(
    'delay-key-write',
    'server-options',
    'option_mysqld');
$VARIABLE_DOC_LINKS['delayed_insert_limit'] = array(
    'delayed_insert_limit',
    'server-system-variables',
    'sysvar');
$VARIABLE_DOC_LINKS['delayed_insert_timeout'] = array(
    'delayed_insert_timeout',
    'server-system-variables',
    'sysvar');
$VARIABLE_DOC_LINKS['delayed_queue_size'] = array(
    'delayed_queue_size',
    'server-system-variables',
    'sysvar');
$VARIABLE_DOC_LINKS['div_precision_increment'] = array(
    'div_precision_increment',
    'server-system-variables',
    'sysvar');
$VARIABLE_DOC_LINKS['engine_condition_pushdown'] = array(
    'engine-condition-pushdown',
    'server-options',
    'option_mysqld');
$VARIABLE_DOC_LINKS['error_count'] = array(
    'error_count',
    'server-system-variables',
    'sysvar');
$VARIABLE_DOC_LINKS['event_scheduler'] = array(
    'event-scheduler',
    'server-options',
    'option_mysqld');
$VARIABLE_DOC_LINKS['expire_logs_days'] = array(
    'expire_logs_days',
    'server-system-variables',
    'sysvar');
$VARIABLE_DOC_LINKS['external_user'] = array(
    'external_user',
    'server-system-variables',
    'sysvar');
$VARIABLE_DOC_LINKS['flush'] = array(
    'flush',
    'server-system-variables',
    'sysvar');
$VARIABLE_DOC_LINKS['flush_time'] = array(
    'flush_time',
    'server-system-variables',
    'sysvar');
$VARIABLE_DOC_LINKS['foreign_key_checks'] = array(
    'foreign_key_checks',
    'server-system-variables',
    'sysvar');
$VARIABLE_DOC_LINKS['ft_boolean_syntax'] = array(
    'ft_boolean_syntax',
    'server-system-variables',
    'sysvar');
$VARIABLE_DOC_LINKS['ft_max_word_len'] = array(
    'ft_max_word_len',
    'server-system-variables',
    'sysvar');
$VARIABLE_DOC_LINKS['ft_min_word_len'] = array(
    'ft_min_word_len',
    'server-system-variables',
    'sysvar');
$VARIABLE_DOC_LINKS['ft_query_expansion_limit'] = array(
    'ft_query_expansion_limit',
    'server-system-variables',
    'sysvar');
$VARIABLE_DOC_LINKS['ft_stopword_file'] = array(
    'ft_stopword_file',
    'server-system-variables',
    'sysvar');
$VARIABLE_DOC_LINKS['general_log'] = array(
    'general-log',
    'server-options',
    'option_mysqld');
$VARIABLE_DOC_LINKS['general_log_file'] = array(
    'general_log_file',
    'server-system-variables',
    'sysvar');
$VARIABLE_DOC_LINKS['group_concat_max_len'] = array(
    'group_concat_max_len',
    'server-system-variables',
    'sysvar');
$VARIABLE_DOC_LINKS['have_compress'] = array(
    'have_compress',
    'server-system-variables',
    'sysvar');
$VARIABLE_DOC_LINKS['have_crypt'] = array(
    'have_crypt',
    'server-system-variables',
    'sysvar');
$VARIABLE_DOC_LINKS['have_csv'] = array(
    'have_csv',
    'server-system-variables',
    'sysvar');
$VARIABLE_DOC_LINKS['have_dynamic_loading'] = array(
    'have_dynamic_loading',
    'server-system-variables',
    'sysvar');
$VARIABLE_DOC_LINKS['have_geometry'] = array(
    'have_geometry',
    'server-system-variables',
    'sysvar');
$VARIABLE_DOC_LINKS['have_innodb'] = array(
    'have_innodb',
    'server-system-variables',
    'sysvar');
$VARIABLE_DOC_LINKS['have_openssl'] = array(
    'have_openssl',
    'server-system-variables',
    'sysvar');
$VARIABLE_DOC_LINKS['have_partitioning'] = array(
    'have_partitioning',
    'server-system-variables',
    'sysvar');
$VARIABLE_DOC_LINKS['have_profiling'] = array(
    'have_profiling',
    'server-system-variables',
    'sysvar');
$VARIABLE_DOC_LINKS['have_query_cache'] = array(
    'have_query_cache',
    'server-system-variables',
    'sysvar');
$VARIABLE_DOC_LINKS['have_rtree_keys'] = array(
    'have_rtree_keys',
    'server-system-variables',
    'sysvar');
$VARIABLE_DOC_LINKS['have_ssl'] = array(
    'have_ssl',
    'server-system-variables',
    'sysvar');
$VARIABLE_DOC_LINKS['have_symlink'] = array(
    'have_symlink',
    'server-system-variables',
    'sysvar');
$VARIABLE_DOC_LINKS['hostname'] = array(
    'hostname',
    'server-system-variables',
    'sysvar');
$VARIABLE_DOC_LINKS['identity'] = array(
    'identity',
    'server-system-variables',
    'sysvar');
$VARIABLE_DOC_LINKS['ignore_builtin_innodb'] = array(
    'ignore-builtin-innodb',
    'innodb-parameters',
    'option_mysqld');
$VARIABLE_DOC_LINKS['init_connect'] = array(
    'init_connect',
    'server-system-variables',
    'sysvar');
$VARIABLE_DOC_LINKS['init_file'] = array(
    'init-file',
    'server-options',
    'option_mysqld');
$VARIABLE_DOC_LINKS['init_slave'] = array(
    'init_slave',
    'replication-options-slave',
    'sysvar');
$VARIABLE_DOC_LINKS['innodb_adaptive_flushing'] = array(
    'innodb_adaptive_flushing',
    'innodb-parameters',
    'sysvar');
$VARIABLE_DOC_LINKS['innodb_adaptive_hash_index'] = array(
    'innodb_adaptive_hash_index',
    'innodb-parameters',
    'sysvar');
$VARIABLE_DOC_LINKS['innodb_additional_mem_pool_size'] = array(
    'innodb_additional_mem_pool_size',
    'innodb-parameters',
    'sysvar',
    'byte');
$VARIABLE_DOC_LINKS['innodb_autoextend_increment'] = array(
    'innodb_autoextend_increment',
    'innodb-parameters',
    'sysvar');
$VARIABLE_DOC_LINKS['innodb_autoinc_lock_mode'] = array(
    'innodb_autoinc_lock_mode',
    'innodb-parameters',
    'sysvar');
$VARIABLE_DOC_LINKS['innodb_buffer_pool_instances'] = array(
    'innodb_buffer_pool_instances',
    'innodb-parameters',
    'sysvar');
$VARIABLE_DOC_LINKS['innodb_buffer_pool_size'] = array(
    'innodb_buffer_pool_size',
    'innodb-parameters',
    'sysvar',
    'byte');
$VARIABLE_DOC_LINKS['innodb_change_buffering'] = array(
    'innodb_change_buffering',
    'innodb-parameters',
    'sysvar');
$VARIABLE_DOC_LINKS['innodb_checksums'] = array(
    'innodb_checksums',
    'innodb-parameters',
    'sysvar');
$VARIABLE_DOC_LINKS['innodb_commit_concurrency'] = array(
    'innodb_commit_concurrency',
    'innodb-parameters',
    'sysvar');
$VARIABLE_DOC_LINKS['innodb_concurrency_tickets'] = array(
    'innodb_concurrency_tickets',
    'innodb-parameters',
    'sysvar');
$VARIABLE_DOC_LINKS['innodb_data_file_path'] = array(
    'innodb_data_file_path',
    'innodb-parameters',
    'sysvar');
$VARIABLE_DOC_LINKS['innodb_data_home_dir'] = array(
    'innodb_data_home_dir',
    'innodb-parameters',
    'sysvar');
$VARIABLE_DOC_LINKS['innodb_doublewrite'] = array(
    'innodb_doublewrite',
    'innodb-parameters',
    'sysvar');
$VARIABLE_DOC_LINKS['innodb_fast_shutdown'] = array(
    'innodb_fast_shutdown',
    'innodb-parameters',
    'sysvar');
$VARIABLE_DOC_LINKS['innodb_file_format'] = array(
    'innodb_file_format',
    'innodb-parameters',
    'sysvar');
$VARIABLE_DOC_LINKS['innodb_file_format_check'] = array(
    'innodb_file_format_check',
    'innodb-parameters',
    'sysvar');
$VARIABLE_DOC_LINKS['innodb_file_format_max'] = array(
    'innodb_file_format_max',
    'innodb-parameters',
    'sysvar');
$VARIABLE_DOC_LINKS['innodb_file_per_table'] = array(
    'innodb_file_per_table',
    'innodb-parameters',
    'sysvar');
$VARIABLE_DOC_LINKS['innodb_flush_log_at_trx_commit'] = array(
    'innodb_flush_log_at_trx_commit',
    'innodb-parameters',
    'sysvar');
$VARIABLE_DOC_LINKS['innodb_flush_method'] = array(
    'innodb_flush_method',
    'innodb-parameters',
    'sysvar');
$VARIABLE_DOC_LINKS['innodb_force_recovery'] = array(
    'innodb_force_recovery',
    'innodb-parameters',
    'sysvar');
$VARIABLE_DOC_LINKS['innodb_io_capacity'] = array(
    'innodb_io_capacity',
    'innodb-parameters',
    'sysvar');
$VARIABLE_DOC_LINKS['innodb_lock_wait_timeout'] = array(
    'innodb_lock_wait_timeout',
    'innodb-parameters',
    'sysvar');
$VARIABLE_DOC_LINKS['innodb_locks_unsafe_for_binlog'] = array(
    'innodb_locks_unsafe_for_binlog',
    'innodb-parameters',
    'sysvar');
$VARIABLE_DOC_LINKS['innodb_log_buffer_size'] = array(
    'innodb_log_buffer_size',
    'innodb-parameters',
    'sysvar',
    'byte');
$VARIABLE_DOC_LINKS['innodb_log_file_size'] = array(
    'innodb_log_file_size',
    'innodb-parameters',
    'sysvar',
    'byte');
$VARIABLE_DOC_LINKS['innodb_log_files_in_group'] = array(
    'innodb_log_files_in_group',
    'innodb-parameters',
    'sysvar');
$VARIABLE_DOC_LINKS['innodb_log_group_home_dir'] = array(
    'innodb_log_group_home_dir',
    'innodb-parameters',
    'sysvar');
$VARIABLE_DOC_LINKS['innodb_max_dirty_pages_pct'] = array(
    'innodb_max_dirty_pages_pct',
    'innodb-parameters',
    'sysvar');
$VARIABLE_DOC_LINKS['innodb_max_purge_lag'] = array(
    'innodb_max_purge_lag',
    'innodb-parameters',
    'sysvar');
$VARIABLE_DOC_LINKS['innodb_mirrored_log_groups'] = array(
    'innodb_mirrored_log_groups',
    'innodb-parameters',
    'sysvar');
$VARIABLE_DOC_LINKS['innodb_old_blocks_pct'] = array(
    'innodb_old_blocks_pct',
    'innodb-parameters',
    'sysvar');
$VARIABLE_DOC_LINKS['innodb_old_blocks_time'] = array(
    'innodb_old_blocks_time',
    'innodb-parameters',
    'sysvar');
$VARIABLE_DOC_LINKS['innodb_open_files'] = array(
    'innodb_open_files',
    'innodb-parameters',
    'sysvar');
$VARIABLE_DOC_LINKS['innodb_purge_batch_size'] = array(
    'innodb_purge_batch_size',
    'innodb-parameters',
    'sysvar');
$VARIABLE_DOC_LINKS['innodb_purge_threads'] = array(
    'innodb_purge_threads',
    'innodb-parameters',
    'sysvar');
$VARIABLE_DOC_LINKS['innodb_read_ahead_threshold'] = array(
    'innodb_read_ahead_threshold',
    'innodb-parameters',
    'sysvar');
$VARIABLE_DOC_LINKS['innodb_read_io_threads'] = array(
    'innodb_read_io_threads',
    'innodb-parameters',
    'sysvar');
$VARIABLE_DOC_LINKS['innodb_replication_delay'] = array(
    'innodb_replication_delay',
    'innodb-parameters',
    'sysvar');
$VARIABLE_DOC_LINKS['innodb_rollback_on_timeout'] = array(
    'innodb_rollback_on_timeout',
    'innodb-parameters',
    'sysvar');
$VARIABLE_DOC_LINKS['innodb_spin_wait_delay'] = array(
    'innodb_spin_wait_delay',
    'innodb-parameters',
    'sysvar');
$VARIABLE_DOC_LINKS['innodb_stats_on_metadata'] = array(
    'innodb_stats_on_metadata',
    'innodb-parameters',
    'sysvar');
$VARIABLE_DOC_LINKS['innodb_stats_sample_pages'] = array(
    'innodb_stats_sample_pages',
    'innodb-parameters',
    'sysvar');
$VARIABLE_DOC_LINKS['innodb_strict_mode'] = array(
    'innodb_strict_mode',
    'innodb-parameters',
    'sysvar');
$VARIABLE_DOC_LINKS['innodb_support_xa'] = array(
    'innodb_support_xa',
    'innodb-parameters',
    'sysvar');
$VARIABLE_DOC_LINKS['innodb_sync_spin_loops'] = array(
    'innodb_sync_spin_loops',
    'innodb-parameters',
    'sysvar');
$VARIABLE_DOC_LINKS['innodb_table_locks'] = array(
    'innodb_table_locks',
    'innodb-parameters',
    'sysvar');
$VARIABLE_DOC_LINKS['innodb_thread_concurrency'] = array(
    'innodb_thread_concurrency',
    'innodb-parameters',
    'sysvar');
$VARIABLE_DOC_LINKS['innodb_thread_sleep_delay'] = array(
    'innodb_thread_sleep_delay',
    'innodb-parameters',
    'sysvar');
$VARIABLE_DOC_LINKS['innodb_use_native_aio'] = array(
    'innodb_use_native_aio',
    'innodb-parameters',
    'sysvar');
$VARIABLE_DOC_LINKS['innodb_use_sys_malloc'] = array(
    'innodb_use_sys_malloc',
    'innodb-parameters',
    'sysvar');
$VARIABLE_DOC_LINKS['innodb_version'] = array(
    'innodb_version',
    'innodb-parameters',
    'sysvar');
$VARIABLE_DOC_LINKS['innodb_write_io_threads'] = array(
    'innodb_write_io_threads',
    'innodb-parameters',
    'sysvar');
$VARIABLE_DOC_LINKS['insert_id'] = array(
    'insert_id',
    'server-system-variables',
    'sysvar');
$VARIABLE_DOC_LINKS['interactive_timeout'] = array(
    'interactive_timeout',
    'server-system-variables',
    'sysvar');
$VARIABLE_DOC_LINKS['join_buffer_size'] = array(
    'join_buffer_size',
    'server-system-variables',
    'sysvar',
    'byte');
$VARIABLE_DOC_LINKS['keep_files_on_create'] = array(
    'keep_files_on_create',
    'server-system-variables',
    'sysvar');
$VARIABLE_DOC_LINKS['key_buffer_size'] = array(
    'key_buffer_size',
    'server-system-variables',
    'sysvar',
    'byte');
$VARIABLE_DOC_LINKS['key_cache_age_threshold'] = array(
    'key_cache_age_threshold',
    'server-system-variables',
    'sysvar');
$VARIABLE_DOC_LINKS['key_cache_block_size'] = array(
    'key_cache_block_size',
    'server-system-variables',
    'sysvar',
    'byte');
$VARIABLE_DOC_LINKS['key_cache_division_limit'] = array(
    'key_cache_division_limit',
    'server-system-variables',
    'sysvar');
$VARIABLE_DOC_LINKS['language'] = array(
    'language',
    'server-options',
    'option_mysqld');
$VARIABLE_DOC_LINKS['large_files_support'] = array(
    'large_files_support',
    'server-system-variables',
    'sysvar');
$VARIABLE_DOC_LINKS['large_page_size'] = array(
    'large_page_size',
    'server-system-variables',
    'sysvar',
    'byte');
$VARIABLE_DOC_LINKS['large_pages'] = array(
    'large-pages',
    'server-options',
    'option_mysqld');
$VARIABLE_DOC_LINKS['last_insert_id'] = array(
    'last_insert_id',
    'server-system-variables',
    'sysvar');
$VARIABLE_DOC_LINKS['lc_messages'] = array(
    'lc-messages',
    'server-options',
    'option_mysqld');
$VARIABLE_DOC_LINKS['lc_messages_dir'] = array(
    'lc-messages-dir',
    'server-options',
    'option_mysqld');
$VARIABLE_DOC_LINKS['lc_time_names'] = array(
    'lc_time_names',
    'server-system-variables',
    'sysvar');
$VARIABLE_DOC_LINKS['license'] = array(
    'license',
    'server-system-variables',
    'sysvar');
$VARIABLE_DOC_LINKS['local_infile'] = array(
    'local_infile',
    'server-system-variables',
    'sysvar');
$VARIABLE_DOC_LINKS['lock_wait_timeout'] = array(
    'lock_wait_timeout',
    'server-system-variables',
    'sysvar');
$VARIABLE_DOC_LINKS['locked_in_memory'] = array(
    'locked_in_memory',
    'server-system-variables',
    'sysvar');
$VARIABLE_DOC_LINKS['log'] = array(
    'log',
    'server-options',
    'option_mysqld');
$VARIABLE_DOC_LINKS['log_bin'] = array(
    'log_bin',
    'server-system-variables',
    'sysvar');
$VARIABLE_DOC_LINKS['log-bin'] = array(
    'log-bin',
    'replication-options-binary-log',
    'option_mysqld');
$VARIABLE_DOC_LINKS['log_bin_trust_function_creators'] = array(
    'log-bin-trust-function-creators',
    'replication-options-binary-log',
    'option_mysqld');
$VARIABLE_DOC_LINKS['log_error'] = array(
    'log-error',
    'server-options',
    'option_mysqld');
$VARIABLE_DOC_LINKS['log_output'] = array(
    'log-output',
    'server-options',
    'option_mysqld');
$VARIABLE_DOC_LINKS['log_queries_not_using_indexes'] = array(
    'log-queries-not-using-indexes',
    'server-options',
    'option_mysqld');
$VARIABLE_DOC_LINKS['log_slave_updates'] = array(
    'log-slave-updates',
    'replication-options-slave',
    'option_mysqld');
$VARIABLE_DOC_LINKS['log_slow_queries'] = array(
    'log-slow-queries',
    'server-options',
    'option_mysqld');
$VARIABLE_DOC_LINKS['log_warnings'] = array(
    'log-warnings',
    'server-options',
    'option_mysqld');
$VARIABLE_DOC_LINKS['long_query_time'] = array(
    'long_query_time',
    'server-system-variables',
    'sysvar');
$VARIABLE_DOC_LINKS['low_priority_updates'] = array(
    'low-priority-updates',
    'server-options',
    'option_mysqld');
$VARIABLE_DOC_LINKS['lower_case_file_system'] = array(
    'lower_case_file_system',
    'server-system-variables',
    'sysvar');
$VARIABLE_DOC_LINKS['lower_case_table_names'] = array(
    'lower_case_table_names',
    'server-system-variables',
    'sysvar');
$VARIABLE_DOC_LINKS['master-bind'] = array(
    '',
    'replication-options',
    0);
$VARIABLE_DOC_LINKS['max_allowed_packet'] = array(
    'max_allowed_packet',
    'server-system-variables',
    'sysvar');
$VARIABLE_DOC_LINKS['max_binlog_cache_size'] = array(
    'max_binlog_cache_size',
    'replication-options-binary-log',
    'sysvar',
    'byte');
$VARIABLE_DOC_LINKS['max_binlog_size'] = array(
    'max_binlog_size',
    'replication-options-binary-log',
    'sysvar',
    'byte');
$VARIABLE_DOC_LINKS['max_binlog_stmt_cache_size'] = array(
    'max_binlog_stmt_cache_size',
    'replication-options-binary-log',
    'sysvar',
    'byte');
$VARIABLE_DOC_LINKS['max_connect_errors'] = array(
    'max_connect_errors',
    'server-system-variables',
    'sysvar');
$VARIABLE_DOC_LINKS['max_connections'] = array(
    'max_connections',
    'server-system-variables',
    'sysvar');
$VARIABLE_DOC_LINKS['max_delayed_threads'] = array(
    'max_delayed_threads',
    'server-system-variables',
    'sysvar');
$VARIABLE_DOC_LINKS['max_error_count'] = array(
    'max_error_count',
    'server-system-variables',
    'sysvar');
$VARIABLE_DOC_LINKS['max_heap_table_size'] = array(
    'max_heap_table_size',
    'server-system-variables',
    'sysvar',
    'byte');
$VARIABLE_DOC_LINKS['max_insert_delayed_threads'] = array(
    'max_insert_delayed_threads',
    'server-system-variables',
    'sysvar');
$VARIABLE_DOC_LINKS['max_join_size'] = array(
    'max_join_size',
    'server-system-variables',
    'sysvar');
$VARIABLE_DOC_LINKS['max_length_for_sort_data'] = array(
    'max_length_for_sort_data',
    'server-system-variables',
    'sysvar');
$VARIABLE_DOC_LINKS['max_prepared_stmt_count'] = array(
    'max_prepared_stmt_count',
    'server-system-variables',
    'sysvar');
$VARIABLE_DOC_LINKS['max_relay_log_size'] = array(
    'max_relay_log_size',
    'server-system-variables',
    'sysvar',
    'byte');
$VARIABLE_DOC_LINKS['max_seeks_for_key'] = array(
    'max_seeks_for_key',
    'server-system-variables',
    'sysvar');
$VARIABLE_DOC_LINKS['max_sort_length'] = array(
    'max_sort_length',
    'server-system-variables',
    'sysvar');
$VARIABLE_DOC_LINKS['max_sp_recursion_depth'] = array(
    'max_sp_recursion_depth',
    'server-system-variables',
    'sysvar');
$VARIABLE_DOC_LINKS['max_tmp_tables'] = array(
    'max_tmp_tables',
    'server-system-variables',
    'sysvar');
$VARIABLE_DOC_LINKS['max_user_connections'] = array(
    'max_user_connections',
    'server-system-variables',
    'sysvar');
$VARIABLE_DOC_LINKS['max_write_lock_count'] = array(
    'max_write_lock_count',
    'server-system-variables',
    'sysvar');
$VARIABLE_DOC_LINKS['memlock'] = array(
    'memlock',
    'server-options',
    'option_mysqld');
$VARIABLE_DOC_LINKS['min_examined_row_limit'] = array(
    'min-examined-row-limit',
    'server-options',
    'option_mysqld');
$VARIABLE_DOC_LINKS['myisam_data_pointer_size'] = array(
    'myisam_data_pointer_size',
    'server-system-variables',
    'sysvar',
    'byte');
$VARIABLE_DOC_LINKS['myisam_max_sort_file_size'] = array(
    'myisam_max_sort_file_size',
    'server-system-variables',
    'sysvar',
    'byte');
$VARIABLE_DOC_LINKS['myisam_mmap_size'] = array(
    'myisam_mmap_size',
    'server-system-variables',
    'sysvar',
    'byte');
$VARIABLE_DOC_LINKS['myisam_recover_options'] = array(
    'myisam_recover_options',
    'server-system-variables',
    'sysvar');
$VARIABLE_DOC_LINKS['myisam_repair_threads'] = array(
    'myisam_repair_threads',
    'server-system-variables',
    'sysvar');
$VARIABLE_DOC_LINKS['myisam_sort_buffer_size'] = array(
    'myisam_sort_buffer_size',
    'server-system-variables',
    'sysvar',
    'byte');
$VARIABLE_DOC_LINKS['myisam_stats_method'] = array(
    'myisam_stats_method',
    'server-system-variables',
    'sysvar');
$VARIABLE_DOC_LINKS['myisam_use_mmap'] = array(
    'myisam_use_mmap',
    'server-system-variables',
    'sysvar');
$VARIABLE_DOC_LINKS['named_pipe'] = array(
    'named_pipe',
    'server-system-variables',
    'sysvar');
$VARIABLE_DOC_LINKS['net_buffer_length'] = array(
    'net_buffer_length',
    'server-system-variables',
    'sysvar');
$VARIABLE_DOC_LINKS['net_read_timeout'] = array(
    'net_read_timeout',
    'server-system-variables',
    'sysvar');
$VARIABLE_DOC_LINKS['net_retry_count'] = array(
    'net_retry_count',
    'server-system-variables',
    'sysvar');
$VARIABLE_DOC_LINKS['net_write_timeout'] = array(
    'net_write_timeout',
    'server-system-variables',
    'sysvar');
$VARIABLE_DOC_LINKS['new'] = array(
    'new',
    'server-system-variables',
    'sysvar');
$VARIABLE_DOC_LINKS['old'] = array(
    'old',
    'server-system-variables',
    'sysvar');
$VARIABLE_DOC_LINKS['old_alter_table'] = array(
    'old-alter-table',
    'server-options',
    'option_mysqld');
$VARIABLE_DOC_LINKS['old_passwords'] = array(
    'old-passwords',
    'server-options',
    'option_mysqld');
$VARIABLE_DOC_LINKS['open_files_limit'] = array(
    'open-files-limit',
    'server-options',
    'option_mysqld');
$VARIABLE_DOC_LINKS['optimizer_prune_level'] = array(
    'optimizer_prune_level',
    'server-system-variables',
    'sysvar');
$VARIABLE_DOC_LINKS['optimizer_search_depth'] = array(
    'optimizer_search_depth',
    'server-system-variables',
    'sysvar');
$VARIABLE_DOC_LINKS['optimizer_switch'] = array(
    'optimizer_switch',
    'server-system-variables',
    'sysvar');
$VARIABLE_DOC_LINKS['partition'] = array(
    'partition',
    'server-options',
    'option_mysqld');
$VARIABLE_DOC_LINKS['performance_schema'] = array(
    'performance_schema',
    'performance-schema-system-variables',
    'sysvar');
$VARIABLE_DOC_LINKS['performance_schema_events_waits_history_long_size'] = array(
    'performance_schema_events_waits_history_long_size',
    'performance-schema-system-variables',
    'sysvar');
$VARIABLE_DOC_LINKS['performance_schema_events_waits_history_size'] = array(
    'performance_schema_events_waits_history_size',
    'performance-schema-system-variables',
    'sysvar');
$VARIABLE_DOC_LINKS['performance_schema_max_cond_classes'] = array(
    'performance_schema_max_cond_classes',
    'performance-schema-system-variables',
    'sysvar');
$VARIABLE_DOC_LINKS['performance_schema_max_cond_instances'] = array(
    'performance_schema_max_cond_instances',
    'performance-schema-system-variables',
    'sysvar');
$VARIABLE_DOC_LINKS['performance_schema_max_file_classes'] = array(
    'performance_schema_max_file_classes',
    'performance-schema-system-variables',
    'sysvar');
$VARIABLE_DOC_LINKS['performance_schema_max_file_handles'] = array(
    'performance_schema_max_file_handles',
    'performance-schema-system-variables',
    'sysvar');
$VARIABLE_DOC_LINKS['performance_schema_max_file_instances'] = array(
    'performance_schema_max_file_instances',
    'performance-schema-system-variables',
    'sysvar');
$VARIABLE_DOC_LINKS['performance_schema_max_mutex_classes'] = array(
    'performance_schema_max_mutex_classes',
    'performance-schema-system-variables',
    'sysvar');
$VARIABLE_DOC_LINKS['performance_schema_max_mutex_instances'] = array(
    'performance_schema_max_mutex_instances',
    'performance-schema-system-variables',
    'sysvar');
$VARIABLE_DOC_LINKS['performance_schema_max_rwlock_classes'] = array(
    'performance_schema_max_rwlock_classes',
    'performance-schema-system-variables',
    'sysvar');
$VARIABLE_DOC_LINKS['performance_schema_max_rwlock_instances'] = array(
    'performance_schema_max_rwlock_instances',
    'performance-schema-system-variables',
    'sysvar');
$VARIABLE_DOC_LINKS['performance_schema_max_table_handles'] = array(
    'performance_schema_max_table_handles',
    'performance-schema-system-variables',
    'sysvar');
$VARIABLE_DOC_LINKS['performance_schema_max_table_instances'] = array(
    'performance_schema_max_table_instances',
    'performance-schema-system-variables',
    'sysvar');
$VARIABLE_DOC_LINKS['performance_schema_max_thread_classes'] = array(
    'performance_schema_max_thread_classes',
    'performance-schema-system-variables',
    'sysvar');
$VARIABLE_DOC_LINKS['performance_schema_max_thread_instances'] = array(
    'performance_schema_max_thread_instances',
    'performance-schema-system-variables',
    'sysvar');
$VARIABLE_DOC_LINKS['pid_file'] = array(
    'pid-file',
    'server-options',
    'option_mysqld');
$VARIABLE_DOC_LINKS['plugin_dir'] = array(
    'plugin_dir',
    'server-system-variables',
    'sysvar');
$VARIABLE_DOC_LINKS['port'] = array(
    'port',
    'server-options',
    'option_mysqld');
$VARIABLE_DOC_LINKS['preload_buffer_size'] = array(
    'preload_buffer_size',
    'server-system-variables',
    'sysvar',
    'byte');
$VARIABLE_DOC_LINKS['profiling'] = array(
    'profiling',
    'server-system-variables',
    'sysvar');
$VARIABLE_DOC_LINKS['profiling_history_size'] = array(
    'profiling_history_size',
    'server-system-variables',
    'sysvar');
$VARIABLE_DOC_LINKS['protocol_version'] = array(
    'protocol_version',
    'server-system-variables',
    'sysvar');
$VARIABLE_DOC_LINKS['proxy_user'] = array(
    'proxy_user',
    'server-system-variables',
    'sysvar');
$VARIABLE_DOC_LINKS['pseudo_thread_id'] = array(
    'pseudo_thread_id',
    'server-system-variables',
    'sysvar');
$VARIABLE_DOC_LINKS['query_alloc_block_size'] = array(
    'query_alloc_block_size',
    'server-system-variables',
    'sysvar',
    'byte');
$VARIABLE_DOC_LINKS['query_cache_limit'] = array(
    'query_cache_limit',
    'server-system-variables',
<<<<<<< HEAD
    'sysvar');
=======
    'sysvar',
    'byte');
>>>>>>> a5394bdc
$VARIABLE_DOC_LINKS['query_cache_min_res_unit'] = array(
    'query_cache_min_res_unit',
    'server-system-variables',
    'sysvar');
$VARIABLE_DOC_LINKS['query_cache_size'] = array(
    'query_cache_size',
    'server-system-variables',
    'sysvar',
    'byte');
$VARIABLE_DOC_LINKS['query_cache_type'] = array(
    'query_cache_type',
    'server-system-variables',
    'sysvar');
$VARIABLE_DOC_LINKS['query_cache_wlock_invalidate'] = array(
    'query_cache_wlock_invalidate',
    'server-system-variables',
    'sysvar');
$VARIABLE_DOC_LINKS['query_prealloc_size'] = array(
    'query_prealloc_size',
    'server-system-variables',
    'sysvar',
    'byte');
$VARIABLE_DOC_LINKS['rand_seed1'] = array(
    'rand_seed1',
    'server-system-variables',
    'sysvar');
$VARIABLE_DOC_LINKS['rand_seed2'] = array(
    'rand_seed2',
    'server-system-variables',
    'sysvar');
$VARIABLE_DOC_LINKS['range_alloc_block_size'] = array(
    'range_alloc_block_size',
    'server-system-variables',
    'sysvar',
    'byte');
$VARIABLE_DOC_LINKS['read_buffer_size'] = array(
    'read_buffer_size',
    'server-system-variables',
    'sysvar',
    'byte');
$VARIABLE_DOC_LINKS['read_only'] = array(
    'read_only',
    'server-system-variables',
    'sysvar');
$VARIABLE_DOC_LINKS['read_rnd_buffer_size'] = array(
    'read_rnd_buffer_size',
    'server-system-variables',
    'sysvar',
    'byte');
$VARIABLE_DOC_LINKS['relay-log-index'] = array(
    'relay-log-index',
    'replication-options-slave',
    'option_mysqld');
$VARIABLE_DOC_LINKS['relay_log_index'] = array(
    'relay_log_index',
    'replication-options-slave',
    'sysvar');
$VARIABLE_DOC_LINKS['relay_log_info_file'] = array(
    'relay_log_info_file',
    'replication-options-slave',
    'sysvar');
$VARIABLE_DOC_LINKS['relay_log_purge'] = array(
    'relay_log_purge',
    'server-system-variables',
    'sysvar');
$VARIABLE_DOC_LINKS['relay_log_recovery'] = array(
    'relay_log_recovery',
    'replication-options-slave',
    'sysvar');
$VARIABLE_DOC_LINKS['relay_log_space_limit'] = array(
    'relay_log_space_limit',
    'server-system-variables',
    'sysvar');
$VARIABLE_DOC_LINKS['report_host'] = array(
    'report-host',
    'replication-options-slave',
    'option_mysqld');
$VARIABLE_DOC_LINKS['report_password'] = array(
    'report-password',
    'replication-options-slave',
    'option_mysqld');
$VARIABLE_DOC_LINKS['report_port'] = array(
    'report-port',
    'replication-options-slave',
    'option_mysqld');
$VARIABLE_DOC_LINKS['report_user'] = array(
    'report-user',
    'replication-options-slave',
    'option_mysqld');
$VARIABLE_DOC_LINKS['rpl_recovery_rank'] = array(
    'rpl_recovery_rank',
    'replication-options-slave',
    'option_mysqld');
$VARIABLE_DOC_LINKS['rpl_semi_sync_master_enabled'] = array(
    'rpl_semi_sync_master_enabled',
    'server-system-variables',
    'sysvar');
$VARIABLE_DOC_LINKS['rpl_semi_sync_master_timeout'] = array(
    'rpl_semi_sync_master_timeout',
    'server-system-variables',
    'sysvar');
$VARIABLE_DOC_LINKS['rpl_semi_sync_master_trace_level'] = array(
    'rpl_semi_sync_master_trace_level',
    'server-system-variables',
    'sysvar');
$VARIABLE_DOC_LINKS['rpl_semi_sync_master_wait_no_slave'] = array(
    'rpl_semi_sync_master_wait_no_slave',
    'server-system-variables',
    'sysvar');
$VARIABLE_DOC_LINKS['rpl_semi_sync_slave_enabled'] = array(
    'rpl_semi_sync_slave_enabled',
    'server-system-variables',
    'sysvar');
$VARIABLE_DOC_LINKS['rpl_semi_sync_slave_trace_level'] = array(
    'rpl_semi_sync_slave_trace_level',
    'server-system-variables',
    'sysvar');
$VARIABLE_DOC_LINKS['safe_show_database'] = array(
    'safe-show-database',
    'server-options',
    'option_mysqld');
$VARIABLE_DOC_LINKS['secure_auth'] = array(
    'secure-auth',
    'server-options',
    'option_mysqld');
$VARIABLE_DOC_LINKS['secure_file_priv'] = array(
    'secure-file-priv',
    'server-options',
    'option_mysqld');
$VARIABLE_DOC_LINKS['server_id'] = array(
    'server-id',
    'replication-options',
    'option_mysqld');
$VARIABLE_DOC_LINKS['shared_memory'] = array(
    'shared_memory',
    'server-system-variables',
    'sysvar');
$VARIABLE_DOC_LINKS['shared_memory_base_name'] = array(
    'shared_memory_base_name',
    'server-system-variables',
    'sysvar');
$VARIABLE_DOC_LINKS['skip_external_locking'] = array(
    'skip-external-locking',
    'server-options',
    'option_mysqld');
$VARIABLE_DOC_LINKS['skip_name_resolve'] = array(
    'skip-name-resolve',
    'server-options',
    'option_mysqld');
$VARIABLE_DOC_LINKS['skip_networking'] = array(
    'skip-networking',
    'server-options',
    'option_mysqld');
$VARIABLE_DOC_LINKS['skip_show_database'] = array(
    'skip-show-database',
    'server-options',
    'option_mysqld');
$VARIABLE_DOC_LINKS['slave_compressed_protocol'] = array(
    'slave_compressed_protocol',
    'replication-options-slave',
    'sysvar');
$VARIABLE_DOC_LINKS['slave_exec_mode'] = array(
    'slave_exec_mode',
    'replication-options-slave',
    'sysvar');
$VARIABLE_DOC_LINKS['slave_load_tmpdir'] = array(
    'slave-load-tmpdir',
    'replication-options-slave',
    'option_mysqld');
$VARIABLE_DOC_LINKS['slave_net_timeout'] = array(
    'slave-net-timeout',
    'replication-options-slave',
    'option_mysqld');
$VARIABLE_DOC_LINKS['slave_skip_errors'] = array(
    'slave-skip-errors',
    'replication-options-slave',
    'option_mysqld');
$VARIABLE_DOC_LINKS['slave_transaction_retries'] = array(
    'slave_transaction_retries',
    'replication-options-slave',
    'sysvar');
$VARIABLE_DOC_LINKS['slave_type_conversions'] = array(
    'slave_type_conversions',
    'replication-options-slave',
    'sysvar');
$VARIABLE_DOC_LINKS['slow_launch_time'] = array(
    'slow_launch_time',
    'server-system-variables',
    'sysvar');
$VARIABLE_DOC_LINKS['slow_query_log'] = array(
    'slow-query-log',
    'server-options',
    'server-system-variables');
$VARIABLE_DOC_LINKS['slow_query_log_file'] = array(
    'slow_query_log_file',
    'server-system-variables',
    'sysvar');
$VARIABLE_DOC_LINKS['socket'] = array(
    'socket',
    'server-options',
    'option_mysqld');
$VARIABLE_DOC_LINKS['sort_buffer_size'] = array(
    'sort_buffer_size',
    'server-system-variables',
    'sysvar',
    'byte');
$VARIABLE_DOC_LINKS['sql_auto_is_null'] = array(
    'sql_auto_is_null',
    'server-system-variables',
    'sysvar');
$VARIABLE_DOC_LINKS['sql_big_selects'] = array(
    'sql_big_selects',
    'server-system-variables',
    'sysvar');
$VARIABLE_DOC_LINKS['sql_big_tables'] = array(
    'big-tables',
    'server-options',
    'server-system-variables');
$VARIABLE_DOC_LINKS['sql_buffer_result'] = array(
    'sql_buffer_result',
    'server-system-variables',
    'sysvar');
$VARIABLE_DOC_LINKS['sql_log_bin'] = array(
    'sql_log_bin',
    'server-system-variables',
    'sysvar');
$VARIABLE_DOC_LINKS['sql_log_off'] = array(
    'sql_log_off',
    'server-system-variables',
    'sysvar');
$VARIABLE_DOC_LINKS['sql_log_update'] = array(
    'sql_log_update',
    'server-system-variables',
    'sysvar');
$VARIABLE_DOC_LINKS['sql_low_priority_updates'] = array(
    'sql_low_priority_updates',
    'server-system-variables',
    'sysvar');
$VARIABLE_DOC_LINKS['sql_max_join_size'] = array(
    'sql_max_join_size',
    'server-system-variables',
    'sysvar');
$VARIABLE_DOC_LINKS['sql_mode'] = array(
    'sql-mode',
    'server-options',
    'option_mysqld');
$VARIABLE_DOC_LINKS['sql_notes'] = array(
    'sql_notes',
    'server-system-variables',
    'sysvar');
$VARIABLE_DOC_LINKS['sql_quote_show_create'] = array(
    'sql_quote_show_create',
    'server-system-variables',
    'sysvar');
$VARIABLE_DOC_LINKS['sql_safe_updates'] = array(
    'sql_safe_updates',
    'server-system-variables',
    'sysvar');
$VARIABLE_DOC_LINKS['sql_select_limit'] = array(
    'sql_select_limit',
    'server-system-variables',
    'sysvar');
$VARIABLE_DOC_LINKS['sql_slave_skip_counter'] = array(
    'sql_slave_skip_counter',
    'replication-options-slave',
    'sysvar');
$VARIABLE_DOC_LINKS['sql_warnings'] = array(
    'sql_warnings',
    'server-system-variables',
    'sysvar');
$VARIABLE_DOC_LINKS['ssl_ca'] = array(
    'ssl-ca',
    'ssl-options',
    'option_general');
$VARIABLE_DOC_LINKS['ssl_capath'] = array(
    'ssl-capath',
    'ssl-options',
    'option_general');
$VARIABLE_DOC_LINKS['ssl_cert'] = array(
    'ssl-cert',
    'ssl-options',
    'option_general');
$VARIABLE_DOC_LINKS['ssl_cipher'] = array(
    'ssl-cipher',
    'ssl-options',
    'option_general');
$VARIABLE_DOC_LINKS['ssl_key'] = array(
    'ssl-key',
    'ssl-options',
    'option_general');
$VARIABLE_DOC_LINKS['storage_engine'] = array(
    'storage_engine',
    'server-system-variables',
    'sysvar');
$VARIABLE_DOC_LINKS['sync_binlog'] = array(
    'sync_binlog',
    'replication-options-binary-log',
    'sysvar');
$VARIABLE_DOC_LINKS['sync_frm'] = array(
    'sync_frm',
    'server-system-variables',
    'sysvar');
$VARIABLE_DOC_LINKS['sync_master_info'] = array(
    'sync_master_info',
    'replication-options-slave',
    'sysvar');
$VARIABLE_DOC_LINKS['sync_relay_log'] = array(
    'sync_relay_log',
    'replication-options-slave',
    'sysvar');
$VARIABLE_DOC_LINKS['sync_relay_log_info'] = array(
    'sync_relay_log_info',
    'replication-options-slave',
    'sysvar');
$VARIABLE_DOC_LINKS['system_time_zone'] = array(
    'system_time_zone',
    'server-system-variables',
    'sysvar');
$VARIABLE_DOC_LINKS['table_definition_cache'] = array(
    'table_definition_cache',
    'server-system-variables',
    'sysvar');
$VARIABLE_DOC_LINKS['table_lock_wait_timeout'] = array(
    'table_lock_wait_timeout',
    'server-system-variables',
    'sysvar');
$VARIABLE_DOC_LINKS['table_open_cache'] = array(
    'table_open_cache',
    'server-system-variables',
    'sysvar');
$VARIABLE_DOC_LINKS['table_type'] = array(
    'table_type',
    'server-system-variables',
    'sysvar');
$VARIABLE_DOC_LINKS['thread_cache_size'] = array(
    'thread_cache_size',
    'server-system-variables',
    'sysvar');
$VARIABLE_DOC_LINKS['thread_concurrency'] = array(
    'thread_concurrency',
    'server-system-variables',
    'sysvar');
$VARIABLE_DOC_LINKS['thread_handling'] = array(
    'thread_handling',
    'server-system-variables',
    'sysvar');
$VARIABLE_DOC_LINKS['thread_stack'] = array(
    'thread_stack',
    'server-system-variables',
    'sysvar');
$VARIABLE_DOC_LINKS['time_format'] = array(
    'time_format',
    'server-system-variables',
    'sysvar');
$VARIABLE_DOC_LINKS['time_zone'] = array(
    'time_zone',
    'server-system-variables',
    'sysvar');
$VARIABLE_DOC_LINKS['timed_mutexes'] = array(
    'timed_mutexes',
    'server-system-variables',
    'sysvar');
$VARIABLE_DOC_LINKS['timestamp'] = array(
    'timestamp',
    'server-system-variables',
    'sysvar');
$VARIABLE_DOC_LINKS['tmp_table_size'] = array(
    'tmp_table_size',
    'server-system-variables',
    'sysvar',
    'byte');
$VARIABLE_DOC_LINKS['tmpdir'] = array(
    'tmpdir',
    'server-options',
    'option_mysqld');
$VARIABLE_DOC_LINKS['transaction_alloc_block_size'] = array(
    'transaction_alloc_block_size',
    'server-system-variables',
    'sysvar',
    'byte');
$VARIABLE_DOC_LINKS['transaction_prealloc_size'] = array(
    'transaction_prealloc_size',
    'server-system-variables',
    'sysvar',
    'byte');
$VARIABLE_DOC_LINKS['tx_isolation'] = array(
    'tx_isolation',
    'server-system-variables',
    'sysvar');
$VARIABLE_DOC_LINKS['unique_checks'] = array(
    'unique_checks',
    'server-system-variables',
    'sysvar');
$VARIABLE_DOC_LINKS['updatable_views_with_limit'] = array(
    'updatable_views_with_limit',
    'server-system-variables',
    'sysvar');
$VARIABLE_DOC_LINKS['version'] = array(
    'version',
    'server-system-variables',
    'sysvar');
$VARIABLE_DOC_LINKS['version_comment'] = array(
    'version_comment',
    'server-system-variables',
    'sysvar');
$VARIABLE_DOC_LINKS['version_compile_machine'] = array(
    'version_compile_machine',
    'server-system-variables',
    'sysvar');
$VARIABLE_DOC_LINKS['version_compile_os'] = array(
    'version_compile_os',
    'server-system-variables',
    'sysvar');
$VARIABLE_DOC_LINKS['wait_timeout'] = array(
    'wait_timeout',
    'server-system-variables',
    'sysvar');
$VARIABLE_DOC_LINKS['warning_count'] = array(
    'warning_count',
    'server-system-variables',
    'sysvar');
?><|MERGE_RESOLUTION|>--- conflicted
+++ resolved
@@ -970,12 +970,8 @@
 $VARIABLE_DOC_LINKS['query_cache_limit'] = array(
     'query_cache_limit',
     'server-system-variables',
-<<<<<<< HEAD
-    'sysvar');
-=======
-    'sysvar',
-    'byte');
->>>>>>> a5394bdc
+    'sysvar',
+    'byte');
 $VARIABLE_DOC_LINKS['query_cache_min_res_unit'] = array(
     'query_cache_min_res_unit',
     'server-system-variables',
