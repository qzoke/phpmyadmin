<?php
/* vim: set expandtab sw=4 ts=4 sts=4: */
/**
 * session handling
 *
 * @todo    add failover or warn if sessions are not configured properly
 * @todo    add an option to use mm-module for session handler
 *
 * @package PhpMyAdmin
 * @see     http://php.net/session
 */
if (! defined('PHPMYADMIN')) {
    exit;
}

require_once 'libraries/session.lib.php';

// verify if PHP supports session, die if it does not

if (!@function_exists('session_name')) {
    PMA_warnMissingExtension('session', true);
} elseif (ini_get('session.auto_start') !== '' && session_name() != 'phpMyAdmin') {
    // Do not delete the existing session, it might be used by other
    // applications; instead just close it.
    session_write_close();
}

// disable starting of sessions before all settings are done
// does not work, besides how it is written in php manual
//ini_set('session.auto_start', '0');

// session cookie settings
session_set_cookie_params(
    0, $GLOBALS['PMA_Config']->getCookiePath(),
    '', $GLOBALS['PMA_Config']->isHttps(), true
);

// cookies are safer (use @ini_set() in case this function is disabled)
@ini_set('session.use_cookies', 'true');

// optionally set session_save_path
$path = $GLOBALS['PMA_Config']->get('SessionSavePath');
if (!empty($path)) {
    session_save_path($path);
}

// but not all user allow cookies
@ini_set('session.use_only_cookies', 'false');
// do not force transparent session ids, see bug #3398788
//@ini_set('session.use_trans_sid', 'true');
@ini_set(
    'url_rewriter.tags',
    'a=href,frame=src,input=src,form=fakeentry,fieldset='
);
//ini_set('arg_separator.output', '&amp;');

// delete session/cookies when browser is closed
@ini_set('session.cookie_lifetime', '0');

// warn but don't work with bug
@ini_set('session.bug_compat_42', 'false');
@ini_set('session.bug_compat_warn', 'true');

// use more secure session ids
@ini_set('session.hash_function', '1');

// some pages (e.g. stylesheet) may be cached on clients, but not in shared
// proxy servers
session_cache_limiter('private');

// start the session
// on some servers (for example, sourceforge.net), we get a permission error
// on the session data directory, so I add some "@"


function PMA_sessionFailed($errors)
{
    $messages = array();
    foreach ($errors as $error) {
        $messages[] = $error->getMessage();
    }

    /*
     * Session initialization is done before selecting language, so we
     * can not use translations here.
     */
    PMA_fatalError(
        'Error during session start; please check your PHP and/or '
        . 'webserver log file and configure your PHP '
        . 'installation properly. Also ensure that cookies are enabled '
        . 'in your browser.'
        . '<br /><br />'
        . implode('<br /><br />', $messages)
    );
}

// See bug #1538132. This would block normal behavior on a cluster
//ini_set('session.save_handler', 'files');

$session_name = 'phpMyAdmin';
@session_name($session_name);

// on first start of session we check for errors
// f.e. session dir cannot be accessed - session file not created
$orig_error_count = $GLOBALS['error_handler']->countErrors();

$session_result = session_start();

if ($session_result !== true
    || $orig_error_count != $GLOBALS['error_handler']->countErrors()
) {
    setcookie($session_name, '', 1);
    $errors = $GLOBALS['error_handler']->sliceErrors($orig_error_count);
    PMA_sessionFailed($errors);
}
unset($orig_error_count, $session_result);

/**
 * Disable setting of session cookies for further session_start() calls.
 */
@ini_set('session.use_cookies', 'true');

/**
 * Token which is used for authenticating access queries.
 * (we use "space PMA_token space" to prevent overwriting)
 */
if (! isset($_SESSION[' PMA_token '])) {
<<<<<<< HEAD
    PMA_generateToken();
}
=======
    if (! function_exists('openssl_random_pseudo_bytes')) {
        $_SESSION[' PMA_token '] = bin2hex(phpseclib\Crypt\Random::string(16));
    } else {
        $_SESSION[' PMA_token '] = bin2hex(openssl_random_pseudo_bytes(16));
    }

    /**
     * Check for disk space on session storage by trying to write it.
     *
     * This seems to be most reliable approach to test if sessions are working,
     * otherwise the check would fail with custom session backends.
     */
    $orig_error_count = $GLOBALS['error_handler']->countErrors();
    session_write_close();
    if ($GLOBALS['error_handler']->countErrors() > $orig_error_count) {
        $errors = $GLOBALS['error_handler']->sliceErrors($orig_error_count);
        PMA_sessionFailed($errors);
    }
    session_start();
}
/**
 * Check if token is properly generated (both above functions can return false).
 */
if (empty($_SESSION[' PMA_token '])) {
    PMA_fatalError(
        'Failed to generate random CSRF token!'
    );
}

require_once 'libraries/session.lib.php';
>>>>>>> 7e19be3a
<|MERGE_RESOLUTION|>--- conflicted
+++ resolved
@@ -125,15 +125,7 @@
  * (we use "space PMA_token space" to prevent overwriting)
  */
 if (! isset($_SESSION[' PMA_token '])) {
-<<<<<<< HEAD
     PMA_generateToken();
-}
-=======
-    if (! function_exists('openssl_random_pseudo_bytes')) {
-        $_SESSION[' PMA_token '] = bin2hex(phpseclib\Crypt\Random::string(16));
-    } else {
-        $_SESSION[' PMA_token '] = bin2hex(openssl_random_pseudo_bytes(16));
-    }
 
     /**
      * Check for disk space on session storage by trying to write it.
@@ -148,15 +140,4 @@
         PMA_sessionFailed($errors);
     }
     session_start();
-}
-/**
- * Check if token is properly generated (both above functions can return false).
- */
-if (empty($_SESSION[' PMA_token '])) {
-    PMA_fatalError(
-        'Failed to generate random CSRF token!'
-    );
-}
-
-require_once 'libraries/session.lib.php';
->>>>>>> 7e19be3a
+}