<?php
/* vim: set expandtab sw=4 ts=4 sts=4: */
/**
 * session handling
 *
 * @todo    add failover or warn if sessions are not configured properly
 * @todo    add an option to use mm-module for session handler
 *
 * @package PhpMyAdmin
 * @see     http://www.php.net/session
 */
if (! defined('PHPMYADMIN')) {
    exit;
}

// verify if PHP supports session, die if it does not

if (!@function_exists('session_name')) {
    PMA_warnMissingExtension('session', true);
} elseif (ini_get('session.auto_start') == true && session_name() != 'phpMyAdmin') {
    // Do not delete the existing session, it might be used by other
    // applications; instead just close it.
    session_write_close();
}

// disable starting of sessions before all settings are done
// does not work, besides how it is written in php manual
//ini_set('session.auto_start', 0);

// session cookie settings
session_set_cookie_params(
    0, $GLOBALS['PMA_Config']->getCookiePath(),
    '', $GLOBALS['PMA_Config']->isHttps(), true
);

// cookies are safer (use @ini_set() in case this function is disabled)
@ini_set('session.use_cookies', true);

// optionally set session_save_path
$path = $GLOBALS['PMA_Config']->get('SessionSavePath');
if (!empty($path)) {
    session_save_path($path);
}

// but not all user allow cookies
@ini_set('session.use_only_cookies', false);
// do not force transparent session ids, see bug #3398788
//@ini_set('session.use_trans_sid', true);
@ini_set(
    'url_rewriter.tags',
    'a=href,frame=src,input=src,form=fakeentry,fieldset='
);
//ini_set('arg_separator.output', '&amp;');

// delete session/cookies when browser is closed
@ini_set('session.cookie_lifetime', 0);

// warn but dont work with bug
@ini_set('session.bug_compat_42', false);
@ini_set('session.bug_compat_warn', true);

// use more secure session ids
@ini_set('session.hash_function', 1);

// some pages (e.g. stylesheet) may be cached on clients, but not in shared
// proxy servers
session_cache_limiter('private');

// start the session
// on some servers (for example, sourceforge.net), we get a permission error
// on the session data directory, so I add some "@"

// See bug #1538132. This would block normal behavior on a cluster
//ini_set('session.save_handler', 'files');

$session_name = 'phpMyAdmin';
@session_name($session_name);

if (! isset($_COOKIE[$session_name])) {
    // on first start of session we check for errors
    // f.e. session dir cannot be accessed - session file not created
    $orig_error_count = $GLOBALS['error_handler']->countErrors();
    $r = session_start();
    if ($r !== true
        || $orig_error_count != $GLOBALS['error_handler']->countErrors()
    ) {
        setcookie($session_name, '', 1);
        /*
         * Session initialization is done before selecting language, so we
         * can not use translations here.
         */
<<<<<<< HEAD
        PMA_fatalError(
            'Cannot start session without errors, please check errors given '
            . 'in your PHP and/or webserver log file and configure your PHP '
            . 'installation properly.'
        );
=======
        PMA_fatalError('Cannot start session without errors, please check errors given in your PHP and/or webserver log file and configure your PHP installation properly. Also ensure that cookies are enabled in your browser.');
>>>>>>> ec6a47d8
    }
    unset($orig_error_count);
} else {
    session_start();
}

/**
 * Token which is used for authenticating access queries.
 * (we use "space PMA_token space" to prevent overwriting)
 */
if (! isset($_SESSION[' PMA_token '])) {
    $_SESSION[' PMA_token '] = md5(uniqid(rand(), true));
}

/**
 * tries to secure session from hijacking and fixation
 * should be called before login and after successfull login
 * (only required if sensitive information stored in session)
 *
 * @return void
 */
function PMA_secureSession()
{
    // prevent session fixation and XSS
    session_regenerate_id(true);
    $_SESSION[' PMA_token '] = md5(uniqid(rand(), true));
}
?><|MERGE_RESOLUTION|>--- conflicted
+++ resolved
@@ -89,15 +89,12 @@
          * Session initialization is done before selecting language, so we
          * can not use translations here.
          */
-<<<<<<< HEAD
         PMA_fatalError(
             'Cannot start session without errors, please check errors given '
             . 'in your PHP and/or webserver log file and configure your PHP '
-            . 'installation properly.'
+            . 'installation properly. Also ensure that cookies are enabled '
+            . 'in your browser.'
         );
-=======
-        PMA_fatalError('Cannot start session without errors, please check errors given in your PHP and/or webserver log file and configure your PHP installation properly. Also ensure that cookies are enabled in your browser.');
->>>>>>> ec6a47d8
     }
     unset($orig_error_count);
 } else {
