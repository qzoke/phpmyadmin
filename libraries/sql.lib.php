--- conflicted
+++ resolved
@@ -2007,13 +2007,8 @@
 
     }
 
-<<<<<<< HEAD
     $displayResultsObject = new PMA\libraries\DisplayResults(
-        $GLOBALS['db'], $GLOBALS['table'], $GLOBALS['goto'], $sql_query
-=======
-    $displayResultsObject = new PMA_DisplayResults(
         $GLOBALS['db'], $GLOBALS['table'], $goto, $sql_query
->>>>>>> ced0d399
     );
     $displayResultsObject->setConfigParamsForDisplayTable();
 
