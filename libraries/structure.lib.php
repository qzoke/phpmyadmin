--- conflicted
+++ resolved
@@ -1841,8 +1841,8 @@
         $html_output .= $titles['No' . $action];
     } else {
         $html_output .= '<a rel="samepage" '
-            . ($hasLinkClass ? 'class="ajax add_primary_key_anchor" ' : 
-               ($action=='Index' ? 'class="ajax add_index_anchor"' : 
+            . ($hasLinkClass ? 'class="ajax add_primary_key_anchor" ' :
+               ($action=='Index' ? 'class="ajax add_index_anchor"' :
                 ($action=='Unique' ? 'class="ajax add_unique_anchor"' : ' ')
                )
               )
@@ -1960,7 +1960,6 @@
     $columns_with_unique_index
 ) {
     $html_output = '<td><ul class="table-structure-actions resizable-menu">';
-<<<<<<< HEAD
     $html_output .= PMA_getHtmlForActionRowInStructureTable(
         $type, $tbl_storage_engine,
         'primary nowrap',
@@ -1972,7 +1971,7 @@
     );
     $html_output .= PMA_getHtmlForActionRowInStructureTable(
         $type, $tbl_storage_engine,
-        'unique nowrap',
+        'add_unique unique nowrap',
         isset($columns_with_unique_index[$field_name]),
         false, $url_query, $primary, 'ADD UNIQUE',
         __('An index has been added on %s'),
@@ -1980,41 +1979,10 @@
     );
     $html_output .= PMA_getHtmlForActionRowInStructureTable(
         $type, $tbl_storage_engine,
-        'index nowrap', false, false, $url_query,
+        'add_index index nowrap', false, false, $url_query,
         $primary, 'ADD INDEX', __('An index has been added on %s'),
         'Index', $titles, $row, false
     );
-=======
-    list($primary, $primary_enabled)
-        = PMA_getHtmlForActionRowInStructureTable(
-            $type, $tbl_storage_engine,
-            'primary nowrap',
-            ($primary && $primary->hasColumn($field_name)),
-            true, $url_query, $primary,
-            'ADD PRIMARY KEY',
-            __('A primary key has been added on %s'),
-            'Primary', $titles, $row, true
-        );
-    $html_output .= $primary;
-    list($unique, $unique_enabled)
-        = PMA_getHtmlForActionRowInStructureTable(
-            $type, $tbl_storage_engine,
-            'add_unique nowrap',
-            isset($columns_with_unique_index[$field_name]),
-            false, $url_query, $primary, 'ADD UNIQUE',
-            __('An index has been added on %s'),
-            'Unique', $titles, $row, false
-        );
-    $html_output .= $unique;
-    list($index, $index_enabled)
-        = PMA_getHtmlForActionRowInStructureTable(
-            $type, $tbl_storage_engine,
-            'add_index nowrap', false, false, $url_query,
-            $primary, 'ADD INDEX', __('An index has been added on %s'),
-            'Index', $titles, $row, false
-        );
-    $html_output .= $index;
->>>>>>> 0ef64c9d
     if (!PMA_DRIZZLE) {
         $spatial_types = array(
             'geometry', 'point', 'linestring', 'polygon', 'multipoint',
