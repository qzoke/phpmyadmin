--- conflicted
+++ resolved
@@ -49,11 +49,7 @@
 function PMA_tbl_getFields($table,$db)
 {
     // Gets the list and number of fields
-<<<<<<< HEAD
-    $result = PMA_DBI_query(PMA_DBI_get_columns_sql($db, $table), null, PMA_DBI_QUERY_STORE);
-=======
     $fields = PMA_DBI_get_columns($db, $table, true);
->>>>>>> d7e40041
     $fields_list = $fields_null = $fields_type = $fields_collation = array();
     $geom_column_present = false;
     $geom_types = PMA_getGISDatatypes();
