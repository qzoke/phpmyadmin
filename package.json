--- conflicted
+++ resolved
@@ -19,13 +19,9 @@
     "autoprefixer": "^10.4.7",
     "babel-loader": "^8.2.3",
     "bootstrap": "5.2.0",
-<<<<<<< HEAD
-    "codemirror": "5.65.9",
+    "codemirror": "5.65.10",
     "copy-webpack-plugin": "^10.2.4",
     "css-loader": "^6.6.0",
-=======
-    "codemirror": "5.65.10",
->>>>>>> 7c8a3aee
     "jquery": "3.6.0",
     "jquery-migrate": "3.4.0",
     "jquery-ui-dist": "1.13.1",
