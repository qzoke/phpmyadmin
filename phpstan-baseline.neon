parameters:
	ignoreErrors:
		-
			message: "#^Strict comparison using \\=\\=\\= between array\\<int, string\\>&nonEmpty and false will always evaluate to false\\.$#"
			count: 1
			path: libraries/classes/Charsets.php

		-
			message: "#^Method PhpMyAdmin\\\\Config\\:\\:getUploadTempDir\\(\\) should return string\\|null but returns string\\|false\\.$#"
			count: 1
			path: libraries/classes/Config.php

		-
			message: "#^Parameter \\#3 \\$subject of function str_replace expects array\\|string, string\\|false\\|null given\\.$#"
			count: 1
			path: libraries/classes/Config.php

		-
			message: "#^Property PhpMyAdmin\\\\Config\\:\\:\\$defaultSourceMtime \\(int\\) does not accept int\\|false\\.$#"
			count: 1
			path: libraries/classes/Config.php

		-
			message: "#^Property PhpMyAdmin\\\\Config\\:\\:\\$sourceMtime \\(int\\) does not accept int\\|false\\.$#"
			count: 1
			path: libraries/classes/Config.php

		-
			message: "#^Empty array passed to foreach\\.$#"
			count: 1
			path: libraries/classes/Config/ConfigFile.php

		-
			message: "#^Method PhpMyAdmin\\\\Config\\\\ConfigFile\\:\\:getCanonicalPath\\(\\) should return string but returns string\\|null\\.$#"
			count: 1
			path: libraries/classes/Config/ConfigFile.php

		-
			message: "#^Parameter \\#2 \\$array of static method PhpMyAdmin\\\\Core\\:\\:arrayRead\\(\\) expects array, array\\|null given\\.$#"
			count: 1
			path: libraries/classes/Config/ConfigFile.php

		-
			message: "#^Empty array passed to foreach\\.$#"
			count: 1
			path: libraries/classes/Config/Form.php

		-
			message: "#^Method PhpMyAdmin\\\\Config\\\\Form\\:\\:getOptionValueList\\(\\) should return array but returns array\\|false\\.$#"
			count: 1
			path: libraries/classes/Config/Form.php

		-
			message: "#^Property PhpMyAdmin\\\\Config\\\\Form\\:\\:\\$index \\(int\\) does not accept int\\|null\\.$#"
			count: 1
			path: libraries/classes/Config/Form.php

		-
			message: "#^Parameter \\#1 \\$path of method PhpMyAdmin\\\\Config\\\\ConfigFile\\:\\:getValue\\(\\) expects string, int\\|string\\|false given\\.$#"
			count: 1
			path: libraries/classes/Config/FormDisplay.php

		-
			message: "#^Parameter \\#1 \\$path of method PhpMyAdmin\\\\Config\\\\ConfigFile\\:\\:set\\(\\) expects string, int\\|string given\\.$#"
			count: 1
			path: libraries/classes/Config/FormDisplay.php

		-
			message: "#^Parameter \\#3 \\$subject of function str_replace expects array\\|string, int\\|string\\|false given\\.$#"
			count: 1
			path: libraries/classes/Config/FormDisplay.php

		-
			message: "#^Parameter \\#4 \\$workPath of method PhpMyAdmin\\\\Config\\\\FormDisplay\\:\\:displayFieldInput\\(\\) expects string, int\\|string\\|false given\\.$#"
			count: 1
			path: libraries/classes/Config/FormDisplay.php

		-
			message: "#^Argument of an invalid type array\\|object supplied for foreach, only iterables are supported\\.$#"
			count: 1
			path: libraries/classes/Config/Validator.php

		-
			message: "#^Else branch is unreachable because previous condition is always true\\.$#"
			count: 1
			path: libraries/classes/Config/Validator.php

		-
			message: "#^Parameter \\#5 \\$port of function mysqli_connect expects int, int\\|null given\\.$#"
			count: 1
			path: libraries/classes/Config/Validator.php

		-
			message: "#^Parameter \\#5 \\$foreign_limit of method PhpMyAdmin\\\\Relation\\:\\:getForeignData\\(\\) expects string, string\\|null given\\.$#"
			count: 1
			path: libraries/classes/Controllers/BrowseForeignersController.php

		-
			message: "#^Argument of an invalid type array\\|null supplied for foreach, only iterables are supported\\.$#"
			count: 1
			path: libraries/classes/Controllers/Database/DesignerController.php

		-
			message: "#^Parameter \\#9 \\$selectedPage of method PhpMyAdmin\\\\Database\\\\Designer\\:\\:getHtmlForMain\\(\\) expects string, string\\|null given\\.$#"
			count: 1
			path: libraries/classes/Controllers/Database/DesignerController.php

		-
			message: "#^Negated boolean expression is always true\\.$#"
			count: 6
			path: libraries/classes/Controllers/Database/OperationsController.php

		-
			message: "#^Parameter \\#4 \\$formattedSize of method PhpMyAdmin\\\\Controllers\\\\Database\\\\StructureController\\:\\:getValuesForAriaTable\\(\\) expects int, string given\\.$#"
			count: 1
			path: libraries/classes/Controllers/Database/StructureController.php

		-
			message: "#^Parameter \\#6 \\$formattedOverhead of method PhpMyAdmin\\\\Controllers\\\\Database\\\\StructureController\\:\\:getValuesForAriaTable\\(\\) expects int, string given\\.$#"
			count: 1
			path: libraries/classes/Controllers/Database/StructureController.php

		-
			message: "#^Expression \"null\" on a separate line does not do anything\\.$#"
			count: 1
			path: libraries/classes/Controllers/ExportController.php

		-
			message: "#^Elseif condition is always false\\.$#"
			count: 1
			path: libraries/classes/Controllers/ImportController.php

		-
			message: "#^If condition is always false\\.$#"
			count: 1
			path: libraries/classes/Controllers/ImportController.php

		-
			message: "#^Left side of && is always false\\.$#"
			count: 1
			path: libraries/classes/Controllers/ImportController.php

		-
			message: "#^Negated boolean expression is always true\\.$#"
			count: 1
			path: libraries/classes/Controllers/ImportController.php

		-
			message: "#^Parameter \\#1 \\$file_name of method PhpMyAdmin\\\\UserPreferences\\:\\:redirect\\(\\) expects string, string\\|false given\\.$#"
			count: 1
			path: libraries/classes/Controllers/Preferences/ManageController.php

		-
			message: "#^Argument of an invalid type array\\|null supplied for foreach, only iterables are supported\\.$#"
			count: 1
			path: libraries/classes/Controllers/Server/CollationsController.php

		-
			message: "#^Offset string does not exist on array\\|null\\.$#"
			count: 1
			path: libraries/classes/Controllers/Server/CollationsController.php

		-
			message: "#^Parameter \\#2 \\$pieces of function implode expects array, array\\|null given\\.$#"
			count: 7
			path: libraries/classes/Controllers/Server/Status/StatusController.php

		-
			message: "#^Offset 1 does not exist on array\\|null\\.$#"
			count: 3
			path: libraries/classes/Controllers/Server/VariablesController.php

		-
			message: "#^Parameter \\#2 \\$pieces of function implode expects array, array\\|null given\\.$#"
			count: 2
			path: libraries/classes/Controllers/Server/VariablesController.php

		-
			message: "#^Parameter \\#1 \\$server of method PhpMyAdmin\\\\Config\\\\ConfigFile\\:\\:getServerDSN\\(\\) expects int, int\\|null given\\.$#"
			count: 1
			path: libraries/classes/Controllers/Setup/ServersController.php

		-
			message: "#^Comparison operation \"\\>\" between 0 and 0 is always false\\.$#"
			count: 1
			path: libraries/classes/Controllers/Table/ChangeController.php

		-
			message: "#^Comparison operation \"\\>\" between int\\<1, max\\> and 0 is always true\\.$#"
			count: 1
			path: libraries/classes/Controllers/Table/OperationsController.php

		-
			message: "#^Parameter \\#1 \\$messages of method PhpMyAdmin\\\\Message\\:\\:addMessagesString\\(\\) expects array\\<string\\>, array\\<int, PhpMyAdmin\\\\Message\\|string\\|null\\> given\\.$#"
			count: 1
			path: libraries/classes/Controllers/Table/ReplaceController.php

		-
			message: "#^Parameter \\#3 \\$length of function substr expects int, int\\<0, max\\>\\|false given\\.$#"
			count: 2
			path: libraries/classes/Controllers/Table/StructureController.php

		-
			message: "#^Parameter \\#2 \\$column_index of method PhpMyAdmin\\\\Controllers\\\\Table\\\\ZoomSearchController\\:\\:getColumnProperties\\(\\) expects int, int\\|string\\|false given\\.$#"
			count: 1
			path: libraries/classes/Controllers/Table/ZoomSearchController.php

		-
			message: "#^Offset 'pass'\\|'port'\\|'user' does not exist on array\\(\\?'scheme' \\=\\> string, 'host' \\=\\> string, \\?'port' \\=\\> int, \\?'user' \\=\\> string, \\?'pass' \\=\\> string, \\?'path' \\=\\> string, \\?'query' \\=\\> string, \\?'fragment' \\=\\> string\\)\\.$#"
			count: 1
			path: libraries/classes/Core.php

		-
			message: "#^Offset 'DCN' does not exist on array\\('C_NAME' \\=\\> array\\<int, string\\>, \\?'DCN' \\=\\> array\\<int, string\\>&nonEmpty, \\?'DTN' \\=\\> array\\<int, non\\-empty\\-string\\>&nonEmpty, \\?'SCN' \\=\\> array\\<int, string\\>&nonEmpty, \\?'STN' \\=\\> array\\<int, non\\-empty\\-string\\>&nonEmpty\\)\\.$#"
			count: 1
			path: libraries/classes/Database/Designer/Common.php

		-
			message: "#^Offset 'DTN' does not exist on array\\('C_NAME' \\=\\> array\\<int, string\\>, \\?'DCN' \\=\\> array\\<int, string\\>&nonEmpty, \\?'DTN' \\=\\> array\\<int, non\\-empty\\-string\\>&nonEmpty, \\?'SCN' \\=\\> array\\<int, string\\>&nonEmpty, \\?'STN' \\=\\> array\\<int, non\\-empty\\-string\\>&nonEmpty\\)\\.$#"
			count: 1
			path: libraries/classes/Database/Designer/Common.php

		-
			message: "#^Offset 'SCN' does not exist on array\\('C_NAME' \\=\\> array\\<int, string\\>, \\?'DCN' \\=\\> array\\<int, string\\>&nonEmpty, \\?'DTN' \\=\\> array\\<int, non\\-empty\\-string\\>&nonEmpty, \\?'SCN' \\=\\> array\\<int, string\\>&nonEmpty, \\?'STN' \\=\\> array\\<int, non\\-empty\\-string\\>&nonEmpty\\)\\.$#"
			count: 1
			path: libraries/classes/Database/Designer/Common.php

		-
			message: "#^Offset 'STN' does not exist on array\\('C_NAME' \\=\\> array\\<int, string\\>, \\?'DCN' \\=\\> array\\<int, string\\>&nonEmpty, \\?'DTN' \\=\\> array\\<int, non\\-empty\\-string\\>&nonEmpty, \\?'SCN' \\=\\> array\\<int, string\\>&nonEmpty, \\?'STN' \\=\\> array\\<int, non\\-empty\\-string\\>&nonEmpty\\)\\.$#"
			count: 2
			path: libraries/classes/Database/Designer/Common.php

		-
			message: "#^Parameter \\#1 \\$query of method PhpMyAdmin\\\\DatabaseInterface\\:\\:tryQuery\\(\\) expects string, string\\|null given\\.$#"
			count: 1
			path: libraries/classes/Database/Events.php

		-
			message: "#^Parameter \\#2 \\$sortOrder of method PhpMyAdmin\\\\Database\\\\Qbe\\:\\:getSortOrderSelectCell\\(\\) expects int, null given\\.$#"
			count: 1
			path: libraries/classes/Database/Qbe.php

		-
			message: "#^Property PhpMyAdmin\\\\Database\\\\Qbe\\:\\:\\$currentSearch \\(PhpMyAdmin\\\\SavedSearches\\) does not accept PhpMyAdmin\\\\SavedSearches\\|null\\.$#"
			count: 1
			path: libraries/classes/Database/Qbe.php

		-
			message: "#^Strict comparison using \\=\\=\\= between array and null will always evaluate to false\\.$#"
			count: 1
			path: libraries/classes/Database/Qbe.php

		-
			message: "#^Offset 'item_name' does not exist on array\\|null\\.$#"
			count: 1
			path: libraries/classes/Database/Routines.php

		-
			message: "#^Offset 'item_type' does not exist on array\\|null\\.$#"
			count: 1
			path: libraries/classes/Database/Routines.php

		-
			message: "#^Parameter \\#1 \\$mode of method PhpMyAdmin\\\\Database\\\\Routines\\:\\:getEditorForm\\(\\) expects string, string\\|null given\\.$#"
			count: 1
			path: libraries/classes/Database/Routines.php

		-
			message: "#^Parameter \\#2 \\$create_routine of method PhpMyAdmin\\\\Database\\\\Routines\\:\\:create\\(\\) expects string, string\\|null given\\.$#"
			count: 1
			path: libraries/classes/Database/Routines.php

		-
			message: "#^Offset 'create' does not exist on array\\|null\\.$#"
			count: 1
			path: libraries/classes/Database/Triggers.php

		-
			message: "#^Offset 'drop' does not exist on array\\|null\\.$#"
			count: 1
			path: libraries/classes/Database/Triggers.php

		-
			message: "#^Comparison operation \"\\<\\=\\>\" between \\(array\\|float\\|int\\) and \\(array\\|float\\|int\\) results in an error\\.$#"
			count: 1
			path: libraries/classes/DatabaseInterface.php

		-
			message: "#^Method PhpMyAdmin\\\\DatabaseInterface\\:\\:getProtoInfo\\(\\) should return bool\\|int but returns int\\|string\\.$#"
			count: 1
			path: libraries/classes/DatabaseInterface.php

		-
			message: "#^Parameter \\#2 \\$table of method PhpMyAdmin\\\\Query\\\\Cache\\:\\:cacheTableData\\(\\) expects bool\\|string, array\\|string given\\.$#"
			count: 1
			path: libraries/classes/DatabaseInterface.php

		-
			message: "#^Call to an undefined method object\\:\\:getMIMESubtype\\(\\)\\.$#"
			count: 1
			path: libraries/classes/Display/Results.php

		-
			message: "#^Call to an undefined method object\\:\\:getMIMEtype\\(\\)\\.$#"
			count: 1
			path: libraries/classes/Display/Results.php

		-
			message: "#^Left side of && is always true\\.$#"
			count: 1
			path: libraries/classes/Display/Results.php

		-
			message: "#^Parameter \\#2 \\$sortOrder of method PhpMyAdmin\\\\Display\\\\Results\\:\\:getSortingUrlParams\\(\\) expects string, string\\|null given\\.$#"
			count: 1
			path: libraries/classes/Display/Results.php

		-
			message: "#^Parameter \\#4 \\$sortExpressionNoDirection of method PhpMyAdmin\\\\Display\\\\Results\\:\\:getTableHeadersForColumns\\(\\) expects array, array\\|string given\\.$#"
			count: 1
			path: libraries/classes/Display/Results.php

		-
			message: "#^Method PhpMyAdmin\\\\Encoding\\:\\:convertString\\(\\) should return string but returns string\\|false\\.$#"
			count: 1
			path: libraries/classes/Encoding.php

		-
			message: "#^Parameter \\#2 \\$pieces of function implode expects array, array\\|null given\\.$#"
			count: 1
			path: libraries/classes/Engines/Innodb.php

		-
			message: "#^Parameter \\#1 \\$callback of function set_error_handler expects \\(callable\\(int, string, string, int, array\\)\\: bool\\)\\|null, array\\(\\$this\\(PhpMyAdmin\\\\ErrorHandler\\), 'handleError'\\) given\\.$#"
			count: 1
			path: libraries/classes/ErrorHandler.php

		-
			message: "#^Parameter \\#2 \\$error_type of function trigger_error expects int, int\\|null given\\.$#"
			count: 1
			path: libraries/classes/ErrorHandler.php

		-
			message: "#^Strict comparison using \\=\\=\\= between string and null will always evaluate to false\\.$#"
			count: 1
			path: libraries/classes/ErrorReport.php

		-
			message: "#^Parameter \\#1 \\$str of static method PhpMyAdmin\\\\Encoding\\:\\:kanjiStrConv\\(\\) expects string, string\\|null given\\.$#"
			count: 1
			path: libraries/classes/Export.php

		-
			message: "#^Parameter \\#2 \\$haystack of function in_array expects array, array\\|false given\\.$#"
			count: 1
			path: libraries/classes/Export.php

		-
			message: "#^Parameter \\#2 \\$pieces of function implode expects array, array\\|string given\\.$#"
			count: 1
			path: libraries/classes/Export.php

		-
			message: "#^Parameter \\#3 \\$what of static method PhpMyAdmin\\\\Encoding\\:\\:convertString\\(\\) expects string, string\\|null given\\.$#"
			count: 1
			path: libraries/classes/Export.php

		-
			message: "#^Result of \\|\\| is always false\\.$#"
			count: 1
			path: libraries/classes/Export.php

		-
			message: "#^Strict comparison using \\=\\=\\= between PhpMyAdmin\\\\Plugins\\\\SchemaPlugin and null will always evaluate to false\\.$#"
			count: 1
			path: libraries/classes/Export.php

		-
			message: "#^Method PhpMyAdmin\\\\File\\:\\:getCompression\\(\\) should return string but returns string\\|false\\.$#"
			count: 1
			path: libraries/classes/File.php

		-
			message: "#^Parameter \\#1 \\$bz of function bzread expects resource, resource\\|null given\\.$#"
			count: 1
			path: libraries/classes/File.php

		-
			message: "#^Parameter \\#1 \\$file of function bzopen expects resource\\|string, string\\|null given\\.$#"
			count: 1
			path: libraries/classes/File.php

		-
			message: "#^Parameter \\#1 \\$file of method PhpMyAdmin\\\\ZipExtension\\:\\:getContents\\(\\) expects string, string\\|null given\\.$#"
			count: 1
			path: libraries/classes/File.php

		-
			message: "#^Parameter \\#1 \\$fp of function fread expects resource, resource\\|null given\\.$#"
			count: 1
			path: libraries/classes/File.php

		-
			message: "#^Parameter \\#1 \\$zp of function gzread expects resource, resource\\|null given\\.$#"
			count: 1
			path: libraries/classes/File.php

		-
			message: "#^Property PhpMyAdmin\\\\File\\:\\:\\$content \\(string\\) does not accept string\\|false\\.$#"
			count: 1
			path: libraries/classes/File.php

		-
			message: "#^Property PhpMyAdmin\\\\File\\:\\:\\$handle \\(resource\\|null\\) does not accept resource\\|false\\.$#"
			count: 4
			path: libraries/classes/File.php

		-
			message: "#^Negated boolean expression is always false\\.$#"
			count: 1
			path: libraries/classes/Gis/GisGeometryCollection.php

		-
			message: "#^Parameter \\#1 \\$srid of method PhpMyAdmin\\\\Gis\\\\GisGeometry\\:\\:getBoundsForOl\\(\\) expects string, int given\\.$#"
			count: 1
			path: libraries/classes/Gis/GisLineString.php

		-
			message: "#^Parameter \\#2 \\$red of function imagecolorallocate expects int, float\\|int given\\.$#"
			count: 1
			path: libraries/classes/Gis/GisLineString.php

		-
			message: "#^Parameter \\#2 \\$srid of method PhpMyAdmin\\\\Gis\\\\GisGeometry\\:\\:getLineForOpenLayers\\(\\) expects string, int given\\.$#"
			count: 1
			path: libraries/classes/Gis/GisLineString.php

		-
			message: "#^Parameter \\#3 \\$green of function imagecolorallocate expects int, float\\|int given\\.$#"
			count: 1
			path: libraries/classes/Gis/GisLineString.php

		-
			message: "#^Parameter \\#4 \\$blue of function imagecolorallocate expects int, float\\|int given\\.$#"
			count: 1
			path: libraries/classes/Gis/GisLineString.php

		-
			message: "#^Parameter \\#6 \\$col of function imageline expects int, int\\|false given\\.$#"
			count: 1
			path: libraries/classes/Gis/GisLineString.php

		-
			message: "#^Parameter \\#6 \\$col of function imagestring expects int, int\\|false given\\.$#"
			count: 1
			path: libraries/classes/Gis/GisLineString.php

		-
			message: "#^Parameter \\#1 \\$srid of method PhpMyAdmin\\\\Gis\\\\GisGeometry\\:\\:getBoundsForOl\\(\\) expects string, int given\\.$#"
			count: 1
			path: libraries/classes/Gis/GisMultiLineString.php

		-
			message: "#^Parameter \\#2 \\$red of function imagecolorallocate expects int, float\\|int given\\.$#"
			count: 1
			path: libraries/classes/Gis/GisMultiLineString.php

		-
			message: "#^Parameter \\#2 \\$srid of method PhpMyAdmin\\\\Gis\\\\GisGeometry\\:\\:getLineArrayForOpenLayers\\(\\) expects string, int given\\.$#"
			count: 1
			path: libraries/classes/Gis/GisMultiLineString.php

		-
			message: "#^Parameter \\#3 \\$green of function imagecolorallocate expects int, float\\|int given\\.$#"
			count: 1
			path: libraries/classes/Gis/GisMultiLineString.php

		-
			message: "#^Parameter \\#4 \\$blue of function imagecolorallocate expects int, float\\|int given\\.$#"
			count: 1
			path: libraries/classes/Gis/GisMultiLineString.php

		-
			message: "#^Parameter \\#6 \\$col of function imageline expects int, int\\|false given\\.$#"
			count: 1
			path: libraries/classes/Gis/GisMultiLineString.php

		-
			message: "#^Parameter \\#6 \\$col of function imagestring expects int, int\\|false given\\.$#"
			count: 1
			path: libraries/classes/Gis/GisMultiLineString.php

		-
			message: "#^Parameter \\#1 \\$srid of method PhpMyAdmin\\\\Gis\\\\GisGeometry\\:\\:getBoundsForOl\\(\\) expects string, int given\\.$#"
			count: 1
			path: libraries/classes/Gis/GisMultiPoint.php

		-
			message: "#^Parameter \\#2 \\$red of function imagecolorallocate expects int, float\\|int given\\.$#"
			count: 1
			path: libraries/classes/Gis/GisMultiPoint.php

		-
			message: "#^Parameter \\#2 \\$srid of method PhpMyAdmin\\\\Gis\\\\GisMultiPoint\\:\\:getPointsArrayForOpenLayers\\(\\) expects string, int given\\.$#"
			count: 1
			path: libraries/classes/Gis/GisMultiPoint.php

		-
			message: "#^Parameter \\#3 \\$green of function imagecolorallocate expects int, float\\|int given\\.$#"
			count: 1
			path: libraries/classes/Gis/GisMultiPoint.php

		-
			message: "#^Parameter \\#4 \\$blue of function imagecolorallocate expects int, float\\|int given\\.$#"
			count: 1
			path: libraries/classes/Gis/GisMultiPoint.php

		-
			message: "#^Parameter \\#6 \\$col of function imagestring expects int, int\\|false given\\.$#"
			count: 1
			path: libraries/classes/Gis/GisMultiPoint.php

		-
			message: "#^Parameter \\#8 \\$col of function imagearc expects int, int\\|false given\\.$#"
			count: 1
			path: libraries/classes/Gis/GisMultiPoint.php

		-
			message: "#^Parameter \\#1 \\$srid of method PhpMyAdmin\\\\Gis\\\\GisGeometry\\:\\:getBoundsForOl\\(\\) expects string, int given\\.$#"
			count: 1
			path: libraries/classes/Gis/GisMultiPolygon.php

		-
			message: "#^Parameter \\#2 \\$red of function imagecolorallocate expects int, float\\|int given\\.$#"
			count: 1
			path: libraries/classes/Gis/GisMultiPolygon.php

		-
			message: "#^Parameter \\#2 \\$srid of method PhpMyAdmin\\\\Gis\\\\GisGeometry\\:\\:getPolygonArrayForOpenLayers\\(\\) expects string, int given\\.$#"
			count: 1
			path: libraries/classes/Gis/GisMultiPolygon.php

		-
			message: "#^Parameter \\#3 \\$green of function imagecolorallocate expects int, float\\|int given\\.$#"
			count: 1
			path: libraries/classes/Gis/GisMultiPolygon.php

		-
			message: "#^Parameter \\#4 \\$blue of function imagecolorallocate expects int, float\\|int given\\.$#"
			count: 1
			path: libraries/classes/Gis/GisMultiPolygon.php

		-
			message: "#^Parameter \\#4 \\$col of function imagefilledpolygon expects int, int\\|false given\\.$#"
			count: 1
			path: libraries/classes/Gis/GisMultiPolygon.php

		-
			message: "#^Parameter \\#6 \\$col of function imagestring expects int, int\\|false given\\.$#"
			count: 1
			path: libraries/classes/Gis/GisMultiPolygon.php

		-
			message: "#^Parameter \\#1 \\$srid of method PhpMyAdmin\\\\Gis\\\\GisGeometry\\:\\:getBoundsForOl\\(\\) expects string, int given\\.$#"
			count: 1
			path: libraries/classes/Gis/GisPoint.php

		-
			message: "#^Parameter \\#2 \\$red of function imagecolorallocate expects int, float\\|int given\\.$#"
			count: 1
			path: libraries/classes/Gis/GisPoint.php

		-
			message: "#^Parameter \\#2 \\$srid of method PhpMyAdmin\\\\Gis\\\\GisGeometry\\:\\:getPointForOpenLayers\\(\\) expects string, int given\\.$#"
			count: 1
			path: libraries/classes/Gis/GisPoint.php

		-
			message: "#^Parameter \\#3 \\$green of function imagecolorallocate expects int, float\\|int given\\.$#"
			count: 1
			path: libraries/classes/Gis/GisPoint.php

		-
			message: "#^Parameter \\#4 \\$blue of function imagecolorallocate expects int, float\\|int given\\.$#"
			count: 1
			path: libraries/classes/Gis/GisPoint.php

		-
			message: "#^Parameter \\#6 \\$col of function imagestring expects int, int\\|false given\\.$#"
			count: 1
			path: libraries/classes/Gis/GisPoint.php

		-
			message: "#^Parameter \\#8 \\$col of function imagearc expects int, int\\|false given\\.$#"
			count: 1
			path: libraries/classes/Gis/GisPoint.php

		-
			message: "#^Parameter \\#1 \\$srid of method PhpMyAdmin\\\\Gis\\\\GisGeometry\\:\\:getBoundsForOl\\(\\) expects string, int given\\.$#"
			count: 1
			path: libraries/classes/Gis/GisPolygon.php

		-
			message: "#^Parameter \\#2 \\$red of function imagecolorallocate expects int, float\\|int given\\.$#"
			count: 1
			path: libraries/classes/Gis/GisPolygon.php

		-
			message: "#^Parameter \\#2 \\$srid of method PhpMyAdmin\\\\Gis\\\\GisGeometry\\:\\:getPolygonForOpenLayers\\(\\) expects string, int given\\.$#"
			count: 1
			path: libraries/classes/Gis/GisPolygon.php

		-
			message: "#^Parameter \\#3 \\$green of function imagecolorallocate expects int, float\\|int given\\.$#"
			count: 1
			path: libraries/classes/Gis/GisPolygon.php

		-
			message: "#^Parameter \\#4 \\$blue of function imagecolorallocate expects int, float\\|int given\\.$#"
			count: 1
			path: libraries/classes/Gis/GisPolygon.php

		-
			message: "#^Parameter \\#4 \\$col of function imagefilledpolygon expects int, int\\|false given\\.$#"
			count: 1
			path: libraries/classes/Gis/GisPolygon.php

		-
			message: "#^Parameter \\#6 \\$col of function imagestring expects int, int\\|false given\\.$#"
			count: 1
			path: libraries/classes/Gis/GisPolygon.php

		-
			message: "#^Parameter \\#1 \\$im of function imagecolorallocate expects resource, resource\\|false given\\.$#"
			count: 1
			path: libraries/classes/Gis/GisVisualization.php

		-
			message: "#^Parameter \\#1 \\$im of function imagefilledrectangle expects resource, resource\\|false given\\.$#"
			count: 1
			path: libraries/classes/Gis/GisVisualization.php

		-
			message: "#^Parameter \\#1 \\$sql_query of class PhpMyAdmin\\\\Gis\\\\GisVisualization constructor expects string, null given\\.$#"
			count: 1
			path: libraries/classes/Gis/GisVisualization.php

		-
			message: "#^Parameter \\#3 \\$row of class PhpMyAdmin\\\\Gis\\\\GisVisualization constructor expects int, null given\\.$#"
			count: 1
			path: libraries/classes/Gis/GisVisualization.php

		-
			message: "#^Parameter \\#4 \\$pos of class PhpMyAdmin\\\\Gis\\\\GisVisualization constructor expects int, null given\\.$#"
			count: 1
			path: libraries/classes/Gis/GisVisualization.php

		-
			message: "#^Parameter \\#6 \\$col of function imagefilledrectangle expects int, int\\|false given\\.$#"
			count: 1
			path: libraries/classes/Gis/GisVisualization.php

		-
			message: "#^Cannot access offset 1 on array\\|false\\.$#"
			count: 2
			path: libraries/classes/Git.php

		-
			message: "#^Cannot access offset 256 on array\\|false\\.$#"
			count: 1
			path: libraries/classes/Git.php

		-
			message: "#^Cannot access offset int on array\\|false\\.$#"
			count: 2
			path: libraries/classes/Git.php

		-
			message: "#^Offset int does not exist on array\\|null\\.$#"
			count: 2
			path: libraries/classes/Import.php

		-
			message: "#^Parameter \\#1 \\$lastCumulativeSize of method PhpMyAdmin\\\\Import\\:\\:getDecimalPrecision\\(\\) expects string, int\\|string given\\.$#"
			count: 3
			path: libraries/classes/Import.php

		-
			message: "#^Parameter \\#1 \\$lastCumulativeSize of method PhpMyAdmin\\\\Import\\:\\:getDecimalScale\\(\\) expects string, int\\|string given\\.$#"
			count: 2
			path: libraries/classes/Import.php

		-
			message: "#^Parameter \\#1 \\$statement of static method PhpMyAdmin\\\\SqlParser\\\\Utils\\\\Query\\:\\:getClause\\(\\) expects PhpMyAdmin\\\\SqlParser\\\\Statement, object given\\.$#"
			count: 4
			path: libraries/classes/Import.php

		-
			message: "#^Cannot call method getScripts\\(\\) on class\\-string\\|object\\.$#"
			count: 1
			path: libraries/classes/InsertEdit.php

		-
			message: "#^Else branch is unreachable because ternary operator condition is always true\\.$#"
			count: 1
			path: libraries/classes/InsertEdit.php

		-
			message: "#^Parameter \\#1 \\$result of method PhpMyAdmin\\\\DatabaseInterface\\:\\:fieldLen\\(\\) expects object, array given\\.$#"
			count: 1
			path: libraries/classes/InsertEdit.php

		-
			message: "#^Strict comparison using \\=\\=\\= between 'text' and 'time' will always evaluate to false\\.$#"
			count: 1
			path: libraries/classes/InsertEdit.php

		-
			message: "#^Parameter \\#2 \\$ipToTest of method PhpMyAdmin\\\\IpAllowDeny\\:\\:ipMaskTest\\(\\) expects string, string\\|true given\\.$#"
			count: 1
			path: libraries/classes/IpAllowDeny.php

		-
			message: "#^Method PhpMyAdmin\\\\Language\\:\\:matchesAcceptLanguage\\(\\) should return bool but returns int\\|false\\.$#"
			count: 1
			path: libraries/classes/Language.php

		-
			message: "#^Method PhpMyAdmin\\\\Language\\:\\:matchesUserAgent\\(\\) should return bool but returns int\\|false\\.$#"
			count: 1
			path: libraries/classes/Language.php

		-
			message: "#^Method PhpMyAdmin\\\\LanguageManager\\:\\:availableLocales\\(\\) should return array but returns array\\|false\\.$#"
			count: 1
			path: libraries/classes/LanguageManager.php

		-
			message: "#^Property PhpMyAdmin\\\\LanguageManager\\:\\:\\$availableLocales \\(array\\) does not accept array\\|false\\.$#"
			count: 1
			path: libraries/classes/LanguageManager.php

		-
			message: "#^Right side of && is always true\\.$#"
			count: 1
			path: libraries/classes/Linter.php

		-
			message: "#^Method PhpMyAdmin\\\\Menu\\:\\:getAllowedTabs\\(\\) should return array but returns array\\|null\\.$#"
			count: 1
			path: libraries/classes/Menu.php

		-
			message: "#^Unreachable statement \\- code above always terminates\\.$#"
			count: 1
			path: libraries/classes/Navigation/Nodes/Node.php

		-
			message: "#^Cannot access property \\$realName on PhpMyAdmin\\\\Navigation\\\\Nodes\\\\Node\\|false\\.$#"
			count: 1
			path: libraries/classes/Navigation/Nodes/NodeDatabaseChild.php

		-
			message: "#^Cannot access property \\$realName on PhpMyAdmin\\\\Navigation\\\\Nodes\\\\Node\\|false\\.$#"
			count: 2
			path: libraries/classes/Navigation/Nodes/NodeTable.php

		-
			message: "#^Method PhpMyAdmin\\\\Normalization\\:\\:getHtmlContentsFor1NFStep3\\(\\) should return array\\<string\\> but returns array\\<string, string\\|false\\>\\.$#"
			count: 1
			path: libraries/classes/Normalization.php

		-
			message: "#^Method PhpMyAdmin\\\\OpenDocument\\:\\:create\\(\\) should return string but returns bool\\|string\\.$#"
			count: 1
			path: libraries/classes/OpenDocument.php

		-
			message: "#^Parameter \\#1 \\$query of method PhpMyAdmin\\\\DatabaseInterface\\:\\:query\\(\\) expects string, string\\|null given\\.$#"
			count: 1
			path: libraries/classes/Operations.php

		-
			message: "#^Property PhpMyAdmin\\\\OutputBuffering\\:\\:\\$content \\(string\\) does not accept string\\|false\\.$#"
			count: 1
			path: libraries/classes/OutputBuffering.php

		-
<<<<<<< HEAD
=======
			message: "#^Parameter \\#1 \\$font of method TCPDF\\:\\:setFooterFont\\(\\) expects array\\<int, string\\>, array\\<int, int\\|string\\> given\\.$#"
			count: 1
			path: libraries/classes/Pdf.php

		-
			message: "#^Parameter \\#7 \\$pdfa of method TCPDF\\:\\:__construct\\(\\) expects int, bool given\\.$#"
			count: 1
			path: libraries/classes/Pdf.php

		-
			message: "#^Method PhpMyAdmin\\\\Plugins\\:\\:getHtmlForProperty\\(\\) should return string but returns string\\|null\\.$#"
			count: 1
			path: libraries/classes/Plugins.php

		-
			message: "#^Parameter \\#1 \\$name of static method PhpMyAdmin\\\\Plugins\\:\\:getString\\(\\) expects string, string\\|null given\\.$#"
			count: 1
			path: libraries/classes/Plugins.php

		-
>>>>>>> 5e3aaac9
			message: "#^Method PhpMyAdmin\\\\Plugins\\\\Auth\\\\AuthenticationCookie\\:\\:cookieEncrypt\\(\\) should return string but returns string\\|false\\.$#"
			count: 1
			path: libraries/classes/Plugins/Auth/AuthenticationCookie.php

		-
			message: "#^Method PhpMyAdmin\\\\Plugins\\\\Auth\\\\AuthenticationCookie\\:\\:createIV\\(\\) should return string but returns string\\|false\\.$#"
			count: 1
			path: libraries/classes/Plugins/Auth/AuthenticationCookie.php

		-
			message: "#^Method PhpMyAdmin\\\\Plugins\\\\Auth\\\\AuthenticationCookie\\:\\:getIVSize\\(\\) should return int but returns int\\|false\\.$#"
			count: 1
			path: libraries/classes/Plugins/Auth/AuthenticationCookie.php

		-
			message: "#^Parameter \\#1 \\$data of method PhpMyAdmin\\\\Plugins\\\\Auth\\\\AuthenticationCookie\\:\\:cookieEncrypt\\(\\) expects string, string\\|false given\\.$#"
			count: 1
			path: libraries/classes/Plugins/Auth/AuthenticationCookie.php

		-
			message: "#^Parameter \\#2 \\$remoteIp of method ReCaptcha\\\\ReCaptcha\\:\\:verify\\(\\) expects string\\|null, bool\\|string given\\.$#"
			count: 1
			path: libraries/classes/Plugins/Auth/AuthenticationCookie.php

		-
			message: "#^Binary operation \"\\.\" between 'FOREIGN KEY ' and array\\|string results in an error\\.$#"
			count: 1
			path: libraries/classes/Plugins/Export/ExportSql.php

		-
			message: "#^Cannot access offset mixed on array\\<PhpMyAdmin\\\\SqlParser\\\\Components\\\\CreateDefinition\\>\\|PhpMyAdmin\\\\SqlParser\\\\Components\\\\ArrayObj\\.$#"
			count: 4
			path: libraries/classes/Plugins/Export/ExportSql.php

		-
			message: "#^Property PhpMyAdmin\\\\SqlParser\\\\Token\\:\\:\\$token \\(string\\) does not accept array\\|string\\.$#"
			count: 1
			path: libraries/classes/Plugins/Export/ExportSql.php

		-
<<<<<<< HEAD
=======
			message: "#^Strict comparison using \\=\\=\\= between array and null will always evaluate to false\\.$#"
			count: 1
			path: libraries/classes/Plugins/Export/ExportXml.php

		-
			message: "#^Binary operation \"\\+\" between array\\<float\\>\\|float and 6 results in an error\\.$#"
			count: 2
			path: libraries/classes/Plugins/Export/Helpers/Pdf.php

		-
			message: "#^Parameter \\#7 \\$fill of method TCPDF\\:\\:Cell\\(\\) expects bool, int given\\.$#"
			count: 1
			path: libraries/classes/Plugins/Export/Helpers/Pdf.php

		-
			message: "#^Argument of an invalid type array\\<int, string\\>\\|false supplied for foreach, only iterables are supported\\.$#"
			count: 1
			path: libraries/classes/Plugins/Import/ImportCsv.php

		-
			message: "#^Cannot call method addProperty\\(\\) on PhpMyAdmin\\\\Properties\\\\Options\\\\Groups\\\\OptionsPropertyMainGroup\\|void\\.$#"
			count: 7
			path: libraries/classes/Plugins/Import/ImportCsv.php

		-
			message: "#^Parameter \\#1 \\$message of static method PhpMyAdmin\\\\Html\\\\Generator\\:\\:showHint\\(\\) expects string, PhpMyAdmin\\\\Message given\\.$#"
			count: 1
			path: libraries/classes/Plugins/Import/ImportCsv.php

		-
			message: "#^Parameter \\#1 \\$var of function count expects array\\|Countable, array\\|false given\\.$#"
			count: 2
			path: libraries/classes/Plugins/Import/ImportCsv.php

		-
			message: "#^Cannot call method addProperty\\(\\) on PhpMyAdmin\\\\Properties\\\\Options\\\\Groups\\\\OptionsPropertyMainGroup\\|void\\.$#"
			count: 3
			path: libraries/classes/Plugins/Import/ImportLdi.php

		-
>>>>>>> 5e3aaac9
			message: "#^Negated boolean expression is always true\\.$#"
			count: 1
			path: libraries/classes/Plugins/Import/ImportMediawiki.php

		-
			message: "#^Offset 'name' does not exist on SimpleXMLElement\\|null\\.$#"
			count: 2
			path: libraries/classes/Plugins/Import/ImportOds.php

		-
			message: "#^Offset 'number\\-columns…' does not exist on SimpleXMLElement\\|null\\.$#"
			count: 2
			path: libraries/classes/Plugins/Import/ImportOds.php

		-
			message: "#^Parameter \\#1 \\$cell_attrs of method PhpMyAdmin\\\\Plugins\\\\Import\\\\ImportOds\\:\\:getValue\\(\\) expects array, SimpleXMLElement\\|null given\\.$#"
			count: 1
			path: libraries/classes/Plugins/Import/ImportOds.php

		-
			message: "#^Parameter \\#2 \\$text of method PhpMyAdmin\\\\Plugins\\\\Import\\\\ImportOds\\:\\:getValue\\(\\) expects array, SimpleXMLElement given\\.$#"
			count: 1
			path: libraries/classes/Plugins/Import/ImportOds.php

		-
			message: "#^Offset 'charset' does not exist on SimpleXMLElement\\|null\\.$#"
			count: 1
			path: libraries/classes/Plugins/Import/ImportXml.php

		-
			message: "#^Offset 'collation' does not exist on SimpleXMLElement\\|null\\.$#"
			count: 1
			path: libraries/classes/Plugins/Import/ImportXml.php

		-
			message: "#^Offset 'name' does not exist on SimpleXMLElement\\|null\\.$#"
			count: 3
			path: libraries/classes/Plugins/Import/ImportXml.php

		-
			message: "#^Function uploadprogress_get_info not found\\.$#"
			count: 1
			path: libraries/classes/Plugins/Import/Upload/UploadProgress.php

		-
			message: "#^Used function uploadprogress_get_info not found\\.$#"
			count: 1
			path: libraries/classes/Plugins/Import/Upload/UploadProgress.php

		-
			message: "#^Cannot call method endDiaDoc\\(\\) on PhpMyAdmin\\\\Plugins\\\\Schema\\\\Dia\\\\Dia\\|PhpMyAdmin\\\\Plugins\\\\Schema\\\\Eps\\\\Eps\\|PhpMyAdmin\\\\Plugins\\\\Schema\\\\Pdf\\\\Pdf\\|PhpMyAdmin\\\\Plugins\\\\Schema\\\\Svg\\\\Svg\\|null\\.$#"
			count: 1
			path: libraries/classes/Plugins/Schema/Dia/DiaRelationSchema.php

		-
			message: "#^Cannot call method showOutput\\(\\) on PhpMyAdmin\\\\Plugins\\\\Schema\\\\Dia\\\\Dia\\|PhpMyAdmin\\\\Plugins\\\\Schema\\\\Eps\\\\Eps\\|PhpMyAdmin\\\\Plugins\\\\Schema\\\\Pdf\\\\Pdf\\|PhpMyAdmin\\\\Plugins\\\\Schema\\\\Svg\\\\Svg\\|null\\.$#"
			count: 1
			path: libraries/classes/Plugins/Schema/Dia/DiaRelationSchema.php

		-
			message: "#^Cannot call method startDiaDoc\\(\\) on PhpMyAdmin\\\\Plugins\\\\Schema\\\\Dia\\\\Dia\\|PhpMyAdmin\\\\Plugins\\\\Schema\\\\Eps\\\\Eps\\|PhpMyAdmin\\\\Plugins\\\\Schema\\\\Pdf\\\\Pdf\\|PhpMyAdmin\\\\Plugins\\\\Schema\\\\Svg\\\\Svg\\|null\\.$#"
			count: 1
			path: libraries/classes/Plugins/Schema/Dia/DiaRelationSchema.php

		-
			message: "#^Parameter \\#1 \\$diagram of class PhpMyAdmin\\\\Plugins\\\\Schema\\\\Dia\\\\RelationStatsDia constructor expects PhpMyAdmin\\\\Plugins\\\\Schema\\\\Dia\\\\Dia, PhpMyAdmin\\\\Plugins\\\\Schema\\\\Dia\\\\Dia\\|PhpMyAdmin\\\\Plugins\\\\Schema\\\\Eps\\\\Eps\\|PhpMyAdmin\\\\Plugins\\\\Schema\\\\Pdf\\\\Pdf\\|PhpMyAdmin\\\\Plugins\\\\Schema\\\\Svg\\\\Svg\\|null given\\.$#"
			count: 1
			path: libraries/classes/Plugins/Schema/Dia/DiaRelationSchema.php

		-
			message: "#^Parameter \\#1 \\$diagram of class PhpMyAdmin\\\\Plugins\\\\Schema\\\\Dia\\\\TableStatsDia constructor expects PhpMyAdmin\\\\Plugins\\\\Schema\\\\Dia\\\\Dia, PhpMyAdmin\\\\Plugins\\\\Schema\\\\Dia\\\\Dia\\|PhpMyAdmin\\\\Plugins\\\\Schema\\\\Eps\\\\Eps\\|PhpMyAdmin\\\\Plugins\\\\Schema\\\\Pdf\\\\Pdf\\|PhpMyAdmin\\\\Plugins\\\\Schema\\\\Svg\\\\Svg\\|null given\\.$#"
			count: 3
			path: libraries/classes/Plugins/Schema/Dia/DiaRelationSchema.php

		-
			message: "#^Parameter \\#2 \\$masterField of method PhpMyAdmin\\\\Plugins\\\\Schema\\\\Dia\\\\DiaRelationSchema\\:\\:addRelation\\(\\) expects string, int\\|string given\\.$#"
			count: 1
			path: libraries/classes/Plugins/Schema/Dia/DiaRelationSchema.php

		-
			message: "#^Parameter \\#2 \\$master_table of class PhpMyAdmin\\\\Plugins\\\\Schema\\\\Dia\\\\RelationStatsDia constructor expects PhpMyAdmin\\\\Plugins\\\\Schema\\\\Dia\\\\TableStatsDia, PhpMyAdmin\\\\Plugins\\\\Schema\\\\Dia\\\\TableStatsDia\\|PhpMyAdmin\\\\Plugins\\\\Schema\\\\Eps\\\\TableStatsEps\\|PhpMyAdmin\\\\Plugins\\\\Schema\\\\Pdf\\\\TableStatsPdf\\|PhpMyAdmin\\\\Plugins\\\\Schema\\\\Svg\\\\TableStatsSvg given\\.$#"
			count: 1
			path: libraries/classes/Plugins/Schema/Dia/DiaRelationSchema.php

		-
			message: "#^Parameter \\#4 \\$foreign_table of class PhpMyAdmin\\\\Plugins\\\\Schema\\\\Dia\\\\RelationStatsDia constructor expects PhpMyAdmin\\\\Plugins\\\\Schema\\\\Dia\\\\TableStatsDia, PhpMyAdmin\\\\Plugins\\\\Schema\\\\Dia\\\\TableStatsDia\\|PhpMyAdmin\\\\Plugins\\\\Schema\\\\Eps\\\\TableStatsEps\\|PhpMyAdmin\\\\Plugins\\\\Schema\\\\Pdf\\\\TableStatsPdf\\|PhpMyAdmin\\\\Plugins\\\\Schema\\\\Svg\\\\TableStatsSvg given\\.$#"
			count: 1
			path: libraries/classes/Plugins/Schema/Dia/DiaRelationSchema.php

		-
			message: "#^Binary operation \"\\+\" between int\\|string\\|false and 12 results in an error\\.$#"
			count: 4
			path: libraries/classes/Plugins/Schema/Dia/RelationStatsDia.php

		-
			message: "#^Call to an undefined method PhpMyAdmin\\\\Plugins\\\\Schema\\\\Dia\\\\Dia\\|PhpMyAdmin\\\\Plugins\\\\Schema\\\\Eps\\\\Eps\\|PhpMyAdmin\\\\Plugins\\\\Schema\\\\Pdf\\\\Pdf\\|PhpMyAdmin\\\\Plugins\\\\Schema\\\\Svg\\\\Svg\\:\\:endElement\\(\\)\\.$#"
			count: 2
			path: libraries/classes/Plugins/Schema/Dia/TableStatsDia.php

		-
			message: "#^Call to an undefined method PhpMyAdmin\\\\Plugins\\\\Schema\\\\Dia\\\\Dia\\|PhpMyAdmin\\\\Plugins\\\\Schema\\\\Eps\\\\Eps\\|PhpMyAdmin\\\\Plugins\\\\Schema\\\\Pdf\\\\Pdf\\|PhpMyAdmin\\\\Plugins\\\\Schema\\\\Svg\\\\Svg\\:\\:startElement\\(\\)\\.$#"
			count: 2
			path: libraries/classes/Plugins/Schema/Dia/TableStatsDia.php

		-
			message: "#^Call to an undefined method PhpMyAdmin\\\\Plugins\\\\Schema\\\\Dia\\\\Dia\\|PhpMyAdmin\\\\Plugins\\\\Schema\\\\Eps\\\\Eps\\|PhpMyAdmin\\\\Plugins\\\\Schema\\\\Pdf\\\\Pdf\\|PhpMyAdmin\\\\Plugins\\\\Schema\\\\Svg\\\\Svg\\:\\:writeAttribute\\(\\)\\.$#"
			count: 4
			path: libraries/classes/Plugins/Schema/Dia/TableStatsDia.php

		-
			message: "#^Call to an undefined method PhpMyAdmin\\\\Plugins\\\\Schema\\\\Dia\\\\Dia\\|PhpMyAdmin\\\\Plugins\\\\Schema\\\\Eps\\\\Eps\\|PhpMyAdmin\\\\Plugins\\\\Schema\\\\Pdf\\\\Pdf\\|PhpMyAdmin\\\\Plugins\\\\Schema\\\\Svg\\\\Svg\\:\\:writeRaw\\(\\)\\.$#"
			count: 3
			path: libraries/classes/Plugins/Schema/Dia/TableStatsDia.php

		-
			message: "#^Cannot call method endEpsDoc\\(\\) on PhpMyAdmin\\\\Plugins\\\\Schema\\\\Dia\\\\Dia\\|PhpMyAdmin\\\\Plugins\\\\Schema\\\\Eps\\\\Eps\\|PhpMyAdmin\\\\Plugins\\\\Schema\\\\Pdf\\\\Pdf\\|PhpMyAdmin\\\\Plugins\\\\Schema\\\\Svg\\\\Svg\\|null\\.$#"
			count: 1
			path: libraries/classes/Plugins/Schema/Eps/EpsRelationSchema.php

		-
			message: "#^Cannot call method getFont\\(\\) on PhpMyAdmin\\\\Plugins\\\\Schema\\\\Dia\\\\Dia\\|PhpMyAdmin\\\\Plugins\\\\Schema\\\\Eps\\\\Eps\\|PhpMyAdmin\\\\Plugins\\\\Schema\\\\Pdf\\\\Pdf\\|PhpMyAdmin\\\\Plugins\\\\Schema\\\\Svg\\\\Svg\\|null\\.$#"
			count: 3
			path: libraries/classes/Plugins/Schema/Eps/EpsRelationSchema.php

		-
			message: "#^Cannot call method getFontSize\\(\\) on PhpMyAdmin\\\\Plugins\\\\Schema\\\\Dia\\\\Dia\\|PhpMyAdmin\\\\Plugins\\\\Schema\\\\Eps\\\\Eps\\|PhpMyAdmin\\\\Plugins\\\\Schema\\\\Pdf\\\\Pdf\\|PhpMyAdmin\\\\Plugins\\\\Schema\\\\Svg\\\\Svg\\|null\\.$#"
			count: 3
			path: libraries/classes/Plugins/Schema/Eps/EpsRelationSchema.php

		-
			message: "#^Cannot call method setAuthor\\(\\) on PhpMyAdmin\\\\Plugins\\\\Schema\\\\Dia\\\\Dia\\|PhpMyAdmin\\\\Plugins\\\\Schema\\\\Eps\\\\Eps\\|PhpMyAdmin\\\\Plugins\\\\Schema\\\\Pdf\\\\Pdf\\|PhpMyAdmin\\\\Plugins\\\\Schema\\\\Svg\\\\Svg\\|null\\.$#"
			count: 1
			path: libraries/classes/Plugins/Schema/Eps/EpsRelationSchema.php

		-
			message: "#^Cannot call method setDate\\(\\) on PhpMyAdmin\\\\Plugins\\\\Schema\\\\Dia\\\\Dia\\|PhpMyAdmin\\\\Plugins\\\\Schema\\\\Eps\\\\Eps\\|PhpMyAdmin\\\\Plugins\\\\Schema\\\\Pdf\\\\Pdf\\|PhpMyAdmin\\\\Plugins\\\\Schema\\\\Svg\\\\Svg\\|null\\.$#"
			count: 1
			path: libraries/classes/Plugins/Schema/Eps/EpsRelationSchema.php

		-
			message: "#^Cannot call method setFont\\(\\) on PhpMyAdmin\\\\Plugins\\\\Schema\\\\Dia\\\\Dia\\|PhpMyAdmin\\\\Plugins\\\\Schema\\\\Eps\\\\Eps\\|PhpMyAdmin\\\\Plugins\\\\Schema\\\\Pdf\\\\Pdf\\|PhpMyAdmin\\\\Plugins\\\\Schema\\\\Svg\\\\Svg\\|null\\.$#"
			count: 1
			path: libraries/classes/Plugins/Schema/Eps/EpsRelationSchema.php

		-
			message: "#^Cannot call method setOrientation\\(\\) on PhpMyAdmin\\\\Plugins\\\\Schema\\\\Dia\\\\Dia\\|PhpMyAdmin\\\\Plugins\\\\Schema\\\\Eps\\\\Eps\\|PhpMyAdmin\\\\Plugins\\\\Schema\\\\Pdf\\\\Pdf\\|PhpMyAdmin\\\\Plugins\\\\Schema\\\\Svg\\\\Svg\\|null\\.$#"
			count: 1
			path: libraries/classes/Plugins/Schema/Eps/EpsRelationSchema.php

		-
			message: "#^Cannot call method setTitle\\(\\) on PhpMyAdmin\\\\Plugins\\\\Schema\\\\Dia\\\\Dia\\|PhpMyAdmin\\\\Plugins\\\\Schema\\\\Eps\\\\Eps\\|PhpMyAdmin\\\\Plugins\\\\Schema\\\\Pdf\\\\Pdf\\|PhpMyAdmin\\\\Plugins\\\\Schema\\\\Svg\\\\Svg\\|null\\.$#"
			count: 1
			path: libraries/classes/Plugins/Schema/Eps/EpsRelationSchema.php

		-
			message: "#^Cannot call method showOutput\\(\\) on PhpMyAdmin\\\\Plugins\\\\Schema\\\\Dia\\\\Dia\\|PhpMyAdmin\\\\Plugins\\\\Schema\\\\Eps\\\\Eps\\|PhpMyAdmin\\\\Plugins\\\\Schema\\\\Pdf\\\\Pdf\\|PhpMyAdmin\\\\Plugins\\\\Schema\\\\Svg\\\\Svg\\|null\\.$#"
			count: 1
			path: libraries/classes/Plugins/Schema/Eps/EpsRelationSchema.php

		-
			message: "#^Parameter \\#1 \\$diagram of class PhpMyAdmin\\\\Plugins\\\\Schema\\\\Eps\\\\RelationStatsEps constructor expects PhpMyAdmin\\\\Plugins\\\\Schema\\\\Eps\\\\Eps, PhpMyAdmin\\\\Plugins\\\\Schema\\\\Dia\\\\Dia\\|PhpMyAdmin\\\\Plugins\\\\Schema\\\\Eps\\\\Eps\\|PhpMyAdmin\\\\Plugins\\\\Schema\\\\Pdf\\\\Pdf\\|PhpMyAdmin\\\\Plugins\\\\Schema\\\\Svg\\\\Svg\\|null given\\.$#"
			count: 1
			path: libraries/classes/Plugins/Schema/Eps/EpsRelationSchema.php

		-
			message: "#^Parameter \\#1 \\$diagram of class PhpMyAdmin\\\\Plugins\\\\Schema\\\\Eps\\\\TableStatsEps constructor expects object, PhpMyAdmin\\\\Plugins\\\\Schema\\\\Dia\\\\Dia\\|PhpMyAdmin\\\\Plugins\\\\Schema\\\\Eps\\\\Eps\\|PhpMyAdmin\\\\Plugins\\\\Schema\\\\Pdf\\\\Pdf\\|PhpMyAdmin\\\\Plugins\\\\Schema\\\\Svg\\\\Svg\\|null given\\.$#"
			count: 3
			path: libraries/classes/Plugins/Schema/Eps/EpsRelationSchema.php

		-
			message: "#^Parameter \\#2 \\$master_table of class PhpMyAdmin\\\\Plugins\\\\Schema\\\\Eps\\\\RelationStatsEps constructor expects string, PhpMyAdmin\\\\Plugins\\\\Schema\\\\Dia\\\\TableStatsDia\\|PhpMyAdmin\\\\Plugins\\\\Schema\\\\Eps\\\\TableStatsEps\\|PhpMyAdmin\\\\Plugins\\\\Schema\\\\Pdf\\\\TableStatsPdf\\|PhpMyAdmin\\\\Plugins\\\\Schema\\\\Svg\\\\TableStatsSvg given\\.$#"
			count: 1
			path: libraries/classes/Plugins/Schema/Eps/EpsRelationSchema.php

		-
			message: "#^Parameter \\#3 \\$fontSize of method PhpMyAdmin\\\\Plugins\\\\Schema\\\\Eps\\\\EpsRelationSchema\\:\\:addRelation\\(\\) expects int, float\\|int\\|string given\\.$#"
			count: 2
			path: libraries/classes/Plugins/Schema/Eps/EpsRelationSchema.php

		-
			message: "#^Parameter \\#4 \\$foreign_table of class PhpMyAdmin\\\\Plugins\\\\Schema\\\\Eps\\\\RelationStatsEps constructor expects string, PhpMyAdmin\\\\Plugins\\\\Schema\\\\Dia\\\\TableStatsDia\\|PhpMyAdmin\\\\Plugins\\\\Schema\\\\Eps\\\\TableStatsEps\\|PhpMyAdmin\\\\Plugins\\\\Schema\\\\Pdf\\\\TableStatsPdf\\|PhpMyAdmin\\\\Plugins\\\\Schema\\\\Svg\\\\TableStatsSvg given\\.$#"
			count: 1
			path: libraries/classes/Plugins/Schema/Eps/EpsRelationSchema.php

		-
			message: "#^Parameter \\#4 \\$masterField of method PhpMyAdmin\\\\Plugins\\\\Schema\\\\Eps\\\\EpsRelationSchema\\:\\:addRelation\\(\\) expects string, int\\|string given\\.$#"
			count: 1
			path: libraries/classes/Plugins/Schema/Eps/EpsRelationSchema.php

		-
			message: "#^Parameter \\#5 \\$fontSize of class PhpMyAdmin\\\\Plugins\\\\Schema\\\\Eps\\\\TableStatsEps constructor expects int, float\\|int\\|string given\\.$#"
			count: 1
			path: libraries/classes/Plugins/Schema/Eps/EpsRelationSchema.php

		-
			message: "#^Call to an undefined method object\\:\\:line\\(\\)\\.$#"
			count: 7
			path: libraries/classes/Plugins/Schema/Eps/RelationStatsEps.php

		-
			message: "#^Call to an undefined method PhpMyAdmin\\\\Plugins\\\\Schema\\\\Dia\\\\Dia\\|PhpMyAdmin\\\\Plugins\\\\Schema\\\\Eps\\\\Eps\\|PhpMyAdmin\\\\Plugins\\\\Schema\\\\Pdf\\\\Pdf\\|PhpMyAdmin\\\\Plugins\\\\Schema\\\\Svg\\\\Svg\\:\\:rect\\(\\)\\.$#"
			count: 2
			path: libraries/classes/Plugins/Schema/Eps/TableStatsEps.php

		-
			message: "#^Call to an undefined method PhpMyAdmin\\\\Plugins\\\\Schema\\\\Dia\\\\Dia\\|PhpMyAdmin\\\\Plugins\\\\Schema\\\\Eps\\\\Eps\\|PhpMyAdmin\\\\Plugins\\\\Schema\\\\Pdf\\\\Pdf\\|PhpMyAdmin\\\\Plugins\\\\Schema\\\\Svg\\\\Svg\\:\\:showXY\\(\\)\\.$#"
			count: 2
			path: libraries/classes/Plugins/Schema/Eps/TableStatsEps.php

		-
			message: "#^Parameter \\#1 \\$diagram of method PhpMyAdmin\\\\Plugins\\\\Schema\\\\TableStats\\:\\:__construct\\(\\) expects PhpMyAdmin\\\\Plugins\\\\Schema\\\\Dia\\\\Dia\\|PhpMyAdmin\\\\Plugins\\\\Schema\\\\Eps\\\\Eps\\|PhpMyAdmin\\\\Plugins\\\\Schema\\\\Pdf\\\\Pdf\\|PhpMyAdmin\\\\Plugins\\\\Schema\\\\Svg\\\\Svg, object given\\.$#"
			count: 1
			path: libraries/classes/Plugins/Schema/Eps/TableStatsEps.php

		-
			message: "#^Parameter \\#7 \\$fill of method TCPDF\\:\\:Cell\\(\\) expects bool, int given\\.$#"
			count: 1
			path: libraries/classes/Plugins/Schema/Pdf/Pdf.php

		-
			message: "#^Cannot access property \\$customLinks on PhpMyAdmin\\\\Plugins\\\\Schema\\\\Dia\\\\Dia\\|PhpMyAdmin\\\\Plugins\\\\Schema\\\\Eps\\\\Eps\\|PhpMyAdmin\\\\Plugins\\\\Schema\\\\Pdf\\\\Pdf\\|PhpMyAdmin\\\\Plugins\\\\Schema\\\\Svg\\\\Svg\\|null\\.$#"
			count: 15
			path: libraries/classes/Plugins/Schema/Pdf/PdfRelationSchema.php

		-
			message: "#^Cannot call method AddLink\\(\\) on PhpMyAdmin\\\\Plugins\\\\Schema\\\\Dia\\\\Dia\\|PhpMyAdmin\\\\Plugins\\\\Schema\\\\Eps\\\\Eps\\|PhpMyAdmin\\\\Plugins\\\\Schema\\\\Pdf\\\\Pdf\\|PhpMyAdmin\\\\Plugins\\\\Schema\\\\Svg\\\\Svg\\|null\\.$#"
			count: 5
			path: libraries/classes/Plugins/Schema/Pdf/PdfRelationSchema.php

		-
			message: "#^Cannot call method AddPage\\(\\) on PhpMyAdmin\\\\Plugins\\\\Schema\\\\Dia\\\\Dia\\|PhpMyAdmin\\\\Plugins\\\\Schema\\\\Eps\\\\Eps\\|PhpMyAdmin\\\\Plugins\\\\Schema\\\\Pdf\\\\Pdf\\|PhpMyAdmin\\\\Plugins\\\\Schema\\\\Svg\\\\Svg\\|null\\.$#"
			count: 3
			path: libraries/classes/Plugins/Schema/Pdf/PdfRelationSchema.php

		-
			message: "#^Cannot call method Bookmark\\(\\) on PhpMyAdmin\\\\Plugins\\\\Schema\\\\Dia\\\\Dia\\|PhpMyAdmin\\\\Plugins\\\\Schema\\\\Eps\\\\Eps\\|PhpMyAdmin\\\\Plugins\\\\Schema\\\\Pdf\\\\Pdf\\|PhpMyAdmin\\\\Plugins\\\\Schema\\\\Svg\\\\Svg\\|null\\.$#"
			count: 3
			path: libraries/classes/Plugins/Schema/Pdf/PdfRelationSchema.php

		-
			message: "#^Cannot call method Cell\\(\\) on PhpMyAdmin\\\\Plugins\\\\Schema\\\\Dia\\\\Dia\\|PhpMyAdmin\\\\Plugins\\\\Schema\\\\Eps\\\\Eps\\|PhpMyAdmin\\\\Plugins\\\\Schema\\\\Pdf\\\\Pdf\\|PhpMyAdmin\\\\Plugins\\\\Schema\\\\Svg\\\\Svg\\|null\\.$#"
			count: 31
			path: libraries/classes/Plugins/Schema/Pdf/PdfRelationSchema.php

		-
			message: "#^Cannot call method Ln\\(\\) on PhpMyAdmin\\\\Plugins\\\\Schema\\\\Dia\\\\Dia\\|PhpMyAdmin\\\\Plugins\\\\Schema\\\\Eps\\\\Eps\\|PhpMyAdmin\\\\Plugins\\\\Schema\\\\Pdf\\\\Pdf\\|PhpMyAdmin\\\\Plugins\\\\Schema\\\\Svg\\\\Svg\\|null\\.$#"
			count: 3
			path: libraries/classes/Plugins/Schema/Pdf/PdfRelationSchema.php

		-
			message: "#^Cannot call method Open\\(\\) on PhpMyAdmin\\\\Plugins\\\\Schema\\\\Dia\\\\Dia\\|PhpMyAdmin\\\\Plugins\\\\Schema\\\\Eps\\\\Eps\\|PhpMyAdmin\\\\Plugins\\\\Schema\\\\Pdf\\\\Pdf\\|PhpMyAdmin\\\\Plugins\\\\Schema\\\\Svg\\\\Svg\\|null\\.$#"
			count: 1
			path: libraries/classes/Plugins/Schema/Pdf/PdfRelationSchema.php

		-
			message: "#^Cannot call method PageNo\\(\\) on PhpMyAdmin\\\\Plugins\\\\Schema\\\\Dia\\\\Dia\\|PhpMyAdmin\\\\Plugins\\\\Schema\\\\Eps\\\\Eps\\|PhpMyAdmin\\\\Plugins\\\\Schema\\\\Pdf\\\\Pdf\\|PhpMyAdmin\\\\Plugins\\\\Schema\\\\Svg\\\\Svg\\|null\\.$#"
			count: 2
			path: libraries/classes/Plugins/Schema/Pdf/PdfRelationSchema.php

		-
			message: "#^Cannot call method SetAutoPageBreak\\(\\) on PhpMyAdmin\\\\Plugins\\\\Schema\\\\Dia\\\\Dia\\|PhpMyAdmin\\\\Plugins\\\\Schema\\\\Eps\\\\Eps\\|PhpMyAdmin\\\\Plugins\\\\Schema\\\\Pdf\\\\Pdf\\|PhpMyAdmin\\\\Plugins\\\\Schema\\\\Svg\\\\Svg\\|null\\.$#"
			count: 4
			path: libraries/classes/Plugins/Schema/Pdf/PdfRelationSchema.php

		-
			message: "#^Cannot call method SetDrawColor\\(\\) on PhpMyAdmin\\\\Plugins\\\\Schema\\\\Dia\\\\Dia\\|PhpMyAdmin\\\\Plugins\\\\Schema\\\\Eps\\\\Eps\\|PhpMyAdmin\\\\Plugins\\\\Schema\\\\Pdf\\\\Pdf\\|PhpMyAdmin\\\\Plugins\\\\Schema\\\\Svg\\\\Svg\\|null\\.$#"
			count: 1
			path: libraries/classes/Plugins/Schema/Pdf/PdfRelationSchema.php

		-
			message: "#^Cannot call method SetFont\\(\\) on PhpMyAdmin\\\\Plugins\\\\Schema\\\\Dia\\\\Dia\\|PhpMyAdmin\\\\Plugins\\\\Schema\\\\Eps\\\\Eps\\|PhpMyAdmin\\\\Plugins\\\\Schema\\\\Pdf\\\\Pdf\\|PhpMyAdmin\\\\Plugins\\\\Schema\\\\Svg\\\\Svg\\|null\\.$#"
			count: 5
			path: libraries/classes/Plugins/Schema/Pdf/PdfRelationSchema.php

		-
			message: "#^Cannot call method SetFontSize\\(\\) on PhpMyAdmin\\\\Plugins\\\\Schema\\\\Dia\\\\Dia\\|PhpMyAdmin\\\\Plugins\\\\Schema\\\\Eps\\\\Eps\\|PhpMyAdmin\\\\Plugins\\\\Schema\\\\Pdf\\\\Pdf\\|PhpMyAdmin\\\\Plugins\\\\Schema\\\\Svg\\\\Svg\\|null\\.$#"
			count: 1
			path: libraries/classes/Plugins/Schema/Pdf/PdfRelationSchema.php

		-
			message: "#^Cannot call method SetLink\\(\\) on PhpMyAdmin\\\\Plugins\\\\Schema\\\\Dia\\\\Dia\\|PhpMyAdmin\\\\Plugins\\\\Schema\\\\Eps\\\\Eps\\|PhpMyAdmin\\\\Plugins\\\\Schema\\\\Pdf\\\\Pdf\\|PhpMyAdmin\\\\Plugins\\\\Schema\\\\Svg\\\\Svg\\|null\\.$#"
			count: 3
			path: libraries/classes/Plugins/Schema/Pdf/PdfRelationSchema.php

		-
			message: "#^Cannot call method SetMargins\\(\\) on PhpMyAdmin\\\\Plugins\\\\Schema\\\\Dia\\\\Dia\\|PhpMyAdmin\\\\Plugins\\\\Schema\\\\Eps\\\\Eps\\|PhpMyAdmin\\\\Plugins\\\\Schema\\\\Pdf\\\\Pdf\\|PhpMyAdmin\\\\Plugins\\\\Schema\\\\Svg\\\\Svg\\|null\\.$#"
			count: 1
			path: libraries/classes/Plugins/Schema/Pdf/PdfRelationSchema.php

		-
			message: "#^Cannot call method SetTitle\\(\\) on PhpMyAdmin\\\\Plugins\\\\Schema\\\\Dia\\\\Dia\\|PhpMyAdmin\\\\Plugins\\\\Schema\\\\Eps\\\\Eps\\|PhpMyAdmin\\\\Plugins\\\\Schema\\\\Pdf\\\\Pdf\\|PhpMyAdmin\\\\Plugins\\\\Schema\\\\Svg\\\\Svg\\|null\\.$#"
			count: 1
			path: libraries/classes/Plugins/Schema/Pdf/PdfRelationSchema.php

		-
			message: "#^Cannot call method SetX\\(\\) on PhpMyAdmin\\\\Plugins\\\\Schema\\\\Dia\\\\Dia\\|PhpMyAdmin\\\\Plugins\\\\Schema\\\\Eps\\\\Eps\\|PhpMyAdmin\\\\Plugins\\\\Schema\\\\Pdf\\\\Pdf\\|PhpMyAdmin\\\\Plugins\\\\Schema\\\\Svg\\\\Svg\\|null\\.$#"
			count: 5
			path: libraries/classes/Plugins/Schema/Pdf/PdfRelationSchema.php

		-
			message: "#^Cannot call method SetXY\\(\\) on PhpMyAdmin\\\\Plugins\\\\Schema\\\\Dia\\\\Dia\\|PhpMyAdmin\\\\Plugins\\\\Schema\\\\Eps\\\\Eps\\|PhpMyAdmin\\\\Plugins\\\\Schema\\\\Pdf\\\\Pdf\\|PhpMyAdmin\\\\Plugins\\\\Schema\\\\Svg\\\\Svg\\|null\\.$#"
			count: 2
			path: libraries/classes/Plugins/Schema/Pdf/PdfRelationSchema.php

		-
			message: "#^Cannot call method download\\(\\) on PhpMyAdmin\\\\Plugins\\\\Schema\\\\Dia\\\\Dia\\|PhpMyAdmin\\\\Plugins\\\\Schema\\\\Eps\\\\Eps\\|PhpMyAdmin\\\\Plugins\\\\Schema\\\\Pdf\\\\Pdf\\|PhpMyAdmin\\\\Plugins\\\\Schema\\\\Svg\\\\Svg\\|null\\.$#"
			count: 1
			path: libraries/classes/Plugins/Schema/Pdf/PdfRelationSchema.php

		-
			message: "#^Cannot call method getPageHeight\\(\\) on PhpMyAdmin\\\\Plugins\\\\Schema\\\\Dia\\\\Dia\\|PhpMyAdmin\\\\Plugins\\\\Schema\\\\Eps\\\\Eps\\|PhpMyAdmin\\\\Plugins\\\\Schema\\\\Pdf\\\\Pdf\\|PhpMyAdmin\\\\Plugins\\\\Schema\\\\Svg\\\\Svg\\|null\\.$#"
			count: 3
			path: libraries/classes/Plugins/Schema/Pdf/PdfRelationSchema.php

		-
			message: "#^Cannot call method getPageWidth\\(\\) on PhpMyAdmin\\\\Plugins\\\\Schema\\\\Dia\\\\Dia\\|PhpMyAdmin\\\\Plugins\\\\Schema\\\\Eps\\\\Eps\\|PhpMyAdmin\\\\Plugins\\\\Schema\\\\Pdf\\\\Pdf\\|PhpMyAdmin\\\\Plugins\\\\Schema\\\\Svg\\\\Svg\\|null\\.$#"
			count: 3
			path: libraries/classes/Plugins/Schema/Pdf/PdfRelationSchema.php

		-
			message: "#^Cannot call method line\\(\\) on PhpMyAdmin\\\\Plugins\\\\Schema\\\\Dia\\\\Dia\\|PhpMyAdmin\\\\Plugins\\\\Schema\\\\Eps\\\\Eps\\|PhpMyAdmin\\\\Plugins\\\\Schema\\\\Pdf\\\\Pdf\\|PhpMyAdmin\\\\Plugins\\\\Schema\\\\Svg\\\\Svg\\|null\\.$#"
			count: 2
			path: libraries/classes/Plugins/Schema/Pdf/PdfRelationSchema.php

		-
			message: "#^Cannot call method row\\(\\) on PhpMyAdmin\\\\Plugins\\\\Schema\\\\Dia\\\\Dia\\|PhpMyAdmin\\\\Plugins\\\\Schema\\\\Eps\\\\Eps\\|PhpMyAdmin\\\\Plugins\\\\Schema\\\\Pdf\\\\Pdf\\|PhpMyAdmin\\\\Plugins\\\\Schema\\\\Svg\\\\Svg\\|null\\.$#"
			count: 1
			path: libraries/classes/Plugins/Schema/Pdf/PdfRelationSchema.php

		-
			message: "#^Cannot call method setAlias\\(\\) on PhpMyAdmin\\\\Plugins\\\\Schema\\\\Dia\\\\Dia\\|PhpMyAdmin\\\\Plugins\\\\Schema\\\\Eps\\\\Eps\\|PhpMyAdmin\\\\Plugins\\\\Schema\\\\Pdf\\\\Pdf\\|PhpMyAdmin\\\\Plugins\\\\Schema\\\\Svg\\\\Svg\\|null\\.$#"
			count: 2
			path: libraries/classes/Plugins/Schema/Pdf/PdfRelationSchema.php

		-
			message: "#^Cannot call method setCMargin\\(\\) on PhpMyAdmin\\\\Plugins\\\\Schema\\\\Dia\\\\Dia\\|PhpMyAdmin\\\\Plugins\\\\Schema\\\\Eps\\\\Eps\\|PhpMyAdmin\\\\Plugins\\\\Schema\\\\Pdf\\\\Pdf\\|PhpMyAdmin\\\\Plugins\\\\Schema\\\\Svg\\\\Svg\\|null\\.$#"
			count: 3
			path: libraries/classes/Plugins/Schema/Pdf/PdfRelationSchema.php

		-
			message: "#^Cannot call method setFontSizeScale\\(\\) on PhpMyAdmin\\\\Plugins\\\\Schema\\\\Dia\\\\Dia\\|PhpMyAdmin\\\\Plugins\\\\Schema\\\\Eps\\\\Eps\\|PhpMyAdmin\\\\Plugins\\\\Schema\\\\Pdf\\\\Pdf\\|PhpMyAdmin\\\\Plugins\\\\Schema\\\\Svg\\\\Svg\\|null\\.$#"
			count: 1
			path: libraries/classes/Plugins/Schema/Pdf/PdfRelationSchema.php

		-
			message: "#^Cannot call method setLineWidthScale\\(\\) on PhpMyAdmin\\\\Plugins\\\\Schema\\\\Dia\\\\Dia\\|PhpMyAdmin\\\\Plugins\\\\Schema\\\\Eps\\\\Eps\\|PhpMyAdmin\\\\Plugins\\\\Schema\\\\Pdf\\\\Pdf\\|PhpMyAdmin\\\\Plugins\\\\Schema\\\\Svg\\\\Svg\\|null\\.$#"
			count: 1
			path: libraries/classes/Plugins/Schema/Pdf/PdfRelationSchema.php

		-
			message: "#^Cannot call method setOffline\\(\\) on PhpMyAdmin\\\\Plugins\\\\Schema\\\\Dia\\\\Dia\\|PhpMyAdmin\\\\Plugins\\\\Schema\\\\Eps\\\\Eps\\|PhpMyAdmin\\\\Plugins\\\\Schema\\\\Pdf\\\\Pdf\\|PhpMyAdmin\\\\Plugins\\\\Schema\\\\Svg\\\\Svg\\|null\\.$#"
			count: 1
			path: libraries/classes/Plugins/Schema/Pdf/PdfRelationSchema.php

		-
			message: "#^Cannot call method setScale\\(\\) on PhpMyAdmin\\\\Plugins\\\\Schema\\\\Dia\\\\Dia\\|PhpMyAdmin\\\\Plugins\\\\Schema\\\\Eps\\\\Eps\\|PhpMyAdmin\\\\Plugins\\\\Schema\\\\Pdf\\\\Pdf\\|PhpMyAdmin\\\\Plugins\\\\Schema\\\\Svg\\\\Svg\\|null\\.$#"
			count: 1
			path: libraries/classes/Plugins/Schema/Pdf/PdfRelationSchema.php

		-
			message: "#^Cannot call method setWidths\\(\\) on PhpMyAdmin\\\\Plugins\\\\Schema\\\\Dia\\\\Dia\\|PhpMyAdmin\\\\Plugins\\\\Schema\\\\Eps\\\\Eps\\|PhpMyAdmin\\\\Plugins\\\\Schema\\\\Pdf\\\\Pdf\\|PhpMyAdmin\\\\Plugins\\\\Schema\\\\Svg\\\\Svg\\|null\\.$#"
			count: 2
			path: libraries/classes/Plugins/Schema/Pdf/PdfRelationSchema.php

		-
			message: "#^Parameter \\#1 \\$diagram of class PhpMyAdmin\\\\Plugins\\\\Schema\\\\Pdf\\\\RelationStatsPdf constructor expects PhpMyAdmin\\\\Plugins\\\\Schema\\\\Pdf\\\\Pdf, PhpMyAdmin\\\\Plugins\\\\Schema\\\\Dia\\\\Dia\\|PhpMyAdmin\\\\Plugins\\\\Schema\\\\Eps\\\\Eps\\|PhpMyAdmin\\\\Plugins\\\\Schema\\\\Pdf\\\\Pdf\\|PhpMyAdmin\\\\Plugins\\\\Schema\\\\Svg\\\\Svg\\|null given\\.$#"
			count: 1
			path: libraries/classes/Plugins/Schema/Pdf/PdfRelationSchema.php

		-
			message: "#^Parameter \\#1 \\$diagram of class PhpMyAdmin\\\\Plugins\\\\Schema\\\\Pdf\\\\TableStatsPdf constructor expects object, PhpMyAdmin\\\\Plugins\\\\Schema\\\\Dia\\\\Dia\\|PhpMyAdmin\\\\Plugins\\\\Schema\\\\Eps\\\\Eps\\|PhpMyAdmin\\\\Plugins\\\\Schema\\\\Pdf\\\\Pdf\\|PhpMyAdmin\\\\Plugins\\\\Schema\\\\Svg\\\\Svg\\|null given\\.$#"
			count: 3
			path: libraries/classes/Plugins/Schema/Pdf/PdfRelationSchema.php

		-
			message: "#^Parameter \\#1 \\$fontSize of method PhpMyAdmin\\\\Plugins\\\\Schema\\\\Pdf\\\\TableStatsPdf\\:\\:tableDraw\\(\\) expects int, null given\\.$#"
			count: 1
			path: libraries/classes/Plugins/Schema/Pdf/PdfRelationSchema.php

		-
			message: "#^Parameter \\#2 \\$masterField of method PhpMyAdmin\\\\Plugins\\\\Schema\\\\Pdf\\\\PdfRelationSchema\\:\\:addRelation\\(\\) expects string, int\\|string given\\.$#"
			count: 1
			path: libraries/classes/Plugins/Schema/Pdf/PdfRelationSchema.php

		-
			message: "#^Parameter \\#2 \\$master_table of class PhpMyAdmin\\\\Plugins\\\\Schema\\\\Pdf\\\\RelationStatsPdf constructor expects string, PhpMyAdmin\\\\Plugins\\\\Schema\\\\Pdf\\\\TableStatsPdf given\\.$#"
			count: 1
			path: libraries/classes/Plugins/Schema/Pdf/PdfRelationSchema.php

		-
			message: "#^Parameter \\#4 \\$fontSize of class PhpMyAdmin\\\\Plugins\\\\Schema\\\\Pdf\\\\TableStatsPdf constructor expects int, null given\\.$#"
			count: 3
			path: libraries/classes/Plugins/Schema/Pdf/PdfRelationSchema.php

		-
			message: "#^Parameter \\#4 \\$foreign_table of class PhpMyAdmin\\\\Plugins\\\\Schema\\\\Pdf\\\\RelationStatsPdf constructor expects string, PhpMyAdmin\\\\Plugins\\\\Schema\\\\Pdf\\\\TableStatsPdf given\\.$#"
			count: 1
			path: libraries/classes/Plugins/Schema/Pdf/PdfRelationSchema.php

		-
			message: "#^Call to an undefined method object\\:\\:SetDrawColor\\(\\)\\.$#"
			count: 3
			path: libraries/classes/Plugins/Schema/Pdf/RelationStatsPdf.php

		-
			message: "#^Call to an undefined method object\\:\\:lineScale\\(\\)\\.$#"
			count: 7
			path: libraries/classes/Plugins/Schema/Pdf/RelationStatsPdf.php

		-
			message: "#^Call to an undefined method object\\:\\:setLineWidthScale\\(\\)\\.$#"
			count: 2
			path: libraries/classes/Plugins/Schema/Pdf/RelationStatsPdf.php

		-
			message: "#^Access to an undefined property PhpMyAdmin\\\\Plugins\\\\Schema\\\\Dia\\\\Dia\\|PhpMyAdmin\\\\Plugins\\\\Schema\\\\Eps\\\\Eps\\|PhpMyAdmin\\\\Plugins\\\\Schema\\\\Pdf\\\\Pdf\\|PhpMyAdmin\\\\Plugins\\\\Schema\\\\Svg\\\\Svg\\:\\:\\$customLinks\\.$#"
			count: 6
			path: libraries/classes/Plugins/Schema/Pdf/TableStatsPdf.php

		-
			message: "#^Binary operation \"\\+\\=\" between int and array\\<float\\>\\|float results in an error\\.$#"
			count: 1
			path: libraries/classes/Plugins/Schema/Pdf/TableStatsPdf.php

		-
			message: "#^Call to an undefined method PhpMyAdmin\\\\Plugins\\\\Schema\\\\Dia\\\\Dia\\|PhpMyAdmin\\\\Plugins\\\\Schema\\\\Eps\\\\Eps\\|PhpMyAdmin\\\\Plugins\\\\Schema\\\\Pdf\\\\Pdf\\|PhpMyAdmin\\\\Plugins\\\\Schema\\\\Svg\\\\Svg\\:\\:GetStringWidth\\(\\)\\.$#"
			count: 3
			path: libraries/classes/Plugins/Schema/Pdf/TableStatsPdf.php

		-
			message: "#^Call to an undefined method PhpMyAdmin\\\\Plugins\\\\Schema\\\\Dia\\\\Dia\\|PhpMyAdmin\\\\Plugins\\\\Schema\\\\Eps\\\\Eps\\|PhpMyAdmin\\\\Plugins\\\\Schema\\\\Pdf\\\\Pdf\\|PhpMyAdmin\\\\Plugins\\\\Schema\\\\Svg\\\\Svg\\:\\:SetFillColor\\(\\)\\.$#"
			count: 5
			path: libraries/classes/Plugins/Schema/Pdf/TableStatsPdf.php

		-
			message: "#^Call to an undefined method PhpMyAdmin\\\\Plugins\\\\Schema\\\\Dia\\\\Dia\\|PhpMyAdmin\\\\Plugins\\\\Schema\\\\Eps\\\\Eps\\|PhpMyAdmin\\\\Plugins\\\\Schema\\\\Pdf\\\\Pdf\\|PhpMyAdmin\\\\Plugins\\\\Schema\\\\Svg\\\\Svg\\:\\:SetFont\\(\\)\\.$#"
			count: 4
			path: libraries/classes/Plugins/Schema/Pdf/TableStatsPdf.php

		-
			message: "#^Call to an undefined method PhpMyAdmin\\\\Plugins\\\\Schema\\\\Dia\\\\Dia\\|PhpMyAdmin\\\\Plugins\\\\Schema\\\\Eps\\\\Eps\\|PhpMyAdmin\\\\Plugins\\\\Schema\\\\Pdf\\\\Pdf\\|PhpMyAdmin\\\\Plugins\\\\Schema\\\\Svg\\\\Svg\\:\\:SetLink\\(\\)\\.$#"
			count: 2
			path: libraries/classes/Plugins/Schema/Pdf/TableStatsPdf.php

		-
			message: "#^Call to an undefined method PhpMyAdmin\\\\Plugins\\\\Schema\\\\Dia\\\\Dia\\|PhpMyAdmin\\\\Plugins\\\\Schema\\\\Eps\\\\Eps\\|PhpMyAdmin\\\\Plugins\\\\Schema\\\\Pdf\\\\Pdf\\|PhpMyAdmin\\\\Plugins\\\\Schema\\\\Svg\\\\Svg\\:\\:SetTextColor\\(\\)\\.$#"
			count: 2
			path: libraries/classes/Plugins/Schema/Pdf/TableStatsPdf.php

		-
			message: "#^Call to an undefined method PhpMyAdmin\\\\Plugins\\\\Schema\\\\Dia\\\\Dia\\|PhpMyAdmin\\\\Plugins\\\\Schema\\\\Eps\\\\Eps\\|PhpMyAdmin\\\\Plugins\\\\Schema\\\\Pdf\\\\Pdf\\|PhpMyAdmin\\\\Plugins\\\\Schema\\\\Svg\\\\Svg\\:\\:cellScale\\(\\)\\.$#"
			count: 2
			path: libraries/classes/Plugins/Schema/Pdf/TableStatsPdf.php

		-
			message: "#^Call to an undefined method PhpMyAdmin\\\\Plugins\\\\Schema\\\\Dia\\\\Dia\\|PhpMyAdmin\\\\Plugins\\\\Schema\\\\Eps\\\\Eps\\|PhpMyAdmin\\\\Plugins\\\\Schema\\\\Pdf\\\\Pdf\\|PhpMyAdmin\\\\Plugins\\\\Schema\\\\Svg\\\\Svg\\:\\:setXScale\\(\\)\\.$#"
			count: 2
			path: libraries/classes/Plugins/Schema/Pdf/TableStatsPdf.php

		-
			message: "#^Call to an undefined method PhpMyAdmin\\\\Plugins\\\\Schema\\\\Dia\\\\Dia\\|PhpMyAdmin\\\\Plugins\\\\Schema\\\\Eps\\\\Eps\\|PhpMyAdmin\\\\Plugins\\\\Schema\\\\Pdf\\\\Pdf\\|PhpMyAdmin\\\\Plugins\\\\Schema\\\\Svg\\\\Svg\\:\\:setXyScale\\(\\)\\.$#"
			count: 1
			path: libraries/classes/Plugins/Schema/Pdf/TableStatsPdf.php

		-
			message: "#^Parameter \\#1 \\$diagram of method PhpMyAdmin\\\\Plugins\\\\Schema\\\\TableStats\\:\\:__construct\\(\\) expects PhpMyAdmin\\\\Plugins\\\\Schema\\\\Dia\\\\Dia\\|PhpMyAdmin\\\\Plugins\\\\Schema\\\\Eps\\\\Eps\\|PhpMyAdmin\\\\Plugins\\\\Schema\\\\Pdf\\\\Pdf\\|PhpMyAdmin\\\\Plugins\\\\Schema\\\\Svg\\\\Svg, object given\\.$#"
			count: 1
			path: libraries/classes/Plugins/Schema/Pdf/TableStatsPdf.php

		-
			message: "#^Property PhpMyAdmin\\\\Plugins\\\\Schema\\\\TableStats\\:\\:\\$width \\(int\\) does not accept array\\<float\\>\\|float\\|int\\.$#"
			count: 1
			path: libraries/classes/Plugins/Schema/Pdf/TableStatsPdf.php

		-
			message: "#^Parameter \\#1 \\$table of method PhpMyAdmin\\\\Plugins\\\\Schema\\\\RelationStats\\:\\:getXy\\(\\) expects PhpMyAdmin\\\\Plugins\\\\Schema\\\\TableStats, string given\\.$#"
			count: 2
			path: libraries/classes/Plugins/Schema/RelationStats.php

		-
			message: "#^Call to an undefined method object\\:\\:printElementLine\\(\\)\\.$#"
			count: 7
			path: libraries/classes/Plugins/Schema/Svg/RelationStatsSvg.php

		-
			message: "#^Cannot call method SetAuthor\\(\\) on PhpMyAdmin\\\\Plugins\\\\Schema\\\\Dia\\\\Dia\\|PhpMyAdmin\\\\Plugins\\\\Schema\\\\Eps\\\\Eps\\|PhpMyAdmin\\\\Plugins\\\\Schema\\\\Pdf\\\\Pdf\\|PhpMyAdmin\\\\Plugins\\\\Schema\\\\Svg\\\\Svg\\|null\\.$#"
			count: 1
			path: libraries/classes/Plugins/Schema/Svg/SvgRelationSchema.php

		-
			message: "#^Cannot call method endSvgDoc\\(\\) on PhpMyAdmin\\\\Plugins\\\\Schema\\\\Dia\\\\Dia\\|PhpMyAdmin\\\\Plugins\\\\Schema\\\\Eps\\\\Eps\\|PhpMyAdmin\\\\Plugins\\\\Schema\\\\Pdf\\\\Pdf\\|PhpMyAdmin\\\\Plugins\\\\Schema\\\\Svg\\\\Svg\\|null\\.$#"
			count: 1
			path: libraries/classes/Plugins/Schema/Svg/SvgRelationSchema.php

		-
			message: "#^Cannot call method getFont\\(\\) on PhpMyAdmin\\\\Plugins\\\\Schema\\\\Dia\\\\Dia\\|PhpMyAdmin\\\\Plugins\\\\Schema\\\\Eps\\\\Eps\\|PhpMyAdmin\\\\Plugins\\\\Schema\\\\Pdf\\\\Pdf\\|PhpMyAdmin\\\\Plugins\\\\Schema\\\\Svg\\\\Svg\\|null\\.$#"
			count: 3
			path: libraries/classes/Plugins/Schema/Svg/SvgRelationSchema.php

		-
			message: "#^Cannot call method getFontSize\\(\\) on PhpMyAdmin\\\\Plugins\\\\Schema\\\\Dia\\\\Dia\\|PhpMyAdmin\\\\Plugins\\\\Schema\\\\Eps\\\\Eps\\|PhpMyAdmin\\\\Plugins\\\\Schema\\\\Pdf\\\\Pdf\\|PhpMyAdmin\\\\Plugins\\\\Schema\\\\Svg\\\\Svg\\|null\\.$#"
			count: 3
			path: libraries/classes/Plugins/Schema/Svg/SvgRelationSchema.php

		-
			message: "#^Cannot call method setFont\\(\\) on PhpMyAdmin\\\\Plugins\\\\Schema\\\\Dia\\\\Dia\\|PhpMyAdmin\\\\Plugins\\\\Schema\\\\Eps\\\\Eps\\|PhpMyAdmin\\\\Plugins\\\\Schema\\\\Pdf\\\\Pdf\\|PhpMyAdmin\\\\Plugins\\\\Schema\\\\Svg\\\\Svg\\|null\\.$#"
			count: 1
			path: libraries/classes/Plugins/Schema/Svg/SvgRelationSchema.php

		-
			message: "#^Cannot call method setFontSize\\(\\) on PhpMyAdmin\\\\Plugins\\\\Schema\\\\Dia\\\\Dia\\|PhpMyAdmin\\\\Plugins\\\\Schema\\\\Eps\\\\Eps\\|PhpMyAdmin\\\\Plugins\\\\Schema\\\\Pdf\\\\Pdf\\|PhpMyAdmin\\\\Plugins\\\\Schema\\\\Svg\\\\Svg\\|null\\.$#"
			count: 1
			path: libraries/classes/Plugins/Schema/Svg/SvgRelationSchema.php

		-
			message: "#^Cannot call method setTitle\\(\\) on PhpMyAdmin\\\\Plugins\\\\Schema\\\\Dia\\\\Dia\\|PhpMyAdmin\\\\Plugins\\\\Schema\\\\Eps\\\\Eps\\|PhpMyAdmin\\\\Plugins\\\\Schema\\\\Pdf\\\\Pdf\\|PhpMyAdmin\\\\Plugins\\\\Schema\\\\Svg\\\\Svg\\|null\\.$#"
			count: 1
			path: libraries/classes/Plugins/Schema/Svg/SvgRelationSchema.php

		-
			message: "#^Cannot call method showOutput\\(\\) on PhpMyAdmin\\\\Plugins\\\\Schema\\\\Dia\\\\Dia\\|PhpMyAdmin\\\\Plugins\\\\Schema\\\\Eps\\\\Eps\\|PhpMyAdmin\\\\Plugins\\\\Schema\\\\Pdf\\\\Pdf\\|PhpMyAdmin\\\\Plugins\\\\Schema\\\\Svg\\\\Svg\\|null\\.$#"
			count: 1
			path: libraries/classes/Plugins/Schema/Svg/SvgRelationSchema.php

		-
			message: "#^Cannot call method startSvgDoc\\(\\) on PhpMyAdmin\\\\Plugins\\\\Schema\\\\Dia\\\\Dia\\|PhpMyAdmin\\\\Plugins\\\\Schema\\\\Eps\\\\Eps\\|PhpMyAdmin\\\\Plugins\\\\Schema\\\\Pdf\\\\Pdf\\|PhpMyAdmin\\\\Plugins\\\\Schema\\\\Svg\\\\Svg\\|null\\.$#"
			count: 1
			path: libraries/classes/Plugins/Schema/Svg/SvgRelationSchema.php

		-
			message: "#^Parameter \\#1 \\$diagram of class PhpMyAdmin\\\\Plugins\\\\Schema\\\\Svg\\\\RelationStatsSvg constructor expects PhpMyAdmin\\\\Plugins\\\\Schema\\\\Svg\\\\Svg, PhpMyAdmin\\\\Plugins\\\\Schema\\\\Dia\\\\Dia\\|PhpMyAdmin\\\\Plugins\\\\Schema\\\\Eps\\\\Eps\\|PhpMyAdmin\\\\Plugins\\\\Schema\\\\Pdf\\\\Pdf\\|PhpMyAdmin\\\\Plugins\\\\Schema\\\\Svg\\\\Svg\\|null given\\.$#"
			count: 1
			path: libraries/classes/Plugins/Schema/Svg/SvgRelationSchema.php

		-
			message: "#^Parameter \\#1 \\$diagram of class PhpMyAdmin\\\\Plugins\\\\Schema\\\\Svg\\\\TableStatsSvg constructor expects object, PhpMyAdmin\\\\Plugins\\\\Schema\\\\Dia\\\\Dia\\|PhpMyAdmin\\\\Plugins\\\\Schema\\\\Eps\\\\Eps\\|PhpMyAdmin\\\\Plugins\\\\Schema\\\\Pdf\\\\Pdf\\|PhpMyAdmin\\\\Plugins\\\\Schema\\\\Svg\\\\Svg\\|null given\\.$#"
			count: 3
			path: libraries/classes/Plugins/Schema/Svg/SvgRelationSchema.php

		-
			message: "#^Parameter \\#1 \\$table of method PhpMyAdmin\\\\Plugins\\\\Schema\\\\Svg\\\\SvgRelationSchema\\:\\:setMinMax\\(\\) expects PhpMyAdmin\\\\Plugins\\\\Schema\\\\Svg\\\\TableStatsSvg, PhpMyAdmin\\\\Plugins\\\\Schema\\\\Dia\\\\TableStatsDia\\|PhpMyAdmin\\\\Plugins\\\\Schema\\\\Eps\\\\TableStatsEps\\|PhpMyAdmin\\\\Plugins\\\\Schema\\\\Pdf\\\\TableStatsPdf\\|PhpMyAdmin\\\\Plugins\\\\Schema\\\\Svg\\\\TableStatsSvg given\\.$#"
			count: 1
			path: libraries/classes/Plugins/Schema/Svg/SvgRelationSchema.php

		-
			message: "#^Parameter \\#2 \\$master_table of class PhpMyAdmin\\\\Plugins\\\\Schema\\\\Svg\\\\RelationStatsSvg constructor expects string, PhpMyAdmin\\\\Plugins\\\\Schema\\\\Dia\\\\TableStatsDia\\|PhpMyAdmin\\\\Plugins\\\\Schema\\\\Eps\\\\TableStatsEps\\|PhpMyAdmin\\\\Plugins\\\\Schema\\\\Pdf\\\\TableStatsPdf\\|PhpMyAdmin\\\\Plugins\\\\Schema\\\\Svg\\\\TableStatsSvg given\\.$#"
			count: 1
			path: libraries/classes/Plugins/Schema/Svg/SvgRelationSchema.php

		-
			message: "#^Parameter \\#3 \\$fontSize of method PhpMyAdmin\\\\Plugins\\\\Schema\\\\Svg\\\\SvgRelationSchema\\:\\:addRelation\\(\\) expects int, float\\|int\\|string given\\.$#"
			count: 2
			path: libraries/classes/Plugins/Schema/Svg/SvgRelationSchema.php

		-
			message: "#^Parameter \\#4 \\$foreign_table of class PhpMyAdmin\\\\Plugins\\\\Schema\\\\Svg\\\\RelationStatsSvg constructor expects string, PhpMyAdmin\\\\Plugins\\\\Schema\\\\Dia\\\\TableStatsDia\\|PhpMyAdmin\\\\Plugins\\\\Schema\\\\Eps\\\\TableStatsEps\\|PhpMyAdmin\\\\Plugins\\\\Schema\\\\Pdf\\\\TableStatsPdf\\|PhpMyAdmin\\\\Plugins\\\\Schema\\\\Svg\\\\TableStatsSvg given\\.$#"
			count: 1
			path: libraries/classes/Plugins/Schema/Svg/SvgRelationSchema.php

		-
			message: "#^Parameter \\#4 \\$masterField of method PhpMyAdmin\\\\Plugins\\\\Schema\\\\Svg\\\\SvgRelationSchema\\:\\:addRelation\\(\\) expects string, int\\|string given\\.$#"
			count: 1
			path: libraries/classes/Plugins/Schema/Svg/SvgRelationSchema.php

		-
			message: "#^Parameter \\#5 \\$fontSize of class PhpMyAdmin\\\\Plugins\\\\Schema\\\\Svg\\\\TableStatsSvg constructor expects int, float\\|int\\|string given\\.$#"
			count: 1
			path: libraries/classes/Plugins/Schema/Svg/SvgRelationSchema.php

		-
			message: "#^Call to an undefined method PhpMyAdmin\\\\Plugins\\\\Schema\\\\Dia\\\\Dia\\|PhpMyAdmin\\\\Plugins\\\\Schema\\\\Eps\\\\Eps\\|PhpMyAdmin\\\\Plugins\\\\Schema\\\\Pdf\\\\Pdf\\|PhpMyAdmin\\\\Plugins\\\\Schema\\\\Svg\\\\Svg\\:\\:printElement\\(\\)\\.$#"
			count: 4
			path: libraries/classes/Plugins/Schema/Svg/TableStatsSvg.php

		-
			message: "#^Parameter \\#1 \\$diagram of method PhpMyAdmin\\\\Plugins\\\\Schema\\\\TableStats\\:\\:__construct\\(\\) expects PhpMyAdmin\\\\Plugins\\\\Schema\\\\Dia\\\\Dia\\|PhpMyAdmin\\\\Plugins\\\\Schema\\\\Eps\\\\Eps\\|PhpMyAdmin\\\\Plugins\\\\Schema\\\\Pdf\\\\Pdf\\|PhpMyAdmin\\\\Plugins\\\\Schema\\\\Svg\\\\Svg, object given\\.$#"
			count: 1
			path: libraries/classes/Plugins/Schema/Svg/TableStatsSvg.php

		-
			message: "#^Binary operation \"\\-\\=\" between int\\<0, max\\>\\|string\\|false and int results in an error\\.$#"
			count: 1
			path: libraries/classes/Plugins/Transformations/Abs/DateFormatTransformationsPlugin.php

		-
			message: "#^Unreachable statement \\- code above always terminates\\.$#"
			count: 1
			path: libraries/classes/Plugins/Transformations/Abs/ExternalTransformationsPlugin.php

		-
			message: "#^Method PhpMyAdmin\\\\Plugins\\\\Transformations\\\\Output\\\\Text_Plain_Binarytoip\\:\\:applyTransformation\\(\\) should return string but returns string\\|false\\.$#"
			count: 1
			path: libraries/classes/Plugins/Transformations/Output/Text_Plain_Binarytoip.php

		-
			message: "#^Method PhpMyAdmin\\\\Plugins\\\\TwoFactor\\\\Application\\:\\:check\\(\\) should return bool but returns bool\\|int\\.$#"
			count: 1
			path: libraries/classes/Plugins/TwoFactor/Application.php

		-
			message: "#^Method PhpMyAdmin\\\\Relation\\:\\:checkRelationsParam\\(\\) should return array\\<string\\> but returns array\\<string, bool\\|string\\|null\\>\\.$#"
			count: 1
			path: libraries/classes/Relation.php

		-
			message: "#^Negated boolean expression is always false\\.$#"
			count: 1
			path: libraries/classes/Relation.php

		-
			message: "#^Offset 'comment' does not exist on array\\|null\\.$#"
			count: 1
			path: libraries/classes/Relation.php

		-
			message: "#^Parameter \\#1 \\$foreigners of method PhpMyAdmin\\\\Relation\\:\\:searchColumnInForeigners\\(\\) expects array, array\\|true given\\.$#"
			count: 1
			path: libraries/classes/Relation.php

		-
			message: "#^Property PhpMyAdmin\\\\Relation\\:\\:\\$dbi \\(PhpMyAdmin\\\\DatabaseInterface\\) does not accept PhpMyAdmin\\\\DatabaseInterface\\|null\\.$#"
			count: 1
			path: libraries/classes/Relation.php

		-
			message: "#^Parameter \\#1 \\$name of static method PhpMyAdmin\\\\Core\\:\\:sanitizeMySQLHost\\(\\) expects string, string\\|null given\\.$#"
			count: 1
			path: libraries/classes/Replication.php

		-
			message: "#^Method PhpMyAdmin\\\\Sanitize\\:\\:escapeJsString\\(\\) should return string but returns string\\|null\\.$#"
			count: 1
			path: libraries/classes/Sanitize.php

		-
			message: "#^Method PhpMyAdmin\\\\Sanitize\\:\\:sanitizeFilename\\(\\) should return string but returns string\\|null\\.$#"
			count: 1
			path: libraries/classes/Sanitize.php

		-
			message: "#^Cannot assign offset 'criteria'\\|'criteriaAndOrColumn'\\|'criteriaAndOrRow'\\|'criteriaColumn'\\|'criteriaShow'\\|'criteriaSort'\\|'rows'\\|'TableList' to array\\|string\\.$#"
			count: 1
			path: libraries/classes/SavedSearches.php

		-
			message: "#^Offset 'criteriaColumn' does not exist on array\\|string\\.$#"
			count: 1
			path: libraries/classes/SavedSearches.php

		-
			message: "#^Offset non\\-empty\\-string does not exist on array\\|string\\.$#"
			count: 1
			path: libraries/classes/SavedSearches.php

		-
			message: "#^Offset '@@old_passwords' does not exist on array\\|null\\.$#"
			count: 1
			path: libraries/classes/Server/Privileges.php

		-
			message: "#^Offset 'Type' does not exist on array\\|null\\.$#"
			count: 4
			path: libraries/classes/Server/Privileges.php

		-
			message: "#^Offset 'password' does not exist on array\\|null\\.$#"
			count: 1
			path: libraries/classes/Server/Privileges.php

		-
			message: "#^Parameter \\#1 \\$result of method PhpMyAdmin\\\\DatabaseInterface\\:\\:fetchAssoc\\(\\) expects object, array given\\.$#"
			count: 1
			path: libraries/classes/Server/Privileges.php

		-
			message: "#^Parameter \\#1 \\$result of method PhpMyAdmin\\\\DatabaseInterface\\:\\:freeResult\\(\\) expects object, array given\\.$#"
			count: 1
			path: libraries/classes/Server/Privileges.php

		-
			message: "#^Parameter \\#1 \\$result of method PhpMyAdmin\\\\DatabaseInterface\\:\\:freeResult\\(\\) expects object, array\\|float\\|int\\|string\\|false\\|null given\\.$#"
			count: 1
			path: libraries/classes/Server/Privileges.php

		-
			message: "#^Parameter \\#6 \\$dbname of method PhpMyAdmin\\\\Server\\\\Privileges\\:\\:addUserAndCreateDatabase\\(\\) expects string, array\\|string\\|null given\\.$#"
			count: 1
			path: libraries/classes/Server/Privileges.php

		-
			message: "#^Parameter \\#1 \\$query of method PhpMyAdmin\\\\DatabaseInterface\\:\\:tryQuery\\(\\) expects string, string\\|null given\\.$#"
			count: 1
			path: libraries/classes/Server/Status/Monitor.php

		-
			message: "#^Call to an undefined method COM\\:\\:ConnectServer\\(\\)\\.$#"
			count: 1
			path: libraries/classes/Server/SysInfo/WindowsNt.php

		-
			message: "#^Cannot call method Get\\(\\) on COM\\|null\\.$#"
			count: 1
			path: libraries/classes/Server/SysInfo/WindowsNt.php

		-
			message: "#^Argument of an invalid type array\\|null supplied for foreach, only iterables are supported\\.$#"
			count: 3
			path: libraries/classes/Server/UserGroups.php

		-
			message: "#^Parameter \\#1 \\$canonicalPath of method PhpMyAdmin\\\\Config\\\\ConfigFile\\:\\:getDefault\\(\\) expects string, string\\|null given\\.$#"
			count: 1
			path: libraries/classes/Setup/ConfigGenerator.php

		-
			message: "#^Parameter \\#1 \\$var_name of static method PhpMyAdmin\\\\Setup\\\\ConfigGenerator\\:\\:getVarExport\\(\\) expects string, string\\|null given\\.$#"
			count: 2
			path: libraries/classes/Setup/ConfigGenerator.php

		-
			message: "#^Cannot call method save\\(\\) on PhpMyAdmin\\\\Bookmark\\|false\\.$#"
			count: 1
			path: libraries/classes/Sql.php

		-
			message: "#^Offset 0 does not exist on array\\|null\\.$#"
			count: 2
			path: libraries/classes/Sql.php

		-
			message: "#^Parameter \\#1 \\$db of method PhpMyAdmin\\\\Sql\\:\\:storeTheQueryAsBookmark\\(\\) expects string, string\\|null given\\.$#"
			count: 1
			path: libraries/classes/Sql.php

		-
			message: "#^Parameter \\#1 \\$messageToShow of method PhpMyAdmin\\\\Sql\\:\\:getMessageForNoRowsReturned\\(\\) expects string, string\\|null given\\.$#"
			count: 1
			path: libraries/classes/Sql.php

		-
			message: "#^Parameter \\#1 \\$table of method PhpMyAdmin\\\\Menu\\:\\:setTable\\(\\) expects string, string\\|null given\\.$#"
			count: 1
			path: libraries/classes/Sql.php

		-
			message: "#^Parameter \\#2 \\$error of method PhpMyAdmin\\\\Sql\\:\\:handleQueryExecuteError\\(\\) expects string, string\\|true given\\.$#"
			count: 1
			path: libraries/classes/Sql.php

		-
			message: "#^Parameter \\#2 \\$table of method PhpMyAdmin\\\\Sql\\:\\:deleteTransformationInfo\\(\\) expects string, string\\|null given\\.$#"
			count: 1
			path: libraries/classes/Sql.php

		-
			message: "#^Parameter \\#2 \\$table of method PhpMyAdmin\\\\Sql\\:\\:handleSortOrder\\(\\) expects string, string\\|null given\\.$#"
			count: 1
			path: libraries/classes/Sql.php

		-
			message: "#^Parameter \\#3 \\$db of method PhpMyAdmin\\\\Sql\\:\\:countQueryResults\\(\\) expects string, string\\|null given\\.$#"
			count: 1
			path: libraries/classes/Sql.php

		-
			message: "#^Parameter \\#3 \\$isModifyLink of static method PhpMyAdmin\\\\Html\\\\Generator\\:\\:mysqlDie\\(\\) expects bool, string given\\.$#"
			count: 1
			path: libraries/classes/Sql.php

		-
			message: "#^Parameter \\#3 \\$sqlData of method PhpMyAdmin\\\\Sql\\:\\:getHtmlForPreviousUpdateQuery\\(\\) expects array, array\\|null given\\.$#"
			count: 1
			path: libraries/classes/Sql.php

		-
			message: "#^Parameter \\#4 \\$table of method PhpMyAdmin\\\\Sql\\:\\:countQueryResults\\(\\) expects string, string\\|null given\\.$#"
			count: 1
			path: libraries/classes/Sql.php

		-
			message: "#^Parameter \\#7 \\$sqlQueryForBookmark of method PhpMyAdmin\\\\Sql\\:\\:executeTheQuery\\(\\) expects string, string\\|null given\\.$#"
			count: 1
			path: libraries/classes/Sql.php

		-
			message: "#^Parameter \\#8 \\$extraData of method PhpMyAdmin\\\\Sql\\:\\:executeTheQuery\\(\\) expects array, array\\|null given\\.$#"
			count: 1
			path: libraries/classes/Sql.php

		-
			message: "#^Property PhpMyAdmin\\\\SqlParser\\\\Components\\\\AlterOperation\\:\\:\\$field \\(PhpMyAdmin\\\\SqlParser\\\\Components\\\\Expression\\) does not accept null\\.$#"
			count: 2
			path: libraries/classes/Table.php

		-
			message: "#^Property PhpMyAdmin\\\\Theme\\:\\:\\$filesizeInfo \\(int\\) does not accept int\\|false\\.$#"
			count: 1
			path: libraries/classes/Theme.php

		-
			message: "#^Property PhpMyAdmin\\\\Theme\\:\\:\\$mtimeInfo \\(int\\) does not accept int\\|false\\.$#"
			count: 1
			path: libraries/classes/Theme.php

		-
			message: "#^Property PhpMyAdmin\\\\ThemeManager\\:\\:\\$activeTheme \\(string\\) does not accept string\\|null\\.$#"
			count: 1
			path: libraries/classes/ThemeManager.php

		-
			message: "#^Cannot access property \\$table on PhpMyAdmin\\\\SqlParser\\\\Components\\\\Expression\\|string\\.$#"
			count: 1
			path: libraries/classes/Tracker.php

		-
			message: "#^Cannot access property \\$value on PhpMyAdmin\\\\SqlParser\\\\Token\\|string\\.$#"
			count: 3
			path: libraries/classes/Tracker.php

		-
			message: "#^Parameter \\#3 \\$version of static method PhpMyAdmin\\\\Tracker\\:\\:deactivateTracking\\(\\) expects string, int given\\.$#"
			count: 1
			path: libraries/classes/Tracker.php

		-
			message: "#^Parameter \\#1 \\$stack of function array_push expects array, array\\<int, string\\>\\|string given\\.$#"
			count: 1
			path: libraries/classes/Types.php

		-
			message: "#^Offset 'header' does not exist on array\\('proxy' \\=\\> non\\-empty\\-string, 'request_fulluri' \\=\\> true\\)\\.$#"
			count: 1
			path: libraries/classes/Utils/HttpRequest.php

		-
			message: "#^Variable \\$http_response_header in isset\\(\\) always exists and is not nullable\\.$#"
			count: 1
			path: libraries/classes/Utils/HttpRequest.php

		-
			message: "#^Comparison operation \"\\>\\=\" between int\\<1, max\\> and 1 is always true\\.$#"
			count: 1
			path: libraries/classes/VersionInformation.php

		-
			message: "#^Method PhpMyAdmin\\\\VersionInformation\\:\\:getLatestVersion\\(\\) should return stdClass\\|null but returns object\\.$#"
			count: 1
			path: libraries/classes/VersionInformation.php

		-
			message: "#^Argument of an invalid type array\\|false supplied for foreach, only iterables are supported\\.$#"
			count: 1
			path: libraries/classes/ZipExtension.php

		-
<<<<<<< HEAD
=======
			message: "#^Cannot call method save\\(\\) on PhpMyAdmin\\\\Bookmark\\|false\\.$#"
			count: 1
			path: test/classes/BookmarkTest.php

		-
			message: "#^Empty array passed to foreach\\.$#"
			count: 1
			path: test/classes/Config/DescriptionTest.php

		-
			message: "#^Strict comparison using \\=\\=\\= between array and null will always evaluate to false\\.$#"
			count: 1
			path: test/classes/ConfigTest.php

		-
			message: "#^Parameter \\#1 \\$result of method PhpMyAdmin\\\\Dbal\\\\DbiMysqli\\:\\:numRows\\(\\) expects mysqli_result, false given\\.$#"
			count: 1
			path: test/classes/Dbal/DbiMysqliTest.php

		-
			message: "#^Call to an undefined method object\\:\\:generateParams\\(\\)\\.$#"
			count: 2
			path: test/classes/Gis/GisGeomTestCase.php

		-
			message: "#^Call to an undefined method object\\:\\:scaleRow\\(\\)\\.$#"
			count: 1
			path: test/classes/Gis/GisGeomTestCase.php

		-
			message: "#^Parameter \\#3 \\$empty of method PhpMyAdmin\\\\Gis\\\\GisGeometryCollection\\:\\:generateWkt\\(\\) expects string, string\\|null given\\.$#"
			count: 1
			path: test/classes/Gis/GisGeometryCollectionTest.php

		-
			message: "#^Parameter \\#1 \\$point of method PhpMyAdmin\\\\Gis\\\\GisPolygon\\:\\:isPointInsidePolygon\\(\\) expects array, array\\|false given\\.$#"
			count: 1
			path: test/classes/Gis/GisPolygonTest.php

		-
			message: "#^Parameter \\#1 \\$cell of method PhpMyAdmin\\\\Import\\:\\:getDecimalSize\\(\\) expects string, string\\|null given\\.$#"
			count: 1
			path: test/classes/ImportTest.php

		-
			message: "#^Parameter \\#1 \\$last_cumulative_size of method PhpMyAdmin\\\\Import\\:\\:getDecimalPrecision\\(\\) expects string, string\\|null given\\.$#"
			count: 1
			path: test/classes/ImportTest.php

		-
			message: "#^Parameter \\#1 \\$last_cumulative_size of method PhpMyAdmin\\\\Import\\:\\:getDecimalScale\\(\\) expects string, string\\|null given\\.$#"
			count: 1
			path: test/classes/ImportTest.php

		-
			message: "#^Parameter \\#1 \\$name of method PhpMyAdmin\\\\Import\\:\\:getColumnNumberFromName\\(\\) expects string, string\\|null given\\.$#"
			count: 1
			path: test/classes/ImportTest.php

		-
			message: "#^Parameter \\#1 \\$where_clause of method PhpMyAdmin\\\\InsertEdit\\:\\:determineInsertOrEdit\\(\\) expects string, null given\\.$#"
			count: 1
			path: test/classes/InsertEditTest.php

		-
			message: "#^Parameter \\#11 \\$key of method PhpMyAdmin\\\\InsertEdit\\:\\:getQueryValuesForInsertAndUpdateInMultipleEdit\\(\\) expects string, int given\\.$#"
			count: 1
			path: test/classes/InsertEditTest.php

		-
			message: "#^Cannot call method activate\\(\\) on PhpMyAdmin\\\\Language\\|false\\.$#"
			count: 2
			path: test/classes/LanguageTest.php

		-
			message: "#^Cannot call method getEnglishName\\(\\) on PhpMyAdmin\\\\Language\\|false\\.$#"
			count: 1
			path: test/classes/LanguageTest.php

		-
			message: "#^Cannot call method getNativeName\\(\\) on PhpMyAdmin\\\\Language\\|false\\.$#"
			count: 1
			path: test/classes/LanguageTest.php

		-
			message: "#^Parameter \\#2 \\$name of static method PhpMyAdmin\\\\Navigation\\\\NodeFactory\\:\\:getInstance\\(\\) expects string, array\\<string, string\\> given\\.$#"
			count: 1
			path: test/classes/Navigation/Nodes/NodeColumnTest.php

		-
			message: "#^Parameter \\#1 \\$auto of method TCPDF\\:\\:SetAutoPageBreak\\(\\) expects bool, string given\\.$#"
			count: 1
			path: test/classes/PdfTest.php

		-
>>>>>>> 5e3aaac9
			message: "#^Parameter \\#1 \\$subgroupHeader of method PhpMyAdmin\\\\Properties\\\\Options\\\\Groups\\\\OptionsPropertySubgroup\\:\\:setSubgroupHeader\\(\\) expects PhpMyAdmin\\\\Properties\\\\PropertyItem, string given\\.$#"
			count: 1
			path: test/classes/Properties/Options/Groups/OptionsPropertySubgroupTest.php

		-
			message: "#^Parameter \\#1 \\$property of method PhpMyAdmin\\\\Properties\\\\Options\\\\OptionsPropertyGroup\\:\\:addProperty\\(\\) expects PhpMyAdmin\\\\Properties\\\\Options\\\\OptionsPropertyItem, int given\\.$#"
			count: 1
			path: test/classes/Properties/Options/OptionsPropertyGroupTest.php

		-
			message: "#^Parameter \\#1 \\$property of method PhpMyAdmin\\\\Properties\\\\Options\\\\OptionsPropertyGroup\\:\\:addProperty\\(\\) expects PhpMyAdmin\\\\Properties\\\\Options\\\\OptionsPropertyItem, string given\\.$#"
			count: 1
			path: test/classes/Properties/Options/OptionsPropertyGroupTest.php

		-
			message: "#^Parameter \\#1 \\$property of method PhpMyAdmin\\\\Properties\\\\Options\\\\OptionsPropertyGroup\\:\\:removeProperty\\(\\) expects PhpMyAdmin\\\\Properties\\\\Options\\\\OptionsPropertyItem, string given\\.$#"
			count: 1
			path: test/classes/Properties/Options/OptionsPropertyGroupTest.php
<|MERGE_RESOLUTION|>--- conflicted
+++ resolved
@@ -786,8 +786,6 @@
 			path: libraries/classes/OutputBuffering.php
 
 		-
-<<<<<<< HEAD
-=======
 			message: "#^Parameter \\#1 \\$font of method TCPDF\\:\\:setFooterFont\\(\\) expects array\\<int, string\\>, array\\<int, int\\|string\\> given\\.$#"
 			count: 1
 			path: libraries/classes/Pdf.php
@@ -798,17 +796,6 @@
 			path: libraries/classes/Pdf.php
 
 		-
-			message: "#^Method PhpMyAdmin\\\\Plugins\\:\\:getHtmlForProperty\\(\\) should return string but returns string\\|null\\.$#"
-			count: 1
-			path: libraries/classes/Plugins.php
-
-		-
-			message: "#^Parameter \\#1 \\$name of static method PhpMyAdmin\\\\Plugins\\:\\:getString\\(\\) expects string, string\\|null given\\.$#"
-			count: 1
-			path: libraries/classes/Plugins.php
-
-		-
->>>>>>> 5e3aaac9
 			message: "#^Method PhpMyAdmin\\\\Plugins\\\\Auth\\\\AuthenticationCookie\\:\\:cookieEncrypt\\(\\) should return string but returns string\\|false\\.$#"
 			count: 1
 			path: libraries/classes/Plugins/Auth/AuthenticationCookie.php
@@ -849,13 +836,6 @@
 			path: libraries/classes/Plugins/Export/ExportSql.php
 
 		-
-<<<<<<< HEAD
-=======
-			message: "#^Strict comparison using \\=\\=\\= between array and null will always evaluate to false\\.$#"
-			count: 1
-			path: libraries/classes/Plugins/Export/ExportXml.php
-
-		-
 			message: "#^Binary operation \"\\+\" between array\\<float\\>\\|float and 6 results in an error\\.$#"
 			count: 2
 			path: libraries/classes/Plugins/Export/Helpers/Pdf.php
@@ -866,32 +846,6 @@
 			path: libraries/classes/Plugins/Export/Helpers/Pdf.php
 
 		-
-			message: "#^Argument of an invalid type array\\<int, string\\>\\|false supplied for foreach, only iterables are supported\\.$#"
-			count: 1
-			path: libraries/classes/Plugins/Import/ImportCsv.php
-
-		-
-			message: "#^Cannot call method addProperty\\(\\) on PhpMyAdmin\\\\Properties\\\\Options\\\\Groups\\\\OptionsPropertyMainGroup\\|void\\.$#"
-			count: 7
-			path: libraries/classes/Plugins/Import/ImportCsv.php
-
-		-
-			message: "#^Parameter \\#1 \\$message of static method PhpMyAdmin\\\\Html\\\\Generator\\:\\:showHint\\(\\) expects string, PhpMyAdmin\\\\Message given\\.$#"
-			count: 1
-			path: libraries/classes/Plugins/Import/ImportCsv.php
-
-		-
-			message: "#^Parameter \\#1 \\$var of function count expects array\\|Countable, array\\|false given\\.$#"
-			count: 2
-			path: libraries/classes/Plugins/Import/ImportCsv.php
-
-		-
-			message: "#^Cannot call method addProperty\\(\\) on PhpMyAdmin\\\\Properties\\\\Options\\\\Groups\\\\OptionsPropertyMainGroup\\|void\\.$#"
-			count: 3
-			path: libraries/classes/Plugins/Import/ImportLdi.php
-
-		-
->>>>>>> 5e3aaac9
 			message: "#^Negated boolean expression is always true\\.$#"
 			count: 1
 			path: libraries/classes/Plugins/Import/ImportMediawiki.php
@@ -1747,104 +1701,11 @@
 			path: libraries/classes/ZipExtension.php
 
 		-
-<<<<<<< HEAD
-=======
-			message: "#^Cannot call method save\\(\\) on PhpMyAdmin\\\\Bookmark\\|false\\.$#"
-			count: 1
-			path: test/classes/BookmarkTest.php
-
-		-
-			message: "#^Empty array passed to foreach\\.$#"
-			count: 1
-			path: test/classes/Config/DescriptionTest.php
-
-		-
-			message: "#^Strict comparison using \\=\\=\\= between array and null will always evaluate to false\\.$#"
-			count: 1
-			path: test/classes/ConfigTest.php
-
-		-
-			message: "#^Parameter \\#1 \\$result of method PhpMyAdmin\\\\Dbal\\\\DbiMysqli\\:\\:numRows\\(\\) expects mysqli_result, false given\\.$#"
-			count: 1
-			path: test/classes/Dbal/DbiMysqliTest.php
-
-		-
-			message: "#^Call to an undefined method object\\:\\:generateParams\\(\\)\\.$#"
-			count: 2
-			path: test/classes/Gis/GisGeomTestCase.php
-
-		-
-			message: "#^Call to an undefined method object\\:\\:scaleRow\\(\\)\\.$#"
-			count: 1
-			path: test/classes/Gis/GisGeomTestCase.php
-
-		-
-			message: "#^Parameter \\#3 \\$empty of method PhpMyAdmin\\\\Gis\\\\GisGeometryCollection\\:\\:generateWkt\\(\\) expects string, string\\|null given\\.$#"
-			count: 1
-			path: test/classes/Gis/GisGeometryCollectionTest.php
-
-		-
-			message: "#^Parameter \\#1 \\$point of method PhpMyAdmin\\\\Gis\\\\GisPolygon\\:\\:isPointInsidePolygon\\(\\) expects array, array\\|false given\\.$#"
-			count: 1
-			path: test/classes/Gis/GisPolygonTest.php
-
-		-
-			message: "#^Parameter \\#1 \\$cell of method PhpMyAdmin\\\\Import\\:\\:getDecimalSize\\(\\) expects string, string\\|null given\\.$#"
-			count: 1
-			path: test/classes/ImportTest.php
-
-		-
-			message: "#^Parameter \\#1 \\$last_cumulative_size of method PhpMyAdmin\\\\Import\\:\\:getDecimalPrecision\\(\\) expects string, string\\|null given\\.$#"
-			count: 1
-			path: test/classes/ImportTest.php
-
-		-
-			message: "#^Parameter \\#1 \\$last_cumulative_size of method PhpMyAdmin\\\\Import\\:\\:getDecimalScale\\(\\) expects string, string\\|null given\\.$#"
-			count: 1
-			path: test/classes/ImportTest.php
-
-		-
-			message: "#^Parameter \\#1 \\$name of method PhpMyAdmin\\\\Import\\:\\:getColumnNumberFromName\\(\\) expects string, string\\|null given\\.$#"
-			count: 1
-			path: test/classes/ImportTest.php
-
-		-
-			message: "#^Parameter \\#1 \\$where_clause of method PhpMyAdmin\\\\InsertEdit\\:\\:determineInsertOrEdit\\(\\) expects string, null given\\.$#"
-			count: 1
-			path: test/classes/InsertEditTest.php
-
-		-
-			message: "#^Parameter \\#11 \\$key of method PhpMyAdmin\\\\InsertEdit\\:\\:getQueryValuesForInsertAndUpdateInMultipleEdit\\(\\) expects string, int given\\.$#"
-			count: 1
-			path: test/classes/InsertEditTest.php
-
-		-
-			message: "#^Cannot call method activate\\(\\) on PhpMyAdmin\\\\Language\\|false\\.$#"
-			count: 2
-			path: test/classes/LanguageTest.php
-
-		-
-			message: "#^Cannot call method getEnglishName\\(\\) on PhpMyAdmin\\\\Language\\|false\\.$#"
-			count: 1
-			path: test/classes/LanguageTest.php
-
-		-
-			message: "#^Cannot call method getNativeName\\(\\) on PhpMyAdmin\\\\Language\\|false\\.$#"
-			count: 1
-			path: test/classes/LanguageTest.php
-
-		-
-			message: "#^Parameter \\#2 \\$name of static method PhpMyAdmin\\\\Navigation\\\\NodeFactory\\:\\:getInstance\\(\\) expects string, array\\<string, string\\> given\\.$#"
-			count: 1
-			path: test/classes/Navigation/Nodes/NodeColumnTest.php
-
-		-
 			message: "#^Parameter \\#1 \\$auto of method TCPDF\\:\\:SetAutoPageBreak\\(\\) expects bool, string given\\.$#"
 			count: 1
 			path: test/classes/PdfTest.php
 
 		-
->>>>>>> 5e3aaac9
 			message: "#^Parameter \\#1 \\$subgroupHeader of method PhpMyAdmin\\\\Properties\\\\Options\\\\Groups\\\\OptionsPropertySubgroup\\:\\:setSubgroupHeader\\(\\) expects PhpMyAdmin\\\\Properties\\\\PropertyItem, string given\\.$#"
 			count: 1
 			path: test/classes/Properties/Options/Groups/OptionsPropertySubgroupTest.php
