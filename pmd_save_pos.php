--- conflicted
+++ resolved
@@ -40,27 +40,15 @@
 foreach ($t_x as $key => $value) {
     $KEY = empty($IS_AJAX) ? urldecode($key) : $key; // table name decode (post PDF exp/imp)
     list($DB,$TAB) = explode(".", $KEY);
-<<<<<<< HEAD
-    PMA_query_as_controluser(
+    PMA_queryAsControlUser(
         'DELETE FROM ' . $common_functions->backquote($GLOBALS['cfgRelation']['db']) . '.' . $common_functions->backquote($GLOBALS['cfgRelation']['designer_coords'])
         . ' WHERE `db_name` = \'' . $common_functions->sqlAddSlashes($DB) . '\''
         . ' AND `table_name` = \'' . $common_functions->sqlAddSlashes($TAB) . '\'',
         true, PMA_DBI_QUERY_STORE
     );
 
-    PMA_query_as_controluser(
+    PMA_queryAsControlUser(
         'INSERT INTO ' . $common_functions->backquote($GLOBALS['cfgRelation']['db']) . '.' . $common_functions->backquote($GLOBALS['cfgRelation']['designer_coords'])
-=======
-    PMA_queryAsControlUser(
-        'DELETE FROM ' . PMA_backquote($GLOBALS['cfgRelation']['db']) . '.' . PMA_backquote($GLOBALS['cfgRelation']['designer_coords'])
-        . ' WHERE `db_name` = \'' . PMA_sqlAddSlashes($DB) . '\''
-        . ' AND `table_name` = \'' . PMA_sqlAddSlashes($TAB) . '\'',
-        true, PMA_DBI_QUERY_STORE
-    );
-
-    PMA_queryAsControlUser(
-        'INSERT INTO ' . PMA_backquote($GLOBALS['cfgRelation']['db']) . '.' . PMA_backquote($GLOBALS['cfgRelation']['designer_coords'])
->>>>>>> f2057c47
         . ' (db_name, table_name, x, y, v, h)'
         . ' VALUES ('
         . '\'' . $common_functions->sqlAddSlashes($DB) . '\', '
