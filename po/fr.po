# Automatically generated <>, 2010.
msgid ""
msgstr ""
"Project-Id-Version: phpMyAdmin 3.5.0-beta1-dev\n"
"Report-Msgid-Bugs-To: phpmyadmin-devel@lists.sourceforge.net\n"
<<<<<<< HEAD
"POT-Creation-Date: 2012-01-07 07:40-0500\n"
"PO-Revision-Date: 2012-01-02 18:29+0200\n"
=======
"POT-Creation-Date: 2012-01-05 16:37+0100\n"
"PO-Revision-Date: 2012-01-07 15:54+0200\n"
>>>>>>> 1123fcde
"Last-Translator: Marc Delisle <marc@infomarc.info>\n"
"Language-Team: french <fr@li.org>\n"
"MIME-Version: 1.0\n"
"Content-Type: text/plain; charset=UTF-8\n"
"Content-Transfer-Encoding: 8bit\n"
"Language: fr\n"
"Plural-Forms: nplurals=2; plural=(n > 1);\n"
"X-Generator: Pootle 2.1.6\n"

#: browse_foreigners.php:35 browse_foreigners.php:53 js/messages.php:349
#: libraries/display_tbl.lib.php:358 server_privileges.php:1677
msgid "Show all"
msgstr "Tout afficher"

#: browse_foreigners.php:70 libraries/PDF.class.php:42
#: libraries/common.lib.php:2445
#: libraries/schema/Pdf_Relation_Schema.class.php:1142
#: libraries/schema/Pdf_Relation_Schema.class.php:1166
#: libraries/schema/User_Schema.class.php:396
#: libraries/select_lang.lib.php:489
msgid "Page number:"
msgstr "Page n° : "

#: browse_foreigners.php:138
msgid ""
"The target browser window could not be updated. Maybe you have closed the "
"parent window, or your browser's security settings are configured to block "
"cross-window updates."
msgstr ""
"La fenêtre demandée depuis votre navigateur ne peut être rafraîchie. Il est "
"possible que vous ayez fermé la fenêtre source , ou encore que votre "
"navigateur bloque les mises à jour entre fenêtres pour des raisons de "
"sécurité."

#: browse_foreigners.php:156 libraries/common.lib.php:3126
#: libraries/common.lib.php:3133 libraries/common.lib.php:3342
#: libraries/common.lib.php:3343 libraries/db_links.inc.php:60
#: libraries/tbl_links.inc.php:68
msgid "Search"
msgstr "Rechercher"

#: browse_foreigners.php:159 db_operations.php:378 db_operations.php:418
#: db_operations.php:528 db_operations.php:555 db_search.php:337
#: db_structure.php:615 enum_editor.php:121 gis_data_editor.php:133
#: gis_data_editor.php:166 gis_data_editor.php:315 js/messages.php:228
#: libraries/Config.class.php:1332 libraries/Theme_Manager.class.php:309
#: libraries/auth/cookie.auth.lib.php:245 libraries/common.lib.php:1371
#: libraries/common.lib.php:2418 libraries/core.lib.php:513
#: libraries/display_change_password.lib.php:72
#: libraries/display_create_table.lib.php:61
#: libraries/display_export.lib.php:349 libraries/display_import.lib.php:267
#: libraries/display_tbl.lib.php:574 libraries/display_tbl.lib.php:704
#: libraries/replication_gui.lib.php:76 libraries/replication_gui.lib.php:375
#: libraries/rte/rte_events.lib.php:493 libraries/rte/rte_routines.lib.php:970
#: libraries/rte/rte_routines.lib.php:1448
#: libraries/rte/rte_triggers.lib.php:373
#: libraries/schema/User_Schema.class.php:147
#: libraries/schema/User_Schema.class.php:204
#: libraries/schema/User_Schema.class.php:446
#: libraries/schema/User_Schema.class.php:487
#: libraries/select_server.lib.php:93 libraries/sql_query_form.lib.php:356
#: libraries/sql_query_form.lib.php:418 libraries/sql_query_form.lib.php:471
#: libraries/tbl_properties.inc.php:575 main.php:115 navigation.php:171
#: navigation.php:209 pmd_pdf.php:120 prefs_manage.php:263
#: prefs_manage.php:314 server_binlog.php:109 server_privileges.php:746
#: server_privileges.php:1788 server_privileges.php:2152
#: server_privileges.php:2199 server_privileges.php:2242
#: server_replication.php:233 server_replication.php:316
#: server_replication.php:347 server_synchronize.php:1309 tbl_change.php:340
#: tbl_change.php:1073 tbl_change.php:1110 tbl_indexes.php:288
#: tbl_operations.php:284 tbl_operations.php:321 tbl_operations.php:523
#: tbl_operations.php:585 tbl_operations.php:768 tbl_select.php:235
#: tbl_structure.php:672 tbl_structure.php:707 tbl_tracking.php:431
#: tbl_tracking.php:569 tbl_zoom_select.php:313 view_create.php:181
#: view_operations.php:99
msgid "Go"
msgstr "Exécuter"

#: browse_foreigners.php:174 browse_foreigners.php:178
#: libraries/Index.class.php:440 tbl_tracking.php:319
msgid "Keyname"
msgstr "Nom de l'index"

#: browse_foreigners.php:175 browse_foreigners.php:177
#: server_collations.php:54 server_collations.php:66 server_engines.php:55
#: server_plugins.php:147 server_status.php:1472
msgid "Description"
msgstr "Description"

#: browse_foreigners.php:255 browse_foreigners.php:264
#: browse_foreigners.php:276 browse_foreigners.php:284
msgid "Use this value"
msgstr "Utiliser cette valeur"

#: bs_disp_as_mime_type.php:29 bs_play_media.php:35
#: libraries/blobstreaming.lib.php:385
msgid "No blob streaming server configured!"
msgstr "Aucun serveur blob streaming configuré!"

#: bs_disp_as_mime_type.php:35
msgid "Failed to fetch headers"
msgstr "Erreur d'accès aux en-têtes"

#: bs_disp_as_mime_type.php:41
msgid "Failed to open remote URL"
msgstr "Échec d'ouverture du URL distant"

#: changelog.php:32 license.php:28
#, php-format
msgid ""
"The %s file is not available on this system, please visit www.phpmyadmin.net "
"for more information."
msgstr ""
"Le fichier %s n'est pas disponible sur ce serveur, veuillez visiter www."
"phpmyadmin.net pour plus d'informations."

#: db_create.php:60
#, php-format
msgid "Database %1$s has been created."
msgstr "La base de données %1$s a été créée."

#: db_datadict.php:49 db_operations.php:370
msgid "Database comment: "
msgstr "Commentaire sur la base de données: "

#: db_datadict.php:153 libraries/schema/Pdf_Relation_Schema.class.php:1279
#: libraries/tbl_properties.inc.php:662 tbl_operations.php:366
#: tbl_printview.php:124
msgid "Table comments"
msgstr "Commentaires sur la table"

#: db_datadict.php:162 db_qbe.php:196 libraries/Index.class.php:444
#: libraries/export/htmlword.php:249 libraries/export/latex.php:394
#: libraries/export/odt.php:300 libraries/export/texytext.php:228
#: libraries/schema/Pdf_Relation_Schema.class.php:1305
#: libraries/schema/Pdf_Relation_Schema.class.php:1326
#: libraries/tbl_properties.inc.php:267 libraries/tbl_select.lib.php:83
#: tbl_change.php:318 tbl_indexes.php:213 tbl_printview.php:136
#: tbl_relation.php:395 tbl_tracking.php:257 tbl_tracking.php:323
#: tbl_zoom_select.php:433
msgid "Column"
msgstr "Colonne"

#: db_datadict.php:163 db_printview.php:103 libraries/Index.class.php:441
#: libraries/db_structure.lib.php:46 libraries/export/htmlword.php:250
#: libraries/export/latex.php:395 libraries/export/odt.php:303
#: libraries/export/texytext.php:229 libraries/rte/rte_list.lib.php:53
#: libraries/rte/rte_list.lib.php:69 libraries/rte/rte_routines.lib.php:836
#: libraries/rte/rte_routines.lib.php:861
#: libraries/rte/rte_routines.lib.php:1366
#: libraries/schema/Pdf_Relation_Schema.class.php:1306
#: libraries/schema/Pdf_Relation_Schema.class.php:1327
#: libraries/tbl_properties.inc.php:93 libraries/tbl_select.lib.php:84
#: server_privileges.php:2256 tbl_change.php:297 tbl_change.php:324
#: tbl_printview.php:137 tbl_printview.php:272 tbl_structure.php:202
#: tbl_structure.php:767 tbl_tracking.php:258 tbl_tracking.php:320
msgid "Type"
msgstr "Type"

#: db_datadict.php:165 libraries/Index.class.php:447
#: libraries/export/htmlword.php:251 libraries/export/latex.php:396
#: libraries/export/odt.php:306 libraries/export/texytext.php:230
#: libraries/schema/Pdf_Relation_Schema.class.php:1308
#: libraries/schema/Pdf_Relation_Schema.class.php:1329
#: libraries/tbl_properties.inc.php:102 tbl_change.php:333
#: tbl_printview.php:138 tbl_structure.php:205 tbl_tracking.php:260
#: tbl_tracking.php:326 tbl_zoom_select.php:434
msgid "Null"
msgstr "Null"

#: db_datadict.php:166 db_structure.php:538 libraries/export/htmlword.php:252
#: libraries/export/latex.php:397 libraries/export/odt.php:309
#: libraries/export/texytext.php:231
#: libraries/schema/Pdf_Relation_Schema.class.php:1309
#: libraries/schema/Pdf_Relation_Schema.class.php:1330
#: libraries/tbl_properties.inc.php:99 tbl_printview.php:139
#: tbl_structure.php:206 tbl_tracking.php:261
msgid "Default"
msgstr "Défaut"

#: db_datadict.php:170 libraries/export/htmlword.php:254
#: libraries/export/latex.php:399 libraries/export/odt.php:313
#: libraries/export/texytext.php:233
#: libraries/schema/Pdf_Relation_Schema.class.php:1311
#: libraries/schema/Pdf_Relation_Schema.class.php:1332 tbl_printview.php:142
msgid "Links to"
msgstr "Relié à"

#: db_datadict.php:172 db_printview.php:109
#: libraries/config/messages.inc.php:96 libraries/config/messages.inc.php:111
#: libraries/config/messages.inc.php:133 libraries/export/htmlword.php:257
#: libraries/export/latex.php:402 libraries/export/odt.php:318
#: libraries/export/texytext.php:236
#: libraries/schema/Pdf_Relation_Schema.class.php:1322
#: libraries/schema/Pdf_Relation_Schema.class.php:1333
#: libraries/tbl_properties.inc.php:122 tbl_printview.php:144
msgid "Comments"
msgstr "Commentaires"

#: db_datadict.php:233 js/messages.php:247 libraries/Index.class.php:349
#: libraries/Index.class.php:376 libraries/Index.class.php:679
#: libraries/config.values.php:45 libraries/config.values.php:51
#: libraries/config/FormDisplay.tpl.php:230 libraries/export/htmlword.php:299
#: libraries/export/latex.php:460 libraries/export/odt.php:357
#: libraries/export/texytext.php:278 libraries/mult_submits.inc.php:285
#: libraries/schema/Pdf_Relation_Schema.class.php:1357
#: libraries/user_preferences.lib.php:284 prefs_manage.php:128
#: server_privileges.php:1475 server_privileges.php:1485
#: server_privileges.php:1732 server_privileges.php:1743
#: server_privileges.php:2064 server_privileges.php:2069
#: server_privileges.php:2373 sql.php:292 sql.php:356 tbl_printview.php:190
#: tbl_structure.php:349 tbl_tracking.php:281 tbl_tracking.php:336
#: tbl_tracking.php:341
msgid "No"
msgstr "Non"

#: db_datadict.php:233 js/messages.php:246 libraries/Index.class.php:350
#: libraries/Index.class.php:375 libraries/Index.class.php:679
#: libraries/config.values.php:45 libraries/config.values.php:51
#: libraries/config/FormDisplay.tpl.php:230 libraries/export/htmlword.php:299
#: libraries/export/latex.php:460 libraries/export/odt.php:357
#: libraries/export/texytext.php:278 libraries/mult_submits.inc.php:46
#: libraries/mult_submits.inc.php:78 libraries/mult_submits.inc.php:87
#: libraries/mult_submits.inc.php:92 libraries/mult_submits.inc.php:97
#: libraries/mult_submits.inc.php:102 libraries/mult_submits.inc.php:262
#: libraries/mult_submits.inc.php:275 libraries/mult_submits.inc.php:284
#: libraries/mult_submits.inc.php:291
#: libraries/schema/Pdf_Relation_Schema.class.php:1357
#: libraries/user_preferences.lib.php:284 prefs_manage.php:127
#: server_databases.php:81 server_privileges.php:1473
#: server_privileges.php:1483 server_privileges.php:1729
#: server_privileges.php:1743 server_privileges.php:2064
#: server_privileges.php:2067 server_privileges.php:2373 sql.php:355
#: tbl_printview.php:190 tbl_structure.php:41 tbl_structure.php:349
#: tbl_tracking.php:281 tbl_tracking.php:334 tbl_tracking.php:339
msgid "Yes"
msgstr "Oui"

#: db_export.php:26
msgid "View dump (schema) of database"
msgstr "Voir une exportation (schéma) de la base de données"

#: db_export.php:30 db_printview.php:94 db_qbe.php:101 db_tracking.php:48
#: export.php:354 navigation.php:296
msgid "No tables found in database."
msgstr "Aucune table n'a été trouvée dans cette base."

#: db_export.php:40 db_search.php:319 server_export.php:26
msgid "Select All"
msgstr "Tout sélectionner"

#: db_export.php:42 db_search.php:322 server_export.php:28
msgid "Unselect All"
msgstr "Tout désélectionner"

#: db_operations.php:41 tbl_create.php:22
msgid "The database name is empty!"
msgstr "Le nom de la base de données est vide !"

#: db_operations.php:280
#, php-format
msgid "Database %s has been renamed to %s"
msgstr "La base de données %s a été renommée en %s"

#: db_operations.php:284
#, php-format
msgid "Database %s has been copied to %s"
msgstr "La base de données %s a été copiée sur %s"

#: db_operations.php:412
msgid "Rename database to"
msgstr "Changer le nom de la base de données pour"

#: db_operations.php:438
msgid "Remove database"
msgstr "Supprimer la base de données"

#: db_operations.php:450
#, php-format
msgid "Database %s has been dropped."
msgstr "La base de données %s a été effacée."

#: db_operations.php:455
msgid "Drop the database (DROP)"
msgstr "Supprimer la base de données (DROP)"

#: db_operations.php:484
msgid "Copy database to"
msgstr "Copier la base de données vers"

#: db_operations.php:491 tbl_operations.php:552 tbl_tracking.php:424
msgid "Structure only"
msgstr "Structure seule"

#: db_operations.php:492 tbl_operations.php:553 tbl_tracking.php:426
msgid "Structure and data"
msgstr "Structure et données"

#: db_operations.php:493 tbl_operations.php:554 tbl_tracking.php:425
msgid "Data only"
msgstr "Données seulement"

#: db_operations.php:501
msgid "CREATE DATABASE before copying"
msgstr "Faire CREATE DATABASE avant la copie"

#: db_operations.php:504 libraries/config/messages.inc.php:128
#: libraries/config/messages.inc.php:129 libraries/config/messages.inc.php:131
#: libraries/config/messages.inc.php:137 tbl_operations.php:560
#, php-format
msgid "Add %s"
msgstr "Ajouter %s"

#: db_operations.php:508 libraries/config/messages.inc.php:121
#: tbl_operations.php:318 tbl_operations.php:562
msgid "Add AUTO_INCREMENT value"
msgstr "Inclure la valeur courante de l'AUTO_INCREMENT"

#: db_operations.php:512 tbl_operations.php:569
msgid "Add constraints"
msgstr "Inclure les contraintes de clés étrangères"

#: db_operations.php:525
msgid "Switch to copied database"
msgstr "Aller à la base de données copiée"

#: db_operations.php:548 libraries/Index.class.php:446
#: libraries/build_html_for_db.lib.php:20 libraries/db_structure.lib.php:48
#: libraries/mysql_charsets.lib.php:113 libraries/tbl_properties.inc.php:100
#: libraries/tbl_properties.inc.php:668 libraries/tbl_select.lib.php:85
#: server_collations.php:53 server_collations.php:65 tbl_operations.php:382
#: tbl_structure.php:203 tbl_structure.php:872 tbl_tracking.php:259
#: tbl_tracking.php:325
msgid "Collation"
msgstr "Interclassement"

#: db_operations.php:561
#, php-format
msgid ""
"The phpMyAdmin configuration storage has been deactivated. To find out why "
"click %shere%s."
msgstr ""
"Le stockage de configurations phpMyAdmin a été désactivé. Pour une analyse "
"du problème, cliquez %sici%s."

#: db_operations.php:595
msgid "Edit or export relational schema"
msgstr "Éditer ou exporter un schéma relationnel"

#: db_printview.php:101 db_tracking.php:86 db_tracking.php:188
#: libraries/config/messages.inc.php:510 libraries/db_structure.lib.php:32
#: libraries/export/pdf.php:98 libraries/export/xml.php:359
#: libraries/header.inc.php:161 libraries/rte/rte_list.lib.php:59
#: libraries/rte/rte_triggers.lib.php:310
#: libraries/schema/User_Schema.class.php:272 server_privileges.php:1839
#: server_privileges.php:1897 server_privileges.php:2166
#: server_synchronize.php:436 server_synchronize.php:908 tbl_tracking.php:649
msgid "Table"
msgstr "Table"

#: db_printview.php:102 libraries/build_html_for_db.lib.php:31
#: libraries/db_structure.lib.php:42 libraries/header_printview.inc.php:65
#: libraries/import.lib.php:151 navigation.php:591 navigation.php:611
#: tbl_printview.php:353 tbl_structure.php:363 tbl_structure.php:469
#: tbl_structure.php:882
msgid "Rows"
msgstr "Lignes"

#: db_printview.php:106 libraries/db_structure.lib.php:53 tbl_indexes.php:214
msgid "Size"
msgstr "Taille"

#: db_printview.php:159 db_structure.php:490 libraries/export/sql.php:791
msgid "in use"
msgstr "utilisé"

#: db_printview.php:184 libraries/db_info.inc.php:74
#: libraries/export/sql.php:743
#: libraries/schema/Pdf_Relation_Schema.class.php:1284 tbl_printview.php:393
#: tbl_structure.php:914
msgid "Creation"
msgstr "Création"

#: db_printview.php:193 libraries/db_info.inc.php:79
#: libraries/export/sql.php:748
#: libraries/schema/Pdf_Relation_Schema.class.php:1289 tbl_printview.php:403
#: tbl_structure.php:922
msgid "Last update"
msgstr "Dernière modification"

#: db_printview.php:202 libraries/db_info.inc.php:84
#: libraries/export/sql.php:753
#: libraries/schema/Pdf_Relation_Schema.class.php:1294 tbl_printview.php:413
#: tbl_structure.php:930
msgid "Last check"
msgstr "Dernière vérification"

#: db_printview.php:219 db_structure.php:514
#, php-format
msgid "%s table"
msgid_plural "%s tables"
msgstr[0] "%s table"
msgstr[1] "%s tables"

#: db_qbe.php:41
msgid "You have to choose at least one column to display"
msgstr "Vous devez choisir au moins une colonne à afficher"

#: db_qbe.php:186
#, php-format
msgid "Switch to %svisual builder%s"
msgstr "Passer au %smode visuel%s"

#: db_qbe.php:222 libraries/db_structure.lib.php:90
#: libraries/display_tbl.lib.php:1002
msgid "Sort"
msgstr "Tri"

#: db_qbe.php:231 db_qbe.php:265 libraries/db_structure.lib.php:97
#: libraries/db_structure.lib.php:106 libraries/display_tbl.lib.php:565
#: libraries/display_tbl.lib.php:958 libraries/display_tbl.lib.php:961
#: server_databases.php:162 server_databases.php:179 tbl_operations.php:279
#: tbl_select.php:222
msgid "Ascending"
msgstr "Croissant"

#: db_qbe.php:232 db_qbe.php:273 libraries/db_structure.lib.php:98
#: libraries/db_structure.lib.php:107 libraries/display_tbl.lib.php:570
#: libraries/display_tbl.lib.php:957 libraries/display_tbl.lib.php:962
#: server_databases.php:162 server_databases.php:179 tbl_operations.php:280
#: tbl_select.php:223
msgid "Descending"
msgstr "Décroissant"

#: db_qbe.php:286 db_tracking.php:92 libraries/display_tbl.lib.php:426
#: tbl_change.php:287 tbl_tracking.php:654
msgid "Show"
msgstr "Afficher"

#: db_qbe.php:322
msgid "Criteria"
msgstr "Critère"

#: db_qbe.php:375 db_qbe.php:457 db_qbe.php:549 db_qbe.php:580
msgid "Ins"
msgstr "Ajouter"

#: db_qbe.php:379 db_qbe.php:461 db_qbe.php:546 db_qbe.php:577
msgid "And"
msgstr "Et"

#: db_qbe.php:388 db_qbe.php:469 db_qbe.php:551 db_qbe.php:582
msgid "Del"
msgstr "Effacer"

#: db_qbe.php:392 db_qbe.php:473 db_qbe.php:544 db_qbe.php:575
#: server_privileges.php:400 tbl_change.php:907 tbl_indexes.php:283
#: tbl_select.php:196
msgid "Or"
msgstr "Ou"

#: db_qbe.php:529
msgid "Modify"
msgstr "Modifier"

#: db_qbe.php:606
msgid "Add/Delete criteria rows"
msgstr "Ajouter/effacer des lignes"

#: db_qbe.php:618
msgid "Add/Delete columns"
msgstr "Ajouter/effacer des colonnes"

#: db_qbe.php:631 db_qbe.php:656
msgid "Update Query"
msgstr "Mise-à-jour de la requête"

#: db_qbe.php:639
msgid "Use Tables"
msgstr "Utiliser les tables"

#: db_qbe.php:662
#, php-format
msgid "SQL query on database <b>%s</b>:"
msgstr "Requête SQL sur la base <b>%s</b>: "

#: db_qbe.php:955 libraries/common.lib.php:1218
msgid "Submit Query"
msgstr "Exécuter la requête"

#: db_search.php:31 libraries/auth/config.auth.lib.php:77
#: libraries/auth/config.auth.lib.php:96
#: libraries/auth/cookie.auth.lib.php:570 libraries/auth/http.auth.lib.php:51
#: libraries/auth/signon.auth.lib.php:237
msgid "Access denied"
msgstr "Accès refusé"

#: db_search.php:43 db_search.php:286
msgid "at least one of the words"
msgstr "au moins un mot"

#: db_search.php:44 db_search.php:287
msgid "all words"
msgstr "tous les mots"

#: db_search.php:45 db_search.php:288
msgid "the exact phrase"
msgstr "phrase exacte"

#: db_search.php:46 db_search.php:289
msgid "as regular expression"
msgstr "expression réguliére"

#: db_search.php:209
#, php-format
msgid "Search results for \"<i>%s</i>\" %s:"
msgstr "Résultats de la recherche de «<i>%s</i>» %s :"

#: db_search.php:227
#, php-format
msgid "%s match inside table <i>%s</i>"
msgid_plural "%s matches inside table <i>%s</i>"
msgstr[0] "%s occurence dans la table <i>%s</i>"
msgstr[1] "%s occurences dans la table <i>%s</i>"

#: db_search.php:234 libraries/common.lib.php:3128
#: libraries/common.lib.php:3340 libraries/common.lib.php:3341
#: libraries/tbl_links.inc.php:55 tbl_structure.php:569
msgid "Browse"
msgstr "Afficher"

#: db_search.php:239
#, php-format
msgid "Delete the matches for the %s table?"
msgstr "Supprimer de la table %s les occurences?"

#: db_search.php:239 libraries/display_tbl.lib.php:1425
#: libraries/display_tbl.lib.php:2472
#: libraries/schema/User_Schema.class.php:197
#: libraries/schema/User_Schema.class.php:273
#: libraries/schema/User_Schema.class.php:308
#: libraries/schema/User_Schema.class.php:338
#: libraries/sql_query_form.lib.php:411 pmd_general.php:417
#: setup/frames/index.inc.php:139 setup/frames/index.inc.php:230
#: tbl_tracking.php:441 tbl_tracking.php:462 tbl_tracking.php:519
msgid "Delete"
msgstr "Effacer"

#: db_search.php:252
#, php-format
msgid "<b>Total:</b> <i>%s</i> match"
msgid_plural "<b>Total:</b> <i>%s</i> matches"
msgstr[0] "<b>Total :</b> <i>%s</i> occurence"
msgstr[1] "<b>Total :</b> <i>%s</i> occurences"

#: db_search.php:274
msgid "Search in database"
msgstr "Effectuer une nouvelle recherche dans la base de données"

#: db_search.php:277
msgid "Words or values to search for (wildcard: \"%\"):"
msgstr "Mots ou valeurs à rechercher (passe-partout: «%») :"

#: db_search.php:282
msgid "Find:"
msgstr "Type de recherche :"

#: db_search.php:286 db_search.php:287
msgid "Words are separated by a space character (\" \")."
msgstr "Séparer les mots par un espace (« »)."

#: db_search.php:300
msgid "Inside tables:"
msgstr "Dans les tables :"

#: db_search.php:330
msgid "Inside column:"
msgstr "Dans la colonne : "

#: db_structure.php:68
msgid "No tables found in database"
msgstr "Aucune table n'a été trouvée dans cette base."

#: db_structure.php:315 tbl_operations.php:692
#, php-format
msgid "Table %s has been emptied"
msgstr "La table %s a été vidée"

#: db_structure.php:328 tbl_operations.php:709
#, php-format
msgid "View %s has been dropped"
msgstr "La vue %s a été supprimée"

#: db_structure.php:328 tbl_operations.php:709
#, php-format
msgid "Table %s has been dropped"
msgstr "La table %s a été effacée"

#: db_structure.php:338 tbl_create.php:281
msgid "Tracking is active."
msgstr "Le suivi est actif."

#: db_structure.php:343 tbl_create.php:284
msgid "Tracking is not active."
msgstr "Le suivi n'est pas activé."

#: db_structure.php:451 libraries/display_tbl.lib.php:2355
#, php-format
msgid ""
"This view has at least this number of rows. Please refer to %sdocumentation%"
"s."
msgstr ""
"Cette vue contient au moins ce nombre de lignes. Veuillez référer à %"
"sdocumentation%s."

#: db_structure.php:467 db_structure.php:481 libraries/header.inc.php:161
#: libraries/tbl_info.inc.php:60 tbl_structure.php:209
msgid "View"
msgstr "Vue"

#: db_structure.php:521 libraries/db_structure.lib.php:35
#: libraries/server_links.inc.php:90 server_replication.php:31
#: server_replication.php:162 server_status.php:595
msgid "Replication"
msgstr "Réplication"

#: db_structure.php:525
msgid "Sum"
msgstr "Somme"

#: db_structure.php:532 libraries/StorageEngine.class.php:338
#, php-format
msgid "%s is the default storage engine on this MySQL server."
msgstr "Sur ce serveur MySQL, le moteur de stockage par défaut est %s."

#: db_structure.php:561 db_structure.php:578 db_structure.php:579
#: libraries/display_tbl.lib.php:2497 libraries/display_tbl.lib.php:2502
#: libraries/mult_submits.inc.php:15 server_databases.php:263
#: server_databases.php:268 server_privileges.php:1760 tbl_structure.php:557
#: tbl_structure.php:566
msgid "With selected:"
msgstr "Pour la sélection :"

#: db_structure.php:564 libraries/display_tbl.lib.php:2492
#: server_databases.php:265 server_privileges.php:684
#: server_privileges.php:1763 tbl_structure.php:560
msgid "Check All"
msgstr "Tout cocher"

#: db_structure.php:568 libraries/display_tbl.lib.php:2493
#: libraries/replication_gui.lib.php:35 server_databases.php:267
#: server_privileges.php:687 server_privileges.php:1767 tbl_structure.php:564
msgid "Uncheck All"
msgstr "Tout décocher"

#: db_structure.php:573
msgid "Check tables having overhead"
msgstr "Cocher tables avec pertes"

#: db_structure.php:581 libraries/common.lib.php:3353
#: libraries/common.lib.php:3354 libraries/config/messages.inc.php:166
#: libraries/db_links.inc.php:56 libraries/display_export.lib.php:79
#: libraries/display_tbl.lib.php:2515 libraries/display_tbl.lib.php:2656
#: libraries/server_links.inc.php:65 libraries/tbl_links.inc.php:80
#: prefs_manage.php:286 server_privileges.php:1449 server_status.php:1595
#: setup/frames/menu.inc.php:21
msgid "Export"
msgstr "Exporter"

#: db_structure.php:583 db_structure.php:639
#: libraries/display_tbl.lib.php:2605 tbl_structure.php:613
msgid "Print view"
msgstr "Version imprimable"

#: db_structure.php:587 libraries/common.lib.php:3349
#: libraries/common.lib.php:3350
msgid "Empty"
msgstr "Vider"

#: db_structure.php:589 db_tracking.php:105 enum_editor.php:116
#: libraries/Index.class.php:490 libraries/common.lib.php:3347
#: libraries/common.lib.php:3348 server_databases.php:269
#: tbl_structure.php:150 tbl_structure.php:151 tbl_structure.php:573
msgid "Drop"
msgstr "Supprimer"

#: db_structure.php:591 tbl_operations.php:608
msgid "Check table"
msgstr "Vérifier la table"

#: db_structure.php:594 tbl_operations.php:657 tbl_structure.php:816
msgid "Optimize table"
msgstr "Optimiser la table"

#: db_structure.php:596 tbl_operations.php:644
msgid "Repair table"
msgstr "Réparer la table"

#: db_structure.php:599 tbl_operations.php:631
msgid "Analyze table"
msgstr "Analyser la table"

#: db_structure.php:601
msgid "Add prefix to table"
msgstr "Ajouter un préfixe à la table"

#: db_structure.php:603 libraries/mult_submits.inc.php:251
msgid "Replace table prefix"
msgstr "Remplacer le préfixe de table"

#: db_structure.php:605 libraries/mult_submits.inc.php:251
msgid "Copy table with prefix"
msgstr "Copier la table avec un préfixe"

#: db_structure.php:642 libraries/schema/User_Schema.class.php:423
msgid "Data Dictionary"
msgstr "Dictionnaire de données"

#: db_tracking.php:80
msgid "Tracked tables"
msgstr "Tables faisant l'objet d'un suivi"

#: db_tracking.php:85 libraries/config/messages.inc.php:504
#: libraries/export/htmlword.php:78 libraries/export/latex.php:156
#: libraries/export/odt.php:114 libraries/export/pdf.php:98
#: libraries/export/sql.php:602 libraries/export/texytext.php:66
#: libraries/export/xml.php:292 libraries/header.inc.php:146
#: libraries/header_printview.inc.php:60 server_databases.php:161
#: server_privileges.php:1834 server_privileges.php:1897
#: server_privileges.php:2160 server_status.php:1234
#: server_synchronize.php:1277 server_synchronize.php:1281
#: tbl_tracking.php:648
msgid "Database"
msgstr "Base de données"

#: db_tracking.php:87
msgid "Last version"
msgstr "Dernière version"

#: db_tracking.php:88 tbl_tracking.php:651
msgid "Created"
msgstr "Créé"

#: db_tracking.php:89 tbl_tracking.php:652
msgid "Updated"
msgstr "Mis à jour"

#: db_tracking.php:90 js/messages.php:186 libraries/rte/rte_events.lib.php:380
#: libraries/rte/rte_list.lib.php:67 libraries/server_links.inc.php:51
#: server_status.php:1237 sql.php:896 tbl_tracking.php:653
msgid "Status"
msgstr "État"

#: db_tracking.php:91 libraries/Index.class.php:438
#: libraries/db_structure.lib.php:39 libraries/rte/rte_list.lib.php:52
#: libraries/rte/rte_list.lib.php:61 libraries/rte/rte_list.lib.php:68
#: server_databases.php:194 server_privileges.php:1706
#: server_privileges.php:1901 server_privileges.php:2259 tbl_structure.php:211
msgid "Action"
msgstr "Action"

#: db_tracking.php:102 js/messages.php:34
msgid "Delete tracking data for this table"
msgstr "Supprimer les données de suivi de cette table"

#: db_tracking.php:120 tbl_tracking.php:605 tbl_tracking.php:663
msgid "active"
msgstr "actif"

#: db_tracking.php:122 tbl_tracking.php:607 tbl_tracking.php:665
msgid "not active"
msgstr "non activé"

#: db_tracking.php:135
msgid "Versions"
msgstr "Versions"

#: db_tracking.php:136 tbl_tracking.php:415 tbl_tracking.php:683
msgid "Tracking report"
msgstr "Rapport de suivi"

#: db_tracking.php:137 tbl_tracking.php:235 tbl_tracking.php:685
msgid "Structure snapshot"
msgstr "Instantané"

#: db_tracking.php:183
msgid "Untracked tables"
msgstr "Tables ne faisant pas l'objet d'un suivi"

#: db_tracking.php:201 tbl_structure.php:639
msgid "Track table"
msgstr "Suivre la table"

#: db_tracking.php:227
msgid "Database Log"
msgstr "Journal de la base de données"

#: enum_editor.php:23 js/messages.php:265
#: libraries/rte/rte_routines.lib.php:690
msgid "ENUM/SET editor"
msgstr "Éditeur ENUM/SET"

#: enum_editor.php:28 js/messages.php:267
msgid "Values for a new column"
msgstr "Valeurs pour une nouvelle colonne"

#: enum_editor.php:30 js/messages.php:266
#, php-format
msgid "Values for column %s"
msgstr "Valeurs pour la colonne %s"

#: enum_editor.php:34 js/messages.php:268
msgid "Enter each value in a separate field"
msgstr "Saisir chaque valeur dans un champ séparé"

#: enum_editor.php:123
msgid "Add a value"
msgstr "Ajouter une valeur"

#: enum_editor.php:129 gis_data_editor.php:317
msgid "Output"
msgstr "Résultat"

#: enum_editor.php:130
msgid "Copy and paste the joined values into the \"Length/Values\" field"
msgstr "Copiez les valeurs et collez-les dans le champ «Taille/Valeurs»"

#: export.php:29
msgid "Bad type!"
msgstr "Type incorrect!"

#: export.php:77
msgid "Selected export type has to be saved in file!"
msgstr "Ce choix d'exportation doit être sauvegardé dans un fichier !"

#: export.php:106
msgid "Bad parameters!"
msgstr "Paramètres incorrects!"

#: export.php:166 export.php:191 export.php:652
#, php-format
msgid "Insufficient space to save the file %s."
msgstr "Espace-disque insuffisant pour enregistrer le fichier %s."

#: export.php:307
#, php-format
msgid ""
"File %s already exists on server, change filename or check overwrite option."
msgstr ""
"Le fichier %s existe déjà sur le serveur, veuillez changer le nom, ou cocher "
"l'option d'écrasement des fichiers existants."

#: export.php:311 export.php:315
#, php-format
msgid "The web server does not have permission to save the file %s."
msgstr ""
"Le serveur web n'a pas les permissions nécessaires pour enregistrer le "
"fichier %s."

#: export.php:654
#, php-format
msgid "Dump has been saved to file %s."
msgstr "Le fichier d'exportation a été sauvegardé sous %s."

#: file_echo.php:21
msgid "Invalid export type"
msgstr "Type d'exportation invalide"

#: gis_data_editor.php:84
#, php-format
msgid "Value for the column \"%s\""
msgstr "Valeur pour la colonne «%s»"

#: gis_data_editor.php:113 tbl_gis_visualization.php:172
msgid "Use OpenStreetMaps as Base Layer"
msgstr "Utiliser OpenStreetMaps comme couche de base"

#: gis_data_editor.php:134
msgid "SRID"
msgstr "SRID"

#: gis_data_editor.php:151 js/messages.php:322
#: libraries/display_tbl.lib.php:692
msgid "Geometry"
msgstr "Géométrie"

#: gis_data_editor.php:172 js/messages.php:318
msgid "Point"
msgstr "Point"

#: gis_data_editor.php:173 gis_data_editor.php:197 gis_data_editor.php:245
#: gis_data_editor.php:297 js/messages.php:316
msgid "X"
msgstr "X"

#: gis_data_editor.php:175 gis_data_editor.php:199 gis_data_editor.php:247
#: gis_data_editor.php:299 js/messages.php:317
msgid "Y"
msgstr "Y"

#: gis_data_editor.php:195 gis_data_editor.php:243 gis_data_editor.php:295
#: js/messages.php:319
#, php-format
msgid "Point %d"
msgstr "Point %d"

#: gis_data_editor.php:204 gis_data_editor.php:250 gis_data_editor.php:302
#: js/messages.php:325
msgid "Add a point"
msgstr "Ajouter un point"

#: gis_data_editor.php:220 js/messages.php:320
msgid "Linestring"
msgstr "Ligne"

#: gis_data_editor.php:223 gis_data_editor.php:279 js/messages.php:324
msgid "Outer Ring"
msgstr "Anneau extérieur"

#: gis_data_editor.php:225 gis_data_editor.php:281 js/messages.php:323
msgid "Inner Ring"
msgstr "Anneau intérieur"

#: gis_data_editor.php:252
msgid "Add a linestring"
msgstr "Ajouter une ligne"

#: gis_data_editor.php:252 gis_data_editor.php:304 js/messages.php:326
msgid "Add an inner ring"
msgstr "Ajouter un anneau intérieur"

#: gis_data_editor.php:266 js/messages.php:321
msgid "Polygon"
msgstr "Polygone"

#: gis_data_editor.php:306 js/messages.php:327
msgid "Add a polygon"
msgstr "Ajouter un polygone"

#: gis_data_editor.php:310
msgid "Add geometry"
msgstr "Ajouter géométrie"

#: gis_data_editor.php:318
msgid ""
"Chose \"GeomFromText\" from the \"Function\" column and paste the below "
"string into the \"Value\" field"
msgstr ""
"Choisissez «GeomFromText» dans la colonne «Fonction» et collez la chaîne dans "
"le champ «Valeur»"

#: import.php:57
#, php-format
msgid ""
"You probably tried to upload too large file. Please refer to %sdocumentation%"
"s for ways to workaround this limit."
msgstr ""
"Vous avez probablement tenté de télécharger un fichier trop volumineux. "
"Veuillez vous référer à la %sdocumentation%s pour des façons de contourner "
"cette limite."

#: import.php:170 import.php:419
msgid "Showing bookmark"
msgstr "Affichage du signet"

#: import.php:180 import.php:415
msgid "The bookmark has been deleted."
msgstr "Le signet a été effacé."

#: import.php:291 import.php:344 libraries/File.class.php:457
#: libraries/File.class.php:540
msgid "File could not be read"
msgstr "Le fichier n'a pu être lu"

#: import.php:299 import.php:308 import.php:327 import.php:336
#: libraries/File.class.php:610 libraries/File.class.php:618
#: libraries/File.class.php:634 libraries/File.class.php:642
#, php-format
msgid ""
"You attempted to load file with unsupported compression (%s). Either support "
"for it is not implemented or disabled by your configuration."
msgstr ""
"Vous avez tenté d'importer un fichier dont le mode de compression (%s) n'est "
"pas supporté par votre configuration PHP ou est désactivé dans celle-ci."

#: import.php:349
msgid ""
"No data was received to import. Either no file name was submitted, or the "
"file size exceeded the maximum size permitted by your PHP configuration. See "
"[a@./Documentation.html#faq1_16@Documentation]FAQ 1.16[/a]."
msgstr ""
"Aucune données n'a été reçu en vue de l'importation. Aucun nom de fichier "
"n'a été fourni, ou encore la taille du fichier a dépassé la limite permise "
"par votre configuration de PHP. Voir [a@./Documentation."
"html#faq1_16@Documentation]FAQ 1.16[/a]."

#: import.php:366
msgid ""
"Cannot convert file's character set without character set conversion library"
msgstr "Conversion de caractères impossible sans bibliothèque de conversion"

#: import.php:390 libraries/display_import.lib.php:23
msgid "Could not load import plugins, please check your installation!"
msgstr ""
"Chargement impossible des greffons d'importation, veuillez vérifier votre "
"installation !"

#: import.php:421 sql.php:931
#, php-format
msgid "Bookmark %s created"
msgstr "Signet %s créé"

#: import.php:427 import.php:433
#, php-format
msgid "Import has been successfully finished, %d queries executed."
msgstr "L'importation s'est terminée avec succès, %d requêtes exécutées."

#: import.php:442
msgid ""
"Script timeout passed, if you want to finish import, please resubmit same "
"file and import will resume."
msgstr ""
"La limite de temps a été atteinte; si vous voulez terminer l'importation, "
"soumettez à nouveau le même fichier et l'importation continuera."

#: import.php:444
msgid ""
"However on last run no data has been parsed, this usually means phpMyAdmin "
"won't be able to finish this import unless you increase php time limits."
msgstr ""
"Cependant lors du dernier traitement, aucune section n'a été analysée; ceci "
"signifie que phpMyAdmin ne pourra terminer cette importation, à moins que la "
"limite de temps de PHP ne soit augmentée."

#: import.php:472 libraries/Message.class.php:175
#: libraries/display_tbl.lib.php:2392 libraries/rte/rte_routines.lib.php:1204
#: libraries/sql_query_form.lib.php:113 tbl_operations.php:229
#: tbl_relation.php:284 tbl_row_action.php:126 view_operations.php:60
msgid "Your SQL query has been executed successfully"
msgstr "Votre requête SQL a été exécutée avec succès"

#: import_status.php:29 libraries/common.lib.php:709
#: libraries/schema/Export_Relation_Schema.class.php:237 user_password.php:109
msgid "Back"
msgstr "Retour"

#: index.php:164
msgid "phpMyAdmin is more friendly with a <b>frames-capable</b> browser."
msgstr ""
"phpMyAdmin est plus convivial avec un navigateur <b>supportant les cadres</"
"b>."

#: js/messages.php:27 libraries/import.lib.php:103 sql.php:249
msgid "\"DROP DATABASE\" statements are disabled."
msgstr "La commande «DROP DATABASE» est désactivée."

#: js/messages.php:30 libraries/mult_submits.inc.php:280 sql.php:350
msgid "Do you really want to "
msgstr "Voulez-vous vraiment effectuer "

#: js/messages.php:31 libraries/mult_submits.inc.php:280 sql.php:335
msgid "You are about to DESTROY a complete database!"
msgstr "Vous êtes sur le point de DÉTRUIRE une base de données !"

#: js/messages.php:32
msgid "You are about to DESTROY a complete table!"
msgstr "Vous êtes sur le point de DÉTRUIRE une table au complet !"

#: js/messages.php:33
msgid "You are about to TRUNCATE a complete table!"
msgstr "Vous êtes sur le point de VIDER une table au complet !"

#: js/messages.php:35
msgid "Deleting tracking data"
msgstr "Suppression des données de suivi"

#: js/messages.php:36
msgid "Dropping Primary Key/Index"
msgstr "Destruction de clé primaire / index"

#: js/messages.php:37
msgid "This operation could take a long time. Proceed anyway?"
msgstr "Cette opération pourrait être longue. Procéder quand même ?"

#: js/messages.php:40
msgid "You are about to DISABLE a BLOB Repository!"
msgstr "Vous allez DÉSACTIVER un dépôt BLOB !"

#: js/messages.php:41
#, php-format
msgid "Are you sure you want to disable all BLOB references for database %s?"
msgstr ""
"Êtes-vous certain de vouloir désactiver toutes les références BLOB pour la "
"base %s ?"

#: js/messages.php:44
msgid "Missing value in the form!"
msgstr "Formulaire incomplet !"

#: js/messages.php:45
msgid "This is not a number!"
msgstr "Ce n'est pas un nombre !"

#: js/messages.php:46
msgid "Add Index"
msgstr "Ajouter Index"

#: js/messages.php:47
msgid "Edit Index"
msgstr "Modifier un index"

#: js/messages.php:48 tbl_indexes.php:293
#, php-format
msgid "Add %d column(s) to index"
msgstr "Ajouter %d colonne(s) à l'index"

#. l10n: Default description for the y-Axis of Charts
#: js/messages.php:52
msgid "Total count"
msgstr "Nombre total"

#: js/messages.php:55
msgid "The host name is empty!"
msgstr "Le nom de serveur est vide !"

#: js/messages.php:56
msgid "The user name is empty!"
msgstr "Le nom d'utilisateur est vide !"

#: js/messages.php:57 server_privileges.php:1316 user_password.php:50
msgid "The password is empty!"
msgstr "Le mot de passe est vide !"

#: js/messages.php:58 server_privileges.php:1314 user_password.php:53
msgid "The passwords aren't the same!"
msgstr "Les mots de passe doivent être identiques !"

#: js/messages.php:59 server_privileges.php:1773 server_privileges.php:1797
#: server_privileges.php:2209 server_privileges.php:2414
msgid "Add user"
msgstr "Ajouter un utilisateur"

#: js/messages.php:60
msgid "Reloading Privileges"
msgstr "Chargement des privilèges en cours"

#: js/messages.php:61
msgid "Removing Selected Users"
msgstr "Effacement des utilisateurs sélectionnés"

#: js/messages.php:62 js/messages.php:141 tbl_tracking.php:235
#: tbl_tracking.php:415
msgid "Close"
msgstr "Fermer"

#: js/messages.php:65 js/messages.php:277 libraries/Index.class.php:468
#: libraries/common.lib.php:648 libraries/common.lib.php:1194
#: libraries/common.lib.php:3351 libraries/common.lib.php:3352
#: libraries/config/messages.inc.php:484 libraries/display_tbl.lib.php:1389
#: libraries/schema/User_Schema.class.php:196 setup/frames/index.inc.php:138
msgid "Edit"
msgstr "Modifier"

#: js/messages.php:66 server_status.php:801
msgid "Live traffic chart"
msgstr "Graphique du trafic en temps réel"

#: js/messages.php:67 server_status.php:804
msgid "Live conn./process chart"
msgstr "Graphique des connexions et processus en temps réel"

#: js/messages.php:68 server_status.php:822
msgid "Live query chart"
msgstr "Graphique des requêtes en temps réel"

#: js/messages.php:70
msgid "Static data"
msgstr "Données statiques"

#. l10n: Total number of queries
#: js/messages.php:72 libraries/build_html_for_db.lib.php:46
#: libraries/engines/innodb.lib.php:158 server_databases.php:222
#: server_status.php:1121 server_status.php:1182 tbl_printview.php:310
#: tbl_structure.php:804
msgid "Total"
msgstr "Total"

#. l10n: Other, small valued, queries
#: js/messages.php:74 server_status.php:601 server_status.php:1020
msgid "Other"
msgstr "Autres"

#. l10n: Thousands separator
#: js/messages.php:76 libraries/common.lib.php:1449
msgid ","
msgstr "  "

#. l10n: Decimal separator
#: js/messages.php:78 libraries/common.lib.php:1451
msgid "."
msgstr ","

#: js/messages.php:80
msgid "KiB sent since last refresh"
msgstr "Kio transmis depuis le dernier rafraîchissement"

#: js/messages.php:81
msgid "KiB received since last refresh"
msgstr "Kio reçus depuis le dernier rafraîchissement"

#: js/messages.php:82
msgid "Server traffic (in KiB)"
msgstr "Trafic du serveur (en Kio)"

#: js/messages.php:83
msgid "Connections since last refresh"
msgstr "Connexions depuis le dernier rafraîchissement"

#: js/messages.php:84 js/messages.php:122 server_status.php:1230
msgid "Processes"
msgstr "Processus"

#: js/messages.php:85
msgid "Connections / Processes"
msgstr "Connexions / Processus"

#. l10n: Questions is the name of a MySQL Status variable
#: js/messages.php:87
msgid "Questions since last refresh"
msgstr "Questions depuis le dernier rafraîchissement"

#. l10n: Questions is the name of a MySQL Status variable
#: js/messages.php:89
msgid "Questions (executed statements by the server)"
msgstr "Questions (énoncés exécutés par le serveur)"

#: js/messages.php:91 server_status.php:783
msgid "Query statistics"
msgstr "Statistiques sur les requêtes"

#: js/messages.php:94
msgid "Local monitor configuration incompatible"
msgstr "La configuration locale de la surveillance est incompatible"

#: js/messages.php:95
msgid ""
"The chart arrangement configuration in your browsers local storage is not "
"compatible anymore to the newer version of the monitor dialog. It is very "
"likely that your current configuration will not work anymore. Please reset "
"your configuration to default in the <i>Settings</i> menu."
msgstr ""
"La configuration du graphique dans votre stockage local du navigateur n'est "
"plus compatible avec l'interface de surveillance. Votre configuration "
"courante ne fonctionnera probablement pas. Veuillez réinitialiser votre "
"configuration via le menu <i>Paramètres</i>."

#: js/messages.php:97
msgid "Query cache efficiency"
msgstr "Efficacité de la cache de requêtes"

#: js/messages.php:98
msgid "Query cache usage"
msgstr "Utilisation de la cache de requêtes"

#: js/messages.php:99
msgid "Query cache used"
msgstr "Cache de requêtes utilisée"

#: js/messages.php:101
msgid "System CPU Usage"
msgstr "Utilisation processeur"

#: js/messages.php:102
msgid "System memory"
msgstr "Mémoire système"

#: js/messages.php:103
msgid "System swap"
msgstr "Zone d'échange"

#. l10n: shortcuts for Megabyte
#: js/messages.php:104 js/messages.php:127 libraries/common.lib.php:1399
#: server_status.php:1675
msgid "MiB"
msgstr "Mio"

#. l10n: shortcuts for Kilobyte
#: js/messages.php:105 js/messages.php:126 libraries/common.lib.php:1397
#: server_status.php:1675
msgid "KiB"
msgstr "Kio"

#: js/messages.php:107
msgid "Average load"
msgstr "Charge moyenne"

#: js/messages.php:108
msgid "Total memory"
msgstr "Mémoire système"

#: js/messages.php:109
msgid "Cached memory"
msgstr "Mémoire cache"

#: js/messages.php:110
msgid "Buffered memory"
msgstr "Mémoire-tampon"

#: js/messages.php:111
msgid "Free memory"
msgstr "Mémoire libre"

#: js/messages.php:112
msgid "Used memory"
msgstr "Mémoire utilisée"

#: js/messages.php:114
msgid "Total Swap"
msgstr "Zone d'échange totale"

#: js/messages.php:115
msgid "Cached Swap"
msgstr "Zone d'échange en cache"

#: js/messages.php:116
msgid "Used Swap"
msgstr "Zone d'échange utilisée"

#: js/messages.php:117
msgid "Free Swap"
msgstr "Zone d'échange libre"

#: js/messages.php:119
msgid "Bytes sent"
msgstr "Octets envoyés"

#: js/messages.php:120
msgid "Bytes received"
msgstr "Octets reçus"

#: js/messages.php:121 server_status.php:1140
msgid "Connections"
msgstr "Connexions"

#. l10n: shortcuts for Byte
#: js/messages.php:125 libraries/common.lib.php:1395
msgid "B"
msgstr "o"

#. l10n: shortcuts for Gigabyte
#: js/messages.php:128 libraries/common.lib.php:1401
msgid "GiB"
msgstr "Gio"

#. l10n: shortcuts for Terabyte
#: js/messages.php:129 libraries/common.lib.php:1403
msgid "TiB"
msgstr "Tio"

#. l10n: shortcuts for Petabyte
#: js/messages.php:130 libraries/common.lib.php:1405
msgid "PiB"
msgstr "Pio"

#. l10n: shortcuts for Exabyte
#: js/messages.php:131 libraries/common.lib.php:1407
msgid "EiB"
msgstr "Eio"

#: js/messages.php:132
#, php-format
msgid "%d table(s)"
msgstr "%d table(s)"

#. l10n: Questions is the name of a MySQL Status variable
#: js/messages.php:135
msgid "Questions"
msgstr "Questions"

#: js/messages.php:136 server_status.php:1095
msgid "Traffic"
msgstr "Trafic"

#: js/messages.php:137 libraries/server_links.inc.php:73
#: server_status.php:1550
msgid "Settings"
msgstr "Paramètres"

#: js/messages.php:138
msgid "Remove chart"
msgstr "Supprimer le graphique"

#: js/messages.php:139
msgid "Edit title and labels"
msgstr "Éditer titre et étiquettes"

#: js/messages.php:140
msgid "Add chart to grid"
msgstr "Ajouter graphique à la grille"

#: js/messages.php:142
msgid "Please add at least one variable to the series"
msgstr "Veuillez ajouter au moins une variable à la série"

#: js/messages.php:143 libraries/display_export.lib.php:308
#: libraries/display_tbl.lib.php:572 libraries/export/sql.php:1093
#: libraries/tbl_properties.inc.php:530 pmd_general.php:504
#: server_privileges.php:2050 server_status.php:1263 server_status.php:1692
#: tbl_zoom_select.php:151 tbl_zoom_select.php:278
msgid "None"
msgstr "Aucune"

#: js/messages.php:144
msgid "Resume monitor"
msgstr "Reprendre la surveillance"

#: js/messages.php:145
msgid "Pause monitor"
msgstr "Mettre la surveillance en pause"

#: js/messages.php:147
msgid "general_log and slow_query_log are enabled."
msgstr "general_log et slow_query_log sont activés."

#: js/messages.php:148
msgid "general_log is enabled."
msgstr "general_log est activé."

#: js/messages.php:149
msgid "slow_query_log is enabled."
msgstr "slow_query_log est activé."

#: js/messages.php:150
msgid "slow_query_log and general_log are disabled."
msgstr "general_log et slow_query_log sont désactivés."

#: js/messages.php:151
msgid "log_output is not set to TABLE."
msgstr "log_output n'est pas réglé à TABLE."

#: js/messages.php:152
msgid "log_output is set to TABLE."
msgstr "log_output est réglé à TABLE."

#: js/messages.php:153
#, php-format
msgid ""
"slow_query_log is enabled, but the server logs only queries that take longer "
"than %d seconds. It is advisable to set this long_query_time 0-2 seconds, "
"depending on your system."
msgstr ""
"slow_query_log est activé, mais le serveur n'enregistre que les requêtes qui "
"prennent plus de %d secondes. Il est recommandé de régler long_query_time à "
"0-2 secondes, selon votre système."

#: js/messages.php:154
#, php-format
msgid "long_query_time is set to %d second(s)."
msgstr "long_query_time est réglé à %d seconde(s)."

#: js/messages.php:155
msgid ""
"Following settings will be applied globally and reset to default on server "
"restart:"
msgstr ""
"Les réglages suivants seront appliqués globalement et remis à la valeur par "
"défaut lors du rémarrage du serveur :"

#. l10n: %s is FILE or TABLE
#: js/messages.php:157
#, php-format
msgid "Set log_output to %s"
msgstr "Régler log_output à %s"

#. l10n: Enable in this context means setting a status variable to ON
#: js/messages.php:159
#, php-format
msgid "Enable %s"
msgstr "Activer %s"

#. l10n: Disable in this context means setting a status variable to OFF
#: js/messages.php:161
#, php-format
msgid "Disable %s"
msgstr "Désactiver %s"

#. l10n: %d seconds
#: js/messages.php:163
#, php-format
msgid "Set long_query_time to %ds"
msgstr "Régler long_query_time à %ds"

#: js/messages.php:164
msgid ""
"You can't change these variables. Please log in as root or contact your "
"database administrator."
msgstr ""
"Vous ne pouvez changer ces variables. Connectez-vous en tant que root ou "
"contactez l'administrateur du serveur."

#: js/messages.php:165
msgid "Change settings"
msgstr "Changer les paramètres"

#: js/messages.php:166
msgid "Current settings"
msgstr "Paramètres courants"

#: js/messages.php:168 server_status.php:1640
msgid "Chart Title"
msgstr "Titre du graphique"

#. l10n: As in differential values
#: js/messages.php:170
msgid "Differential"
msgstr "Différentiel"

#: js/messages.php:171
#, php-format
msgid "Divided by %s:"
msgstr "Divisé par %s:"

#: js/messages.php:173
msgid "From slow log"
msgstr "Depuis le journal des requêtes lentes"

#: js/messages.php:174
msgid "From general log"
msgstr "Depuis le journal général"

#: js/messages.php:175
msgid "Analysing & loading logs. This may take a while."
msgstr ""
"Analyse et chargement des journaux en cours. Ceci peut prendre un certain "
"temps."

#: js/messages.php:176
msgid "Cancel request"
msgstr "Annuler la requête"

#: js/messages.php:177
msgid ""
"This column shows the amount of identical queries that are grouped together. "
"However only the SQL query itself has been used as a grouping criteria, so "
"the other attributes of queries, such as start time, may differ."
msgstr ""
"Cette colonne montre le nombre de requêtes identiques qui sont regroupées. "
"Cependant, seulement le texte SQL de la requête a été utilisé comme critère "
"de regroupement, donc les autres propriétés des requêtes, comme l'heure de "
"début, peuvent différer."

#: js/messages.php:178
msgid ""
"Since grouping of INSERTs queries has been selected, INSERT queries into the "
"same table are also being grouped together, disregarding of the inserted "
"data."
msgstr ""
"Puisque le groupement des requêtes INSERT a été sélectionné, les requêtes "
"INSERT vers une même table sont groupées, peu importe les données insérées."

#: js/messages.php:179
msgid "Log data loaded. Queries executed in this time span:"
msgstr "Fichier journal chargé. Requêtes exécutées dans ce laps de temps :"

#: js/messages.php:181
msgid "Jump to Log table"
msgstr "Aller à la table du journal"

#: js/messages.php:182
msgid "Log analysed, but no data found in this time span."
msgstr "Journal analysé, mais aucune donnée trouvée pour ce laps de temps."

#: js/messages.php:184
msgid "Analyzing..."
msgstr "Analyse en cours..."

#: js/messages.php:185
msgid "Explain output"
msgstr "Expliquer les résultats"

#: js/messages.php:187 js/messages.php:493 libraries/rte/rte_list.lib.php:62
#: libraries/rte/rte_triggers.lib.php:326 server_status.php:1236 sql.php:897
msgid "Time"
msgstr "Moment"

#: js/messages.php:188
msgid "Total time:"
msgstr "Temps total :"

#: js/messages.php:189
msgid "Profiling results"
msgstr "Profilage des résultats"

#: js/messages.php:190
msgctxt "Display format"
msgid "Table"
msgstr "Table"

#: js/messages.php:191
msgid "Chart"
msgstr "Tableau"

#. l10n: A collection of available filters
#: js/messages.php:194
msgid "Log table filter options"
msgstr "Options de filtrage de la table journal"

#. l10n: Filter as in "Start Filtering"
#: js/messages.php:196
msgid "Filter"
msgstr "Filtre"

#: js/messages.php:197
msgid "Filter queries by word/regexp:"
msgstr "Filtrer les requêtes par mot ou expression régulière :"

#: js/messages.php:198
msgid "Group queries, ignoring variable data in WHERE clauses"
msgstr "Grouper les requêtes en ignorant la partie variable des clauses WHERE"

#: js/messages.php:199
msgid "Sum of grouped rows:"
msgstr "Somme des lignes regroupées :"

#: js/messages.php:200
msgid "Total:"
msgstr "Total :"

#: js/messages.php:202
msgid "Loading logs"
msgstr "Chargement des journaux en cours"

#: js/messages.php:203
msgid "Monitor refresh failed"
msgstr "Échec de rafraîchissement de la surveillance"

#: js/messages.php:204
msgid ""
"While requesting new chart data the server returned an invalid response. "
"This is most likely because your session expired. Reloading the page and "
"reentering your credentials should help."
msgstr ""
"Le serveur a retourné une réponse invalide. Votre session a probablement "
"expiré. Veuillez recharger la page et vous connecter à nouveau."

#: js/messages.php:205
msgid "Reload page"
msgstr "Recharger la page"

#: js/messages.php:207
msgid "Affected rows:"
msgstr "Lignes modifiées :"

#: js/messages.php:209
msgid "Failed parsing config file. It doesn't seem to be valid JSON code."
msgstr ""
"Échec d'analyse du fichier de configuration. Il ne contient pas de code JSON "
"valide."

#: js/messages.php:210
msgid ""
"Failed building chart grid with imported config. Resetting to default "
"config..."
msgstr ""
"Échec de construction du graphique avec la configuration importée. "
"Réinitialisation à la configuration par défaut..."

#: js/messages.php:211 libraries/config/messages.inc.php:172
#: libraries/db_links.inc.php:82 libraries/display_import.lib.php:126
#: libraries/server_links.inc.php:69 libraries/tbl_links.inc.php:89
#: prefs_manage.php:229 server_status.php:1595 setup/frames/menu.inc.php:20
msgid "Import"
msgstr "Importer"

#: js/messages.php:213
msgid "Analyse Query"
msgstr "Analyser la requête"

#: js/messages.php:217
msgid "Advisor system"
msgstr "Conseiller"

#: js/messages.php:218
msgid "Possible performance issues"
msgstr "Impact de performance possible"

#: js/messages.php:219
msgid "Issue"
msgstr "Problème"

#: js/messages.php:220
msgid "Recommendation"
msgstr "Recommandation"

#: js/messages.php:221
msgid "Rule details"
msgstr "Détails de règle"

#: js/messages.php:222
msgid "Justification"
msgstr "Alignement"

#: js/messages.php:223
msgid "Used variable / formula"
msgstr "Variable / formule utilisée"

#: js/messages.php:224
msgid "Test"
msgstr "Test"

#: js/messages.php:229 pmd_general.php:382 pmd_general.php:419
#: pmd_general.php:539 pmd_general.php:587 pmd_general.php:663
#: pmd_general.php:717 pmd_general.php:780
msgid "Cancel"
msgstr "Annuler"

#: js/messages.php:232
msgid "Loading"
msgstr "Chargement en cours"

#: js/messages.php:233
msgid "Processing Request"
msgstr "Requête en traitement"

#: js/messages.php:234 libraries/rte/rte_export.lib.php:39
msgid "Error in Processing Request"
msgstr "Erreur dans le traitement de la requête"

#: js/messages.php:235
msgid "Dropping Column"
msgstr "Suppression de la colonne"

#: js/messages.php:236
msgid "Adding Primary Key"
msgstr "Ajout de clé primaire"

#: js/messages.php:237 libraries/relation.lib.php:80 pmd_general.php:380
#: pmd_general.php:537 pmd_general.php:585 pmd_general.php:661
#: pmd_general.php:715 pmd_general.php:778
msgid "OK"
msgstr "OK"

#: js/messages.php:238
msgid "Click to dismiss this notification"
msgstr "Cliquer pour éliminer ce message"

#: js/messages.php:241
msgid "Renaming Databases"
msgstr "Changement de nom de la base de données"

#: js/messages.php:242
msgid "Reload Database"
msgstr "Rafraîchir la base de données"

#: js/messages.php:243
msgid "Copying Database"
msgstr "Copie de la base de données"

#: js/messages.php:244
msgid "Changing Charset"
msgstr "Changement du jeu de caractères"

#: js/messages.php:245
msgid "Table must have at least one column"
msgstr "La table doit comporter au moins une colonne."

#: js/messages.php:250
msgid "Insert Table"
msgstr "Insérer dans la table"

#: js/messages.php:251
msgid "Hide indexes"
msgstr "Cacher les index"

#: js/messages.php:252
msgid "Show indexes"
msgstr "Montrer les index"

#: js/messages.php:255
msgid "Searching"
msgstr "En recherche"

#: js/messages.php:256
msgid "Hide search results"
msgstr "Cacher les résultats de recherche"

#: js/messages.php:257
msgid "Show search results"
msgstr "Afficher les résultats de recherche"

#: js/messages.php:258
msgid "Browsing"
msgstr "Affichage en cours"

#: js/messages.php:259
msgid "Deleting"
msgstr "Destruction en cours"

#: js/messages.php:262
msgid "The definition of a stored function must contain a RETURN statement!"
msgstr "La définition d'une fonction doit comporter un énoncé RETURN!"

#: js/messages.php:269
#, php-format
msgid "Add %d value(s)"
msgstr "Ajouter %d valeur(s)"

#: js/messages.php:272
msgid ""
"Note: If the file contains multiple tables, they will be combined into one"
msgstr "Note : si le fichier contient plusieurs tables, elles seront combinées"

#: js/messages.php:275
msgid "Hide query box"
msgstr "Cacher zone SQL"

#: js/messages.php:276
msgid "Show query box"
msgstr "Montrer zone SQL"

#: js/messages.php:278 tbl_row_action.php:28
msgid "No rows selected"
msgstr "Aucune ligne n'a été sélectionnée"

#: js/messages.php:279 libraries/common.lib.php:2743
#: libraries/display_tbl.lib.php:2506 querywindow.php:87 tbl_structure.php:149
#: tbl_structure.php:572
msgid "Change"
msgstr "Modifier"

#: js/messages.php:280
msgid "Query execution time"
msgstr "Durée d'exécution de la requête"

#: js/messages.php:283 libraries/config/FormDisplay.tpl.php:355
#: libraries/schema/User_Schema.class.php:352
#: libraries/tbl_properties.inc.php:714 setup/frames/config.inc.php:39
#: setup/frames/index.inc.php:228 tbl_change.php:1025
#: tbl_gis_visualization.php:193 tbl_indexes.php:280 tbl_relation.php:559
msgid "Save"
msgstr "Sauvegarder"

#: js/messages.php:286
msgid "Hide search criteria"
msgstr "Cacher les critères de recherche"

#: js/messages.php:287
msgid "Show search criteria"
msgstr "Afficher les critères de recherche"

#: js/messages.php:290 libraries/tbl_select.lib.php:110
msgid "Zoom Search"
msgstr "Recherche par zoom"

#: js/messages.php:292
msgid "Each point represents a data row."
msgstr "Chaque point représente une ligne de données."

#: js/messages.php:294
msgid "Hovering over a point will show its label."
msgstr "Survoler un point montrera sa description."

#: js/messages.php:296
msgid "Use mousewheel to zoom in or out of the plot."
msgstr ""
"Utilisez la molette de la souris pour effectuer un zoom avant / arrière."

#: js/messages.php:298
msgid "Click and drag the mouse to navigate the plot."
msgstr ""
"Cliquez et faites glisser la souris pour vous déplacer dans la série de "
"points."

#: js/messages.php:300
msgid "Click reset zoom link to come back to original state."
msgstr "Cliquez le lien «Réinitialiser zoom» pour revenir à l'état original."

#: js/messages.php:302
msgid "Click a data point to view and possibly edit the data row."
msgstr ""
"Cliquez sur un point pour visualiser et possiblement éditer la ligne de "
"données."

#: js/messages.php:304
msgid "The plot can be resized by dragging it along the bottom right corner."
msgstr ""
"L'image peut être redimensionnée en faisant glisser le coin inférieur droit."

#: js/messages.php:306
msgid "Strings are converted into integer for plotting"
msgstr "Les chaînes sont converties en nombres entiers aux fins d'affichage"

#: js/messages.php:308
msgid "Select two columns"
msgstr "Sélectionnez deux colonnes"

#: js/messages.php:309
msgid "Select two different columns"
msgstr "Sélectionnez deux colonnes différentes"

#: js/messages.php:310
msgid "Query results"
msgstr "Opérations sur les résultats"

#: js/messages.php:311
msgid "Data point content"
msgstr "Données reliées à ce point"

#: js/messages.php:314 tbl_change.php:312 tbl_indexes.php:228
#: tbl_indexes.php:255
msgid "Ignore"
msgstr "Ignorer"

#: js/messages.php:315 libraries/display_tbl.lib.php:1390
msgid "Copy"
msgstr "Copier"

#: js/messages.php:330
msgid "Add columns"
msgstr "Ajouter des colonnes"

#: js/messages.php:333
msgid "Select referenced key"
msgstr "Sélectionnez la clé référencée"

#: js/messages.php:334
msgid "Select Foreign Key"
msgstr "Choisissez la clé étrangère"

#: js/messages.php:335
msgid "Please select the primary key or a unique key"
msgstr "Veuillez choisir la clé primaire ou un index unique"

#: js/messages.php:336 pmd_general.php:77 tbl_relation.php:541
msgid "Choose column to display"
msgstr "Colonne descriptive"

#: js/messages.php:337
msgid ""
"You haven't saved the changes in the layout. They will be lost if you don't "
"save them. Do you want to continue?"
msgstr ""
"Vous n'avez pas sauvegardé les changements. Ils seront perdus si vous ne les "
"sauvegardez pas. Voulez-vous continuer?"

#: js/messages.php:340
msgid "Add an option for column "
msgstr "Ajouter une option pour la colonne"

#: js/messages.php:343
msgid "Press escape to cancel editing"
msgstr "Appuyez sur la touche d'échappement pour annuler l'édition"

#: js/messages.php:344
msgid ""
"You have edited some data and they have not been saved. Are you sure you "
"want to leave this page before saving the data?"
msgstr ""
"Vous avez modifier des données non encore sauvegardées, êtes vous sûr de "
"vouloir quitter cette page avant de sauvegarder?"

#: js/messages.php:345
msgid "Drag to reorder"
msgstr "Faire glisser pour réordonner"

#: js/messages.php:346
msgid "Click to sort"
msgstr "Cliquer pour trier"

#: js/messages.php:347
msgid "Click to mark/unmark"
msgstr "Cliquer pour marquer/enlever les marques"

#: js/messages.php:348
msgid "Click the drop-down arrow<br />to toggle column's visibility"
msgstr "Cliquer sur la flèche<br />pour gérer l'affichage des colonnes"

#: js/messages.php:350
msgid ""
"This table does not contain a unique column. Features related to the grid "
"edit, checkbox, Edit, Copy and Delete links may not work after saving."
msgstr ""
"Cette table ne contient pas de colonne unique. Les grilles d'édition, les "
"cases à cocher ainsi que les liens Edition, Copie et Supprimer pourrait ne "
"plus fonctionner après prise en compte de la modification."

#: js/messages.php:351
msgid ""
"You can also edit most columns<br />by clicking directly on their content."
msgstr ""
"Vous pouvez aussi modifier la plupart des colonnes<br/> en cliquant "
"directement sur leur contenu."

#: js/messages.php:352
msgid "Go to link"
msgstr "Suivre le lien"

#: js/messages.php:355
msgid "Generate password"
msgstr "Générer un mot de passe"

#: js/messages.php:356 libraries/replication_gui.lib.php:369
msgid "Generate"
msgstr "Générer"

#: js/messages.php:357
msgid "Change Password"
msgstr "Modifier le mot de passe"

#: js/messages.php:360 tbl_structure.php:465
msgid "More"
msgstr "plus"

#: js/messages.php:363 setup/lib/index.lib.php:173
#, php-format
msgid ""
"A newer version of phpMyAdmin is available and you should consider "
"upgrading. The newest version is %s, released on %s."
msgstr ""
"Une nouvelle version de phpMyAdmin est disponible et vous devriez songer à "
"une mise à niveau. La version la plus récente est %s, publiée le %s."

#. l10n: Latest available phpMyAdmin version
#: js/messages.php:365
msgid ", latest stable version:"
msgstr ", dernière version stable :"

#: js/messages.php:366
msgid "up to date"
msgstr "à jour"

#. l10n: Display text for calendar close link
#: js/messages.php:385
msgid "Done"
msgstr "Fermer"

#: js/messages.php:389
msgctxt "Previous month"
msgid "Prev"
msgstr "Précédent"

#: js/messages.php:394
msgctxt "Next month"
msgid "Next"
msgstr "Suivant"

#. l10n: Display text for current month link in calendar
#: js/messages.php:397
msgid "Today"
msgstr "Aujourd'hui"

#: js/messages.php:400
msgid "January"
msgstr "Janvier"

#: js/messages.php:401
msgid "February"
msgstr "Février"

#: js/messages.php:402
msgid "March"
msgstr "Mars"

#: js/messages.php:403
msgid "April"
msgstr "Avril"

#: js/messages.php:404
msgid "May"
msgstr "Mai"

#: js/messages.php:405
msgid "June"
msgstr "Juin"

#: js/messages.php:406
msgid "July"
msgstr "Juillet"

#: js/messages.php:407
msgid "August"
msgstr "Août"

#: js/messages.php:408
msgid "September"
msgstr "Septembre"

#: js/messages.php:409
msgid "October"
msgstr "Octobre"

#: js/messages.php:410
msgid "November"
msgstr "Novembre"

#: js/messages.php:411
msgid "December"
msgstr "Décembre"

#. l10n: Short month name
#: js/messages.php:415 libraries/common.lib.php:1606
msgid "Jan"
msgstr "Janvier"

#. l10n: Short month name
#: js/messages.php:417 libraries/common.lib.php:1608
msgid "Feb"
msgstr "Février"

#. l10n: Short month name
#: js/messages.php:419 libraries/common.lib.php:1610
msgid "Mar"
msgstr "Mars"

#. l10n: Short month name
#: js/messages.php:421 libraries/common.lib.php:1612
msgid "Apr"
msgstr "Avril"

#. l10n: Short month name
#: js/messages.php:423 libraries/common.lib.php:1614
msgctxt "Short month name"
msgid "May"
msgstr "Mai"

#. l10n: Short month name
#: js/messages.php:425 libraries/common.lib.php:1616
msgid "Jun"
msgstr "Juin"

#. l10n: Short month name
#: js/messages.php:427 libraries/common.lib.php:1618
msgid "Jul"
msgstr "Juillet"

#. l10n: Short month name
#: js/messages.php:429 libraries/common.lib.php:1620
msgid "Aug"
msgstr "Août"

#. l10n: Short month name
#: js/messages.php:431 libraries/common.lib.php:1622
msgid "Sep"
msgstr "Septembre"

#. l10n: Short month name
#: js/messages.php:433 libraries/common.lib.php:1624
msgid "Oct"
msgstr "Octobre"

#. l10n: Short month name
#: js/messages.php:435 libraries/common.lib.php:1626
msgid "Nov"
msgstr "Novembre"

#. l10n: Short month name
#: js/messages.php:437 libraries/common.lib.php:1628
msgid "Dec"
msgstr "Décembre"

#: js/messages.php:440
msgid "Sunday"
msgstr "Dimanche"

#: js/messages.php:441
msgid "Monday"
msgstr "Lundi"

#: js/messages.php:442
msgid "Tuesday"
msgstr "Mardi"

#: js/messages.php:443
msgid "Wednesday"
msgstr "Mercredi"

#: js/messages.php:444
msgid "Thursday"
msgstr "Jeudi"

#: js/messages.php:445
msgid "Friday"
msgstr "Vendredi"

#: js/messages.php:446
msgid "Saturday"
msgstr "Samedi"

#. l10n: Short week day name
#: js/messages.php:450
msgid "Sun"
msgstr "Dim"

#. l10n: Short week day name
#: js/messages.php:452 libraries/common.lib.php:1633
msgid "Mon"
msgstr "Lun"

#. l10n: Short week day name
#: js/messages.php:454 libraries/common.lib.php:1635
msgid "Tue"
msgstr "Mar"

#. l10n: Short week day name
#: js/messages.php:456 libraries/common.lib.php:1637
msgid "Wed"
msgstr "Mer"

#. l10n: Short week day name
#: js/messages.php:458 libraries/common.lib.php:1639
msgid "Thu"
msgstr "Jeu"

#. l10n: Short week day name
#: js/messages.php:460 libraries/common.lib.php:1641
msgid "Fri"
msgstr "Ven"

#. l10n: Short week day name
#: js/messages.php:462 libraries/common.lib.php:1643
msgid "Sat"
msgstr "Sam"

#. l10n: Minimal week day name
#: js/messages.php:466
msgid "Su"
msgstr "Di"

#. l10n: Minimal week day name
#: js/messages.php:468
msgid "Mo"
msgstr "Lu"

#. l10n: Minimal week day name
#: js/messages.php:470
msgid "Tu"
msgstr "Ma"

#. l10n: Minimal week day name
#: js/messages.php:472
msgid "We"
msgstr "Me"

#. l10n: Minimal week day name
#: js/messages.php:474
msgid "Th"
msgstr "Je"

#. l10n: Minimal week day name
#: js/messages.php:476
msgid "Fr"
msgstr "Ve"

#. l10n: Minimal week day name
#: js/messages.php:478
msgid "Sa"
msgstr "Sa"

#. l10n: Column header for week of the year in calendar
#: js/messages.php:480
msgid "Wk"
msgstr "Sem"

#. l10n: Month-year order for calendar, use either "calendar-month-year" or "calendar-year-month".
#: js/messages.php:483
msgid "calendar-month-year"
msgstr "calendar-month-year"

#. l10n: Year suffix for calendar, "none" is empty.
#: js/messages.php:485
msgctxt "Year suffix"
msgid "none"
msgstr "none"

#: js/messages.php:494
msgid "Hour"
msgstr "Heure"

#: js/messages.php:495
msgid "Minute"
msgstr "Minute"

#: js/messages.php:496
msgid "Second"
msgstr "Seconde"

#: libraries/Advisor.class.php:168
#, php-format
msgid "Failed formatting string for rule '%s'. PHP threw following error: %s"
msgstr ""
"Échec lors de la mise en forme de la chaine avec la règle '%s'. PHP a "
"remonter l'erreur: %s  "

#: libraries/Advisor.class.php:326 server_status.php:950
msgid "per second"
msgstr "par seconde"

#: libraries/Advisor.class.php:329 server_status.php:945
msgid "per minute"
msgstr "par minute"

#: libraries/Advisor.class.php:332 server_status.php:941 server_status.php:977
#: server_status.php:1096 server_status.php:1141
msgid "per hour"
msgstr "par heure"

#: libraries/Advisor.class.php:335
msgid "per day"
msgstr "par jour"

#: libraries/Config.class.php:703
msgid "Remove \"./config\" directory before using phpMyAdmin!"
msgstr ""
"Veuillez supprimer le répertoire \"./config\" avant d'utiliser phpMyAdmin!"

#: libraries/Config.class.php:727
#, php-format
msgid "Existing configuration file (%s) is not readable."
msgstr "Le fichier de configuration (%s) est illisible."

#: libraries/Config.class.php:752
msgid "Wrong permissions on configuration file, should not be world writable!"
msgstr ""
"Permissions sur le fichier de configuration incorrectes, il ne doit pas être "
"en écriture pour tout le monde."

#: libraries/Config.class.php:1303
msgid "Font size"
msgstr "Taille du texte"

#: libraries/Error_Handler.class.php:62
msgid "Too many error messages, some are not displayed."
msgstr ""
"Les messages d'erreur sont trop nombreux, certains ne sont pas affichés."

#: libraries/File.class.php:221
msgid "File was not an uploaded file."
msgstr "Le fichier n'était pas un fichier téléversé."

#: libraries/File.class.php:260 libraries/File.class.php:389
msgid "Unknown error while uploading."
msgstr "Erreur inconnue durant le téléversement."

#: libraries/File.class.php:278
msgid "The uploaded file exceeds the upload_max_filesize directive in php.ini."
msgstr ""
"La taille du fichier téléchargé dépasse la limite permise par la directive "
"upload_max_filesize de php.ini."

#: libraries/File.class.php:281
msgid ""
"The uploaded file exceeds the MAX_FILE_SIZE directive that was specified in "
"the HTML form."
msgstr ""
"La taille du fichier téléchargé dépasse la limite permise par la directive "
"MAX_FILE_SIZE présente dans le formulaire HTML."

#: libraries/File.class.php:284
msgid "The uploaded file was only partially uploaded."
msgstr "Le fichier n'a été que partiellement téléchargé."

#: libraries/File.class.php:287
msgid "Missing a temporary folder."
msgstr "Répertoire temporaire manquant."

#: libraries/File.class.php:290
msgid "Failed to write file to disk."
msgstr "Erreur lors de l'écriture du fichier sur disque."

#: libraries/File.class.php:293
msgid "File upload stopped by extension."
msgstr "Téléchargement arrêté par l'extension."

#: libraries/File.class.php:296
msgid "Unknown error in file upload."
msgstr "Erreur inconnue durant le téléchargement."

#: libraries/File.class.php:496
msgid ""
"Error moving the uploaded file, see [a@./Documentation."
"html#faq1_11@Documentation]FAQ 1.11[/a]"
msgstr ""
"Erreur lors du déplacement du fichier téléchargé, voir [a@./Documentation."
"html#faq1_11@Documentation]FAQ 1.11[/a]"

#: libraries/File.class.php:508
msgid "Error while moving uploaded file."
msgstr "Erreur lors du déplacement du fichier téléversé."

#: libraries/File.class.php:516
msgid "Cannot read (moved) upload file."
msgstr "Impossible de lire le fichier téléversé (déplacé)."

#: libraries/Index.class.php:419 tbl_relation.php:522
msgid "No index defined!"
msgstr "Aucun index n'est défini !"

#: libraries/Index.class.php:423 libraries/build_html_for_db.lib.php:41
#: tbl_structure.php:693 tbl_tracking.php:315
msgid "Indexes"
msgstr "Index"

#: libraries/Index.class.php:442 libraries/tbl_properties.inc.php:472
#: tbl_structure.php:154 tbl_structure.php:159 tbl_structure.php:576
#: tbl_tracking.php:321
msgid "Unique"
msgstr "Unique"

#: libraries/Index.class.php:443 tbl_tracking.php:322
msgid "Packed"
msgstr "Compressé"

#: libraries/Index.class.php:445 tbl_tracking.php:324
msgid "Cardinality"
msgstr "Cardinalité"

#: libraries/Index.class.php:448 libraries/rte/rte_events.lib.php:480
#: libraries/rte/rte_routines.lib.php:957 tbl_tracking.php:263
#: tbl_tracking.php:327
msgid "Comment"
msgstr "Commentaire"

#: libraries/Index.class.php:474
msgid "The primary key has been dropped"
msgstr "La clé primaire a été effacée"

#: libraries/Index.class.php:478
#, php-format
msgid "Index %s has been dropped"
msgstr "L'index %s a été effacé"

#: libraries/Index.class.php:573
#, php-format
msgid ""
"The indexes %1$s and %2$s seem to be equal and one of them could possibly be "
"removed."
msgstr ""
"Les index %1$s et %2$s semblent identiques et l'un d'eux pourrait être "
"supprimé."

#: libraries/List_Database.class.php:379 libraries/config/messages.inc.php:179
#: libraries/server_links.inc.php:43 server_databases.php:104
#: server_privileges.php:1834
msgid "Databases"
msgstr "Bases de données"

#: libraries/Message.class.php:193 libraries/blobstreaming.lib.php:356
#: libraries/blobstreaming.lib.php:365 libraries/common.lib.php:614
#: libraries/core.lib.php:210 libraries/import.lib.php:140 tbl_change.php:903
#: tbl_operations.php:229 tbl_relation.php:282 view_operations.php:60
msgid "Error"
msgstr "Erreur"

#: libraries/Message.class.php:241
#, php-format
msgid "%1$d row affected."
msgid_plural "%1$d rows affected."
msgstr[0] "%1$d ligne affectée."
msgstr[1] "%1$d lignes affectées."

#: libraries/Message.class.php:257
#, php-format
msgid "%1$d row deleted."
msgid_plural "%1$d rows deleted."
msgstr[0] "%1$d ligne supprimée."
msgstr[1] "%1$d lignes supprimées."

#: libraries/Message.class.php:273
#, php-format
msgid "%1$d row inserted."
msgid_plural "%1$d rows inserted."
msgstr[0] "%1$d ligne insérée."
msgstr[1] "%1$d lignes insérées."

#: libraries/PDF.class.php:81
msgid "Error while creating PDF:"
msgstr "Erreur pendant la création du PDF: "

#: libraries/RecentTable.class.php:107
msgid "Could not save recent table"
msgstr "Impossible de sauvegarder l'historique des tables récentes"

#: libraries/RecentTable.class.php:142
msgid "Recent tables"
msgstr "Tables récentes"

#: libraries/RecentTable.class.php:149
msgid "There are no recent tables"
msgstr "Il n'y a pas de tables récentes"

#: libraries/StorageEngine.class.php:203
msgid ""
"There is no detailed status information available for this storage engine."
msgstr ""
"Aucune information détaillée sur l'état n'est disponible pour ce moteur de "
"stockage."

#: libraries/StorageEngine.class.php:341
#, php-format
msgid "%s is available on this MySQL server."
msgstr "%s est disponible sur ce serveur MySQL."

#: libraries/StorageEngine.class.php:344
#, php-format
msgid "%s has been disabled for this MySQL server."
msgstr "%s a été désactivé sur ce serveur MySQL."

#: libraries/StorageEngine.class.php:348
#, php-format
msgid "This MySQL server does not support the %s storage engine."
msgstr "Ce serveur MySQL ne supporte pas le moteur de stockage %s."

#: libraries/Table.class.php:329
msgid "unknown table status: "
msgstr "Statut de table incorrect:"

#: libraries/Table.class.php:1120
msgid "Invalid database"
msgstr "Nom de base de données invalide"

#: libraries/Table.class.php:1134 tbl_get_field.php:25
msgid "Invalid table name"
msgstr "Nom de table invalide"

#: libraries/Table.class.php:1165
#, php-format
msgid "Error renaming table %1$s to %2$s"
msgstr "Erreur lors du renommage de %1$s en %2$s"

#: libraries/Table.class.php:1252
#, php-format
msgid "Table %s has been renamed to %s"
msgstr "La table %s se nomme maintenant %s"

#: libraries/Table.class.php:1384
msgid "Could not save table UI preferences"
msgstr "Impossible de sauvegarder les préférences d'interface de tables"

#: libraries/Table.class.php:1407
#, php-format
msgid ""
"Failed to cleanup table UI preferences (see $cfg['Servers'][$i]"
"['MaxTableUiprefs'] %s)"
msgstr ""
"Echec lors de la tentative de vidage de la table UI Préférences (voir $cfg"
"['Servers'][$i]['MaxTableUiprefs'] %s)"

#: libraries/Table.class.php:1533
#, php-format
msgid ""
"Cannot save UI property \"%s\". The changes made will not be persistent "
"after you refresh this page. Please check if the table structure has been "
"changed."
msgstr ""
"Impossible de sauvegarder l'UI Propriété \"%s\". Le changement effectué ne "
"sera pas persistant après actualisation de cette page. Merci de vérifier si "
"la structure de la table a changé."

#: libraries/Theme.class.php:145
#, php-format
msgid "No valid image path for theme %s found!"
msgstr "Chemin des images inexistant pour le thème %s !"

#: libraries/Theme.class.php:352
msgid "No preview available."
msgstr "Prévisualisation non disponible."

#: libraries/Theme.class.php:355
msgid "take it"
msgstr "utiliser celui-ci"

#: libraries/Theme_Manager.class.php:110
#, php-format
msgid "Default theme %s not found!"
msgstr "Thème par défaut %s inexistant !"

#: libraries/Theme_Manager.class.php:151
#, php-format
msgid "Theme %s not found!"
msgstr "Thème %s inexistant !"

#: libraries/Theme_Manager.class.php:217
#, php-format
msgid "Theme path not found for theme %s!"
msgstr "Chemin non trouvé pour le thème %s !"

#: libraries/Theme_Manager.class.php:296 themes.php:20 themes.php:27
msgid "Theme"
msgstr "Thème"

#: libraries/auth/config.auth.lib.php:71
msgid "Cannot connect: invalid settings."
msgstr "Connexion impossible: paramètres incorrects."

#: libraries/auth/config.auth.lib.php:85
#: libraries/auth/cookie.auth.lib.php:172 libraries/auth/http.auth.lib.php:64
#, php-format
msgid "Welcome to %s"
msgstr "Bienvenue dans %s"

#: libraries/auth/config.auth.lib.php:100
#, php-format
msgid ""
"You probably did not create a configuration file. You might want to use the %"
"1$ssetup script%2$s to create one."
msgstr ""
"La raison probable est que vous n'avez pas créé de fichier de configuration. "
"Vous pouvez utiliser le %1$sscript de configuration%2$s dans ce but."

#: libraries/auth/config.auth.lib.php:109
msgid ""
"phpMyAdmin tried to connect to the MySQL server, and the server rejected the "
"connection. You should check the host, username and password in your "
"configuration and make sure that they correspond to the information given by "
"the administrator of the MySQL server."
msgstr ""
"phpMyAdmin a tenté de se connecter au serveur MySQL, et le serveur a rejeté "
"la connexion. Veuillez vérifier les valeurs de host, username et password "
"dans votre configuration et vous assurer qu'elles correspondent aux "
"informations fournies par l'administrateur du serveur MySQL."

#: libraries/auth/cookie.auth.lib.php:35
msgid "Failed to use Blowfish from mcrypt!"
msgstr "Impossible d'utiliser Blowfish depuis mcrypt!"

#: libraries/auth/cookie.auth.lib.php:197
msgid "Log in"
msgstr "Connexion"

#: libraries/auth/cookie.auth.lib.php:199
#: libraries/auth/cookie.auth.lib.php:201
#: libraries/navigation_header.inc.php:91
#: libraries/navigation_header.inc.php:94
#: libraries/navigation_header.inc.php:96
msgid "phpMyAdmin documentation"
msgstr "Documentation de phpMyAdmin"

#: libraries/auth/cookie.auth.lib.php:211
#: libraries/auth/cookie.auth.lib.php:212
msgid "You can enter hostname/IP address and port separated by space."
msgstr ""
"Vous pouvez entrer le nom du serveur ou son adresse IP, ainsi que le port "
"séparé par un espace."

#: libraries/auth/cookie.auth.lib.php:211
msgid "Server:"
msgstr "Serveur : "

#: libraries/auth/cookie.auth.lib.php:216
msgid "Username:"
msgstr "Utilisateur : "

#: libraries/auth/cookie.auth.lib.php:220
msgid "Password:"
msgstr "Mot de passe : "

#: libraries/auth/cookie.auth.lib.php:227
msgid "Server Choice"
msgstr "Choix du serveur"

#: libraries/auth/cookie.auth.lib.php:273 libraries/header.inc.php:87
msgid "Cookies must be enabled past this point."
msgstr "Vous devez accepter les cookies pour poursuivre."

#: libraries/auth/cookie.auth.lib.php:568
#: libraries/auth/signon.auth.lib.php:235
msgid ""
"Login without a password is forbidden by configuration (see AllowNoPassword)"
msgstr ""
"La configuration interdit une connexion sans mot de passe (voir "
"AllowNoPassword)"

#: libraries/auth/cookie.auth.lib.php:572
#: libraries/auth/signon.auth.lib.php:239
#, php-format
msgid "No activity within %s seconds; please log in again"
msgstr "Aucune activité depuis %s secondes ou plus, veuillez vous reconnecter"

#: libraries/auth/cookie.auth.lib.php:582
#: libraries/auth/cookie.auth.lib.php:584
#: libraries/auth/signon.auth.lib.php:243
msgid "Cannot log in to the MySQL server"
msgstr "Connexion au serveur MySQL non permise"

#: libraries/auth/http.auth.lib.php:69
msgid "Wrong username/password. Access denied."
msgstr "Erreur d'utilisateur/mot de passe. Accès refusé."

#: libraries/auth/signon.auth.lib.php:88
msgid "Can not find signon authentication script:"
msgstr "Ne peut trouver le script d'authentification pour le mode signon:"

#: libraries/auth/swekey/swekey.auth.lib.php:116
#, php-format
msgid "File %s does not contain any key id"
msgstr "Le fichier %s ne contient pas d'identifiant de clé"

#: libraries/auth/swekey/swekey.auth.lib.php:156
#: libraries/auth/swekey/swekey.auth.lib.php:176
msgid "Hardware authentication failed"
msgstr "L'authentification matérielle a échoué"

#: libraries/auth/swekey/swekey.auth.lib.php:163
msgid "No valid authentication key plugged"
msgstr "La clé d'authentification n'est pas branchée"

#: libraries/auth/swekey/swekey.auth.lib.php:195
msgid "Authenticating..."
msgstr "Authentification en cours..."

#: libraries/blobstreaming.lib.php:272
msgid "PBMS error"
msgstr "Erreur PBMS"

#: libraries/blobstreaming.lib.php:306
msgid "PBMS connection failed:"
msgstr "La connexion PBMS a échoué :"

#: libraries/blobstreaming.lib.php:361
msgid "PBMS get BLOB info failed:"
msgstr "L'accès aux informations BLOB de PBMS a échoué :"

#: libraries/blobstreaming.lib.php:373
msgid "PBMS get BLOB Content-Type failed"
msgstr "L'accès au Content-Type du BLOB a échoué"

#: libraries/blobstreaming.lib.php:401
msgid "View image"
msgstr "Afficher l'image"

#: libraries/blobstreaming.lib.php:408
msgid "Play audio"
msgstr "Lecture audio"

#: libraries/blobstreaming.lib.php:417
msgid "View video"
msgstr "Lecture vidéo"

#: libraries/blobstreaming.lib.php:423
msgid "Download file"
msgstr "Télécharger"

#: libraries/blobstreaming.lib.php:494
#, php-format
msgid "Could not open file: %s"
msgstr "Échec d'ouverture du fichier %s"

#: libraries/bookmark.lib.php:73
msgid "shared"
msgstr "partagé"

#: libraries/build_html_for_db.lib.php:26
#: libraries/config/messages.inc.php:185 libraries/export/xml.php:51
#: server_status.php:597
msgid "Tables"
msgstr "Tables"

#: libraries/build_html_for_db.lib.php:36 libraries/config/setup.forms.php:305
#: libraries/config/setup.forms.php:341 libraries/config/setup.forms.php:364
#: libraries/config/setup.forms.php:369
#: libraries/config/user_preferences.forms.php:203
#: libraries/config/user_preferences.forms.php:239
#: libraries/config/user_preferences.forms.php:262
#: libraries/config/user_preferences.forms.php:267
#: libraries/export/latex.php:212 libraries/export/sql.php:1093
#: server_privileges.php:614 server_replication.php:314 tbl_printview.php:276
#: tbl_structure.php:773
msgid "Data"
msgstr "Données"

#: libraries/build_html_for_db.lib.php:51 libraries/db_structure.lib.php:55
#: tbl_printview.php:295 tbl_structure.php:790
msgid "Overhead"
msgstr "Perte"

#: libraries/build_html_for_db.lib.php:94
msgid "Jump to database"
msgstr "Aller à la base de données"

#: libraries/build_html_for_db.lib.php:131
msgid "Not replicated"
msgstr "Non répliqué"

#: libraries/build_html_for_db.lib.php:137
msgid "Replicated"
msgstr "Répliqué"

#: libraries/build_html_for_db.lib.php:151
#, php-format
msgid "Check privileges for database &quot;%s&quot;."
msgstr "Vérifier les privilèges pour la base de données &quot;%s&quot;."

#: libraries/build_html_for_db.lib.php:154
msgid "Check Privileges"
msgstr "Vérifier les privilèges"

#: libraries/common.inc.php:151
msgid "possible exploit"
msgstr "vulnérabilité possible"

#: libraries/common.inc.php:160
msgid "numeric key detected"
msgstr "Clé numérique détectée"

#: libraries/common.inc.php:607
msgid "Failed to read configuration file"
msgstr "Impossible de lire le fichier de configuration"

#: libraries/common.inc.php:608
msgid ""
"This usually means there is a syntax error in it, please check any errors "
"shown below."
msgstr ""
"Ceci indique habituellement qu'il y a une erreur de syntaxe, veuillez "
"vérifier si une erreur s'affiche plus bas."

#: libraries/common.inc.php:615
#, php-format
msgid "Could not load default configuration from: %1$s"
msgstr "Chargement de la configuration par défaut impossible depuis %1$s"

# OK
#: libraries/common.inc.php:620
msgid ""
"The <tt>$cfg['PmaAbsoluteUri']</tt> directive MUST be set in your "
"configuration file!"
msgstr ""
"Le paramètre <tt>$cfg['PmaAbsoluteUri']</tt> DOIT être renseigné dans votre "
"fichier de configuration !"

#: libraries/common.inc.php:650
#, php-format
msgid "Invalid server index: %s"
msgstr "Indice de serveur invalide: %s"

#: libraries/common.inc.php:657
#, php-format
msgid "Invalid hostname for server %1$s. Please review your configuration."
msgstr ""
"Nom d'hôte invalide pour le serveur %1$s. Veuillez vérifier votre "
"configuration."

#: libraries/common.inc.php:666 libraries/config/messages.inc.php:508
#: libraries/header.inc.php:134 main.php:171 server_status.php:782
#: server_synchronize.php:1257
msgid "Server"
msgstr "Serveur"

#: libraries/common.inc.php:845
msgid "Invalid authentication method set in configuration:"
msgstr ""
"Le fichier de configuration contient un type d'authentification invalide :"

#: libraries/common.inc.php:960
#, php-format
msgid "You should upgrade to %s %s or later."
msgstr "Vous devriez utiliser %s en version %s ou plus récente."

#: libraries/common.lib.php:195
#, php-format
msgid "Max: %s%s"
msgstr "Taille maximum: %s%s"

#. l10n: Please check that translation actually exists.
#: libraries/common.lib.php:450
msgctxt "MySQL 5.5 documentation language"
msgid "en"
msgstr "en"

#. l10n: Please check that translation actually exists.
#: libraries/common.lib.php:454
msgctxt "MySQL 5.1 documentation language"
msgid "en"
msgstr "en"

#. l10n: Please check that translation actually exists.
#: libraries/common.lib.php:458
msgctxt "MySQL 5.0 documentation language"
msgid "en"
msgstr "fr"

#: libraries/common.lib.php:472 libraries/common.lib.php:474
#: libraries/common.lib.php:476 libraries/common.lib.php:494
#: libraries/common.lib.php:498 libraries/common.lib.php:517
#: libraries/common.lib.php:520 libraries/config/FormDisplay.tpl.php:140
#: libraries/display_export.lib.php:234 libraries/engines/pbms.lib.php:71
#: libraries/engines/pbxt.lib.php:106 libraries/navigation_header.inc.php:106
#: libraries/navigation_header.inc.php:107 libraries/relation.lib.php:78
#: libraries/sql_query_form.lib.php:392 libraries/sql_query_form.lib.php:395
#: main.php:238 server_variables.php:129
msgid "Documentation"
msgstr "Documentation"

#: libraries/common.lib.php:626 libraries/header_printview.inc.php:63
#: server_status.php:584 server_status.php:1239
msgid "SQL query"
msgstr "Requête SQL"

#: libraries/common.lib.php:667 libraries/rte/rte_events.lib.php:103
#: libraries/rte/rte_events.lib.php:108 libraries/rte/rte_events.lib.php:118
#: libraries/rte/rte_events.lib.php:131 libraries/rte/rte_routines.lib.php:253
#: libraries/rte/rte_routines.lib.php:258
#: libraries/rte/rte_routines.lib.php:268
#: libraries/rte/rte_routines.lib.php:282
#: libraries/rte/rte_routines.lib.php:1254
#: libraries/rte/rte_triggers.lib.php:76 libraries/rte/rte_triggers.lib.php:81
#: libraries/rte/rte_triggers.lib.php:91
#: libraries/rte/rte_triggers.lib.php:104
msgid "MySQL said: "
msgstr "MySQL a répondu: "

#: libraries/common.lib.php:1127
msgid "Failed to connect to SQL validator!"
msgstr "Connexion au validateur SQL impossible"

#: libraries/common.lib.php:1168 libraries/config/messages.inc.php:485
msgid "Explain SQL"
msgstr "Expliquer SQL"

#: libraries/common.lib.php:1172
msgid "Skip Explain SQL"
msgstr "Ne pas expliquer SQL"

#: libraries/common.lib.php:1207
msgid "Without PHP Code"
msgstr "Sans source PHP"

#: libraries/common.lib.php:1210 libraries/config/messages.inc.php:487
msgid "Create PHP Code"
msgstr "Créer source PHP"

#: libraries/common.lib.php:1230 libraries/config/messages.inc.php:486
#: server_status.php:793 server_status.php:815 server_status.php:834
msgid "Refresh"
msgstr "Actualiser"

#: libraries/common.lib.php:1240
msgid "Skip Validate SQL"
msgstr "Ne pas valider SQL"

#: libraries/common.lib.php:1243 libraries/config/messages.inc.php:489
msgid "Validate SQL"
msgstr "Valider SQL"

#: libraries/common.lib.php:1302
msgid "Inline edit of this query"
msgstr "Éditer cette requête en place"

#: libraries/common.lib.php:1304
msgctxt "Inline edit query"
msgid "Inline"
msgstr "En ligne"

#: libraries/common.lib.php:1370 sql.php:892
msgid "Profiling"
msgstr "Profilage"

#. l10n: Short week day name
#: libraries/common.lib.php:1631
msgctxt "Short week day name"
msgid "Sun"
msgstr "Dim"

#. l10n: See http://www.php.net/manual/en/function.strftime.php
#: libraries/common.lib.php:1647
#: libraries/transformations/text_plain__dateformat.inc.php:35
msgid "%B %d, %Y at %I:%M %p"
msgstr "%A %d %B %Y à %H:%M"

#: libraries/common.lib.php:1980
#, php-format
msgid "%s days, %s hours, %s minutes and %s seconds"
msgstr "%s jours, %s heures, %s minutes et %s secondes"

#: libraries/common.lib.php:2071
msgid "Missing parameter:"
msgstr "Paramètre manquant :"

#: libraries/common.lib.php:2454 libraries/common.lib.php:2457
#: libraries/display_tbl.lib.php:306
msgctxt "First page"
msgid "Begin"
msgstr "Début"

#: libraries/common.lib.php:2455 libraries/common.lib.php:2458
#: libraries/display_tbl.lib.php:307 server_binlog.php:135
#: server_binlog.php:137
msgctxt "Previous page"
msgid "Previous"
msgstr "Précédent"

#: libraries/common.lib.php:2485 libraries/common.lib.php:2488
#: libraries/display_tbl.lib.php:372 server_binlog.php:170
#: server_binlog.php:172
msgctxt "Next page"
msgid "Next"
msgstr "Suivant"

#: libraries/common.lib.php:2486 libraries/common.lib.php:2489
#: libraries/display_tbl.lib.php:389
msgctxt "Last page"
msgid "End"
msgstr "Fin"

#: libraries/common.lib.php:2556
#, php-format
msgid "Jump to database &quot;%s&quot;."
msgstr "Aller à la base de données &quot;%s&quot;."

#: libraries/common.lib.php:2576
#, php-format
msgid "The %s functionality is affected by a known bug, see %s"
msgstr "La fonctionnalité %s est affectée par une anomalie connue, voir %s"

#: libraries/common.lib.php:2750
msgid "Click to toggle"
msgstr "Cliquer pour basculer"

#: libraries/common.lib.php:3124 libraries/common.lib.php:3131
#: libraries/common.lib.php:3346 libraries/config/setup.forms.php:296
#: libraries/config/setup.forms.php:333 libraries/config/setup.forms.php:359
#: libraries/config/user_preferences.forms.php:194
#: libraries/config/user_preferences.forms.php:231
#: libraries/config/user_preferences.forms.php:257
#: libraries/db_links.inc.php:48 libraries/export/latex.php:371
#: libraries/import.lib.php:1125 libraries/tbl_links.inc.php:61
#: libraries/tbl_properties.inc.php:591 pmd_general.php:140
#: server_privileges.php:614 server_replication.php:313 tbl_tracking.php:253
msgid "Structure"
msgstr "Structure"

#: libraries/common.lib.php:3125 libraries/common.lib.php:3132
#: libraries/config/messages.inc.php:216 libraries/db_links.inc.php:53
#: libraries/export/sql.php:25 libraries/import/sql.php:18
#: libraries/server_links.inc.php:47 libraries/tbl_links.inc.php:65
#: querywindow.php:64
msgid "SQL"
msgstr "SQL"

#: libraries/common.lib.php:3127 libraries/common.lib.php:3344
#: libraries/common.lib.php:3345 libraries/sql_query_form.lib.php:282
#: libraries/sql_query_form.lib.php:285 libraries/tbl_links.inc.php:74
msgid "Insert"
msgstr "Insérer"

#: libraries/common.lib.php:3134 libraries/db_links.inc.php:85
#: libraries/tbl_links.inc.php:93 libraries/tbl_links.inc.php:114
#: view_operations.php:87
msgid "Operations"
msgstr "Opérations"

#: libraries/common.lib.php:3278 libraries/sql_query_form.lib.php:443
#: prefs_manage.php:239
msgid "Browse your computer:"
msgstr "Parcourir :"

#: libraries/common.lib.php:3297
#, php-format
msgid "Select from the web server upload directory <b>%s</b>:"
msgstr ""
"Choisissez depuis le répertoire de téléchargement du serveur web <b>%s</b> :"

#: libraries/common.lib.php:3318 libraries/sql_query_form.lib.php:452
#: tbl_change.php:904
msgid "The directory you set for upload work cannot be reached"
msgstr "Le répertoire de transfert est inaccessible"

#: libraries/common.lib.php:3327
msgid "There are no files to upload"
msgstr "Aucun fichier n'est disponible pour le transfert"

#: libraries/common.lib.php:3355 libraries/common.lib.php:3356
msgid "Execute"
msgstr "Exécuter"

#: libraries/common.lib.php:3831
msgid "Print"
msgstr "Imprimer"

#: libraries/config.values.php:45 libraries/config.values.php:47
#: libraries/config.values.php:51
msgid "Both"
msgstr "Les deux"

#: libraries/config.values.php:47
msgid "Nowhere"
msgstr "Nulle part"

#: libraries/config.values.php:47
msgid "Left"
msgstr "À gauche"

#: libraries/config.values.php:47
msgid "Right"
msgstr "À droite"

#: libraries/config.values.php:76
msgid "Open"
msgstr "Ouvert"

#: libraries/config.values.php:77
msgid "Closed"
msgstr "Fermé"

#: libraries/config.values.php:78 libraries/config/FormDisplay.tpl.php:199
#: libraries/relation.lib.php:82 libraries/relation.lib.php:89
#: pmd_relation_new.php:66
msgid "Disabled"
msgstr "Désactivé"

#: libraries/config.values.php:99 libraries/export/htmlword.php:25
#: libraries/export/latex.php:42 libraries/export/odt.php:34
#: libraries/export/sql.php:129 libraries/export/texytext.php:24
msgid "structure"
msgstr "structure"

#: libraries/config.values.php:100 libraries/export/htmlword.php:25
#: libraries/export/latex.php:42 libraries/export/odt.php:34
#: libraries/export/sql.php:130 libraries/export/texytext.php:24
msgid "data"
msgstr "données"

#: libraries/config.values.php:101 libraries/export/htmlword.php:25
#: libraries/export/latex.php:42 libraries/export/odt.php:34
#: libraries/export/sql.php:131 libraries/export/texytext.php:24
msgid "structure and data"
msgstr "structure et données"

#: libraries/config.values.php:103
msgid "Quick - display only the minimal options to configure"
msgstr "Rapide - n'afficher qu'un minimum d'options à configurer"

#: libraries/config.values.php:104
msgid "Custom - display all possible options to configure"
msgstr "Personnalisée - afficher toutes les options possibles"

#: libraries/config.values.php:105
msgid "Custom - like above, but without the quick/custom choice"
msgstr "Personnalisée - comme ci-haut mais sans les choix rapide/personnalisée"

#: libraries/config.values.php:123
msgid "complete inserts"
msgstr "Insertions complètes"

#: libraries/config.values.php:124
msgid "extended inserts"
msgstr "Insertions étendues"

#: libraries/config.values.php:125
msgid "both of the above"
msgstr "tous les choix ci-haut"

#: libraries/config.values.php:126
msgid "neither of the above"
msgstr "aucun des choix ci-haut"

#: libraries/config/FormDisplay.class.php:83
#: libraries/config/validate.lib.php:438
msgid "Not a positive number"
msgstr "Nombre non positif"

#: libraries/config/FormDisplay.class.php:84
#: libraries/config/validate.lib.php:450
msgid "Not a non-negative number"
msgstr "Nombre non négatif"

#: libraries/config/FormDisplay.class.php:85
#: libraries/config/validate.lib.php:426
msgid "Not a valid port number"
msgstr "Numéro de port invalide"

#: libraries/config/FormDisplay.class.php:86
#: libraries/config/FormDisplay.class.php:547
#: libraries/config/validate.lib.php:378 libraries/config/validate.lib.php:465
msgid "Incorrect value"
msgstr "Valeur incorrecte"

#: libraries/config/FormDisplay.class.php:87
#: libraries/config/validate.lib.php:479
#, php-format
msgid "Value must be equal or lower than %s"
msgstr "La valeur doit être égale ou plus petite que %s"

#: libraries/config/FormDisplay.class.php:511
#, php-format
msgid "Missing data for %s"
msgstr "Données manquantes pour %s"

#: libraries/config/FormDisplay.class.php:708
#: libraries/config/FormDisplay.class.php:712
msgid "unavailable"
msgstr "non disponible"

#: libraries/config/FormDisplay.class.php:709
#: libraries/config/FormDisplay.class.php:713
#, php-format
msgid "\"%s\" requires %s extension"
msgstr "«%s» requiert l'extension %s"

#: libraries/config/FormDisplay.class.php:727
#, php-format
msgid "import will not work, missing function (%s)"
msgstr "importation impossible, fonction manquante (%s)"

#: libraries/config/FormDisplay.class.php:731
#, php-format
msgid "export will not work, missing function (%s)"
msgstr "exportation impossible, fonction manquante (%s)"

#: libraries/config/FormDisplay.class.php:738
msgid "SQL Validator is disabled"
msgstr "Le validateur SQL est désactivé"

#: libraries/config/FormDisplay.class.php:745
msgid "SOAP extension not found"
msgstr "Extension SOAP absente"

#: libraries/config/FormDisplay.class.php:753
#, php-format
msgid "maximum %s"
msgstr "maximum %s"

#: libraries/config/FormDisplay.tpl.php:141 main.php:239
msgid "Wiki"
msgstr "Wiki"

#: libraries/config/FormDisplay.tpl.php:199
msgid "This setting is disabled, it will not be applied to your configuration"
msgstr ""
"Ce réglage est désactivé, il ne sera pas appliqué à votre configuration"

#: libraries/config/FormDisplay.tpl.php:274
#, php-format
msgid "Set value: %s"
msgstr "Assigner la valeur: %s"

#: libraries/config/FormDisplay.tpl.php:279
#: libraries/config/messages.inc.php:358
msgid "Restore default value"
msgstr "Ramener la valeur par défaut"

#: libraries/config/FormDisplay.tpl.php:295
msgid "Allow users to customize this value"
msgstr "Permettre aux utilisateurs de personnaliser cette valeur"

#: libraries/config/FormDisplay.tpl.php:356
#: libraries/schema/User_Schema.class.php:508 prefs_manage.php:318
#: prefs_manage.php:323 tbl_change.php:1074
msgid "Reset"
msgstr "Réinitialiser"

#: libraries/config/messages.inc.php:17
msgid "Improves efficiency of screen refresh"
msgstr "Améliore l'efficacité du rafraîchissement de l'écran"

#: libraries/config/messages.inc.php:18
msgid "Enable Ajax"
msgstr "Activer Ajax"

#: libraries/config/messages.inc.php:19
msgid ""
"If enabled user can enter any MySQL server in login form for cookie auth"
msgstr ""
"Si activé, permet d'entrer un nom de serveur MySQL sur le panneau de "
"connexion en mode cookie"

#: libraries/config/messages.inc.php:20
msgid "Allow login to any MySQL server"
msgstr "Permettre de tenter une connexion à tout serveur MySQL"

#: libraries/config/messages.inc.php:21
msgid ""
"Enabling this allows a page located on a different domain to call phpMyAdmin "
"inside a frame, and is a potential [strong]security hole[/strong] allowing "
"cross-frame scripting attacks"
msgstr ""
"Activer ceci permet à une page située dans un domaine différent d'appeler "
"phpMyAdmin à l'intérieur d'un cadre et représente un trou potentiel de "
"[strong]sécurité[/strong] pour les attaques de script inter-cadre"

#: libraries/config/messages.inc.php:22
msgid "Allow third party framing"
msgstr "Permettre les cadres tierce partie"

#: libraries/config/messages.inc.php:23
msgid "Show &quot;Drop database&quot; link to normal users"
msgstr ""
"Montrer le lien pour détruire une base de données aux utilisateurs ordinaires"

#: libraries/config/messages.inc.php:24
msgid ""
"Secret passphrase used for encrypting cookies in [kbd]cookie[/kbd] "
"authentication"
msgstr ""
"Mot de passe utilisé pour encrypter les cookies quand on utilise "
"l'authentification [kbd]cookie[/kbd]"

#: libraries/config/messages.inc.php:25
msgid "Blowfish secret"
msgstr "Secret Blowfish"

#: libraries/config/messages.inc.php:26
msgid "Highlight selected rows"
msgstr "Utilisé quand on clique sur une ligne"

#: libraries/config/messages.inc.php:27
msgid "Row marker"
msgstr "Activer le marqueur de lignes"

#: libraries/config/messages.inc.php:28
msgid "Highlight row pointed by the mouse cursor"
msgstr "Mettre en surbrillance la ligne sur laquelle pointe la souris"

#: libraries/config/messages.inc.php:29
msgid "Highlight pointer"
msgstr "Activer le pointeur de surbrillance"

#: libraries/config/messages.inc.php:30
msgid ""
"Enable [a@http://en.wikipedia.org/wiki/Bzip2]bzip2[/a] compression for "
"import and export operations"
msgstr ""
"Active la compression [a@http://en.wikipedia.org/wiki/Bzip2]bzip2[/a] pour "
"les opérations d'importation et d'exportation"

#: libraries/config/messages.inc.php:31
msgid "Bzip2"
msgstr "Bzip2"

#: libraries/config/messages.inc.php:32
msgid ""
"Defines which type of editing controls should be used for CHAR and VARCHAR "
"columns; [kbd]input[/kbd] - allows limiting of input length, [kbd]textarea[/"
"kbd] - allows newlines in columns"
msgstr ""
"Déterminer la méthode d'édition pour les colonnes CHAR et VARCHAR; [kbd]input"
"[/kbd] - permet de limiter la taille, [kbd]textarea[/kbd] - permet la saisie "
"de sauts de lignes"

#: libraries/config/messages.inc.php:33
msgid "CHAR columns editing"
msgstr "Édition des colonnes CHAR"

#: libraries/config/messages.inc.php:34
msgid ""
"Defines the minimum size for input fields generated for CHAR and VARCHAR "
"columns"
msgstr ""
"Définit la taille minimum des champs de saisie générés pour les colonnes "
"CHAR et VARCHAR"

#: libraries/config/messages.inc.php:35
msgid "Minimum size for input field"
msgstr "Taille minimum des champs de saisie"

#: libraries/config/messages.inc.php:36
msgid ""
"Defines the maximum size for input fields generated for CHAR and VARCHAR "
"columns"
msgstr ""
"Définit la taille maximum des champs de saisie générés pour les colonnes "
"CHAR et VARCHAR"

#: libraries/config/messages.inc.php:37
msgid "Maximum size for input field"
msgstr "Taille maximum pour les champs de saisie"

#: libraries/config/messages.inc.php:38
msgid "Number of columns for CHAR/VARCHAR textareas"
msgstr "Nombre de colonnes pour les textareas CHAR/VARCHAR"

#: libraries/config/messages.inc.php:39
msgid "CHAR textarea columns"
msgstr "Taille horizontale pour un textarea contenant un CHAR"

#: libraries/config/messages.inc.php:40
msgid "Number of rows for CHAR/VARCHAR textareas"
msgstr "Nombre de lignes pour les textareas CHAR/VARCHAR"

#: libraries/config/messages.inc.php:41
msgid "CHAR textarea rows"
msgstr "Taille verticale pour un textarea contenant un CHAR"

#: libraries/config/messages.inc.php:42
msgid "Check config file permissions"
msgstr "Vérifier les permissions du fichier de configuration"

#: libraries/config/messages.inc.php:43
msgid ""
"Compress gzip/bzip2 exports on the fly without the need for much memory; if "
"you encounter problems with created gzip/bzip2 files disable this feature"
msgstr ""
"Comprime les exportations gzip/bzip2 à la volée avec économie de mémoire; si "
"les fichiers gzip/bzip2 produits ne sont pas conformes, désactivez ceci"

#: libraries/config/messages.inc.php:44
msgid "Compress on the fly"
msgstr "Compression à la volée"

#: libraries/config/messages.inc.php:45 setup/frames/config.inc.php:25
#: setup/frames/index.inc.php:166
msgid "Configuration file"
msgstr "Fichier de configuration"

#: libraries/config/messages.inc.php:46
msgid ""
"Whether a warning (&quot;Are your really sure...&quot;) should be displayed "
"when you're about to lose data"
msgstr ""
"Un message (Êtes-vous certain...) devrait-il s'afficher quand vous êtes sur "
"le point de perdre des données"

#: libraries/config/messages.inc.php:47
msgid "Confirm DROP queries"
msgstr "Confirmer les requêtes de suppression DROP"

#: libraries/config/messages.inc.php:48
msgid "Debug SQL"
msgstr "Déboguer SQL"

#: libraries/config/messages.inc.php:49
msgid "Default display direction"
msgstr "Valeur par défaut de la direction de l'affichage"

#: libraries/config/messages.inc.php:50
msgid "Tab that is displayed when entering a database"
msgstr "L'onglet affiché lors de l'entrée dans une base de données"

#: libraries/config/messages.inc.php:51
msgid "Default database tab"
msgstr "Onglet par défaut pour bases de données"

#: libraries/config/messages.inc.php:52
msgid "Tab that is displayed when entering a server"
msgstr "L'onglet initial dans l'affichage serveur"

#: libraries/config/messages.inc.php:53
msgid "Default server tab"
msgstr "Onglet par défaut pour serveur"

#: libraries/config/messages.inc.php:54
msgid "Tab that is displayed when entering a table"
msgstr "L'onglet initial lors de l'accès à une table"

#: libraries/config/messages.inc.php:55
msgid "Default table tab"
msgstr "Onglet par défaut pour tables"

#: libraries/config/messages.inc.php:56
msgid "Show binary contents as HEX by default"
msgstr "Montrer par défaut le contenu binaire en hexadécimal"

#: libraries/config/messages.inc.php:57 libraries/display_tbl.lib.php:678
msgid "Show binary contents as HEX"
msgstr "Montrer le contenu binaire en hexadécimal"

#: libraries/config/messages.inc.php:58
msgid "Show database listing as a list instead of a drop down"
msgstr "Montrer la liste des bases de données au lieu d'un menu déroulant"

#: libraries/config/messages.inc.php:59
msgid "Display databases as a list"
msgstr "Affiche les bases de données sous forme de liste"

#: libraries/config/messages.inc.php:60
msgid "Show server listing as a list instead of a drop down"
msgstr "Montrer la liste des serveurs au lieu d'un menu déroulant"

#: libraries/config/messages.inc.php:61
msgid "Display servers as a list"
msgstr "Affiche les serveurs sous forme de liste"

#: libraries/config/messages.inc.php:62
msgid ""
"Disable the table maintenance mass operations, like optimizing or repairing "
"the selected tables of a database."
msgstr ""
"Désactiver les opérations de masse sur les tables, comme l'optimisation ou "
"la réparation."

#: libraries/config/messages.inc.php:63
msgid "Disable multi table maintenance"
msgstr "Désactiver la maintenance de tables multiples"

#: libraries/config/messages.inc.php:64
msgid "Edit SQL queries in popup window"
msgstr "Éditer les requêtes SQL dans une fenêtre popup"

#: libraries/config/messages.inc.php:65
msgid "Edit in window"
msgstr "Édition dans la fenêtre"

#: libraries/config/messages.inc.php:66
msgid "Display errors"
msgstr "Affichage des erreurs"

#: libraries/config/messages.inc.php:67
msgid "Gather errors"
msgstr "Collecter les erreurs"

#: libraries/config/messages.inc.php:68
msgid "Show icons for warning, error and information messages"
msgstr ""
"Utiliser des icônes pour les avertissements, les erreurs et les informations."

#: libraries/config/messages.inc.php:69
msgid "Iconic errors"
msgstr "Icônes pour les erreurs"

#: libraries/config/messages.inc.php:70
msgid ""
"Set the number of seconds a script is allowed to run ([kbd]0[/kbd] for no "
"limit)"
msgstr ""
"Nombre de secondes allouées à l'exécution des scripts ([kbd]0[/kbd] signifie "
"illimité)"

#: libraries/config/messages.inc.php:71
msgid "Maximum execution time"
msgstr "Durée maximum d'exécution"

#: libraries/config/messages.inc.php:72 prefs_manage.php:297
msgid "Save as file"
msgstr "Transmettre"

#: libraries/config/messages.inc.php:73 libraries/config/messages.inc.php:241
msgid "Character set of the file"
msgstr "Jeu de caractères du fichier"

#: libraries/config/messages.inc.php:74 libraries/config/messages.inc.php:90
#: tbl_gis_visualization.php:181 tbl_printview.php:335 tbl_structure.php:842
msgid "Format"
msgstr "Format"

#: libraries/config/messages.inc.php:75
msgid "Compression"
msgstr "Compression"

#: libraries/config/messages.inc.php:76 libraries/config/messages.inc.php:83
#: libraries/config/messages.inc.php:91 libraries/config/messages.inc.php:95
#: libraries/config/messages.inc.php:108 libraries/config/messages.inc.php:110
#: libraries/config/messages.inc.php:143 libraries/config/messages.inc.php:146
#: libraries/config/messages.inc.php:148 libraries/export/csv.php:30
#: libraries/export/excel.php:25 libraries/export/htmlword.php:30
#: libraries/export/latex.php:72 libraries/export/ods.php:25
#: libraries/export/odt.php:58 libraries/export/texytext.php:28
msgid "Put columns names in the first row"
msgstr "Afficher les noms de colonnes en première ligne"

#: libraries/config/messages.inc.php:77 libraries/config/messages.inc.php:243
#: libraries/config/messages.inc.php:250 libraries/import/csv.php:76
#: libraries/import/ldi.php:42
msgid "Columns enclosed by"
msgstr "Colonnes entourées par"

#: libraries/config/messages.inc.php:78 libraries/config/messages.inc.php:244
#: libraries/config/messages.inc.php:251 libraries/import/csv.php:81
#: libraries/import/ldi.php:43
msgid "Columns escaped by"
msgstr "Caractère d'échappement"

#: libraries/config/messages.inc.php:79 libraries/config/messages.inc.php:85
#: libraries/config/messages.inc.php:92 libraries/config/messages.inc.php:101
#: libraries/config/messages.inc.php:109 libraries/config/messages.inc.php:113
#: libraries/config/messages.inc.php:144 libraries/config/messages.inc.php:147
#: libraries/config/messages.inc.php:149 libraries/export/texytext.php:27
msgid "Replace NULL by"
msgstr "Remplacer NULL par"

#: libraries/config/messages.inc.php:80 libraries/config/messages.inc.php:86
msgid "Remove CRLF characters within columns"
msgstr "Enlève les caractères de fin de ligne à l'intérieur des colonnes"

#: libraries/config/messages.inc.php:81 libraries/config/messages.inc.php:247
#: libraries/config/messages.inc.php:255 libraries/import/csv.php:63
#: libraries/import/ldi.php:41
msgid "Columns terminated by"
msgstr "Colonnes terminées par"

#: libraries/config/messages.inc.php:82 libraries/config/messages.inc.php:242
#: libraries/import/csv.php:86 libraries/import/ldi.php:44
msgid "Lines terminated by"
msgstr "Lignes terminées par"

#: libraries/config/messages.inc.php:84
msgid "Excel edition"
msgstr "Excel en version"

#: libraries/config/messages.inc.php:87
msgid "Database name template"
msgstr "Modèle de nom de base de données"

#: libraries/config/messages.inc.php:88
msgid "Server name template"
msgstr "Modèle de nom de serveur"

#: libraries/config/messages.inc.php:89
msgid "Table name template"
msgstr "Modèle de nom de table"

#: libraries/config/messages.inc.php:93 libraries/config/messages.inc.php:106
#: libraries/config/messages.inc.php:115 libraries/config/messages.inc.php:139
#: libraries/config/messages.inc.php:145 libraries/export/htmlword.php:24
#: libraries/export/latex.php:40 libraries/export/odt.php:32
#: libraries/export/sql.php:123 libraries/export/texytext.php:23
msgid "Dump table"
msgstr "Exporter la table"

#: libraries/config/messages.inc.php:94 libraries/export/latex.php:32
msgid "Include table caption"
msgstr "Inclure les sous-titres"

#: libraries/config/messages.inc.php:97 libraries/config/messages.inc.php:103
#: libraries/export/latex.php:50 libraries/export/latex.php:74
msgid "Table caption"
msgstr "Sous-titre de la table"

#: libraries/config/messages.inc.php:98 libraries/config/messages.inc.php:104
msgid "Continued table caption"
msgstr "Inclure les sous-titres"

#: libraries/config/messages.inc.php:99 libraries/config/messages.inc.php:105
#: libraries/export/latex.php:54 libraries/export/latex.php:78
msgid "Label key"
msgstr "Clé de l'étiquette"

#: libraries/config/messages.inc.php:100 libraries/config/messages.inc.php:112
#: libraries/config/messages.inc.php:136 libraries/export/odt.php:324
#: libraries/tbl_properties.inc.php:135
msgid "MIME type"
msgstr "Type MIME"

#: libraries/config/messages.inc.php:102 libraries/config/messages.inc.php:114
#: libraries/config/messages.inc.php:138 tbl_relation.php:392
msgid "Relations"
msgstr "Relations"

#: libraries/config/messages.inc.php:107
msgid "Export method"
msgstr "Méthode d'exportation"

#: libraries/config/messages.inc.php:116 libraries/config/messages.inc.php:118
msgid "Save on server"
msgstr "Sauvegarder sur le serveur"

#: libraries/config/messages.inc.php:117 libraries/config/messages.inc.php:119
#: libraries/display_export.lib.php:190 libraries/display_export.lib.php:216
msgid "Overwrite existing file(s)"
msgstr "Écraser les fichiers existants"

#: libraries/config/messages.inc.php:120
msgid "Remember file name template"
msgstr "Se souvenir du modèle de nom de fichier"

#: libraries/config/messages.inc.php:122
msgid "Enclose table and column names with backquotes"
msgstr "Entourer les noms de tables et colonnes de guillemets obliques"

#: libraries/config/messages.inc.php:123 libraries/config/messages.inc.php:262
#: libraries/display_export.lib.php:348
msgid "SQL compatibility mode"
msgstr "Mode de compatibilité SQL"

#: libraries/config/messages.inc.php:124 libraries/export/sql.php:190
msgid "<code>CREATE TABLE</code> options:"
msgstr "Options pour <code>CREATE TABLE</code> :"

#: libraries/config/messages.inc.php:125
msgid "Creation/Update/Check dates"
msgstr "Dates de création/mise à jour/vérification"

#: libraries/config/messages.inc.php:126
msgid "Use delayed inserts"
msgstr "Insertions avec délai"

#: libraries/config/messages.inc.php:127 libraries/export/sql.php:81
msgid "Disable foreign key checks"
msgstr "Désactiver la vérification des clés étrangères"

#: libraries/config/messages.inc.php:130
msgid "Use hexadecimal for BLOB"
msgstr "Utiliser l'hexadécimal pour un BLOB"

#: libraries/config/messages.inc.php:132
msgid "Use ignore inserts"
msgstr "Ne pas insérer une ligne faisant doublon avec une clé unique"

#: libraries/config/messages.inc.php:134
msgid "Syntax to use when inserting data"
msgstr "Syntaxe à utiliser lors de l'insertion de données"

#: libraries/config/messages.inc.php:135 libraries/export/sql.php:285
msgid "Maximal length of created query"
msgstr "Taille maximum de la requête générée"

#: libraries/config/messages.inc.php:140
msgid "Export type"
msgstr "Type d'exportation"

#: libraries/config/messages.inc.php:141 libraries/export/sql.php:73
msgid "Enclose export in a transaction"
msgstr "Utiliser le mode transactionnel"

#: libraries/config/messages.inc.php:142
msgid "Export time in UTC"
msgstr "Exporter l'heure en format UTC"

#: libraries/config/messages.inc.php:150
msgid "Force secured connection while using phpMyAdmin"
msgstr "Force des connexions https entre le navigateur et phpMyAdmin"

#: libraries/config/messages.inc.php:151
msgid "Force SSL connection"
msgstr "Forcer les connexions SSL"

#: libraries/config/messages.inc.php:152
msgid ""
"Sort order for items in a foreign-key dropdown box; [kbd]content[/kbd] is "
"the referenced data, [kbd]id[/kbd] is the key value"
msgstr ""
"Ordre du tri pour les éléments de clé étrangère; [kbd]content[/kbd] signifie "
"la donnée référencée, [kbd]id[/kbd] représente la valeur de la clé"

#: libraries/config/messages.inc.php:153
msgid "Foreign key dropdown order"
msgstr "Ordre dans le menu des clés étrangères"

#: libraries/config/messages.inc.php:154
msgid "A dropdown will be used if fewer items are present"
msgstr ""
"Un menu déroulant sera utilisé si le nombre de valeurs est inférieur à cette "
"limite"

#: libraries/config/messages.inc.php:155
msgid "Foreign key limit"
msgstr "Limite pour clé étrangère"

#: libraries/config/messages.inc.php:156
msgid "Browse mode"
msgstr "Mode affichage"

#: libraries/config/messages.inc.php:157
msgid "Customize browse mode"
msgstr "Personnaliser le mode affichage"

#: libraries/config/messages.inc.php:159 libraries/config/messages.inc.php:161
#: libraries/config/messages.inc.php:178 libraries/config/messages.inc.php:189
#: libraries/config/messages.inc.php:191 libraries/config/messages.inc.php:219
#: libraries/config/messages.inc.php:231
msgid "Customize default options"
msgstr "Personnaliser les options par défaut"

#: libraries/config/messages.inc.php:160 libraries/config/setup.forms.php:243
#: libraries/config/setup.forms.php:316
#: libraries/config/user_preferences.forms.php:143
#: libraries/config/user_preferences.forms.php:214 libraries/export/csv.php:19
#: libraries/import/csv.php:22
msgid "CSV"
msgstr "CSV"

#: libraries/config/messages.inc.php:162
msgid "Developer"
msgstr "Dévelopeur"

#: libraries/config/messages.inc.php:163
msgid "Settings for phpMyAdmin developers"
msgstr "Paramètres pour les développeurs phpMyAdmin"

#: libraries/config/messages.inc.php:164
msgid "Edit mode"
msgstr "Mode édition"

#: libraries/config/messages.inc.php:165
msgid "Customize edit mode"
msgstr "Personnaliser le mode édition"

#: libraries/config/messages.inc.php:167
msgid "Export defaults"
msgstr "Valeurs par défaut pour exportation"

#: libraries/config/messages.inc.php:168
msgid "Customize default export options"
msgstr "Personnaliser les valeurs utilisées habituellement"

#: libraries/config/messages.inc.php:169 libraries/config/messages.inc.php:211
#: setup/frames/menu.inc.php:16
msgid "Features"
msgstr "Fonctionnalités"

#: libraries/config/messages.inc.php:170
msgid "General"
msgstr "Général"

#: libraries/config/messages.inc.php:171
msgid "Set some commonly used options"
msgstr "Réglage de quelques options couramment utilisées"

#: libraries/config/messages.inc.php:173
msgid "Import defaults"
msgstr "Valeurs par défaut pour importation"

#: libraries/config/messages.inc.php:174
msgid "Customize default common import options"
msgstr "Personnaliser les valeurs utilisées habituellement"

#: libraries/config/messages.inc.php:175
msgid "Import / export"
msgstr "Importation / exportation"

#: libraries/config/messages.inc.php:176
msgid "Set import and export directories and compression options"
msgstr ""
"Configurez les répertoires d'importation et d'exportation ainsi que les "
"options de compression"

#: libraries/config/messages.inc.php:177 libraries/export/latex.php:27
msgid "LaTeX"
msgstr "LaTeX"

#: libraries/config/messages.inc.php:180
msgid "Databases display options"
msgstr "Options d'affichage des bases de données"

#: libraries/config/messages.inc.php:181 setup/frames/menu.inc.php:18
msgid "Navigation frame"
msgstr "Panneau de navigation"

#: libraries/config/messages.inc.php:182
msgid "Customize appearance of the navigation frame"
msgstr "Personnaliser l'apparence du panneau de navigation"

#: libraries/config/messages.inc.php:183 libraries/select_server.lib.php:35
#: setup/frames/index.inc.php:111
msgid "Servers"
msgstr "Serveurs"

#: libraries/config/messages.inc.php:184
msgid "Servers display options"
msgstr "Options d'affichage des serveurs"

#: libraries/config/messages.inc.php:186
msgid "Tables display options"
msgstr "Options d'affichage des tables"

#: libraries/config/messages.inc.php:187 setup/frames/menu.inc.php:19
msgid "Main frame"
msgstr "Panneau principal"

#: libraries/config/messages.inc.php:188
msgid "Microsoft Office"
msgstr "Microsoft Office"

#: libraries/config/messages.inc.php:190
msgid "Open Document"
msgstr "Texte Open Document"

#: libraries/config/messages.inc.php:192
msgid "Other core settings"
msgstr "Autres paramètres de base"

#: libraries/config/messages.inc.php:193
msgid "Settings that didn't fit enywhere else"
msgstr "Paramètres divers"

#: libraries/config/messages.inc.php:194
msgid "Page titles"
msgstr "Titres de page"

#: libraries/config/messages.inc.php:195
msgid ""
"Specify browser's title bar text. Refer to [a@Documentation."
"html#cfg_TitleTable]documentation[/a] for magic strings that can be used to "
"get special values."
msgstr ""
"Spécifier le texte de la barre de titre du navigateur. Se référer à la "
"[a@Documentation.html#cfg_TitleTable]documentation[/a] pour les chaînes "
"magiques pouvant être utilisées."

#: libraries/config/messages.inc.php:196
#: libraries/navigation_header.inc.php:79
#: libraries/navigation_header.inc.php:82
#: libraries/navigation_header.inc.php:85
msgid "Query window"
msgstr "Fenêtre de requête"

#: libraries/config/messages.inc.php:197
msgid "Customize query window options"
msgstr "Personnaliser le panneau de requêtes"

#: libraries/config/messages.inc.php:198
msgid "Security"
msgstr "Sécurité"

#: libraries/config/messages.inc.php:199
msgid ""
"Please note that phpMyAdmin is just a user interface and its features do not "
"limit MySQL"
msgstr ""
"Veuillez noter que phpMyAdmin n'est qu'une interface et que ses "
"fonctionnalités ne limitent en rien MySQL"

#: libraries/config/messages.inc.php:200
msgid "Basic settings"
msgstr "Configuration de base"

#: libraries/config/messages.inc.php:201
msgid "Authentication"
msgstr "Type d'authentification"

#: libraries/config/messages.inc.php:202
msgid "Authentication settings"
msgstr "Paramètres d'authentification"

#: libraries/config/messages.inc.php:203
msgid "Server configuration"
msgstr "Configuration du serveur"

#: libraries/config/messages.inc.php:204
msgid ""
"Advanced server configuration, do not change these options unless you know "
"what they are for"
msgstr ""
"Configuration avancée, assurez-vous de connaître la signification de ces "
"options avant de les modifier"

#: libraries/config/messages.inc.php:205
msgid "Enter server connection parameters"
msgstr "Entrez les paramètres de connexion au serveur"

#: libraries/config/messages.inc.php:206
msgid "Configuration storage"
msgstr "Stockage de configurations"

#: libraries/config/messages.inc.php:207
msgid ""
"Configure phpMyAdmin configuration storage to gain access to additional "
"features, see [a@Documentation.html#linked-tables]phpMyAdmin configuration "
"storage[/a] in documentation"
msgstr ""
"Configurez le stockage de configurations phpMyAdmin pour activer des "
"fonctionnalités additionnelles, voir [a@Documentation.html#linked-tables]"
"phpMyAdmin configuration storage[/a] dans la documentation"

#: libraries/config/messages.inc.php:208
msgid "Changes tracking"
msgstr "Suivi des changements"

#: libraries/config/messages.inc.php:209
msgid ""
"Tracking of changes made in database. Requires the phpMyAdmin configuration "
"storage."
msgstr ""
"Suivi des changements faits dans la base de données. Requiert le stockage de "
"configurations phpMyAdmin."

#: libraries/config/messages.inc.php:210
msgid "Customize export options"
msgstr "Personnaliser les valeurs pour exportation"

#: libraries/config/messages.inc.php:212
msgid "Customize import defaults"
msgstr "Personnaliser les valeurs pour importation"

#: libraries/config/messages.inc.php:213
msgid "Customize navigation frame"
msgstr "Personnaliser le cadre de navigation"

#: libraries/config/messages.inc.php:214
msgid "Customize main frame"
msgstr "Personnaliser le cadre principal"

#: libraries/config/messages.inc.php:215 libraries/config/messages.inc.php:220
#: setup/frames/menu.inc.php:17
msgid "SQL queries"
msgstr "Requêtes SQL"

#: libraries/config/messages.inc.php:217
msgid "SQL Query box"
msgstr "Boîte de requêtes SQL"

#: libraries/config/messages.inc.php:218
msgid "Customize links shown in SQL Query boxes"
msgstr "Personnaliser les liens affichés dans les boîtes de requêtes SQL"

#: libraries/config/messages.inc.php:221
msgid "SQL queries settings"
msgstr "Paramètres des requêtes SQL"

#: libraries/config/messages.inc.php:222
msgid "SQL Validator"
msgstr "Validateur SQL"

#: libraries/config/messages.inc.php:223
msgid ""
"If you wish to use the SQL Validator service, you should be aware that "
"[strong]all SQL statements are stored anonymously for statistical purposes[/"
"strong].[br][em][a@http://sqlvalidator.mimer.com/]Mimer SQL Validator[/a], "
"Copyright 2002 Upright Database Technology. All rights reserved.[/em]"
msgstr ""
"Si vous utilisez le service SQL Validator, veuillez noter que [strong]les "
"énoncés SQL sont conservés de façon anonyme pour fins de statistiques[/"
"strong].[br][em][a@http://sqlvalidator.mimer.com/]Mimer SQL Validator[/a], "
"Copyright 2002 Upright Database Technology. All rights reserved.[/em]"

#: libraries/config/messages.inc.php:224
msgid "Startup"
msgstr "Page de départ"

#: libraries/config/messages.inc.php:225
msgid "Customize startup page"
msgstr "Personnaliser la page de départ"

#: libraries/config/messages.inc.php:226
msgid "Tabs"
msgstr "Onglets"

#: libraries/config/messages.inc.php:227
msgid "Choose how you want tabs to work"
msgstr "Personnaliser les onglets"

#: libraries/config/messages.inc.php:228
msgid "Text fields"
msgstr "Champs texte"

#: libraries/config/messages.inc.php:229
msgid "Customize text input fields"
msgstr "Personnaliser les champs de saisie"

#: libraries/config/messages.inc.php:230 libraries/export/texytext.php:18
msgid "Texy! text"
msgstr "Texte Texy!"

#: libraries/config/messages.inc.php:232
msgid "Warnings"
msgstr "Avertissements"

#: libraries/config/messages.inc.php:233
msgid "Disable some of the warnings shown by phpMyAdmin"
msgstr "Désactiver certains avertissements affichés"

#: libraries/config/messages.inc.php:234
msgid ""
"Enable [a@http://en.wikipedia.org/wiki/Gzip]gzip[/a] compression for import "
"and export operations"
msgstr ""
"Active la compression [a@http://en.wikipedia.org/wiki/Gzip]gzip[/a] pour les "
"opérations d'importation et d'exportation"

#: libraries/config/messages.inc.php:235
msgid "GZip"
msgstr "GZip"

#: libraries/config/messages.inc.php:236
msgid "Extra parameters for iconv"
msgstr "Paramètres pour iconv"

#: libraries/config/messages.inc.php:237
msgid ""
"If enabled, phpMyAdmin continues computing multiple-statement queries even "
"if one of the queries failed"
msgstr ""
"Si activé, phpMyAdmin continue le traitement des requêtes multi-énoncés même "
"en cas d'échec de l'un des énoncés."

#: libraries/config/messages.inc.php:238
msgid "Ignore multiple statement errors"
msgstr "Ignorer les erreurs dans les requêtes multi-énoncés"

#: libraries/config/messages.inc.php:239
msgid ""
"Allow interrupt of import in case script detects it is close to time limit. "
"This might be good way to import large files, however it can break "
"transactions."
msgstr ""
"Permettre l'interruption de l'importation si la limite de temps est sur le "
"point d'être atteinte. Ceci pourrait aider à importer des fichiers "
"volumineux, au détriment du respect des transactions."

#: libraries/config/messages.inc.php:240
msgid "Partial import: allow interrupt"
msgstr "Permettre l'interruption lors de l'importation"

#: libraries/config/messages.inc.php:245 libraries/config/messages.inc.php:252
#: libraries/import/csv.php:27 libraries/import/ldi.php:40
msgid "Do not abort on INSERT error"
msgstr "Ne pas arrêter l'importation lors d'une erreur d'énoncé INSERT"

#: libraries/config/messages.inc.php:246 libraries/config/messages.inc.php:254
#: libraries/import/csv.php:26 libraries/import/ldi.php:39
msgid "Replace table data with file"
msgstr "Remplacer les données de la table avec le fichier"

#: libraries/config/messages.inc.php:248
msgid ""
"Default format; be aware that this list depends on location (database, "
"table) and only SQL is always available"
msgstr ""
"Format par défaut; soyez conscient que cette liste dépend du contexte (base "
"de données, table) et que seul SQL est toujours disponible"

#: libraries/config/messages.inc.php:249
msgid "Format of imported file"
msgstr "Format du fichier d'importation"

#: libraries/config/messages.inc.php:253 libraries/import/ldi.php:46
msgid "Use LOCAL keyword"
msgstr "Utiliser l'option LOCAL"

#: libraries/config/messages.inc.php:256 libraries/config/messages.inc.php:264
#: libraries/config/messages.inc.php:265
msgid "Column names in first row"
msgstr "Noms de colonnes en première ligne"

#: libraries/config/messages.inc.php:257 libraries/import/ods.php:34
msgid "Do not import empty rows"
msgstr "Ne pas importer les lignes vides"

#: libraries/config/messages.inc.php:258
msgid "Import currencies ($5.00 to 5.00)"
msgstr "Importer les valeurs de monnaie ($5.00 devient 5.00)"

#: libraries/config/messages.inc.php:259
msgid "Import percentages as proper decimals (12.00% to .12)"
msgstr "Importer les pourcentages en tant que décimales (12.00% devient .12)"

#: libraries/config/messages.inc.php:260
msgid "Number of queries to skip from start"
msgstr "Nombre de requêtes à sauter à partir du début"

#: libraries/config/messages.inc.php:261
msgid "Partial import: skip queries"
msgstr "Nombre de requêtes à ignorer"

#: libraries/config/messages.inc.php:263
msgid "Do not use AUTO_INCREMENT for zero values"
msgstr "Ne pas utiliser AUTO_INCREMENT pour la valeur zéro"

#: libraries/config/messages.inc.php:266
msgid "Initial state for sliders"
msgstr "Valeur initiale des zones de glissement"

#: libraries/config/messages.inc.php:267
msgid "How many rows can be inserted at one time"
msgstr "Le nombre de lignes qui peuvent être insérées à la fois."

#: libraries/config/messages.inc.php:268
msgid "Number of inserted rows"
msgstr "Nombre de lignes à insérer"

#: libraries/config/messages.inc.php:269
msgid "Target for quick access icon"
msgstr "Cible de l'icône d'accès rapide"

#: libraries/config/messages.inc.php:270
msgid "Show logo in left frame"
msgstr "Montrer le logo dans le panneau de navigation"

#: libraries/config/messages.inc.php:271
msgid "Display logo"
msgstr "Affichage du logo"

#: libraries/config/messages.inc.php:272
msgid "Display server choice at the top of the left frame"
msgstr "Montrer le choix de serveurs au haut du panneau de navigation"

#: libraries/config/messages.inc.php:273
msgid "Display servers selection"
msgstr "Affiche la liste des serveurs"

#: libraries/config/messages.inc.php:274
msgid "Minimum number of tables to display the table filter box"
msgstr "Nombre minimum de tables pour afficher la boîte de filtre de table"

#: libraries/config/messages.inc.php:275
msgid "String that separates databases into different tree levels"
msgstr "Chaîne qui sépare les noms de bases de données en niveaux"

#: libraries/config/messages.inc.php:276
msgid "Database tree separator"
msgstr "Séparateur pour l'arborescence des bases de données"

#: libraries/config/messages.inc.php:277
msgid ""
"Only light version; display databases in a tree (determined by the separator "
"defined below)"
msgstr ""
"En affichage léger; afficher les bases de données en arborescence (déterminé "
"par le séparateur défini plus bas)"

#: libraries/config/messages.inc.php:278
msgid "Display databases in a tree"
msgstr "Montre les bases de données dans une arborescence"

#: libraries/config/messages.inc.php:279
msgid "Disable this if you want to see all databases at once"
msgstr ""
"Désactiver ceci si vous désirez voir toutes les bases de données d'un seul "
"coup dans le panneau de navigation"

#: libraries/config/messages.inc.php:280
msgid "Use light version"
msgstr "Active l'affichage léger"

#: libraries/config/messages.inc.php:281
msgid "Maximum table tree depth"
msgstr "Nombre de niveaux pour l'arborescence des tables"

#: libraries/config/messages.inc.php:282
msgid "String that separates tables into different tree levels"
msgstr "Chaîne qui sépare les noms de table en niveaux"

#: libraries/config/messages.inc.php:283
msgid "Table tree separator"
msgstr "Séparateur pour l'arborescence des noms de tables"

#: libraries/config/messages.inc.php:284
msgid "URL where logo in the navigation frame will point to"
msgstr "L'URL vers lequel le logo dans le panneau de navigation pointera"

#: libraries/config/messages.inc.php:285
msgid "Logo link URL"
msgstr "URL du lien sous le logo"

#: libraries/config/messages.inc.php:286
msgid ""
"Open the linked page in the main window ([kbd]main[/kbd]) or in a new one "
"([kbd]new[/kbd])"
msgstr ""
"Pour la fenêtre principale, ([kbd]main[/kbd]) ou dans une nouvelle fenêtre, "
"([kbd]new[/kbd])"

#: libraries/config/messages.inc.php:287
msgid "Logo link target"
msgstr "Fenêtre-cible pour la page ouverte lors d'un clic sur le logo"

#: libraries/config/messages.inc.php:288
msgid "Highlight server under the mouse cursor"
msgstr "Faire ressortir le nom du serveur dans le panneau de navigation"

#: libraries/config/messages.inc.php:289
msgid "Enable highlighting"
msgstr "Active la surbrillance"

#: libraries/config/messages.inc.php:290
msgid "Maximum number of recently used tables; set 0 to disable"
msgstr "Nombre maximum de tables récentes; mettre 0 pour désactiver"

#: libraries/config/messages.inc.php:291
msgid "Recently used tables"
msgstr "Tables récemment utilisées"

#: libraries/config/messages.inc.php:292
msgid "Use less graphically intense tabs"
msgstr "Utiliser des onglets moins intenses graphiquement"

#: libraries/config/messages.inc.php:293
msgid "Light tabs"
msgstr "Onglets légers"

#: libraries/config/messages.inc.php:294
msgid ""
"Maximum number of characters shown in any non-numeric column on browse view"
msgstr ""
"Nombre maximum de caractères affichés dans toute colonne non numérique en "
"mode Afficher"

#: libraries/config/messages.inc.php:295
msgid "Limit column characters"
msgstr "Limiter le nombre de caractères dans la colonne"

#: libraries/config/messages.inc.php:296
msgid ""
"If TRUE, logout deletes cookies for all servers; when set to FALSE, logout "
"only occurs for the current server. Setting this to FALSE makes it easy to "
"forget to log out from other servers when connected to multiple servers."
msgstr ""
"Si TRUE, la déconnexion se produit pour tous les serveurs; si FALSE, on se "
"déconnecte seulement du serveur courant."

#: libraries/config/messages.inc.php:297
msgid "Delete all cookies on logout"
msgstr "Détruire tous les cookies à la déconnexion"

#: libraries/config/messages.inc.php:298
msgid ""
"Define whether the previous login should be recalled or not in cookie "
"authentication mode"
msgstr ""
"Sur le panneau de connexion du mode cookie, le nom du précédent utilisateur "
"devrait-il apparaître?"

#: libraries/config/messages.inc.php:299
msgid "Recall user name"
msgstr "Se souvenir du nom d'utilisateur"

#: libraries/config/messages.inc.php:300
msgid ""
"Defines how long (in seconds) a login cookie should be stored in browser. "
"The default of 0 means that it will be kept for the existing session only, "
"and will be deleted as soon as you close the browser window. This is "
"recommended for non-trusted environments."
msgstr ""
"Définit pendant combien de temps (en secondes) le cookie de connexion sera "
"conservé dans le fureteur. La valeur par défaut de 0 signifie qu'il ne sera "
"conservé que pour la session; ceci est recommandé si l'environnement n'est "
"pas digne de confiance."

#: libraries/config/messages.inc.php:301
msgid "Login cookie store"
msgstr "Stockage du cookie"

#: libraries/config/messages.inc.php:302
msgid "Define how long (in seconds) a login cookie is valid"
msgstr ""
"Définit pendant combien de temps (en secondes) la connexion demeure valide"

#: libraries/config/messages.inc.php:303
msgid "Login cookie validity"
msgstr "Durée de validité de la connexion en mode cookie"

#: libraries/config/messages.inc.php:304
msgid "Double size of textarea for LONGTEXT columns"
msgstr "Doubler la taille de la zone de texte pour les colonnes LONGTEXT"

#: libraries/config/messages.inc.php:305
msgid "Bigger textarea for LONGTEXT"
msgstr "Zone de texte plus grande pour LONGTEXT"

#: libraries/config/messages.inc.php:306
msgid "Use icons on main page"
msgstr "Utiliser des icônes sur la page principale"

#: libraries/config/messages.inc.php:307
msgid "Maximum number of characters used when a SQL query is displayed"
msgstr "Nombre maximum de caractères quand une requête SQL est affichée"

#: libraries/config/messages.inc.php:308
msgid "Maximum displayed SQL length"
msgstr "Taille maximum des requêtes SQL affichées"

#: libraries/config/messages.inc.php:309 libraries/config/messages.inc.php:314
#: libraries/config/messages.inc.php:341
msgid "Users cannot set a higher value"
msgstr "Les utilisateurs ne peuvent choisir une plus grande valeur"

#: libraries/config/messages.inc.php:310
msgid "Maximum number of databases displayed in left frame and database list"
msgstr ""
"Nombre maximum de bases de données affichées dans le panneau de gauche et la "
"liste des bases"

#: libraries/config/messages.inc.php:311
msgid "Maximum databases"
msgstr "Nombre maximum de bases de données"

#: libraries/config/messages.inc.php:312
msgid ""
"Number of rows displayed when browsing a result set. If the result set "
"contains more rows, &quot;Previous&quot; and &quot;Next&quot; links will be "
"shown."
msgstr ""
"Nombre de colonnes affich&eacute;es lors de la navigation sur un ensemble de "
"r&eacute;sultats. Si le nombre des colonnes est sup&eacute;rieur, des liens "
"&laquo;&nbsp;Suivant&nbsp;&raquo; et &laquo;&nbsp;Pr&eacute;c&eacute;"
"dent&nbsp;&raquo; seront affich&eacute;s."

#: libraries/config/messages.inc.php:313
msgid "Maximum number of rows to display"
msgstr "Nombre maximum de lignes à afficher"

#: libraries/config/messages.inc.php:315
msgid "Maximum number of tables displayed in table list"
msgstr "Nombre maximum de tables affichées dans la liste des tables"

#: libraries/config/messages.inc.php:316
msgid "Maximum tables"
msgstr "Nombre maximum de tables"

#: libraries/config/messages.inc.php:317
msgid ""
"Disable the default warning that is displayed if mcrypt is missing for "
"cookie authentication"
msgstr ""
"Désactive l'avertissement par défaut qui est affiché si mcrypt est manquant "
"pour l'authentification par cookie."

#: libraries/config/messages.inc.php:318
msgid "mcrypt warning"
msgstr "avertissement mcrypt"

#: libraries/config/messages.inc.php:319
msgid ""
"The number of bytes a script is allowed to allocate, eg. [kbd]32M[/kbd] "
"([kbd]0[/kbd] for no limit)"
msgstr ""
"Le nombre d'octets qu'un script peut allouer, par exemple [kbd]32M[/kbd] "
"([kbd]0[/kbd] signifie illimité)"

#: libraries/config/messages.inc.php:320
msgid "Memory limit"
msgstr "Limite mémoire"

#: libraries/config/messages.inc.php:321
msgid "These are Edit, Copy and Delete links"
msgstr "Il s'agit des liens Modifier,  Copier et Effacer"

#: libraries/config/messages.inc.php:322
msgid "Where to show the table row links"
msgstr "À quel endroit afficher les liens pour chaque ligne de données"

#: libraries/config/messages.inc.php:323
msgid "Use natural order for sorting table and database names"
msgstr ""
"Utiliser l'ordre naturel pour trier les noms de tables et de bases de données"

#: libraries/config/messages.inc.php:324
msgid "Natural order"
msgstr "Ordre naturel"

#: libraries/config/messages.inc.php:325 libraries/config/messages.inc.php:335
msgid "Use only icons, only text or both"
msgstr "Afficher seulement des icônes, seulement du texte ou les deux"

#: libraries/config/messages.inc.php:326
msgid "Iconic navigation bar"
msgstr "Apparence de la barre de navigation"

#: libraries/config/messages.inc.php:327
msgid "use GZip output buffering for increased speed in HTTP transfers"
msgstr "sert à augmenter la vitesse des transferts HTTP"

#: libraries/config/messages.inc.php:328
msgid "GZip output buffering"
msgstr "Tampon de sortie GZip"

#: libraries/config/messages.inc.php:329
msgid ""
"[kbd]SMART[/kbd] - i.e. descending order for columns of type TIME, DATE, "
"DATETIME and TIMESTAMP, ascending order otherwise"
msgstr ""
"[kbd]SMART[/kbd] signifie un ordre décroissant pour les colonnes TIME, DATE, "
"DATETIME et TIMESTAMP, et croissant pour les autres"

#: libraries/config/messages.inc.php:330
msgid "Default sorting order"
msgstr "Ordre de tri par défaut"

#: libraries/config/messages.inc.php:331
msgid "Use persistent connections to MySQL databases"
msgstr "...au serveur MySQL"

#: libraries/config/messages.inc.php:332
msgid "Persistent connections"
msgstr "Connexions persistantes"

#: libraries/config/messages.inc.php:333
msgid ""
"Disable the default warning that is displayed on the database details "
"Structure page if any of the required tables for the phpMyAdmin "
"configuration storage could not be found"
msgstr ""
"Désactiver l'avertissement affiché sur la page Structure de bases de données "
"si l'une des tables du stockage de configurations phpMyAdmin est manquante"

#: libraries/config/messages.inc.php:334
msgid "Missing phpMyAdmin configuration storage tables"
msgstr "Tables manquantes pour le stockage de configurations phpMyAdmin"

#: libraries/config/messages.inc.php:336
msgid "Iconic table operations"
msgstr "Icônes pour les actions sur les tables"

#: libraries/config/messages.inc.php:337
msgid "Disallow BLOB and BINARY columns from editing"
msgstr "Empêche l'édition des colonnes BLOB et BINARY"

#: libraries/config/messages.inc.php:338
msgid "Protect binary columns"
msgstr "Protéger les colonnes avec contenu binaire"

#: libraries/config/messages.inc.php:339
msgid ""
"Enable if you want DB-based query history (requires phpMyAdmin configuration "
"storage). If disabled, this utilizes JS-routines to display query history "
"(lost by window close)."
msgstr ""
"Activer si vous désirez un historique permanent (nécessite le stockage de "
"configurations phpMyAdmin). Si désactivé, utilise Javascript pour afficher "
"un historique temporaire (sera perdu à la fermeture de la fenêtre)."

#: libraries/config/messages.inc.php:340
msgid "Permanent query history"
msgstr "Historique permanent des requêtes"

#: libraries/config/messages.inc.php:342
msgid "How many queries are kept in history"
msgstr "Le nombre de requêtes à conserver dans l'historique"

#: libraries/config/messages.inc.php:343
msgid "Query history length"
msgstr "Taille de l'historique"

#: libraries/config/messages.inc.php:344
msgid "Tab displayed when opening a new query window"
msgstr "L'onglet affiché à l'ouverture d'une fenêtre de requêtes."

#: libraries/config/messages.inc.php:345
msgid "Default query window tab"
msgstr "Onglet par défaut pour fenêtre de requêtes"

#: libraries/config/messages.inc.php:346
msgid "Query window height (in pixels)"
msgstr "Hauteur de la fenêtre de requêtes (en pixels)"

#: libraries/config/messages.inc.php:347
msgid "Query window height"
msgstr "Hauteur de la fenêtre de requêtes"

#: libraries/config/messages.inc.php:348
msgid "Query window width (in pixels)"
msgstr "Largeur de la fenêtre de requêtes (en pixels)"

#: libraries/config/messages.inc.php:349
msgid "Query window width"
msgstr "Largeur de la fenêtre de requêtes"

#: libraries/config/messages.inc.php:350
msgid "Select which functions will be used for character set conversion"
msgstr ""
"Détermine quelles fonctions seront utilisées pour effectuer la conversion "
"des caractères"

#: libraries/config/messages.inc.php:351
msgid "Recoding engine"
msgstr "Moteur de conversion"

#: libraries/config/messages.inc.php:352
msgid "When browsing tables, the sorting of each table is remembered"
msgstr "En affichant les tables, l'ordre de tri de chaque table est mémorisé"

#: libraries/config/messages.inc.php:353
msgid "Remember table's sorting"
msgstr "Mémoriser l'ordre de tri de la table"

#: libraries/config/messages.inc.php:354
msgid "Repeat the headers every X cells, [kbd]0[/kbd] deactivates this feature"
msgstr "Répète les en-têtes toutes les X cellules, [kbd]0[/kbd] désactive ceci"

#: libraries/config/messages.inc.php:355
msgid "Repeat headers"
msgstr "Répéter les en-têtes"

#: libraries/config/messages.inc.php:356
msgid "Show help button instead of Documentation text"
msgstr "Affiche un bouton d'aide au lieu du message Documentation"

#: libraries/config/messages.inc.php:357
msgid "Show help button"
msgstr "Afficher un bouton d'aide"

#: libraries/config/messages.inc.php:359
msgid "Save all edited cells at once"
msgstr "Sauvegarder en une étape tous les éléments modifiés"

#: libraries/config/messages.inc.php:360
msgid "Directory where exports can be saved on server"
msgstr ""
"Répertoire où les exportations peuvent être sauvegardées sur le serveur"

#: libraries/config/messages.inc.php:361
msgid "Save directory"
msgstr "Répertoire de sauvegarde"

#: libraries/config/messages.inc.php:362
msgid "Leave blank if not used"
msgstr "Laisser vide si non utilisé"

#: libraries/config/messages.inc.php:363
msgid "Host authorization order"
msgstr "Ordre d'autorisation des serveurs"

#: libraries/config/messages.inc.php:364
msgid "Leave blank for defaults"
msgstr "Laisser vide pour la valeur par défaut"

#: libraries/config/messages.inc.php:365
msgid "Host authorization rules"
msgstr "Règles d'autorisation des serveurs"

#: libraries/config/messages.inc.php:366
msgid "Allow logins without a password"
msgstr "Permettre les connexions sans fournir de mot de passe"

#: libraries/config/messages.inc.php:367
msgid "Allow root login"
msgstr "Permettre une connexion à root"

#: libraries/config/messages.inc.php:368
msgid "HTTP Basic Auth Realm name to display when doing HTTP Auth"
msgstr ""
"Domaine de protection à afficher lors d'une authentification HTTP Basic"

#: libraries/config/messages.inc.php:369
msgid "HTTP Realm"
msgstr "Domaine de protection HTTP"

#: libraries/config/messages.inc.php:370
msgid ""
"The path for the config file for [a@http://swekey.com]SweKey hardware "
"authentication[/a] (not located in your document root; suggested: /etc/"
"swekey.conf)"
msgstr ""
"Le chemin du fichier de configuration pour [a@http://swekey.com]"
"l'authentification matérielle Swekey[/a] (ne pas placer sous la racine des "
"documents; suggestion : /etc/swekey.conf)"

#: libraries/config/messages.inc.php:371
msgid "SweKey config file"
msgstr "Fichier de configuration SweKey"

#: libraries/config/messages.inc.php:372
msgid "Authentication method to use"
msgstr "Type d'authentification"

#: libraries/config/messages.inc.php:373 setup/frames/index.inc.php:127
msgid "Authentication type"
msgstr "Type d'authentification"

#: libraries/config/messages.inc.php:374
msgid ""
"Leave blank for no [a@http://wiki.phpmyadmin.net/pma/bookmark]bookmark[/a] "
"support, suggested: [kbd]pma_bookmark[/kbd]"
msgstr ""
"Laisser vider pour désactiver le support des [a@http://wiki.phpmyadmin.net/"
"pma/bookmark]signets[/a], suggéré : [kbd]pma_bookmark[/kbd]"

#: libraries/config/messages.inc.php:375
msgid "Bookmark table"
msgstr "Table pour signets"

#: libraries/config/messages.inc.php:376
msgid ""
"Leave blank for no column comments/mime types, suggested: [kbd]"
"pma_column_info[/kbd]"
msgstr ""
"Laisser vider pour désactiver les commentaires sur les colonnes et les types "
"MIME; suggéré : [kbd]pma_column_info[/kbd]"

#: libraries/config/messages.inc.php:377
msgid "Column information table"
msgstr "Table pour informations sur les colonnes"

#: libraries/config/messages.inc.php:378
msgid "Compress connection to MySQL server"
msgstr "Comprime la connexion au serveur MySQL"

#: libraries/config/messages.inc.php:379
msgid "Compress connection"
msgstr "Utiliser le mode compression sur la connexion"

#: libraries/config/messages.inc.php:380
msgid "How to connect to server, keep [kbd]tcp[/kbd] if unsure"
msgstr ""
"Comment se connecter au serveur, utilisez [kbd]tcp[/kbd] si vous êtes dans "
"le doute"

#: libraries/config/messages.inc.php:381
msgid "Connection type"
msgstr "Type de connexion"

#: libraries/config/messages.inc.php:382
msgid "Control user password"
msgstr "Mot de passe de l'utilisateur de contrôle"

#: libraries/config/messages.inc.php:383
msgid ""
"A special MySQL user configured with limited permissions, more information "
"available on [a@http://wiki.phpmyadmin.net/pma/controluser]wiki[/a]"
msgstr ""
"Un compte MySQL spécial avec des permissions limitées, voir [a@http://wiki."
"phpmyadmin.net/pma/controluser] notre wiki[/a]"

#: libraries/config/messages.inc.php:384
msgid "Control user"
msgstr "Utilisateur de contrôle"

#: libraries/config/messages.inc.php:385
msgid ""
"An alternate host to hold the configuration storage; leave blank to use the "
"already defined host"
msgstr ""
"Un serveur alternatif pour le stockage des configurations; laisser vide pour "
"utiliser le serveur déjà défini"

#: libraries/config/messages.inc.php:386
msgid "Control host"
msgstr "Serveur de contrôle"

#: libraries/config/messages.inc.php:387
msgid "Count tables when showing database list"
msgstr "Comptage du nombre de tables en montrant la liste des bases de données"

#: libraries/config/messages.inc.php:388
msgid "Count tables"
msgstr "Comptage des tables"

#: libraries/config/messages.inc.php:389
msgid ""
"Leave blank for no Designer support, suggested: [kbd]pma_designer_coords[/"
"kbd]"
msgstr ""
"Laisser vider pour désactiver, suggéré : [kbd]pma_designer_coords[/kbd]"

#: libraries/config/messages.inc.php:390
msgid "Designer table"
msgstr "Table pour la fonctionnalité Concepteur"

#: libraries/config/messages.inc.php:391
msgid ""
"More information on [a@http://sf.net/support/tracker.php?aid=1849494]PMA bug "
"tracker[/a] and [a@http://bugs.mysql.com/19588]MySQL Bugs[/a]"
msgstr ""
"Voir [a@http://sf.net/support/tracker.php?aid=1849494]ce bogue phpMyAdmin[/"
"a] et [a@http://bugs.mysql.com/19588]ce bogue MySQL[/a]"

#: libraries/config/messages.inc.php:392
msgid "Disable use of INFORMATION_SCHEMA"
msgstr "Empêcher l'accès à INFORMATION_SCHEMA"

#: libraries/config/messages.inc.php:393
msgid "What PHP extension to use; you should use mysqli if supported"
msgstr "Quelle extension PHP utiliser; vous devriez choisir mysqli si possible"

#: libraries/config/messages.inc.php:394
msgid "PHP extension to use"
msgstr "Extension PHP"

#: libraries/config/messages.inc.php:395
msgid "Hide databases matching regular expression (PCRE)"
msgstr "Masquer les bases dont le nom correspond à l'expression (PCRE)"

#: libraries/config/messages.inc.php:396
msgid "Hide databases"
msgstr "Masquer les bases de données"

#: libraries/config/messages.inc.php:397
msgid ""
"Leave blank for no SQL query history support, suggested: [kbd]pma_history[/"
"kbd]"
msgstr ""
"Laisser vider pour désactiver l'historique des requêtes SQL, suggéré : [kbd]"
"pma_history[/kbd]"

#: libraries/config/messages.inc.php:398
msgid "SQL query history table"
msgstr "Tables pour historique des requêtes SQL"

#: libraries/config/messages.inc.php:399
msgid "Hostname where MySQL server is running"
msgstr "Le nom du serveur sur lequel MySQL est en exécution."

#: libraries/config/messages.inc.php:400
msgid "Server hostname"
msgstr "Nom du serveur"

#: libraries/config/messages.inc.php:401
msgid "Logout URL"
msgstr "URL pour quitter"

#: libraries/config/messages.inc.php:402
msgid ""
"Limits number of table preferences which are stored in database, the oldest "
"records are automatically removed"
msgstr ""
"Limite le nombre de préférences de tables qui sont stockées dans la base de "
"données, les entrées les plus anciennes sont automatiquement effacées"

#: libraries/config/messages.inc.php:403
msgid "Maximal number of table preferences to store"
msgstr "Nombre maximum de préférences de tables à conserver"

#: libraries/config/messages.inc.php:404
msgid "Try to connect without password"
msgstr "Essayer de se connecter sans mot de passe"

#: libraries/config/messages.inc.php:405
msgid "Connect without password"
msgstr "Connexion sans mot de passe"

#: libraries/config/messages.inc.php:406
msgid ""
"You can use MySQL wildcard characters (% and _), escape them if you want to "
"use their literal instances, i.e. use [kbd]'my\\_db'[/kbd] and not "
"[kbd]'my_db'[/kbd]. Using this option you can sort database list, just enter "
"their names in order and use [kbd]*[/kbd] at the end to show the rest in "
"alphabetical order."
msgstr ""
"Vous pouvez utiliser ces caractères passepartout MySQL (% et _), avec un "
"caractère d'échappement si vous les employez de manière littérale, par "
"exemple «ma\\_base» et non «ma_base». Ainsi vous pouvez trier la liste des "
"bases de données en entrant leurs noms et en utilisant [kbd]*[/kbd] en fin "
"de liste pour montrer le reste des noms de base de données en ordre "
"alphabétique."

#: libraries/config/messages.inc.php:407
msgid "Show only listed databases"
msgstr "Restreindre la liste des bases de données"

#: libraries/config/messages.inc.php:408 libraries/config/messages.inc.php:449
msgid "Leave empty if not using config auth"
msgstr ""
"Laisser vide si vous n'utilisez pas la méthode d'authentification config"

#: libraries/config/messages.inc.php:409
msgid "Password for config auth"
msgstr "Mot de passe pour méthode config"

#: libraries/config/messages.inc.php:410
msgid ""
"Leave blank for no PDF schema support, suggested: [kbd]pma_pdf_pages[/kbd]"
msgstr ""
"Laisser vider pour désactiver le support des schémas en PDF, suggéré : [kbd]"
"pma_pdf_pages[/kbd]"

#: libraries/config/messages.inc.php:411
msgid "PDF schema: pages table"
msgstr "Table pour décrire les schémas en PDF"

#: libraries/config/messages.inc.php:412
msgid ""
"Database used for relations, bookmarks, and PDF features. See [a@http://wiki."
"phpmyadmin.net/pma/pmadb]pmadb[/a] for complete information. Leave blank for "
"no support. Suggested: [kbd]phpmyadmin[/kbd]"
msgstr ""
"La base utilisée pour les fonctionnalités relationnelles, signets et PDF. "
"Voir [a@http://wiki.phpmyadmin.net/pma/pmadb]pmadb[/a]. Laisser vider pour "
"désactiver. Suggéré : [kbd]phpmyadmin[/kbd]"

#: libraries/config/messages.inc.php:413
msgid "Database name"
msgstr "Nom de base de données"

#: libraries/config/messages.inc.php:414
msgid "Port on which MySQL server is listening, leave empty for default"
msgstr ""
"Port sur lequel MySQL est en écoute, laisser vide pour utiliser la valeur "
"par défaut"

#: libraries/config/messages.inc.php:415
msgid "Server port"
msgstr "Port"

#: libraries/config/messages.inc.php:416
msgid ""
"Leave blank for no \"persistent\" recently used tables across sessions, "
"suggested: [kbd]pma_recent[/kbd]"
msgstr ""
"Laisser vide pour ne pas conserver de manière «persistante» les tables "
"récemment utilisées, valeur suggérée : [kbd]pma_recent[/kbd]"

#: libraries/config/messages.inc.php:417
msgid "Recently used table"
msgstr "Table récemment utilisée"

#: libraries/config/messages.inc.php:418
msgid ""
"Leave blank for no [a@http://wiki.phpmyadmin.net/pma/relation]relation-links"
"[/a] support, suggested: [kbd]pma_relation[/kbd]"
msgstr ""
"Laisser vider pour désactiver le support [a@http://wiki.phpmyadmin.net/pma/"
"relation]relationnel[/a], suggéré : [kbd]pma_relation[/kbd]"

#: libraries/config/messages.inc.php:419
msgid "Relation table"
msgstr "Table relationnelle"

#: libraries/config/messages.inc.php:420
msgid "SQL command to fetch available databases"
msgstr "La commande SQL à utiliser pour acquérir la liste des bases de données"

#: libraries/config/messages.inc.php:421
msgid "SHOW DATABASES command"
msgstr "Commande SHOW DATABASES"

#: libraries/config/messages.inc.php:422
msgid ""
"See [a@http://wiki.phpmyadmin.net/pma/auth_types#signon]authentication types"
"[/a] for an example"
msgstr ""
"Voir [a@http://wiki.phpmyadmin.net/pma/auth_types#signon]authentication types"
"[/a] pour un exemple"

#: libraries/config/messages.inc.php:423
msgid "Signon session name"
msgstr "Nom de session pour méthode signon"

#: libraries/config/messages.inc.php:424
msgid "Signon URL"
msgstr "URL pour connexion"

#: libraries/config/messages.inc.php:425
msgid "Socket on which MySQL server is listening, leave empty for default"
msgstr ""
"Interface de connexion du serveur MySQL, laisser vide pour utiliser la "
"valeur par défaut"

#: libraries/config/messages.inc.php:426
msgid "Server socket"
msgstr "Interface de connexion socket"

#: libraries/config/messages.inc.php:427
msgid "Enable SSL for connection to MySQL server"
msgstr "Utiliser SSL pour la connexion au serveur MySQL"

#: libraries/config/messages.inc.php:428
msgid "Use SSL"
msgstr "Utiliser SSL"

#: libraries/config/messages.inc.php:429
msgid ""
"Leave blank for no PDF schema support, suggested: [kbd]pma_table_coords[/kbd]"
msgstr "Laisser vider pour désactiver, suggéré : [kbd]pma_table_coords[/kbd]"

#: libraries/config/messages.inc.php:430
msgid "PDF schema: table coordinates"
msgstr "Table pour coordonnées du schéma en PDF"

#: libraries/config/messages.inc.php:431
msgid ""
"Table to describe the display columns, leave blank for no support; "
"suggested: [kbd]pma_table_info[/kbd]"
msgstr ""
"Sert à définir les colonnes descriptives, laisser vide pour désactiver; "
"suggéré : [kbd]pma_table_info[/kbd]"

#: libraries/config/messages.inc.php:432
msgid "Display columns table"
msgstr "Table pour colonnes descriptives"

#: libraries/config/messages.inc.php:433
msgid ""
"Leave blank for no \"persistent\" tables'UI preferences across sessions, "
"suggested: [kbd]pma_table_uiprefs[/kbd]"
msgstr ""
"Laisser vider pour ne pas conserver les préférences d'interface de tables de "
"manière «persistante», valeur suggérée : [kbd]pma_table_uiprefs[/kbd]"

#: libraries/config/messages.inc.php:434
msgid "UI preferences table"
msgstr "Table de stockage des préférences d'interface de table"

#: libraries/config/messages.inc.php:435
msgid ""
"Whether a DROP DATABASE IF EXISTS statement will be added as first line to "
"the log when creating a database."
msgstr ""
"Définit si un énoncé DROP DATABASE IF EXISTS sera ajouté en première ligne "
"du journal lors de la création d'une base de données."

#: libraries/config/messages.inc.php:436
msgid "Add DROP DATABASE"
msgstr "Ajouter DROP DATABASE"

#: libraries/config/messages.inc.php:437
msgid ""
"Whether a DROP TABLE IF EXISTS statement will be added as first line to the "
"log when creating a table."
msgstr ""
"Définit si un énoncé DROP TABLE IF EXISTS sera ajouté en première ligne du "
"journal lors de la création d'une table."

#: libraries/config/messages.inc.php:438
msgid "Add DROP TABLE"
msgstr "Ajouter DROP TABLE"

#: libraries/config/messages.inc.php:439
msgid ""
"Whether a DROP VIEW IF EXISTS statement will be added as first line to the "
"log when creating a view."
msgstr ""
"Définit si un énoncé DROP VIEW IF EXISTS sera ajoutée en première ligne dans "
"le journal lors de la création de la vue."

#: libraries/config/messages.inc.php:440
msgid "Add DROP VIEW"
msgstr "Ajouter DROP VIEW"

#: libraries/config/messages.inc.php:441
msgid "Defines the list of statements the auto-creation uses for new versions."
msgstr ""
"Définit la liste des énoncés que le mécanisme d'auto-création utilise pour "
"les nouvelles versions."

#: libraries/config/messages.inc.php:442
msgid "Statements to track"
msgstr "Énoncés à suivre"

#: libraries/config/messages.inc.php:443
msgid ""
"Leave blank for no SQL query tracking support, suggested: [kbd]pma_tracking[/"
"kbd]"
msgstr ""
"Laisser vider pour désactiver le suivi des changements SQL, valeur "
"suggérée : [kbd]pma_tracking[/kbd]"

#: libraries/config/messages.inc.php:444
msgid "SQL query tracking table"
msgstr "Table pour le suivi des changements SQL"

#: libraries/config/messages.inc.php:445
msgid ""
"Whether the tracking mechanism creates versions for tables and views "
"automatically."
msgstr ""
"Définit si le mécanisme de suivi crée automatiquement des versions pour les "
"tables et les vues."

#: libraries/config/messages.inc.php:446
msgid "Automatically create versions"
msgstr "Création automatique de versions"

#: libraries/config/messages.inc.php:447
msgid ""
"Leave blank for no user preferences storage in database, suggested: [kbd]"
"pma_userconfig[/kbd]"
msgstr ""
"Laisser vider pour désactiver les préférences utilisateur, valeur suggérée : "
"[kbd]pma_userconfig[/kbd]"

#: libraries/config/messages.inc.php:448
msgid "User preferences storage table"
msgstr "Table de stockage des préférences utilisateur"

#: libraries/config/messages.inc.php:450
msgid "User for config auth"
msgstr "Utilisateur pour méthode config"

#: libraries/config/messages.inc.php:451
msgid ""
"Disable if you know that your pma_* tables are up to date. This prevents "
"compatibility checks and thereby increases performance"
msgstr ""
"Désactiver si vous savez que vos tables pma_* sont à jour. Ceci contourne "
"une vérification et améliore la performance"

#: libraries/config/messages.inc.php:452
msgid "Verbose check"
msgstr "Vérification détaillée"

#: libraries/config/messages.inc.php:453
msgid ""
"A user-friendly description of this server. Leave blank to display the "
"hostname instead."
msgstr ""
"Une description conviviale de ce serveur. Laisser vide pour utiliser à la "
"place le nom du serveur."

#: libraries/config/messages.inc.php:454
msgid "Verbose name of this server"
msgstr "Nom à afficher pour ce serveur"

#: libraries/config/messages.inc.php:455
msgid "Whether a user should be displayed a &quot;show all (rows)&quot; button"
msgstr "Devrait-on montrer un bouton «Tout afficher»"

#: libraries/config/messages.inc.php:456
msgid "Allow to display all the rows"
msgstr "Permettre l'affichage de toutes les lignes"

#: libraries/config/messages.inc.php:457
msgid ""
"Please note that enabling this has no effect with [kbd]config[/kbd] "
"authentication mode because the password is hard coded in the configuration "
"file; this does not limit the ability to execute the same command directly"
msgstr ""
"N'a aucun effet si on utilise le mode d'authentification [kbd]config[/kbd]; "
"cependant on peut exécuter un changement de mot de passe manuellement avec "
"la commande appropriée"

#: libraries/config/messages.inc.php:458
msgid "Show password change form"
msgstr "Afficher le dialogue de changement de mot de passe"

#: libraries/config/messages.inc.php:459
msgid "Show create database form"
msgstr "Afficher le formulaire de création de base de données"

#: libraries/config/messages.inc.php:460
msgid ""
"Defines whether or not type display direction option is shown when browsing "
"a table"
msgstr ""
"Définit si l'option de direction d'affichage est montrée lorsqu'on affiche "
"le contenu d'une table"

#: libraries/config/messages.inc.php:461
msgid "Show display direction"
msgstr "Montrer le sélecteur de direction de l'affichage"

#: libraries/config/messages.inc.php:462
msgid ""
"Defines whether or not type fields should be initially displayed in edit/"
"insert mode"
msgstr ""
"Définit si les champs des types de données MySQL doivent être affichés en "
"mode modification/insertion."

#: libraries/config/messages.inc.php:463
msgid "Show field types"
msgstr "Montrer les champs de type de données"

#: libraries/config/messages.inc.php:464
msgid "Display the function fields in edit/insert mode"
msgstr "En insertion/édition, montrer la colonne contenant les fonctions"

#: libraries/config/messages.inc.php:465
msgid "Show function fields"
msgstr "Montrer les fonctions"

#: libraries/config/messages.inc.php:466
msgid "Whether to show hint or not"
msgstr "Afficher ou non les explications"

#: libraries/config/messages.inc.php:467
msgid "Show hint"
msgstr "Montrer les explications"

#: libraries/config/messages.inc.php:468
msgid ""
"Shows link to [a@http://php.net/manual/function.phpinfo.php]phpinfo()[/a] "
"output"
msgstr ""
"Montre un lien vers le résultat de [a@http://php.net/manual/function.phpinfo."
"php]phpinfo()[/a]"

#: libraries/config/messages.inc.php:469
msgid "Show phpinfo() link"
msgstr "Afficher un lien vers phpinfo()"

#: libraries/config/messages.inc.php:470
msgid "Show detailed MySQL server information"
msgstr "Afficher les informations détaillées sur le serveur MySQL"

#: libraries/config/messages.inc.php:471
msgid "Defines whether SQL queries generated by phpMyAdmin should be displayed"
msgstr ""
"Détermine si les requêtes SQL générées par phpMyAdmin devraient être "
"affichées"

#: libraries/config/messages.inc.php:472
msgid "Show SQL queries"
msgstr "Afficher les requêtes SQL"

#: libraries/config/messages.inc.php:473
msgid ""
"Defines whether the query box should stay on-screen after its submission"
msgstr ""

#: libraries/config/messages.inc.php:474 libraries/sql_query_form.lib.php:352
#, fuzzy
#| msgid "Hide query box"
msgid "Retain query box"
msgstr "Cacher zone SQL"

#: libraries/config/messages.inc.php:475
msgid "Allow to display database and table statistics (eg. space usage)"
msgstr ""
"Affiche les statistiques sur les bases de données et les tables (espace "
"utilisé)"

#: libraries/config/messages.inc.php:476
msgid "Show statistics"
msgstr "Afficher les statistiques"

#: libraries/config/messages.inc.php:477
msgid ""
"If tooltips are enabled and a database comment is set, this will flip the "
"comment and the real name"
msgstr "Inverse l'affichage du nom et des commentaires"

#: libraries/config/messages.inc.php:478
msgid "Display database comment instead of its name"
msgstr ""
"Affiche le commentaire décrivant la base de données, au lieu de son nom"

#: libraries/config/messages.inc.php:479
msgid ""
"When setting this to [kbd]nested[/kbd], the alias of the table name is only "
"used to split/nest the tables according to the $cfg"
"['LeftFrameTableSeparator'] directive, so only the folder is called like the "
"alias, the table name itself stays unchanged"
msgstr ""
"Si défini à [kbd]nested[/kbd], l'alias du nom de table ne sert qu'à "
"subdiviser les tables selon $cfg['LeftFrameTableSeparator']"

#: libraries/config/messages.inc.php:480
msgid "Display table comment instead of its name"
msgstr "Affiche le commentaire de table au lieu de son nom"

#: libraries/config/messages.inc.php:481
msgid "Display table comments in tooltips"
msgstr "Affichage des commentaires de table en infobulle"

#: libraries/config/messages.inc.php:482
msgid ""
"Mark used tables and make it possible to show databases with locked tables"
msgstr ""
"Marque les tables utilisées et rend possible l'affichage des bases de "
"données comportant des tables verrouillées"

#: libraries/config/messages.inc.php:483
msgid "Skip locked tables"
msgstr "Saute les tables verrouillées"

#: libraries/config/messages.inc.php:488
msgid "Requires SQL Validator to be enabled"
msgstr "Requiert que le validateur SQL soit activé"

#: libraries/config/messages.inc.php:490
#: libraries/display_change_password.lib.php:40
#: libraries/replication_gui.lib.php:62 libraries/replication_gui.lib.php:63
#: libraries/replication_gui.lib.php:341 libraries/replication_gui.lib.php:345
#: libraries/replication_gui.lib.php:355 server_privileges.php:879
#: server_privileges.php:883 server_privileges.php:894
#: server_privileges.php:1702 server_synchronize.php:1273
msgid "Password"
msgstr "Mot de passe"

#: libraries/config/messages.inc.php:491
msgid ""
"[strong]Warning:[/strong] requires PHP SOAP extension or PEAR SOAP to be "
"installed"
msgstr ""
"[strong]Avis:[/strong] l'extension PHP SOAP ou le module PEAR SOAP doit être "
"installé"

#: libraries/config/messages.inc.php:492
msgid "Enable SQL Validator"
msgstr "Activer le validateur SQL"

#: libraries/config/messages.inc.php:493
msgid ""
"If you have a custom username, specify it here (defaults to [kbd]anonymous[/"
"kbd])"
msgstr ""
"Si vous avez un code d'utilisateur, indiquez-le ici ([kbd]anonymous[/kbd] "
"par défaut)"

#: libraries/config/messages.inc.php:494 tbl_tracking.php:460
#: tbl_tracking.php:517
msgid "Username"
msgstr "Utilisateur"

#: libraries/config/messages.inc.php:495
msgid ""
"Suggest a database name on the &quot;Create Database&quot; form (if "
"possible) or keep the text field empty"
msgstr ""
"...dans le dialogue de création de base, si possible, sinon laisser le champ "
"vide"

#: libraries/config/messages.inc.php:496
msgid "Suggest new database name"
msgstr "Suggérer un nom de nouvelle base de données"

#: libraries/config/messages.inc.php:497
msgid "A warning is displayed on the main page if Suhosin is detected"
msgstr ""
"Un avertissement est affiché sur la page principale si Suhosin est détecté"

#: libraries/config/messages.inc.php:498
msgid "Suhosin warning"
msgstr "Avertissement Suhosin"

#: libraries/config/messages.inc.php:499
msgid ""
"Textarea size (columns) in edit mode, this value will be emphasized for SQL "
"query textareas (*2) and for query window (*1.25)"
msgstr ""
"Taille des zones de texte (colonnes) en mode édition, cette valeur sera "
"augmentée pour les zones SQL (*2) et la fenêtre de requêtes (*1.25)"

#: libraries/config/messages.inc.php:500
msgid "Textarea columns"
msgstr "Taille horizontale pour une zone de texte"

#: libraries/config/messages.inc.php:501
msgid ""
"Textarea size (rows) in edit mode, this value will be emphasized for SQL "
"query textareas (*2) and for query window (*1.25)"
msgstr ""
"Taille des zones de texte (lignes) en mode édition, cette valeur sera "
"augmentée pour les zones SQL (*2) et la fenêtre de requêtes (*1.25)"

#: libraries/config/messages.inc.php:502
msgid "Textarea rows"
msgstr "Taille verticale pour une zone de texte"

#: libraries/config/messages.inc.php:503
msgid "Title of browser window when a database is selected"
msgstr ""
"Titre de la fenêtre de navigateur quand une base de données est choisie"

#: libraries/config/messages.inc.php:505
msgid "Title of browser window when nothing is selected"
msgstr "Titre de la fenêtre de navigateur quand rien n'est choisi"

#: libraries/config/messages.inc.php:506
msgid "Default title"
msgstr "Titre par défaut"

#: libraries/config/messages.inc.php:507
msgid "Title of browser window when a server is selected"
msgstr "Titre de la fenêtre du navigateur quand un serveur est choisi"

#: libraries/config/messages.inc.php:509
msgid "Title of browser window when a table is selected"
msgstr "Titre de la fenêtre du navigateur quand une table est choisie"

#: libraries/config/messages.inc.php:511
msgid ""
"Input proxies as [kbd]IP: trusted HTTP header[/kbd]. The following example "
"specifies that phpMyAdmin should trust a HTTP_X_FORWARDED_FOR (X-Forwarded-"
"For) header coming from the proxy 1.2.3.4:[br][kbd]1.2.3.4: "
"HTTP_X_FORWARDED_FOR[/kbd]"
msgstr ""
"Format des définitions : [kbd]IP: en-tête[/kbd]. Dans cet exemple, "
"phpMyAdmin devrait faire confiance si l'en-tête HTTP_X_FORWARDED_FOR (X-"
"Forwarded-For) provient du serveur 1.2.3.4:[br][kbd]1.2.3.4: "
"HTTP_X_FORWARDED_FOR[/kbd]"

#: libraries/config/messages.inc.php:512
msgid "List of trusted proxies for IP allow/deny"
msgstr "Liste des serveurs mandataires de confiance en vue de IP allow/deny"

#: libraries/config/messages.inc.php:513
msgid "Directory on server where you can upload files for import"
msgstr ""
"Répertoire sur le serveur, dans lequel vous téléchargez des fichiers en vue "
"de les importer"

#: libraries/config/messages.inc.php:514
msgid "Upload directory"
msgstr "Répertoire de téléchargement"

#: libraries/config/messages.inc.php:515
msgid "Allow for searching inside the entire database"
msgstr "Permet la recherche dans la base de données au complet"

#: libraries/config/messages.inc.php:516
msgid "Use database search"
msgstr "Permet une recherche dans toute la base de données"

#: libraries/config/messages.inc.php:517
msgid ""
"When disabled, users cannot set any of the options below, regardless of the "
"checkbox on the right"
msgstr ""
"Si désactivé, les utilisateurs ne peuvent régler aucune des options ci-bas, "
"peu importe la case à cocher à droite"

#: libraries/config/messages.inc.php:518
msgid "Enable the Developer tab in settings"
msgstr "Active le menu Développeur dans les paramètres"

#: libraries/config/messages.inc.php:519
msgid ""
"Show affected rows of each statement on multiple-statement queries. See "
"libraries/import.lib.php for defaults on how many queries a statement may "
"contain."
msgstr ""
"Montre le nombre de lignes affectées par chaque énoncé. Voir libraries/"
"import.lib.php pour le nombre d'énoncés qu'une requête peut comporter."

#: libraries/config/messages.inc.php:520
msgid "Verbose multiple statements"
msgstr "Détails pour les requêtes multi-énoncés"

#: libraries/config/messages.inc.php:521 setup/frames/index.inc.php:242
msgid "Check for latest version"
msgstr "Vérifier la présence d'une nouvelle version"

#: libraries/config/messages.inc.php:522
msgid "Enables check for latest version on main phpMyAdmin page"
msgstr "Active la vérification de version sur la page principale"

#: libraries/config/messages.inc.php:523 setup/lib/index.lib.php:121
#: setup/lib/index.lib.php:131 setup/lib/index.lib.php:151
#: setup/lib/index.lib.php:161 setup/lib/index.lib.php:172
#: setup/lib/index.lib.php:179 setup/lib/index.lib.php:185
#: setup/lib/index.lib.php:224
msgid "Version check"
msgstr "Vérification de version"

#: libraries/config/messages.inc.php:524
msgid ""
"Enable [a@http://en.wikipedia.org/wiki/ZIP_(file_format)]ZIP[/a] compression "
"for import and export operations"
msgstr ""
"Active la compression [a@http://en.wikipedia.org/wiki/ZIP_(file_format)]ZIP[/"
"a] pour les opérations d'importation et d'exportation"

#: libraries/config/messages.inc.php:525
msgid "ZIP"
msgstr "ZIP"

#: libraries/config/setup.forms.php:41
msgid "Config authentication"
msgstr "Mode d'authentification « config »"

#: libraries/config/setup.forms.php:45
msgid "Cookie authentication"
msgstr "Mode d'authentification « cookie »"

#: libraries/config/setup.forms.php:48
msgid "HTTP authentication"
msgstr "Mode d'authentification « HTTP »"

#: libraries/config/setup.forms.php:51
msgid "Signon authentication"
msgstr "Mode d'authentification « signon »"

#: libraries/config/setup.forms.php:251
#: libraries/config/user_preferences.forms.php:151 libraries/import/ldi.php:35
msgid "CSV using LOAD DATA"
msgstr "CSV via LOAD DATA"

#: libraries/config/setup.forms.php:260 libraries/config/setup.forms.php:353
#: libraries/config/user_preferences.forms.php:159
#: libraries/config/user_preferences.forms.php:251 libraries/export/ods.php:18
#: libraries/import/ods.php:29
msgid "Open Document Spreadsheet"
msgstr "Open Document Spreadsheet"

#: libraries/config/setup.forms.php:267
#: libraries/config/user_preferences.forms.php:166
msgid "Quick"
msgstr "Rapide"

#: libraries/config/setup.forms.php:271
#: libraries/config/user_preferences.forms.php:170
msgid "Custom"
msgstr "Personnalisé"

#: libraries/config/setup.forms.php:292
#: libraries/config/user_preferences.forms.php:190
msgid "Database export options"
msgstr "Options d'exportation des bases de données"

#: libraries/config/setup.forms.php:325
#: libraries/config/user_preferences.forms.php:223
#: libraries/export/excel.php:18
msgid "CSV for MS Excel"
msgstr "CSV pour MS Excel"

#: libraries/config/setup.forms.php:348
#: libraries/config/user_preferences.forms.php:246
#: libraries/export/htmlword.php:18
msgid "Microsoft Word 2000"
msgstr "Microsoft Word 2000"

#: libraries/config/setup.forms.php:357
#: libraries/config/user_preferences.forms.php:255 libraries/export/odt.php:22
msgid "Open Document Text"
msgstr "Texte Open Document"

#: libraries/config/validate.lib.php:198
msgid "Could not initialize Drizzle connection library"
msgstr "Impossible d'initialiser la bibliothèque de connexion Drizzle"

#: libraries/config/validate.lib.php:205 libraries/config/validate.lib.php:212
msgid "Could not connect to Drizzle server"
msgstr "Connexion au serveur Drizzle impossible"

#: libraries/config/validate.lib.php:223 libraries/config/validate.lib.php:230
msgid "Could not connect to MySQL server"
msgstr "Connexion au serveur MySQL impossible"

#: libraries/config/validate.lib.php:254
msgid "Empty username while using config authentication method"
msgstr ""
"Le code d'utilisateur est vide alors que vous utilisez la méthode config"

#: libraries/config/validate.lib.php:258
msgid "Empty signon session name while using signon authentication method"
msgstr "Le nom de session signon est vide"

#: libraries/config/validate.lib.php:262
msgid "Empty signon URL while using signon authentication method"
msgstr "L'URL de signon est vide"

#: libraries/config/validate.lib.php:295
msgid "Empty phpMyAdmin control user while using pmadb"
msgstr "Le controluser est vide"

#: libraries/config/validate.lib.php:299
msgid "Empty phpMyAdmin control user password while using pmadb"
msgstr "Le controlpass est vide"

#: libraries/config/validate.lib.php:385
#, php-format
msgid "Incorrect IP address: %s"
msgstr "Adresse IP incorrecte : %s"

#. l10n: Please check that translation actually exists.
#: libraries/core.lib.php:247
msgctxt "PHP documentation language"
msgid "en"
msgstr "fr"

#: libraries/core.lib.php:266
#, php-format
msgid "The %s extension is missing. Please check your PHP configuration."
msgstr "Il manque l'extension %s. Veuillez vérifier votre configuration PHP."

#: libraries/core.lib.php:414
msgid "possible deep recursion attack"
msgstr "possible attaque récursive"

#: libraries/database_interface.lib.php:1813
msgid ""
"The server is not responding (or the local server's socket is not correctly "
"configured)."
msgstr ""
"Le serveur ne répond pas (ou l'interface de connexion vers le serveur MySQL "
"local n'est pas correctement configurée)."

#: libraries/database_interface.lib.php:1816
msgid "The server is not responding."
msgstr "Le serveur ne répond pas."

#: libraries/database_interface.lib.php:1820
msgid "Please check privileges of directory containing database."
msgstr ""
"Veuillez vérifier les privilèges du répertoire contenant la base de données."

#: libraries/database_interface.lib.php:1828
msgid "Details..."
msgstr "Détails..."

#: libraries/db_links.inc.php:42 libraries/db_links.inc.php:43
#: libraries/db_links.inc.php:44
msgid "Database seems to be empty!"
msgstr "La base de données semble vide !"

#: libraries/db_links.inc.php:65 libraries/relation.lib.php:144
#: libraries/tbl_links.inc.php:97
msgid "Tracking"
msgstr "Suivi"

#: libraries/db_links.inc.php:70
msgid "Query"
msgstr "Requête"

#: libraries/db_links.inc.php:75 libraries/relation.lib.php:132
msgid "Designer"
msgstr "Concepteur"

#: libraries/db_links.inc.php:92 server_privileges.php:121
#: server_privileges.php:1898 server_privileges.php:2257
msgid "Privileges"
msgstr "Privilèges"

#: libraries/db_links.inc.php:96 libraries/rte/rte_words.lib.php:25
msgid "Routines"
msgstr "Procédures stockées"

#: libraries/db_links.inc.php:100 libraries/export/sql.php:641
#: libraries/rte/rte_words.lib.php:49
msgid "Events"
msgstr "Événements"

#: libraries/db_links.inc.php:104 libraries/export/sql.php:1032
#: libraries/export/xml.php:57 libraries/rte/rte_words.lib.php:37
#: libraries/tbl_links.inc.php:103
msgid "Triggers"
msgstr "Déclencheurs"

#: libraries/db_structure.lib.php:43 libraries/display_tbl.lib.php:2227
msgid ""
"May be approximate. See [a@./Documentation.html#faq3_11@Documentation]FAQ "
"3.11[/a]"
msgstr ""
"Peut être approximatif. Voir [a@./Documentation.html#faq3_11@Documentation]"
"FAQ 3.11[/a]"

#: libraries/dbi/drizzle.dbi.lib.php:114 libraries/dbi/mysql.dbi.lib.php:117
#: libraries/dbi/mysqli.dbi.lib.php:186
msgid "Connection for controluser as defined in your configuration failed."
msgstr ""
"La connexion au controluser tel que défini dans votre configuration a échoué."

#: libraries/display_change_password.lib.php:29 main.php:94
#: user_password.php:105 user_password.php:123
msgid "Change password"
msgstr "Modifier le mot de passe"

#: libraries/display_change_password.lib.php:34
#: libraries/replication_gui.lib.php:351 server_privileges.php:890
msgid "No Password"
msgstr "Aucun mot de passe"

#: libraries/display_change_password.lib.php:45
#: libraries/replication_gui.lib.php:359 libraries/replication_gui.lib.php:362
#: server_privileges.php:898 server_privileges.php:901
msgid "Re-type"
msgstr "Entrer à nouveau"

#: libraries/display_change_password.lib.php:51
msgid "Password Hashing"
msgstr "Hachage du mot de passe"

#: libraries/display_change_password.lib.php:65
msgid "MySQL 4.0 compatible"
msgstr "Compatible MySQL 4.0"

#: libraries/display_create_database.lib.php:21
#: libraries/display_create_database.lib.php:39
msgid "Create database"
msgstr "Créer une base de données"

#: libraries/display_create_database.lib.php:33
msgid "Create"
msgstr "Créer"

#: libraries/display_create_database.lib.php:43 server_privileges.php:123
#: server_privileges.php:1587 server_replication.php:33
msgid "No Privileges"
msgstr "Aucun privilège"

#: libraries/display_create_table.lib.php:46 pmd_general.php:71
#: server_synchronize.php:442 server_synchronize.php:914
msgid "Create table"
msgstr "Nouvelle table"

#: libraries/display_create_table.lib.php:51 libraries/rte/rte_list.lib.php:51
#: libraries/rte/rte_list.lib.php:57 libraries/rte/rte_list.lib.php:66
#: libraries/rte/rte_routines.lib.php:860
#: libraries/rte/rte_routines.lib.php:1365 libraries/tbl_properties.inc.php:92
#: setup/frames/index.inc.php:126 tbl_structure.php:201
msgid "Name"
msgstr "Nom"

#: libraries/display_create_table.lib.php:55
msgid "Number of columns"
msgstr "Nombre de colonnes"

#: libraries/display_export.lib.php:37
msgid "Could not load export plugins, please check your installation!"
msgstr "Erreur lors du chargement des modules d'exportation !"

#: libraries/display_export.lib.php:82
msgid "Exporting databases from the current server"
msgstr "Exportation des bases de données depuis le serveur courant"

#: libraries/display_export.lib.php:84
#, php-format
msgid "Exporting tables from \"%s\" database"
msgstr "Exportation des tables depuis la base de données «%s»"

#: libraries/display_export.lib.php:86
#, php-format
msgid "Exporting rows from \"%s\" table"
msgstr "Exportation des lignes de la table «%s»"

#: libraries/display_export.lib.php:92
msgid "Export Method:"
msgstr "Méthode d'exportation:"

#: libraries/display_export.lib.php:108
msgid "Quick - display only the minimal options"
msgstr "Rapide - n'afficher qu'un minimum d'options"

#: libraries/display_export.lib.php:124
msgid "Custom - display all possible options"
msgstr "Personnalisée - afficher toutes les options possibles"

#: libraries/display_export.lib.php:132
msgid "Database(s):"
msgstr "Base(s) de données"

#: libraries/display_export.lib.php:134
msgid "Table(s):"
msgstr "Table(s)"

#: libraries/display_export.lib.php:144
msgid "Rows:"
msgstr "Lignes:"

#: libraries/display_export.lib.php:152
msgid "Dump some row(s)"
msgstr "Exporter quelques lignes"

#: libraries/display_export.lib.php:154
msgid "Number of rows:"
msgstr "Nombre de lignes"

#: libraries/display_export.lib.php:157
msgid "Row to begin at:"
msgstr "Ligne de début:"

#: libraries/display_export.lib.php:168
msgid "Dump all rows"
msgstr "Exporter toutes les lignes"

#: libraries/display_export.lib.php:176 libraries/display_export.lib.php:197
msgid "Output:"
msgstr "Sortie:"

#: libraries/display_export.lib.php:183 libraries/display_export.lib.php:209
#, php-format
msgid "Save on server in the directory <b>%s</b>"
msgstr "Sauvegarder sur le serveur dans le répertoire <b>%s</b>"

#: libraries/display_export.lib.php:201
msgid "Save output to a file"
msgstr "Diriger la sortie vers un fichier"

#: libraries/display_export.lib.php:222
msgid "File name template:"
msgstr "Modèle de nom de fichier:"

#: libraries/display_export.lib.php:224
msgid "@SERVER@ will become the server name"
msgstr "@SERVER@ sera remplacé par le nom du serveur"

#: libraries/display_export.lib.php:226
msgid ", @DATABASE@ will become the database name"
msgstr ", @DATABASE@ sera remplacé par le nom de la base de données"

#: libraries/display_export.lib.php:228
msgid ", @TABLE@ will become the table name"
msgstr ", @TABLE@ sera remplacé par le nom de la table"

#: libraries/display_export.lib.php:232
#, php-format
msgid ""
"This value is interpreted using %1$sstrftime%2$s, so you can use time "
"formatting strings. Additionally the following transformations will happen: %"
"3$s. Other text will be kept as is. See the %4$sFAQ%5$s for details."
msgstr ""
"Cette valeur est interprétée avec %1$sstrftime%2$s, vous pouvez donc "
"utiliser des chaînes de format d'heure. Ces transformations additionnelles "
"vont se produire: %3$s. Tout autre texte sera conservé tel quel. Se référer "
"au %4$sFAQ%5$s pour les détails."

#: libraries/display_export.lib.php:270
msgid "use this for future exports"
msgstr "utiliser ceci pour les futures exportations"

#: libraries/display_export.lib.php:276 libraries/display_import.lib.php:188
#: libraries/display_import.lib.php:201 libraries/sql_query_form.lib.php:468
msgid "Character set of the file:"
msgstr "Jeu de caractères du fichier : "

#: libraries/display_export.lib.php:306
msgid "Compression:"
msgstr "Compression:"

#: libraries/display_export.lib.php:310
msgid "zipped"
msgstr "«zippé »"

#: libraries/display_export.lib.php:312
msgid "gzipped"
msgstr "«gzippé »"

#: libraries/display_export.lib.php:314
msgid "bzipped"
msgstr "«bzippé »"

#: libraries/display_export.lib.php:323
msgid "View output as text"
msgstr "Afficher les résultats"

#: libraries/display_export.lib.php:328 libraries/display_import.lib.php:244
#: libraries/export/codegen.php:38
msgid "Format:"
msgstr "Format:"

#: libraries/display_export.lib.php:333
msgid "Format-specific options:"
msgstr "Options spécifiques au format:"

#: libraries/display_export.lib.php:334
msgid ""
"Scroll down to fill in the options for the selected format and ignore the "
"options for other formats."
msgstr ""
"Faites défiler la page pour compléter les options du format choisi et "
"ignorez les options des autres formats."

#: libraries/display_export.lib.php:342 libraries/display_import.lib.php:260
msgid "Encoding Conversion:"
msgstr "Conversion de l'encodage:"

#: libraries/display_import.lib.php:66
msgid ""
"The file being uploaded is probably larger than the maximum allowed size or "
"this is a known bug in webkit based (Safari, Google Chrome, Arora etc.) "
"browsers."
msgstr ""
"Le fichier téléchargé est probablement plus grand que le maximum alloué, ou "
"bien il s'agit d'une anomalie connue dans les navigateurs basés sur webkit "
"(Safari, Google Chrome, Arora, etc)."

#: libraries/display_import.lib.php:76
msgid "The file is being processed, please be patient."
msgstr "Le fichier est en traitement, veuillez patienter."

#: libraries/display_import.lib.php:98
msgid ""
"Please be patient, the file is being uploaded. Details about the upload are "
"not available."
msgstr ""
"Veuillez patienter, le fichier est téléchargé. Les détails sur le chargement "
"ne sont pas disponibles."

#: libraries/display_import.lib.php:129
msgid "Importing into the current server"
msgstr "Importation dans le serveur actuel"

#: libraries/display_import.lib.php:131
#, php-format
msgid "Importing into the database \"%s\""
msgstr "Importation dans la base de données «%s»"

#: libraries/display_import.lib.php:133
#, php-format
msgid "Importing into the table \"%s\""
msgstr "Importation dans la table «%s»"

#: libraries/display_import.lib.php:139
msgid "File to Import:"
msgstr "Fichier à importer:"

#: libraries/display_import.lib.php:156
#, php-format
msgid "File may be compressed (%s) or uncompressed."
msgstr "Le fichier peut être comprimé (%s) ou non."

#: libraries/display_import.lib.php:158
msgid ""
"A compressed file's name must end in <b>.[format].[compression]</b>. "
"Example: <b>.sql.zip</b>"
msgstr ""
"Le nom du fichier comprimé doit se terminer par <b>.[format].[compression]</"
"b>. Exemple: <b>.sql.zip</b>"

#: libraries/display_import.lib.php:178
msgid "File uploads are not allowed on this server."
msgstr "Les téléchargements vers ce serveur ne sont pas permis."

#: libraries/display_import.lib.php:208
msgid "Partial Import:"
msgstr "Importation partielle:"

#: libraries/display_import.lib.php:214
#, php-format
msgid ""
"Previous import timed out, after resubmitting will continue from position %d."
msgstr ""
"L'importation précédente a échoué en raison du temps; retransmettez et le "
"traitement reprendra à la position %d."

#: libraries/display_import.lib.php:221
msgid ""
"Allow the interruption of an import in case the script detects it is close "
"to the PHP timeout limit. <i>(This might be good way to import large files, "
"however it can break transactions.)</i>"
msgstr ""
"Permettre l'interruption de l'importation si la limite de temps configurée "
"dans PHP est sur le point d'être atteinte. <i>(Ceci pourrait aider à "
"importer des fichiers volumineux, au détriment du respect des transactions.)"
"</i>"

#: libraries/display_import.lib.php:228
msgid "Number of rows to skip, starting from the first row:"
msgstr "Nombre de lignes à ignorer à partir de la première ligne:"

#: libraries/display_import.lib.php:250
msgid "Format-Specific Options:"
msgstr "Options spécifiques au format:"

#: libraries/display_select_lang.lib.php:46
#: libraries/display_select_lang.lib.php:47 setup/frames/index.inc.php:72
msgid "Language"
msgstr "Langue"

#: libraries/display_tbl.lib.php:405
msgid "Save edited data"
msgstr "Sauvegarder les données modifiées"

#: libraries/display_tbl.lib.php:411
msgid "Restore column order"
msgstr "Restaurer l'ordre des colonnes"

#: libraries/display_tbl.lib.php:422
#, php-format
msgid "%d is not valid row number."
msgstr "%d n'est pas un numéro de ligne valable."

#: libraries/display_tbl.lib.php:427
msgid "Start row"
msgstr "Ligne de départ"

#: libraries/display_tbl.lib.php:429
msgid "Number of rows"
msgstr "Nombre de lignes"

#: libraries/display_tbl.lib.php:434
msgid "Mode"
msgstr "Mode"

#: libraries/display_tbl.lib.php:436
msgid "horizontal"
msgstr "horizontal"

#: libraries/display_tbl.lib.php:437
msgid "horizontal (rotated headers)"
msgstr "horizontal (en-têtes pivotés)"

#: libraries/display_tbl.lib.php:438
msgid "vertical"
msgstr "vertical"

#: libraries/display_tbl.lib.php:444
#, php-format
msgid "Headers every %s rows"
msgstr "En-têtes à intervalle de %s lignes"

#: libraries/display_tbl.lib.php:547
msgid "Sort by key"
msgstr "Trier sur l'index"

#: libraries/display_tbl.lib.php:626 libraries/export/codegen.php:41
#: libraries/export/csv.php:34 libraries/export/excel.php:37
#: libraries/export/htmlword.php:33 libraries/export/json.php:29
#: libraries/export/latex.php:35 libraries/export/mediawiki.php:23
#: libraries/export/ods.php:29 libraries/export/odt.php:27
#: libraries/export/pdf.php:29 libraries/export/php_array.php:29
#: libraries/export/sql.php:88 libraries/export/texytext.php:31
#: libraries/export/xml.php:27 libraries/export/yaml.php:30
#: libraries/import.lib.php:1104 libraries/import.lib.php:1125
#: libraries/import/csv.php:33 libraries/import/docsql.php:35
#: libraries/import/ldi.php:49 libraries/import/ods.php:39
#: libraries/import/shp.php:22 libraries/import/sql.php:20
#: libraries/import/xml.php:32 libraries/rte/rte_routines.lib.php:863
#: tbl_select.php:175 tbl_structure.php:858
msgid "Options"
msgstr "Options"

#: libraries/display_tbl.lib.php:631 libraries/display_tbl.lib.php:649
msgid "Partial texts"
msgstr "Textes réduits"

#: libraries/display_tbl.lib.php:632 libraries/display_tbl.lib.php:653
msgid "Full texts"
msgstr "Textes complets"

#: libraries/display_tbl.lib.php:666
msgid "Relational key"
msgstr "Relations : clés"

#: libraries/display_tbl.lib.php:667
msgid "Relational display column"
msgstr "Relations : colonnes descriptives"

#: libraries/display_tbl.lib.php:674
msgid "Show binary contents"
msgstr "Montrer le contenu binaire"

#: libraries/display_tbl.lib.php:676
msgid "Show BLOB contents"
msgstr "Montrer le contenu BLOB"

#: libraries/display_tbl.lib.php:686 pmd_general.php:147 tbl_change.php:324
#: tbl_change.php:330
msgid "Hide"
msgstr "Cacher"

#: libraries/display_tbl.lib.php:686 libraries/relation.lib.php:116
#: libraries/tbl_properties.inc.php:136 transformation_overview.php:46
msgid "Browser transformation"
msgstr "Transformation"

#: libraries/display_tbl.lib.php:693
msgid "Well Known Text"
msgstr "Well Known Text"

#: libraries/display_tbl.lib.php:694
msgid "Well Known Binary"
msgstr "Well Known Binary"

#: libraries/display_tbl.lib.php:1405 libraries/display_tbl.lib.php:1417
msgid "The row has been deleted"
msgstr "La ligne a été effacée"

#: libraries/display_tbl.lib.php:1444 libraries/display_tbl.lib.php:2472
#: server_status.php:1259
msgid "Kill"
msgstr "Supprimer"

#: libraries/display_tbl.lib.php:2331
msgid "in query"
msgstr "dans la requête"

#: libraries/display_tbl.lib.php:2363
msgid "Showing rows"
msgstr "Affichage des lignes"

#: libraries/display_tbl.lib.php:2373
msgid "total"
msgstr "total"

#: libraries/display_tbl.lib.php:2381 sql.php:730
#, php-format
msgid "Query took %01.4f sec"
msgstr "Traitement en %01.4f sec"

#: libraries/display_tbl.lib.php:2584
msgid "Query results operations"
msgstr "Opérations sur les résultats de la requête"

#: libraries/display_tbl.lib.php:2613
msgid "Print view (with full texts)"
msgstr "Version imprimable (avec textes complets)"

#: libraries/display_tbl.lib.php:2663 tbl_chart.php:86
msgid "Display chart"
msgstr "Afficher le graphique"

#: libraries/display_tbl.lib.php:2679
msgid "Visualize GIS data"
msgstr "Visualiser les données GIS"

#: libraries/display_tbl.lib.php:2700
msgid "Create view"
msgstr "Créer une vue"

#: libraries/display_tbl.lib.php:2807
msgid "Link not found"
msgstr "Lien absent"

#: libraries/engines/bdb.lib.php:20 main.php:237
msgid "Version information"
msgstr "Version"

#: libraries/engines/innodb.lib.php:20
msgid "Data home directory"
msgstr "Répertoire des données"

#: libraries/engines/innodb.lib.php:21
msgid "The common part of the directory path for all InnoDB data files."
msgstr "Le chemin du répertoire pour tous les fichiers de données InnoDB."

#: libraries/engines/innodb.lib.php:24
msgid "Data files"
msgstr "Fichiers de données"

#: libraries/engines/innodb.lib.php:27
msgid "Autoextend increment"
msgstr "Auto-croissant: taille de l'incrément"

#: libraries/engines/innodb.lib.php:28
msgid ""
"The increment size for extending the size of an autoextending tablespace "
"when it becomes full."
msgstr ""
"La valeur de l'incrément lors de l'agrandissement du fichier auto-croissant "
"lorsqu'il devient plein."

#: libraries/engines/innodb.lib.php:32
msgid "Buffer pool size"
msgstr "Taille de la mémoire-tampon"

#: libraries/engines/innodb.lib.php:33
msgid ""
"The size of the memory buffer InnoDB uses to cache data and indexes of its "
"tables."
msgstr ""
"La taille de la mémoire-tampon utilisée par InnoDB pour les opérations "
"d'antémoire sur les données et les index."

#: libraries/engines/innodb.lib.php:130
msgid "Buffer Pool"
msgstr "Mémoire-tampon"

#: libraries/engines/innodb.lib.php:131 server_status.php:645
msgid "InnoDB Status"
msgstr "État InnoDB"

#: libraries/engines/innodb.lib.php:153
msgid "Buffer Pool Usage"
msgstr "Utilisation de la mémoire-tampon"

#: libraries/engines/innodb.lib.php:161
msgid "pages"
msgstr "pages"

#: libraries/engines/innodb.lib.php:170
msgid "Free pages"
msgstr "Pages libres"

#: libraries/engines/innodb.lib.php:176
msgid "Dirty pages"
msgstr "Pages modifiées"

#: libraries/engines/innodb.lib.php:182
msgid "Pages containing data"
msgstr "Pages contenant des données"

#: libraries/engines/innodb.lib.php:188
msgid "Pages to be flushed"
msgstr "Pages devant être vidées"

#: libraries/engines/innodb.lib.php:194
msgid "Busy pages"
msgstr "Pages occupées"

#: libraries/engines/innodb.lib.php:203
msgid "Latched pages"
msgstr "Pages verrouillées"

#: libraries/engines/innodb.lib.php:214
msgid "Buffer Pool Activity"
msgstr "Activité de la mémoire-tampon"

#: libraries/engines/innodb.lib.php:218
msgid "Read requests"
msgstr "Requêtes de lecture"

#: libraries/engines/innodb.lib.php:224
msgid "Write requests"
msgstr "Requêtes d'écriture"

#: libraries/engines/innodb.lib.php:230
msgid "Read misses"
msgstr "Lectures non-satisfaites"

#: libraries/engines/innodb.lib.php:236
msgid "Write waits"
msgstr "Nombre d'attentes d'écriture"

#: libraries/engines/innodb.lib.php:242
msgid "Read misses in %"
msgstr "Lectures non-satisfaites en %"

#: libraries/engines/innodb.lib.php:250
msgid "Write waits in %"
msgstr "Nombre d'attentes d'écriture en %"

#: libraries/engines/myisam.lib.php:22
msgid "Data pointer size"
msgstr "Taille du pointeur de données"

#: libraries/engines/myisam.lib.php:23
msgid ""
"The default pointer size in bytes, to be used by CREATE TABLE for MyISAM "
"tables when no MAX_ROWS option is specified."
msgstr ""
"La taille en octets du pointeur qui servira lors d'un CREATE TABLE sur une "
"table MyISAM si aucune option MAX_ROWS n'est indiquée."

#: libraries/engines/myisam.lib.php:27
msgid "Automatic recovery mode"
msgstr "Mode de recouvrement automatique"

#: libraries/engines/myisam.lib.php:28
msgid ""
"The mode for automatic recovery of crashed MyISAM tables, as set via the --"
"myisam-recover server startup option."
msgstr ""
"Le mode de recouvrement automatique en cas de tables MyISAM en mauvais état, "
"tel que réglé via l'option --myisam-recover au départ du serveur."

#: libraries/engines/myisam.lib.php:31
msgid "Maximum size for temporary sort files"
msgstr "Taille maximum pour les fichiers de tri temporaires"

#: libraries/engines/myisam.lib.php:32
msgid ""
"The maximum size of the temporary file MySQL is allowed to use while re-"
"creating a MyISAM index (during REPAIR TABLE, ALTER TABLE, or LOAD DATA "
"INFILE)."
msgstr ""
"La taille maximum du fichier temporaire qu'il est permis à MySQL d'allouer "
"pour recréer un index MyISAM (durant un REPAIR TABLE, ALTER TABLE ou LOAD "
"DATA INFILE)."

#: libraries/engines/myisam.lib.php:36
msgid "Maximum size for temporary files on index creation"
msgstr ""
"La taille maximum pour les fichiers temporaires utilisés lors de la création "
"d'index"

#: libraries/engines/myisam.lib.php:37
msgid ""
"If the temporary file used for fast MyISAM index creation would be larger "
"than using the key cache by the amount specified here, prefer the key cache "
"method."
msgstr ""
"Si le fichier temporaire utilisé pour la création rapide des index MyISAM "
"devrait s'avérer plus volumineux que d'employer la cache des clés (la "
"différence étant spécifiée ici), utiliser la méthode de cache des clés."

#: libraries/engines/myisam.lib.php:41
msgid "Repair threads"
msgstr "Nombre de fils d'exécution pour la réparation"

#: libraries/engines/myisam.lib.php:42
msgid ""
"If this value is greater than 1, MyISAM table indexes are created in "
"parallel (each index in its own thread) during the repair by sorting process."
msgstr ""
"Si cette valeur est plus grande que 1, les index de tables MyISAM sont créés "
"en parallèle (chaque index dans son propre fil d'exécution) lors d'une "
"réparation."

#: libraries/engines/myisam.lib.php:46
msgid "Sort buffer size"
msgstr "Taille de la mémoire tampon"

#: libraries/engines/myisam.lib.php:47
msgid ""
"The buffer that is allocated when sorting MyISAM indexes during a REPAIR "
"TABLE or when creating indexes with CREATE INDEX or ALTER TABLE."
msgstr ""
"La mémoire tampon qui est allouée pour trier les index MyISAM durant une "
"opération REPAIR TABLE ou pour créer les index lors d'un CREATE INDEX ou "
"ALTER TABLE."

#: libraries/engines/pbms.lib.php:30
msgid "Garbage Threshold"
msgstr "Seuil des informations parasites"

#: libraries/engines/pbms.lib.php:31
msgid "The percentage of garbage in a repository file before it is compacted."
msgstr ""
"Le pourcentage d'information parasites dans un journal de données au-delà "
"duquel il est comprimé."

#: libraries/engines/pbms.lib.php:35 libraries/replication_gui.lib.php:70
#: server_synchronize.php:1261
msgid "Port"
msgstr "Port"

#: libraries/engines/pbms.lib.php:36
msgid ""
"The port for the PBMS stream-based communications. Setting this value to 0 "
"will disable HTTP communication with the daemon."
msgstr ""
"Le port de communication PBMS. La valeur 0 désactivera la communication HTTP "
"avec le serveur."

#: libraries/engines/pbms.lib.php:40
msgid "Repository Threshold"
msgstr "Seuil du dépôt"

#: libraries/engines/pbms.lib.php:41
msgid ""
"The maximum size of a BLOB repository file. You may use Kb, MB or GB to "
"indicate the unit of the value. A value in bytes is assumed when no unit is "
"specified."
msgstr ""
"La taille maximale d'un fichier de dépôt BLOB. Vous pouvez utiliser Kb, MB "
"ou GB pour indiquer l'unité de la valeur. Une valeur en octets est assumée "
"si aucune unité n'est spécifiée."

#: libraries/engines/pbms.lib.php:45
msgid "Temp Blob Timeout"
msgstr "Temps limite du Blob temporaire"

#: libraries/engines/pbms.lib.php:46
msgid ""
"The timeout, in seconds, for temporary BLOBs. Uploaded BLOB data is removed "
"after this time, unless they are referenced by a record in the database."
msgstr ""
"Le délai d'expiration, en secondes, pour les BLOBs temporaires. Les données "
"du BLOB téléversé sont effacées après ce délai, à moins qu'elles ne soient "
"référencées par un enregistrement de la base de données."

#: libraries/engines/pbms.lib.php:50
msgid "Temp Log Threshold"
msgstr "Seuil du journal temporaire"

#: libraries/engines/pbms.lib.php:51
msgid ""
"The maximum size of a temporary BLOB log file. You may use Kb, MB or GB to "
"indicate the unit of the value. A value in bytes is assumed when no unit is "
"specified."
msgstr ""
"La taille maximum d'un fichier journal BLOB temporaire. Vous pouvez utiliser "
"Kb, MB ou GB pour indiquer l'unité de valeur. Une valeur en octets est "
"assumée si aucune unité n'est spécifiée."

#: libraries/engines/pbms.lib.php:55
msgid "Max Keep Alive"
msgstr "Durée de vie maximum"

#: libraries/engines/pbms.lib.php:56
msgid ""
"The timeout for inactive connection with the keep-alive flag set. After this "
"time the connection will be closed. The time-out is in milliseconds (1/1000)."
msgstr ""
"Le délai d'expiration pour une connexion inactive comportant le réglage keep-"
"alive actif. Après ce délai la connexion sera fermée. Le délai est en "
"millisecondes (1/1000)."

#: libraries/engines/pbms.lib.php:60
msgid "Metadata Headers"
msgstr "En-têtes de méta-données"

#: libraries/engines/pbms.lib.php:61
msgid ""
"A \":\" delimited list of metadata headers to be used to initialize the "
"pbms_metadata_header table when a database is created."
msgstr ""
"Une liste d'en-têtes de méta-données délimitée par des «.», qui servira à "
"initialiser la table pbms_metadata_header quand une base de données est "
"créée."

#: libraries/engines/pbms.lib.php:94
#, php-format
msgid ""
"Documentation and further information about PBMS can be found on %sThe "
"PrimeBase Media Streaming home page%s."
msgstr ""
"La documentation de PBMS et des informations additionnelles sont disponibles "
"sur %sle site de PrimeBase Media Streaming%s."

#: libraries/engines/pbms.lib.php:96 libraries/engines/pbxt.lib.php:127
msgid "Related Links"
msgstr "Liens connexes"

#: libraries/engines/pbms.lib.php:98
msgid "The PrimeBase Media Streaming Blog by Barry Leslie"
msgstr "Le blogue PrimeBase Media Streaming par Barry Leslie"

#: libraries/engines/pbms.lib.php:99
msgid "PrimeBase XT Home Page"
msgstr "Le site de PrimeBase XT"

#: libraries/engines/pbxt.lib.php:22
msgid "Index cache size"
msgstr "Taille du cache d'index"

#: libraries/engines/pbxt.lib.php:23
msgid ""
"This is the amount of memory allocated to the index cache. Default value is "
"32MB. The memory allocated here is used only for caching index pages."
msgstr ""
"La quantité de mémoire allouée au cache des index. La valeur par défaut est "
"de 32 Mio. La mémoire allouée ici est utilisée pour le cache des pages "
"d'index."

#: libraries/engines/pbxt.lib.php:27
msgid "Record cache size"
msgstr "Taille du cache des enregistrements"

#: libraries/engines/pbxt.lib.php:28
msgid ""
"This is the amount of memory allocated to the record cache used to cache "
"table data. The default value is 32MB. This memory is used to cache changes "
"to the handle data (.xtd) and row pointer (.xtr) files."
msgstr ""
"La quantité de mémoire allouée au cache des enregistrements. La valeur par "
"défaut est de 32 Mio. Cette mémoire est utilisée pour le cache des "
"changements aux fichiers de données (.xtd) et pointeurs (.xtr)."

#: libraries/engines/pbxt.lib.php:32
msgid "Log cache size"
msgstr "Taille du cache du journal"

#: libraries/engines/pbxt.lib.php:33
msgid ""
"The amount of memory allocated to the transaction log cache used to cache on "
"transaction log data. The default is 16MB."
msgstr ""
"La quantité de mémoire allouée au cache du journal des transactions. La "
"valeur par défaut est de 16 Mio."

#: libraries/engines/pbxt.lib.php:37
msgid "Log file threshold"
msgstr "Seuil du fichier journal"

#: libraries/engines/pbxt.lib.php:38
msgid ""
"The size of a transaction log before rollover, and a new log is created. The "
"default value is 16MB."
msgstr ""
"La taille d'un journal de transactions au-delà de laquelle un nouveau "
"journal est créé. La valeur par défaut est de 16 Mio."

#: libraries/engines/pbxt.lib.php:42
msgid "Transaction buffer size"
msgstr "Taille du tampon des transactions"

#: libraries/engines/pbxt.lib.php:43
msgid ""
"The size of the global transaction log buffer (the engine allocates 2 "
"buffers of this size). The default is 1MB."
msgstr ""
"La taille du tampon du journal global des transactions (deux tampons sont "
"alloués). La valeur par défaut est de 1 Mio."

#: libraries/engines/pbxt.lib.php:47
msgid "Checkpoint frequency"
msgstr "Fréquence des points de contrôle"

#: libraries/engines/pbxt.lib.php:48
msgid ""
"The amount of data written to the transaction log before a checkpoint is "
"performed. The default value is 24MB."
msgstr ""
"La quantité de données écrite au journal de transactions avant un point de "
"contrôle. La valeur par défaut est de 24 Mio."

#: libraries/engines/pbxt.lib.php:52
msgid "Data log threshold"
msgstr "Seuil du journal des données"

#: libraries/engines/pbxt.lib.php:53
msgid ""
"The maximum size of a data log file. The default value is 64MB. PBXT can "
"create a maximum of 32000 data logs, which are used by all tables. So the "
"value of this variable can be increased to increase the total amount of data "
"that can be stored in the database."
msgstr ""
"La taille maximale d'un fichier journal de données. Sa valeur par défaut est "
"de 64 Mio. PBXT peut créer un maximum de 32000 journaux de données, utilisés "
"par toutes les tables. Par conséquent cette variable peut être augmentée "
"pour augmenter la quantité totale de données pouvant être stockée dans la "
"base de données."

#: libraries/engines/pbxt.lib.php:57
msgid "Garbage threshold"
msgstr "Seuil des informations parasites"

#: libraries/engines/pbxt.lib.php:58
msgid ""
"The percentage of garbage in a data log file before it is compacted. This is "
"a value between 1 and 99. The default is 50."
msgstr ""
"Le pourcentage d'information parasites dans un journal de données au-delà "
"duquel il est comprimé. Il s'agit d'une valeur entre 1 et 99. La valeur par "
"défaut est 50."

#: libraries/engines/pbxt.lib.php:62
msgid "Log buffer size"
msgstr "Taille du tampon du journal"

#: libraries/engines/pbxt.lib.php:63
msgid ""
"The size of the buffer used when writing a data log. The default is 256MB. "
"The engine allocates one buffer per thread, but only if the thread is "
"required to write a data log."
msgstr ""
"La taille du tampon utilisé lors de l'écriture du journal. La valeur par "
"défaut est de 256 Mio. Le moteur alloue un tampon par fil, seulement si le "
"fil doit écrire dans un journal."

#: libraries/engines/pbxt.lib.php:67
msgid "Data file grow size"
msgstr "Taille de l'augmentation du fichier des données"

#: libraries/engines/pbxt.lib.php:68
msgid "The grow size of the handle data (.xtd) files."
msgstr ""
"La taille de l'augmentation des fichiers pointeurs d'enregistrements (.xtd)."

#: libraries/engines/pbxt.lib.php:72
msgid "Row file grow size"
msgstr "Taille d'augmentation du fichier des enregistrements"

#: libraries/engines/pbxt.lib.php:73
msgid "The grow size of the row pointer (.xtr) files."
msgstr ""
"La taille de l'augmentation des fichiers pointeurs d'enregistrements (.xtr)."

#: libraries/engines/pbxt.lib.php:77
msgid "Log file count"
msgstr "Nombre de fichiers journal"

#: libraries/engines/pbxt.lib.php:78
msgid ""
"This is the number of transaction log files (pbxt/system/xlog*.xt) the "
"system will maintain. If the number of logs exceeds this value then old logs "
"will be deleted, otherwise they are renamed and given the next highest "
"number."
msgstr ""
"Le nombre de journaux de transactions (pbxt/system/xlog*.xt) conservés par "
"le système. Si le nombre de journaux dépasse cette valeur, les journaux les "
"plus anciens sont détruits, sinon ils sont renommés."

#: libraries/engines/pbxt.lib.php:125
#, php-format
msgid ""
"Documentation and further information about PBXT can be found on the %"
"sPrimeBase XT Home Page%s."
msgstr ""
"La documentation de PBXT et des informations additionnelles sont disponibles "
"sur %sle site de PrimeBase XT%s."

#: libraries/engines/pbxt.lib.php:129
msgid "The PrimeBase XT Blog by Paul McCullagh"
msgstr "Le blogue de PrimeBase XT par Paul McCullagh"

#: libraries/engines/pbxt.lib.php:130
msgid "The PrimeBase Media Streaming (PBMS) home page"
msgstr "Le site PrimeBase Media Streaming (PBMS)"

#: libraries/export/csv.php:24 libraries/import/csv.php:28
msgid "Columns separated with:"
msgstr "Colonnes séparées par :"

#: libraries/export/csv.php:25 libraries/import/csv.php:29
msgid "Columns enclosed with:"
msgstr "Colonnes entourées par :"

#: libraries/export/csv.php:26 libraries/import/csv.php:30
msgid "Columns escaped with:"
msgstr "Caractère d'échappement :"

#: libraries/export/csv.php:27 libraries/import/csv.php:31
msgid "Lines terminated with:"
msgstr "Lignes terminées par :"

#: libraries/export/csv.php:28 libraries/export/excel.php:23
#: libraries/export/htmlword.php:29 libraries/export/latex.php:80
#: libraries/export/ods.php:24 libraries/export/odt.php:60
msgid "Replace NULL with:"
msgstr "Remplacer NULL par :"

#: libraries/export/csv.php:29 libraries/export/excel.php:24
msgid "Remove carriage return/line feed characters within columns"
msgstr "Enlève les caractères de fin de ligne à l'intérieur des colonnes"

#: libraries/export/excel.php:33
msgid "Excel edition:"
msgstr "Version d'Excel :"

#: libraries/export/htmlword.php:28 libraries/export/latex.php:70
#: libraries/export/odt.php:56 libraries/export/sql.php:222
#: libraries/export/texytext.php:26 libraries/export/xml.php:73
msgid "Data dump options"
msgstr "Options d'exportation"

#: libraries/export/htmlword.php:121 libraries/export/odt.php:173
#: libraries/export/sql.php:1188 libraries/export/texytext.php:109
msgid "Dumping data for table"
msgstr "Contenu de la table"

#: libraries/export/htmlword.php:195 libraries/export/odt.php:249
#: libraries/export/sql.php:1021 libraries/export/texytext.php:177
msgid "Table structure for table"
msgstr "Structure de la table"

#: libraries/export/latex.php:14
msgid "Content of table @TABLE@"
msgstr "Contenu de la table @TABLE@"

#: libraries/export/latex.php:15
msgid "(continued)"
msgstr "(suite)"

#: libraries/export/latex.php:16
msgid "Structure of table @TABLE@"
msgstr "Structure de la table @TABLE@"

#: libraries/export/latex.php:48 libraries/export/odt.php:40
#: libraries/export/sql.php:142
msgid "Object creation options"
msgstr "Options de création d'objets"

#: libraries/export/latex.php:52 libraries/export/latex.php:76
msgid "Table caption (continued)"
msgstr "Sous-titre de la table (suite)"

#: libraries/export/latex.php:57 libraries/export/odt.php:43
#: libraries/export/sql.php:56
msgid "Display foreign key relationships"
msgstr "Afficher les relations de clés étrangères"

#: libraries/export/latex.php:60 libraries/export/odt.php:46
msgid "Display comments"
msgstr "Afficher les commentaires"

#: libraries/export/latex.php:63 libraries/export/odt.php:49
#: libraries/export/sql.php:63
msgid "Display MIME types"
msgstr "Afficher les types MIME"

#: libraries/export/latex.php:132 libraries/export/sql.php:482
#: libraries/export/xml.php:131 libraries/header_printview.inc.php:59
#: libraries/replication_gui.lib.php:66 libraries/replication_gui.lib.php:179
#: libraries/replication_gui.lib.php:275 libraries/replication_gui.lib.php:278
#: libraries/replication_gui.lib.php:335 server_privileges.php:814
#: server_privileges.php:817 server_privileges.php:873
#: server_privileges.php:1701 server_privileges.php:2255
#: server_status.php:1233
msgid "Host"
msgstr "Client"

#: libraries/export/latex.php:137 libraries/export/sql.php:487
#: libraries/export/xml.php:136 libraries/header_printview.inc.php:61
msgid "Generation Time"
msgstr "Généré le "

#: libraries/export/latex.php:138 libraries/export/sql.php:489
#: libraries/export/xml.php:137
msgid "Server version"
msgstr "Version du serveur"

#: libraries/export/latex.php:139 libraries/export/sql.php:490
#: libraries/export/xml.php:138
msgid "PHP Version"
msgstr "Version de PHP"

#: libraries/export/mediawiki.php:15
msgid "MediaWiki Table"
msgstr "Tableau MediaWiki"

#: libraries/export/pdf.php:18
msgid "PDF"
msgstr "PDF"

#: libraries/export/pdf.php:24
msgid "(Generates a report containing the data of a single table)"
msgstr "(Génère un rapport contenant les données d'une seule table)"

#: libraries/export/pdf.php:25
msgid "Report title:"
msgstr "Titre du rapport :"

#: libraries/export/php_array.php:18
msgid "PHP array"
msgstr "Tableau PHP"

#: libraries/export/sql.php:40
msgid ""
"Display comments <i>(includes info such as export timestamp, PHP version, "
"and server version)</i>"
msgstr ""
"Afficher les commentaires <i>(incluant les informations telles que "
"l'horodatage d'exportation, la version de PHP et la version du serveur)</i>"

#: libraries/export/sql.php:45
msgid "Additional custom header comment (\\n splits lines):"
msgstr "Commentaires mis en en-tête (séparer les lignes par «\\» suivi de «n») :"

#: libraries/export/sql.php:50
msgid ""
"Include a timestamp of when databases were created, last updated, and last "
"checked"
msgstr ""
"Inclut un horodatage de création, mise à jour et dernière vérification des "
"bases de données"

#: libraries/export/sql.php:100
msgid ""
"Database system or older MySQL server to maximize output compatibility with:"
msgstr ""
"Maximiser la compatibilité avec un système de base de données ou un ancien "
"serveur MySQL:"

#: libraries/export/sql.php:114 libraries/export/sql.php:173
#: libraries/export/sql.php:180
#, php-format
msgid "Add %s statement"
msgstr "Ajouter un énoncé %s"

#: libraries/export/sql.php:152
msgid "Add statements:"
msgstr "Ajouter les énoncés :"

#: libraries/export/sql.php:211
msgid ""
"Enclose table and column names with backquotes <i>(Protects column and table "
"names formed with special characters or keywords)</i>"
msgstr ""
"Entourer les noms des tables et des colonnes par des guillemets obliques <i>"
"(Protège les noms de tables et de colonnes comportant des caractères "
"spéciaux ou des mots réservés)</i>"

#: libraries/export/sql.php:231
msgid "Instead of <code>INSERT</code> statements, use:"
msgstr "Au lieu d'énoncés <code>INSERT</code>, utiliser :"

#: libraries/export/sql.php:238
msgid "<code>INSERT DELAYED</code> statements"
msgstr "Énoncés <code>INSERT DELAYED</code>"

#: libraries/export/sql.php:245
msgid "<code>INSERT IGNORE</code> statements"
msgstr "Énoncés <code>INSERT IGNORE</code>"

#: libraries/export/sql.php:255
msgid "Function to use when dumping data:"
msgstr "Fonction à utiliser lors de l'exportation des données :"

#: libraries/export/sql.php:268
msgid "Syntax to use when inserting data:"
msgstr "Syntaxe à utiliser lors de l'insertion de données :"

#: libraries/export/sql.php:274
msgid ""
"include column names in every <code>INSERT</code> statement <br /> &nbsp; "
"&nbsp; &nbsp; Example: <code>INSERT INTO tbl_name (col_A,col_B,col_C) VALUES "
"(1,2,3)</code>"
msgstr ""
"inclure les noms de colonnes dans chaque énoncé <code>INSERT</code><br /> "
"&nbsp; &nbsp; &nbsp; Par exemple: <code>INSERT INTO tbl_name (col_A,col_B,"
"col_C) VALUES (1,2,3)</code>"

#: libraries/export/sql.php:275
msgid ""
"insert multiple rows in every <code>INSERT</code> statement<br /> &nbsp; "
"&nbsp; &nbsp; Example: <code>INSERT INTO tbl_name VALUES (1,2,3), (4,5,6), "
"(7,8,9)</code>"
msgstr ""
"insérer des lignes multiples avec chaque énoncé <code>INSERT</code><br /> "
"&nbsp; &nbsp; &nbsp; Par exemple : <code>INSERT INTO tbl_name VALUES "
"(1,2,3), (4,5,6), (7,8,9)</code>"

#: libraries/export/sql.php:276
msgid ""
"both of the above<br /> &nbsp; &nbsp; &nbsp; Example: <code>INSERT INTO "
"tbl_name (col_A,col_B) VALUES (1,2,3), (4,5,6), (7,8,9)</code>"
msgstr ""
"les deux modes ci-dessus<br /> &nbsp; &nbsp; &nbsp; Par exemple : "
"<code>INSERT INTO tbl_name (col_A,col_B) VALUES (1,2,3), (4,5,6), (7,8,9)</"
"code>"

#: libraries/export/sql.php:277
msgid ""
"neither of the above<br /> &nbsp; &nbsp; &nbsp; Example: <code>INSERT INTO "
"tbl_name VALUES (1,2,3)</code>"
msgstr ""
"aucun des modes ci-dessus <br /> &nbsp; &nbsp; &nbsp; Par exemple : "
"<code>INSERT INTO tbl_name VALUES (1,2,3)</code>"

#: libraries/export/sql.php:292
msgid ""
"Dump binary columns in hexadecimal notation <i>(for example, \"abc\" becomes "
"0x616263)</i>"
msgstr ""
"Exporter les colonnes binaires en format hexadécimal <i>(par exemple, «abc» "
"devient 0x616263)</i>"

#: libraries/export/sql.php:301
msgid ""
"Dump TIMESTAMP columns in UTC <i>(enables TIMESTAMP columns to be dumped and "
"reloaded between servers in different time zones)</i>"
msgstr ""
"Exporter les colonnes TIMESTAMP en UTC <i>(permet les colonnes TIMESTAMP "
"d'être exportées et importées entre des serveurs de zones horaires "
"différentes)</i>"

#: libraries/export/sql.php:342 libraries/export/xml.php:45
msgid "Procedures"
msgstr "Procédures"

#: libraries/export/sql.php:359 libraries/export/xml.php:40
msgid "Functions"
msgstr "Fonctions"

#: libraries/export/sql.php:855
msgid "Constraints for dumped tables"
msgstr "Contraintes pour les tables exportées"

#: libraries/export/sql.php:864
msgid "Constraints for table"
msgstr "Contraintes pour la table"

#: libraries/export/sql.php:963
msgid "MIME TYPES FOR TABLE"
msgstr "TYPES MIME POUR LA TABLE"

#: libraries/export/sql.php:975
msgid "RELATIONS FOR TABLE"
msgstr "RELATIONS POUR LA TABLE"

#: libraries/export/sql.php:1044
msgid "Structure for view"
msgstr "Structure de la vue"

#: libraries/export/sql.php:1053
msgid "Stand-in structure for view"
msgstr "Doublure de structure pour la vue"

#: libraries/export/sql.php:1112
msgid "Error reading data:"
msgstr "Erreur de lecture des données :"

#: libraries/export/xml.php:19 libraries/import/xml.php:28
msgid "XML"
msgstr "XML"

#: libraries/export/xml.php:34
msgid "Object creation options (all are recommended)"
msgstr "Options de création d'objets (toutes sont recommandées)"

#: libraries/export/xml.php:62
msgid "Views"
msgstr "Vues"

#: libraries/export/xml.php:78
msgid "Export contents"
msgstr "Exporter le contenu"

#: libraries/footer.inc.php:163 libraries/footer.inc.php:165
#: libraries/footer.inc.php:168
msgid "Open new phpMyAdmin window"
msgstr "Ouvrir une nouvelle fenêtre phpMyAdmin"

#: libraries/gis_visualization.lib.php:134
msgid "No data found for GIS visualization."
msgstr "Données non disponibles pour visualisation GIS."

#: libraries/header_http.inc.php:15 libraries/header_meta_style.inc.php:15
msgid "GLOBALS overwrite attempt"
msgstr "Tentative d'écrasement de GLOBALS"

#: libraries/header_printview.inc.php:49 libraries/header_printview.inc.php:57
msgid "SQL result"
msgstr "Résultat de la requête SQL"

#: libraries/header_printview.inc.php:62
msgid "Generated by"
msgstr "Généré par"

#: libraries/import.lib.php:157 libraries/rte/rte_routines.lib.php:1248
#: sql.php:726 tbl_change.php:188 tbl_get_field.php:34
msgid "MySQL returned an empty result set (i.e. zero rows)."
msgstr "MySQL a retourné un résultat vide (aucune ligne)."

#: libraries/import.lib.php:1100
msgid ""
"The following structures have either been created or altered. Here you can:"
msgstr ""
"Les structures suivanates ont été créées ou modifiées. Ici vous pouvez :"

#: libraries/import.lib.php:1101
msgid "View a structure's contents by clicking on its name"
msgstr "Consulter le contenu d'une structure en cliquant sur son nom"

#: libraries/import.lib.php:1102
msgid ""
"Change any of its settings by clicking the corresponding \"Options\" link"
msgstr ""
"Modifiez l'un des paramètres en cliquant le lien «Options» correspondant"

#: libraries/import.lib.php:1103
msgid "Edit structure by following the \"Structure\" link"
msgstr "Modifier sa structure via le lien «Structure»"

#: libraries/import.lib.php:1106
msgid "Go to database"
msgstr "Aller à la base de données"

#: libraries/import.lib.php:1109 libraries/import.lib.php:1132
#, php-format
msgid "Edit settings for %s"
msgstr "Paramètres de modification pour %s"

#: libraries/import.lib.php:1127
msgid "Go to table"
msgstr "Aller à la table"

#: libraries/import.lib.php:1130
#, php-format
msgid "Structure of %s"
msgstr "Structure de %s"

#: libraries/import.lib.php:1136
msgid "Go to view"
msgstr "Aller à la vue"

#: libraries/import/csv.php:38 libraries/import/ods.php:33
msgid ""
"The first line of the file contains the table column names <i>(if this is "
"unchecked, the first line will become part of the data)</i>"
msgstr ""
"La première ligne du fichier contient le nom des colonnes de la table <i>(si "
"ceci n'est pas coché, la première ligne fait partie des données)</i>"

#: libraries/import/csv.php:40
msgid ""
"If the data in each row of the file is not in the same order as in the "
"database, list the corresponding column names here. Column names must be "
"separated by commas and not enclosed in quotations."
msgstr ""
"Si les données de chaque ligne du fichier ne sont pas dans le même ordre que "
"dans la base de données, listez ici les noms de colonnes correspondantes. "
"Les noms de colonnes doivent être séparées par une virgule et non entourées "
"de guillemets."

#: libraries/import/csv.php:42
msgid "Column names: "
msgstr "Nom des colonnes :"

#: libraries/import/csv.php:62 libraries/import/csv.php:75
#: libraries/import/csv.php:80 libraries/import/csv.php:85
#, php-format
msgid "Invalid parameter for CSV import: %s"
msgstr "Paramètres invalides pour l'importation CSV: %s"

#: libraries/import/csv.php:132
#, php-format
msgid ""
"Invalid column (%s) specified! Ensure that columns names are spelled "
"correctly, separated by commas, and not enclosed in quotes."
msgstr ""
"Colonne %s invalide! Assurez-vous que les noms de colonnes sont "
"orthographiés correctement, séparés par des virgules et non entourés de "
"guillemets. "

#: libraries/import/csv.php:191 libraries/import/csv.php:446
#, php-format
msgid "Invalid format of CSV input on line %d."
msgstr "Format invalide pour les données CSV à la ligne %d."

#: libraries/import/csv.php:332
#, php-format
msgid "Invalid column count in CSV input on line %d."
msgstr "Nombre de colonnes invalide dans les données CSV à la ligne %d."

#: libraries/import/docsql.php:28
msgid "DocSQL"
msgstr "DocSQL"

#: libraries/import/docsql.php:32 libraries/tbl_properties.inc.php:568
#: server_synchronize.php:441 server_synchronize.php:913
msgid "Table name"
msgstr "Nom de la table"

#: libraries/import/ldi.php:45 libraries/schema/User_Schema.class.php:351
#: view_create.php:147
msgid "Column names"
msgstr "Nom des colonnes"

#: libraries/import/ldi.php:57
msgid "This plugin does not support compressed imports!"
msgstr "Ce greffon ne supporte pas les importations en format comprimé !"

#: libraries/import/ods.php:35
msgid "Import percentages as proper decimals <i>(ex. 12.00% to .12)</i>"
msgstr ""
"Importer les pourcentages en tant que décimales <i>(12.00% devient .12)</i>"

#: libraries/import/ods.php:36
msgid "Import currencies <i>(ex. $5.00 to 5.00)</i>"
msgstr "Importer les valeurs de monnaie <i>($5.00 devient 5.00)</i>"

#: libraries/import/ods.php:88 libraries/import/xml.php:83
#: libraries/import/xml.php:139
msgid ""
"The XML file specified was either malformed or incomplete. Please correct "
"the issue and try again."
msgstr ""
"Le fichier XML spécifié était mal formé ou incomplet. Veuillez le corriger "
"et essayer à nouveau."

#: libraries/import/shp.php:19
msgid "ESRI Shape File"
msgstr "Fichier de formes ESRI"

#: libraries/import/shp.php:280
#, php-format
msgid "There was an error importing the ESRI shape file: \"%s\"."
msgstr "Erreur lors de l'importation du fichier de formes ESRI :«%s»."

#: libraries/import/shp.php:336
msgid ""
"You tried to import an invalid file or the imported file contains invalid "
"data"
msgstr ""
"Vous avez tenté d'importer un fichier invalide ou ce fichier contient des "
"données invalides."

#: libraries/import/shp.php:338
#, php-format
msgid "MySQL Spatial Extension does not support ESRI type \"%s\"."
msgstr "Les données spatiales MySQL ne supportent pas le type ESRI «%s»."

#: libraries/import/shp.php:376
msgid "The imported file does not contain any data"
msgstr "Le fichier importé ne contient aucune donnée."

#: libraries/import/sql.php:33
msgid "SQL compatibility mode:"
msgstr "Mode de compatibilité SQL :"

#: libraries/import/sql.php:43
msgid "Do not use <code>AUTO_INCREMENT</code> for zero values"
msgstr "Ne pas utiliser <code>AUTO_INCREMENT</code> pour la valeur zéro"

#: libraries/kanji-encoding.lib.php:147
msgctxt "None encoding conversion"
msgid "None"
msgstr "Aucune"

#. l10n: This is currently used only in Japanese locales
#: libraries/kanji-encoding.lib.php:153
msgid "Convert to Kana"
msgstr "Conversion en kana"

#: libraries/mult_submits.inc.php:254
msgid "From"
msgstr "Depuis"

#: libraries/mult_submits.inc.php:257
msgid "To"
msgstr "Vers"

#: libraries/mult_submits.inc.php:262 libraries/mult_submits.inc.php:275
#: libraries/sql_query_form.lib.php:403
msgid "Submit"
msgstr "Exécuter"

#: libraries/mult_submits.inc.php:267
msgid "Add table prefix"
msgstr "Ajouter un préfixe de table"

#: libraries/mult_submits.inc.php:270
msgid "Add prefix"
msgstr "Ajouter un préfixe"

#: libraries/mult_submits.inc.php:482 tbl_replace.php:344
msgid "No change"
msgstr "Pas de modifications"

#: libraries/mysql_charsets.lib.php:113
msgid "Charset"
msgstr "Jeu de caractères"

#: libraries/mysql_charsets.lib.php:212 libraries/mysql_charsets.lib.php:413
#: tbl_change.php:572
msgid "Binary"
msgstr "Binaire"

#: libraries/mysql_charsets.lib.php:224
msgid "Bulgarian"
msgstr "Bulgare"

#: libraries/mysql_charsets.lib.php:228 libraries/mysql_charsets.lib.php:353
msgid "Simplified Chinese"
msgstr "Chinois simplifié"

#: libraries/mysql_charsets.lib.php:230 libraries/mysql_charsets.lib.php:373
msgid "Traditional Chinese"
msgstr "Chinois traditionnel"

#: libraries/mysql_charsets.lib.php:234 libraries/mysql_charsets.lib.php:420
msgid "case-insensitive"
msgstr "insensible à la casse"

#: libraries/mysql_charsets.lib.php:237 libraries/mysql_charsets.lib.php:422
msgid "case-sensitive"
msgstr "sensible à la casse"

#: libraries/mysql_charsets.lib.php:240
msgid "Croatian"
msgstr "Croate"

#: libraries/mysql_charsets.lib.php:243
msgid "Czech"
msgstr "Tchèque"

#: libraries/mysql_charsets.lib.php:246
msgid "Danish"
msgstr "Danois"

#: libraries/mysql_charsets.lib.php:249
msgid "English"
msgstr "Anglais"

#: libraries/mysql_charsets.lib.php:252
msgid "Esperanto"
msgstr "Espéranto"

#: libraries/mysql_charsets.lib.php:255
msgid "Estonian"
msgstr "Estonien"

#: libraries/mysql_charsets.lib.php:258 libraries/mysql_charsets.lib.php:261
msgid "German"
msgstr "Allemand"

#: libraries/mysql_charsets.lib.php:258
msgid "dictionary"
msgstr "dictionnaire"

#: libraries/mysql_charsets.lib.php:261
msgid "phone book"
msgstr "annuaire téléphonique"

#: libraries/mysql_charsets.lib.php:264
msgid "Hungarian"
msgstr "Hongrois"

#: libraries/mysql_charsets.lib.php:267
msgid "Icelandic"
msgstr "Islandais"

#: libraries/mysql_charsets.lib.php:270 libraries/mysql_charsets.lib.php:360
msgid "Japanese"
msgstr "Japonais"

#: libraries/mysql_charsets.lib.php:273
msgid "Latvian"
msgstr "Letton"

#: libraries/mysql_charsets.lib.php:276
msgid "Lithuanian"
msgstr "Lituanien"

#: libraries/mysql_charsets.lib.php:279 libraries/mysql_charsets.lib.php:382
msgid "Korean"
msgstr "Coréen"

#: libraries/mysql_charsets.lib.php:282
msgid "Persian"
msgstr "Perse"

#: libraries/mysql_charsets.lib.php:285
msgid "Polish"
msgstr "Polonais"

#: libraries/mysql_charsets.lib.php:288 libraries/mysql_charsets.lib.php:336
msgid "West European"
msgstr "Europe de l'ouest"

#: libraries/mysql_charsets.lib.php:291
msgid "Romanian"
msgstr "Roumain"

#: libraries/mysql_charsets.lib.php:294
msgid "Slovak"
msgstr "Slovaque"

#: libraries/mysql_charsets.lib.php:297
msgid "Slovenian"
msgstr "Slovène"

#: libraries/mysql_charsets.lib.php:300
msgid "Spanish"
msgstr "Espagnol"

#: libraries/mysql_charsets.lib.php:303
msgid "Traditional Spanish"
msgstr "Espagnol traditionnel"

#: libraries/mysql_charsets.lib.php:306 libraries/mysql_charsets.lib.php:403
msgid "Swedish"
msgstr "Suédois"

#: libraries/mysql_charsets.lib.php:309 libraries/mysql_charsets.lib.php:406
msgid "Thai"
msgstr "Thaï"

#: libraries/mysql_charsets.lib.php:312 libraries/mysql_charsets.lib.php:400
msgid "Turkish"
msgstr "Turc"

#: libraries/mysql_charsets.lib.php:315 libraries/mysql_charsets.lib.php:397
msgid "Ukrainian"
msgstr "Ukrainien"

#: libraries/mysql_charsets.lib.php:318 libraries/mysql_charsets.lib.php:327
msgid "Unicode"
msgstr "Unicode"

#: libraries/mysql_charsets.lib.php:318 libraries/mysql_charsets.lib.php:327
#: libraries/mysql_charsets.lib.php:336 libraries/mysql_charsets.lib.php:343
#: libraries/mysql_charsets.lib.php:365 libraries/mysql_charsets.lib.php:376
msgid "multilingual"
msgstr "multilingue"

#: libraries/mysql_charsets.lib.php:343
msgid "Central European"
msgstr "Europe centrale"

#: libraries/mysql_charsets.lib.php:348
msgid "Russian"
msgstr "Russe"

#: libraries/mysql_charsets.lib.php:365
msgid "Baltic"
msgstr "Baltique"

#: libraries/mysql_charsets.lib.php:370
msgid "Armenian"
msgstr "Arménien"

#: libraries/mysql_charsets.lib.php:376
msgid "Cyrillic"
msgstr "Cyrillique"

#: libraries/mysql_charsets.lib.php:379
msgid "Arabic"
msgstr "Arabe"

#: libraries/mysql_charsets.lib.php:385
msgid "Hebrew"
msgstr "Hébreu"

#: libraries/mysql_charsets.lib.php:388
msgid "Georgian"
msgstr "Géorgien"

#: libraries/mysql_charsets.lib.php:391
msgid "Greek"
msgstr "Grec"

#: libraries/mysql_charsets.lib.php:394
msgid "Czech-Slovak"
msgstr "Tchèque-slovaque"

#: libraries/mysql_charsets.lib.php:409 libraries/mysql_charsets.lib.php:416
msgid "unknown"
msgstr "inconnu"

#: libraries/navigation_header.inc.php:57
#: libraries/navigation_header.inc.php:59
#: libraries/navigation_header.inc.php:60
msgid "Home"
msgstr "Accueil"

#: libraries/navigation_header.inc.php:69
#: libraries/navigation_header.inc.php:71
#: libraries/navigation_header.inc.php:72
msgid "Log out"
msgstr "Quitter"

#: libraries/navigation_header.inc.php:115
#: libraries/navigation_header.inc.php:117
#: libraries/navigation_header.inc.php:119
msgid "Reload navigation frame"
msgstr "Actualiser"

#: libraries/plugin_interface.lib.php:309
msgid "This format has no options"
msgstr "Ce format ne comporte pas d'options"

#: libraries/relation.lib.php:76
msgid "not OK"
msgstr "en erreur"

#: libraries/relation.lib.php:81
msgid "Enabled"
msgstr "Activé"

#: libraries/relation.lib.php:88 libraries/relation.lib.php:100
#: pmd_relation_new.php:66
msgid "General relation features"
msgstr "Fonctions relationnelles"

#: libraries/relation.lib.php:104
msgid "Display Features"
msgstr "Affichage infobulle"

#: libraries/relation.lib.php:110
msgid "Creation of PDFs"
msgstr "Génération de schémas en PDF"

#: libraries/relation.lib.php:114
msgid "Displaying Column Comments"
msgstr "Commentaires de colonnes"

#: libraries/relation.lib.php:119
msgid ""
"Please see the documentation on how to update your column_comments table"
msgstr ""
"La documentation indique comment mettre à jour votre table column_comments"

#: libraries/relation.lib.php:124 libraries/sql_query_form.lib.php:376
msgid "Bookmarked SQL query"
msgstr "Requêtes SQL en signets"

#: libraries/relation.lib.php:128 querywindow.php:74 querywindow.php:169
msgid "SQL history"
msgstr "Historique SQL"

#: libraries/relation.lib.php:136
msgid "Persistent recently used tables"
msgstr "Tables récemment utilisées (persistantes)"

#: libraries/relation.lib.php:140
msgid "Persistent tables' UI preferences"
msgstr "Préférences d'interface de tables (persistantes)"

#: libraries/relation.lib.php:148
msgid "User preferences"
msgstr "Préférences de l'utilisateur"

#: libraries/relation.lib.php:152
msgid "Quick steps to setup advanced features:"
msgstr "Guide rapide de configuration des fonctions avancées :"

#: libraries/relation.lib.php:154
msgid ""
"Create the needed tables with the <code>script/create_tables.sql</code>."
msgstr ""
"Créez les tables requises au moyen de <code>script/create_tables.sql</code>."

#: libraries/relation.lib.php:155
msgid "Create a pma user and give access to these tables."
msgstr "Créez un utilisateur pma et donnez-lui accès à ces tables."

#: libraries/relation.lib.php:156
msgid ""
"Enable advanced features in configuration file (<code>config.inc.php</"
"code>), for example by starting from <code>config.sample.inc.php</code>."
msgstr ""
"Activez les fonctions avancées dans le fichier de configuration "
"(<code>config.inc.php</code>), en vous basant par exemple sur <code>config."
"sample.inc.php</code>."

#: libraries/relation.lib.php:157
msgid "Re-login to phpMyAdmin to load the updated configuration file."
msgstr ""
"Reconnectez-vous à phpMyAdmin afin d'utiliser le fichier de configuration "
"modifié."

#: libraries/relation.lib.php:1130
msgid "no description"
msgstr "pas de description"

#: libraries/replication_gui.lib.php:54
msgid "Slave configuration"
msgstr "Configuration de l'esclave"

#: libraries/replication_gui.lib.php:54 server_replication.php:353
msgid "Change or reconfigure master server"
msgstr "Changer ou reconfigurer le serveur maître"

#: libraries/replication_gui.lib.php:55
msgid ""
"Make sure, you have unique server-id in your configuration file (my.cnf). If "
"not, please add the following line into [mysqld] section:"
msgstr ""
"Assurez-vous d'avoir un server-id unique dans votre fichier de configuration "
"(my.cnf). Sinon, veuillez ajouter la ligne suivante dans la section "
"[mysqld] :"

#: libraries/replication_gui.lib.php:58 libraries/replication_gui.lib.php:59
#: libraries/replication_gui.lib.php:255 libraries/replication_gui.lib.php:258
#: libraries/replication_gui.lib.php:265 server_privileges.php:794
#: server_privileges.php:797 server_privileges.php:804
#: server_synchronize.php:1269
msgid "User name"
msgstr "Nom d'utilisateur"

#: libraries/replication_gui.lib.php:107
msgid "Master status"
msgstr "État du maître"

#: libraries/replication_gui.lib.php:109
msgid "Slave status"
msgstr "État de l'esclave"

#: libraries/replication_gui.lib.php:118 libraries/sql_query_form.lib.php:388
#: server_status.php:1470 server_variables.php:123
msgid "Variable"
msgstr "Variable"

#: libraries/replication_gui.lib.php:119
#: libraries/rte/rte_routines.lib.php:1370 libraries/tbl_select.lib.php:87
#: pmd_general.php:470 pmd_general.php:529 pmd_general.php:652
#: pmd_general.php:769 server_status.php:1471 tbl_change.php:334
#: tbl_printview.php:329 tbl_structure.php:834 tbl_zoom_select.php:435
msgid "Value"
msgstr "Valeur"

#: libraries/replication_gui.lib.php:178 server_binlog.php:183
msgid "Server ID"
msgstr "ID du serveur"

#: libraries/replication_gui.lib.php:197
msgid ""
"Only slaves started with the --report-host=host_name option are visible in "
"this list."
msgstr ""
"Seuls les esclaves démarrés avec l'option --report-host=host_name sont "
"visibles sur cette liste."

#: libraries/replication_gui.lib.php:246 server_replication.php:192
msgid "Add slave replication user"
msgstr "Ajouter un utilisateur pour la réplication vers l'esclave"

#: libraries/replication_gui.lib.php:260 server_privileges.php:799
msgid "Any user"
msgstr "Tout utilisateur"

#: libraries/replication_gui.lib.php:261 libraries/replication_gui.lib.php:329
#: libraries/replication_gui.lib.php:352 server_privileges.php:800
#: server_privileges.php:867 server_privileges.php:891
#: server_privileges.php:2109 server_privileges.php:2139
msgid "Use text field"
msgstr "Entrez une valeur"

#: libraries/replication_gui.lib.php:308 server_privileges.php:847
msgid "Any host"
msgstr "Tout client"

#: libraries/replication_gui.lib.php:312 server_privileges.php:851
msgid "Local"
msgstr "Local"

#: libraries/replication_gui.lib.php:318 server_privileges.php:856
msgid "This Host"
msgstr "Ce serveur"

#: libraries/replication_gui.lib.php:324 server_privileges.php:862
msgid "Use Host Table"
msgstr "Utiliser la table Host"

#: libraries/replication_gui.lib.php:337 server_privileges.php:875
msgid ""
"When Host table is used, this field is ignored and values stored in Host "
"table are used instead."
msgstr ""
"Quand la table Host est utilisée, ce champ est ignoré et les valeurs de la "
"table Host sont utilisées à la place."

#: libraries/replication_gui.lib.php:366
msgid "Generate Password"
msgstr "Générer un mot de passe"

#: libraries/rte/rte_events.lib.php:102 libraries/rte/rte_events.lib.php:107
#: libraries/rte/rte_events.lib.php:130 libraries/rte/rte_routines.lib.php:252
#: libraries/rte/rte_routines.lib.php:257
#: libraries/rte/rte_routines.lib.php:281
#: libraries/rte/rte_routines.lib.php:1253
#: libraries/rte/rte_triggers.lib.php:75 libraries/rte/rte_triggers.lib.php:80
#: libraries/rte/rte_triggers.lib.php:103
#, php-format
msgid "The following query has failed: \"%s\""
msgstr "La requête «%s» a échoué"

#: libraries/rte/rte_events.lib.php:116
msgid "Sorry, we failed to restore the dropped event."
msgstr "Désolé, il a été impossible de restaurer l'événement."

#: libraries/rte/rte_events.lib.php:117 libraries/rte/rte_routines.lib.php:267
#: libraries/rte/rte_triggers.lib.php:90
msgid "The backed up query was:"
msgstr "La requête conservée est :"

#: libraries/rte/rte_events.lib.php:121
#, php-format
msgid "Event %1$s has been modified."
msgstr "L'événement %1$s a été modifié."

#: libraries/rte/rte_events.lib.php:133
#, php-format
msgid "Event %1$s has been created."
msgstr "L'événement %1$s a été créé."

#: libraries/rte/rte_events.lib.php:141 libraries/rte/rte_routines.lib.php:292
#: libraries/rte/rte_triggers.lib.php:114
msgid "<b>One or more errors have occured while processing your request:</b>"
msgstr ""
"<b>Au moins une erreur s'est produite lors du traitement de la requête :</b>"

#: libraries/rte/rte_events.lib.php:185
msgid "Edit event"
msgstr "Modifier l'événement"

#: libraries/rte/rte_events.lib.php:212 libraries/rte/rte_routines.lib.php:370
#: libraries/rte/rte_routines.lib.php:1275
#: libraries/rte/rte_routines.lib.php:1311
#: libraries/rte/rte_triggers.lib.php:187
msgid "Error in processing request"
msgstr "Erreur dans le traitement de la requête"

#: libraries/rte/rte_events.lib.php:371 libraries/rte/rte_routines.lib.php:828
#: libraries/rte/rte_triggers.lib.php:302
msgid "Details"
msgstr "Détails"

#: libraries/rte/rte_events.lib.php:374
msgid "Event name"
msgstr "Nom de l'événement"

#: libraries/rte/rte_events.lib.php:395 server_binlog.php:182
msgid "Event type"
msgstr "Type d'évènement"

#: libraries/rte/rte_events.lib.php:416 libraries/rte/rte_routines.lib.php:849
#, php-format
msgid "Change to %s"
msgstr "Changer pour %s"

#: libraries/rte/rte_events.lib.php:422
msgid "Execute at"
msgstr "Exécuter à"

#: libraries/rte/rte_events.lib.php:430
msgid "Execute every"
msgstr "Exécuter chaque"

#: libraries/rte/rte_events.lib.php:449
msgctxt "Start of recurring event"
msgid "Start"
msgstr "Départ"

#: libraries/rte/rte_events.lib.php:457
msgctxt "End of recurring event"
msgid "End"
msgstr "Fin"

#: libraries/rte/rte_events.lib.php:465 libraries/rte/rte_routines.lib.php:923
#: libraries/rte/rte_triggers.lib.php:354
msgid "Definition"
msgstr "Définition"

#: libraries/rte/rte_events.lib.php:471
msgid "On completion preserve"
msgstr "À la fin, préserver"

#: libraries/rte/rte_events.lib.php:475 libraries/rte/rte_routines.lib.php:933
#: libraries/rte/rte_triggers.lib.php:360
msgid "Definer"
msgstr "Créateur"

#: libraries/rte/rte_events.lib.php:518 libraries/rte/rte_routines.lib.php:997
#: libraries/rte/rte_triggers.lib.php:398
msgid "The definer must be in the \"username@hostname\" format"
msgstr "Le définisseur doit suivre le format «utilisateur@machine»"

#: libraries/rte/rte_events.lib.php:525
msgid "You must provide an event name"
msgstr "Vous devez fournir un nom pour l'événement"

#: libraries/rte/rte_events.lib.php:537
msgid "You must provide a valid interval value for the event."
msgstr "Vous devez fournir un intervalle valable pour l'événement."

#: libraries/rte/rte_events.lib.php:549
msgid "You must provide a valid execution time for the event."
msgstr "Vous devez fournir un moment d'exécution valable pour l'événement."

#: libraries/rte/rte_events.lib.php:553
msgid "You must provide a valid type for the event."
msgstr "Vous devez fournir un type valable pour l'événement."

#: libraries/rte/rte_events.lib.php:572
msgid "You must provide an event definition."
msgstr "Vous devez fournir une définition pour l'événement."

#: libraries/rte/rte_footer.lib.php:29 server_privileges.php:2411
msgid "New"
msgstr "Nouveau"

#: libraries/rte/rte_footer.lib.php:91
msgid "OFF"
msgstr "Désactivé"

#: libraries/rte/rte_footer.lib.php:96
msgid "ON"
msgstr "Activé"

#: libraries/rte/rte_footer.lib.php:108
msgid "Event scheduler status"
msgstr "État du planificateur d'événements"

#: libraries/rte/rte_list.lib.php:54
msgid "Returns"
msgstr "Retourne"

#: libraries/rte/rte_list.lib.php:63 libraries/rte/rte_triggers.lib.php:340
msgid "Event"
msgstr "Événement"

#: libraries/rte/rte_routines.lib.php:64
msgid ""
"You are using PHP's deprecated 'mysql' extension, which is not capable of "
"handling multi queries. <b>The execution of some stored routines may fail!</"
"b> Please use the improved 'mysqli' extension to avoid any problems."
msgstr ""
"Vous utilisez l'extension PHP «mysql» qui est désuète et ne peut traiter les "
"requêtes multiples. <b>L'exécution de certaines procédures stockées peut "
"échouer!</b>Veuillez utiliser l'extension «mysqli» pour éviter ces problèmes."

#: libraries/rte/rte_routines.lib.php:245
#: libraries/rte/rte_routines.lib.php:1005
#, php-format
msgid "Invalid routine type: \"%s\""
msgstr "Type de procédure invalide : «%s»"

#: libraries/rte/rte_routines.lib.php:266
msgid "Sorry, we failed to restore the dropped routine."
msgstr "Désolé, il a été impossible de restaurer la procédure."

#: libraries/rte/rte_routines.lib.php:271
#, php-format
msgid "Routine %1$s has been modified."
msgstr "La procédure %1$s a été modifiée."

#: libraries/rte/rte_routines.lib.php:284
#, php-format
msgid "Routine %1$s has been created."
msgstr "La procédure %1$s a été créée."

#: libraries/rte/rte_routines.lib.php:344
msgid "Edit routine"
msgstr "Modifier une procédure"

#: libraries/rte/rte_routines.lib.php:831
msgid "Routine name"
msgstr "Nom de la procédure"

#: libraries/rte/rte_routines.lib.php:854
msgid "Parameters"
msgstr "Paramètres"

#: libraries/rte/rte_routines.lib.php:859
msgid "Direction"
msgstr "Direction"

#: libraries/rte/rte_routines.lib.php:862 libraries/tbl_properties.inc.php:98
msgid "Length/Values"
msgstr "Taille/Valeurs*"

#: libraries/rte/rte_routines.lib.php:877
msgid "Add parameter"
msgstr "Ajouter un paramètre"

#: libraries/rte/rte_routines.lib.php:881
msgid "Remove last parameter"
msgstr "Supprimer le dernier paramètre"

#: libraries/rte/rte_routines.lib.php:886
msgid "Return type"
msgstr "Type retourné"

#: libraries/rte/rte_routines.lib.php:892
msgid "Return length/values"
msgstr "Taille/Valeurs à retourner"

#: libraries/rte/rte_routines.lib.php:898
msgid "Return options"
msgstr "Options de retour"

#: libraries/rte/rte_routines.lib.php:929
msgid "Is deterministic"
msgstr "Est déterministe"

#: libraries/rte/rte_routines.lib.php:938
msgid "Security type"
msgstr "Type de sécurité"

#: libraries/rte/rte_routines.lib.php:945
msgid "SQL data access"
msgstr "Accès aux données SQL"

#: libraries/rte/rte_routines.lib.php:1010
msgid "You must provide a routine name"
msgstr "Vous devez fournir un nom pour la procédure"

#: libraries/rte/rte_routines.lib.php:1036
#, php-format
msgid "Invalid direction \"%s\" given for parameter."
msgstr "La direction «%s» fournie pour le paramètre est invalide."

#: libraries/rte/rte_routines.lib.php:1048
#: libraries/rte/rte_routines.lib.php:1086
msgid ""
"You must provide length/values for routine parameters of type ENUM, SET, "
"VARCHAR and VARBINARY."
msgstr ""
"Vous devez fournir une longueur ou une valeur pour les paramètres de type "
"ENUM, SET, VARCHAR et VARBINARY."

#: libraries/rte/rte_routines.lib.php:1066
msgid "You must provide a name and a type for each routine parameter."
msgstr "Vous devez fournir un nom et un type pour chacun des paramètres."

#: libraries/rte/rte_routines.lib.php:1076
msgid "You must provide a valid return type for the routine."
msgstr "Vous devez fournir un type de retour valable pour la procédure."

#: libraries/rte/rte_routines.lib.php:1120
msgid "You must provide a routine definition."
msgstr "Vous devez fournir une définition pour la procédure."

#: libraries/rte/rte_routines.lib.php:1209
#, php-format
msgid "%d row affected by the last statement inside the procedure"
msgid_plural "%d rows affected by the last statement inside the procedure"
msgstr[0] "%d ligne a été affectée par le dernier énoncé de la procédure"
msgstr[1] "%d lignes ont été affectées par le dernier énoncé de la procédure"

#: libraries/rte/rte_routines.lib.php:1225
#, php-format
msgid "Execution results of routine %s"
msgstr "Résultats de l'exécution de la procédure %s"

#: libraries/rte/rte_routines.lib.php:1299
#: libraries/rte/rte_routines.lib.php:1305
msgid "Execute routine"
msgstr "Exécuter la procédure"

#: libraries/rte/rte_routines.lib.php:1358
#: libraries/rte/rte_routines.lib.php:1361
msgid "Routine parameters"
msgstr "Paramètres de procédure"

#: libraries/rte/rte_routines.lib.php:1368 libraries/tbl_select.lib.php:79
#: tbl_change.php:292 tbl_change.php:330
msgid "Function"
msgstr "Fonction"

#: libraries/rte/rte_triggers.lib.php:89
msgid "Sorry, we failed to restore the dropped trigger."
msgstr "Désolé, il a été impossible de restaurer le déclencheur."

#: libraries/rte/rte_triggers.lib.php:94
#, php-format
msgid "Trigger %1$s has been modified."
msgstr "Le déclencheur %1$s a été modifié."

#: libraries/rte/rte_triggers.lib.php:106
#, php-format
msgid "Trigger %1$s has been created."
msgstr "Le déclencheur %1$s a été créé."

#: libraries/rte/rte_triggers.lib.php:161
msgid "Edit trigger"
msgstr "Modifier le déclencheur"

#: libraries/rte/rte_triggers.lib.php:305
msgid "Trigger name"
msgstr "Nom du déclencheur"

#: libraries/rte/rte_triggers.lib.php:405
msgid "You must provide a trigger name"
msgstr "Vous devez fournir un nom valable pour le déclencheur"

#: libraries/rte/rte_triggers.lib.php:410
msgid "You must provide a valid timing for the trigger"
msgstr "Vous devez fournir une temporisation valable pour le déclencheur"

#: libraries/rte/rte_triggers.lib.php:415
msgid "You must provide a valid event for the trigger"
msgstr "Vous devez fournir un événement valable pour le déclencheur"

#: libraries/rte/rte_triggers.lib.php:421
msgid "You must provide a valid table name"
msgstr "Vous devez fournir un nom de table valable"

#: libraries/rte/rte_triggers.lib.php:427
msgid "You must provide a trigger definition."
msgstr "Vous devez fournir une définition pour le déclencheur."

#: libraries/rte/rte_words.lib.php:18
msgid "Add routine"
msgstr "Ajouter une procédure"

#: libraries/rte/rte_words.lib.php:20
#, php-format
msgid "Export of routine %s"
msgstr "Exporter la procédure %s"

#: libraries/rte/rte_words.lib.php:21
msgid "routine"
msgstr "Procédure stockée"

#: libraries/rte/rte_words.lib.php:22
msgid "You do not have the necessary privileges to create a routine"
msgstr "Vous n'avez pas les privilèges nécessaires pour créer une procédure"

#: libraries/rte/rte_words.lib.php:23
#, php-format
msgid "No routine with name %1$s found in database %2$s"
msgstr ""
"Aucune procédure portant le nom %1$s n'a été trouvée dans la base de données "
"%2$s"

#: libraries/rte/rte_words.lib.php:24
msgid "There are no routines to display."
msgstr "Il n'y a aucune procédure à afficher."

#: libraries/rte/rte_words.lib.php:30
msgid "Add trigger"
msgstr "Ajouter un déclencheur"

#: libraries/rte/rte_words.lib.php:32
#, php-format
msgid "Export of trigger %s"
msgstr "Exporter le déclencheur %s"

#: libraries/rte/rte_words.lib.php:33
msgid "trigger"
msgstr "déclencheur"

#: libraries/rte/rte_words.lib.php:34
msgid "You do not have the necessary privileges to create a trigger"
msgstr "Vous n'avez pas les privilèges nécessaires pour créer un déclencheur"

#: libraries/rte/rte_words.lib.php:35
#, php-format
msgid "No trigger with name %1$s found in database %2$s"
msgstr ""
"Aucun déclencheur nommé %1$s n'a été trouvé dans la base de données %2$s"

#: libraries/rte/rte_words.lib.php:36
msgid "There are no triggers to display."
msgstr "Aucun déclencheur à afficher."

#: libraries/rte/rte_words.lib.php:42
msgid "Add event"
msgstr "Ajouter un événement."

#: libraries/rte/rte_words.lib.php:44
#, php-format
msgid "Export of event %s"
msgstr "Exporter l'évènement %s"

#: libraries/rte/rte_words.lib.php:45
msgid "event"
msgstr "événement"

#: libraries/rte/rte_words.lib.php:46
msgid "You do not have the necessary privileges to create an event"
msgstr "Vous n'avez pas les privilèges nécessaires pour créer un événement"

#: libraries/rte/rte_words.lib.php:47
#, php-format
msgid "No event with name %1$s found in database %2$s"
msgstr "Aucun événement nommé %1$s n'a été trouvé dans la base de données %2$s"

#: libraries/rte/rte_words.lib.php:48
msgid "There are no events to display."
msgstr "Aucun évènement à afficher."

#: libraries/schema/Dia_Relation_Schema.class.php:230
#: libraries/schema/Eps_Relation_Schema.class.php:420
#: libraries/schema/Pdf_Relation_Schema.class.php:393
#: libraries/schema/Svg_Relation_Schema.class.php:387
#: libraries/schema/Visio_Relation_Schema.class.php:219
#, php-format
msgid "The %s table doesn't exist!"
msgstr "La table %s n'existe pas !"

#: libraries/schema/Dia_Relation_Schema.class.php:265
#: libraries/schema/Eps_Relation_Schema.class.php:469
#: libraries/schema/Pdf_Relation_Schema.class.php:433
#: libraries/schema/Svg_Relation_Schema.class.php:438
#: libraries/schema/Visio_Relation_Schema.class.php:270
#, php-format
msgid "Please configure the coordinates for table %s"
msgstr "Les coordonnées de la table %s n'ont pas été configurées"

#: libraries/schema/Eps_Relation_Schema.class.php:823
#: libraries/schema/Pdf_Relation_Schema.class.php:836
#: libraries/schema/Svg_Relation_Schema.class.php:803
#: libraries/schema/Visio_Relation_Schema.class.php:537
#, php-format
msgid "Schema of the %s database - Page %s"
msgstr "Schéma de la base %s - Page %s"

#: libraries/schema/Export_Relation_Schema.class.php:200
msgid "This page does not contain any tables!"
msgstr "Cette page ne contient aucune table!"

#: libraries/schema/Export_Relation_Schema.class.php:228
msgid "SCHEMA ERROR: "
msgstr "Erreur de schéma : "

#: libraries/schema/Pdf_Relation_Schema.class.php:858
#: libraries/schema/Pdf_Relation_Schema.class.php:1171
msgid "Relational schema"
msgstr "Schéma relationnel"

#: libraries/schema/Pdf_Relation_Schema.class.php:1134
msgid "Table of contents"
msgstr "Table des matières"

#: libraries/schema/Pdf_Relation_Schema.class.php:1307
#: libraries/schema/Pdf_Relation_Schema.class.php:1328
#: libraries/tbl_properties.inc.php:101 tbl_structure.php:204
msgid "Attributes"
msgstr "Attributs"

#: libraries/schema/Pdf_Relation_Schema.class.php:1310
#: libraries/schema/Pdf_Relation_Schema.class.php:1331 tbl_structure.php:207
#: tbl_tracking.php:262
msgid "Extra"
msgstr "Extra"

#: libraries/schema/User_Schema.class.php:116
msgid "Create a page"
msgstr "Créer une page"

#: libraries/schema/User_Schema.class.php:122
msgid "Page name"
msgstr "Nom de la page"

#: libraries/schema/User_Schema.class.php:126
msgid "Automatic layout based on"
msgstr "Mise en page automatique"

#: libraries/schema/User_Schema.class.php:129
msgid "Internal relations"
msgstr "Relations internes"

#: libraries/schema/User_Schema.class.php:139
msgid "FOREIGN KEY"
msgstr "FOREIGN KEY"

#: libraries/schema/User_Schema.class.php:173
msgid "Please choose a page to edit"
msgstr "Page à éditer"

#: libraries/schema/User_Schema.class.php:178
msgid "Select page"
msgstr "Choisissez la page"

#: libraries/schema/User_Schema.class.php:244
msgid "Select Tables"
msgstr "Choisissez les tables"

#: libraries/schema/User_Schema.class.php:382
msgid "Display relational schema"
msgstr "Afficher le schéma relationnel"

#: libraries/schema/User_Schema.class.php:392
msgid "Select Export Relational Type"
msgstr "Choisissez le type d'exportation des relations"

#: libraries/schema/User_Schema.class.php:413
msgid "Show grid"
msgstr "Grille"

#: libraries/schema/User_Schema.class.php:415
msgid "Show color"
msgstr "Couleurs"

#: libraries/schema/User_Schema.class.php:417
msgid "Show dimension of tables"
msgstr "Dimension des tables"

#: libraries/schema/User_Schema.class.php:420
msgid "Display all tables with the same width"
msgstr "Afficher toutes les tables avec une largeur identique"

#: libraries/schema/User_Schema.class.php:425
msgid "Only show keys"
msgstr "Ne montrer que les clés"

#: libraries/schema/User_Schema.class.php:427
msgid "Landscape"
msgstr "Paysage"

#: libraries/schema/User_Schema.class.php:428
msgid "Portrait"
msgstr "Portrait"

#: libraries/schema/User_Schema.class.php:430
msgid "Orientation"
msgstr "Orientation"

#: libraries/schema/User_Schema.class.php:443
msgid "Paper size"
msgstr "Taille du papier"

#: libraries/schema/User_Schema.class.php:482
msgid ""
"The current page has references to tables that no longer exist. Would you "
"like to delete those references?"
msgstr ""
"Cette page fait référence à des tables qui n'existent plus. Voulez-vous "
"effacer ces références ?"

#: libraries/schema/User_Schema.class.php:507
msgid "Toggle scratchboard"
msgstr "Éditeur visuel"

#. l10n: Text direction, use either ltr or rtl
#: libraries/select_lang.lib.php:478
msgid "ltr"
msgstr "ltr"

#: libraries/select_lang.lib.php:495 libraries/select_lang.lib.php:501
#: libraries/select_lang.lib.php:507
#, php-format
msgid "Unknown language: %1$s."
msgstr "Langue inconnue: %1$s."

#: libraries/select_server.lib.php:32 libraries/select_server.lib.php:37
msgid "Current Server"
msgstr "Serveur actuel"

#: libraries/server_links.inc.php:60
msgid "Users"
msgstr "Utilisateurs"

#: libraries/server_links.inc.php:79 server_synchronize.php:1154
#: server_synchronize.php:1162
msgid "Synchronize"
msgstr "Synchroniser"

#: libraries/server_links.inc.php:84 server_binlog.php:77
#: server_status.php:590
msgid "Binary log"
msgstr "Log binaire"

#: libraries/server_links.inc.php:95 server_engines.php:121
#: server_engines.php:125 server_status.php:643
msgid "Variables"
msgstr "Variables"

#: libraries/server_links.inc.php:99
msgid "Charsets"
msgstr "Jeux de caractères"

#: libraries/server_links.inc.php:104 server_plugins.php:47
#: server_plugins.php:80
msgid "Plugins"
msgstr "Plug-ins"

#: libraries/server_links.inc.php:108
msgid "Engines"
msgstr "Moteurs"

#: libraries/server_synchronize.lib.php:1301 server_synchronize.php:1186
msgid "Source database"
msgstr "Base de données source"

#: libraries/server_synchronize.lib.php:1303
#: libraries/server_synchronize.lib.php:1311
msgid "Current server"
msgstr "Serveur actuel"

#: libraries/server_synchronize.lib.php:1305
#: libraries/server_synchronize.lib.php:1313
msgid "Remote server"
msgstr "Serveur distant"

#: libraries/server_synchronize.lib.php:1308
msgid "Difference"
msgstr "Différence"

#: libraries/server_synchronize.lib.php:1309 server_synchronize.php:1188
msgid "Target database"
msgstr "Base de données cible"

#: libraries/server_synchronize.lib.php:1344
#: libraries/server_synchronize.lib.php:1353
msgid "Click to select"
msgstr "Cliquer pour sélectionner"

#: libraries/sql_query_form.lib.php:189
#, php-format
msgid "Run SQL query/queries on server %s"
msgstr "Exécuter une ou des requêtes SQL sur le serveur %s"

#: libraries/sql_query_form.lib.php:206 libraries/sql_query_form.lib.php:228
#, php-format
msgid "Run SQL query/queries on database %s"
msgstr "Exécuter une ou des requêtes SQL sur la base %s"

#: libraries/sql_query_form.lib.php:260 navigation.php:269
#: setup/frames/index.inc.php:232
msgid "Clear"
msgstr "Vider"

#: libraries/sql_query_form.lib.php:265
msgid "Columns"
msgstr "Colonnes"

#: libraries/sql_query_form.lib.php:300 sql.php:971 sql.php:988
msgid "Bookmark this SQL query"
msgstr "Conserver cette requête SQL dans les signets"

#: libraries/sql_query_form.lib.php:307 sql.php:982
msgid "Let every user access this bookmark"
msgstr "Signet visible pour les autres utilisateurs"

#: libraries/sql_query_form.lib.php:313
msgid "Replace existing bookmark of same name"
msgstr "Remplacer un signet existant du même nom"

#: libraries/sql_query_form.lib.php:329
msgid "Do not overwrite this query from outside the window"
msgstr "Ne pas écraser cette requête depuis une autre fenêtre"

#: libraries/sql_query_form.lib.php:336
msgid "Delimiter"
msgstr "Délimiteur"

#: libraries/sql_query_form.lib.php:344
msgid "Show this query here again"
msgstr "Afficher à nouveau la requête après exécution"

#: libraries/sql_query_form.lib.php:407
msgid "View only"
msgstr "Voir uniquement"

#: libraries/sql_query_form.lib.php:455 tbl_change.php:907
msgid "web server upload directory"
msgstr "répertoire de transfert du serveur web"

#: libraries/sqlparser.lib.php:136
msgid ""
"There seems to be an error in your SQL query. The MySQL server error output "
"below, if there is any, may also help you in diagnosing the problem"
msgstr ""
"Il semble qu'il y ait une erreur dans votre requête SQL. Le message ci-bas "
"peut vous aider à en trouver la cause."

#: libraries/sqlparser.lib.php:175
msgid ""
"There is a chance that you may have found a bug in the SQL parser. Please "
"examine your query closely, and check that the quotes are correct and not "
"mis-matched. Other possible failure causes may be that you are uploading a "
"file with binary outside of a quoted text area. You can also try your query "
"on the MySQL command line interface. The MySQL server error output below, if "
"there is any, may also help you in diagnosing the problem. If you still have "
"problems or if the parser fails where the command line interface succeeds, "
"please reduce your SQL query input to the single query that causes problems, "
"and submit a bug report with the data chunk in the CUT section below:"
msgstr ""
"Il semble que vous ayez trouvé une anomalie dans l'analyseur syntaxique SQL. "
"Veuillez examiner votre requête attentivement et vérifier que vos "
"apostrophes sont conformes. Il se pourrait aussi que vous ayez chargé un "
"fichier dont le contenu binaire n'est pas entre apostrophes. Si vous avez "
"accès à MySQL via son interface de commande en mode ligne, vous pouvez y "
"essayer votre requête. Le message d'erreur présenté plus bas pourrait vous "
"indiquer la source du problème. En dernier recours, veuillez trouver la plus "
"courte requête possible qui cause le problème, et soumettre un rapport "
"d'anomalie en incluant la section à couper : "

#: libraries/sqlparser.lib.php:177
msgid "BEGIN CUT"
msgstr "Début de la section à couper"

#: libraries/sqlparser.lib.php:179
msgid "END CUT"
msgstr "Fin de la section à couper"

#: libraries/sqlparser.lib.php:181
msgid "BEGIN RAW"
msgstr "Début des informations sur l'anomalie"

#: libraries/sqlparser.lib.php:185
msgid "END RAW"
msgstr "Fin des informations sur l'anomalie"

#: libraries/sqlparser.lib.php:382
msgid "Automatically appended backtick to the end of query!"
msgstr "Un guillemet oblique a été ajouté à la fin de la requête!"

#: libraries/sqlparser.lib.php:385
msgid "Unclosed quote"
msgstr "Apostrophe non fermé"

#: libraries/sqlparser.lib.php:537
msgid "Invalid Identifer"
msgstr "Identificateur invalide"

#: libraries/sqlparser.lib.php:653
msgid "Unknown Punctuation String"
msgstr "Ponctuation invalide"

#: libraries/sqlvalidator.lib.php:67
#, php-format
msgid ""
"The SQL validator could not be initialized. Please check if you have "
"installed the necessary PHP extensions as described in the %sdocumentation%s."
msgstr ""
"Le validateur SQL n'a pas pu être initialisé. Vérifiez que les extensions "
"PHP nécessaires ont bien été installées tel que décrit dans la %"
"sdocumentation%s."

#: libraries/tbl_links.inc.php:118 libraries/tbl_links.inc.php:119
msgid "Table seems to be empty!"
msgstr "La table semble vide !"

#: libraries/tbl_links.inc.php:126
#, php-format
msgid "Tracking of %s.%s is activated."
msgstr "Le suivi de %s.%s est activé."

#: libraries/tbl_properties.inc.php:98
msgid ""
"If column type is \"enum\" or \"set\", please enter the values using this "
"format: 'a','b','c'...<br />If you ever need to put a backslash (\"\\\") or "
"a single quote (\"'\") amongst those values, precede it with a backslash "
"(for example '\\\\xyz' or 'a\\'b')."
msgstr ""
"Les différentes valeurs des colonnes de type enum/set sont à spécifier sous "
"la forme 'a','b','c'...<br />Pour utiliser un antislash(\"\\\") ou une "
"apostrophe (\"'\") dans l'une de ces valeurs, faites-le précéder d'un "
"antislash (par exemple '\\\\xyz' ou 'a\\'b')."

#: libraries/tbl_properties.inc.php:99
msgid ""
"For default values, please enter just a single value, without backslash "
"escaping or quotes, using this format: a"
msgstr ""
"Pour les valeurs par défaut, veuillez n'entrer qu'une seule valeur, sans "
"caractère d'échappement ou apostrophes, sous la forme: a"

#: libraries/tbl_properties.inc.php:109 libraries/tbl_properties.inc.php:478
#: tbl_printview.php:285 tbl_structure.php:153 tbl_structure.php:158
#: tbl_structure.php:577 tbl_structure.php:781
msgid "Index"
msgstr "Index"

#: libraries/tbl_properties.inc.php:129
#, php-format
msgid ""
"For a list of available transformation options and their MIME type "
"transformations, click on %stransformation descriptions%s"
msgstr ""
"La %sdescription des transformations%s explique les transformations "
"possibles en fonction des types MIME"

#: libraries/tbl_properties.inc.php:137
msgid "Transformation options"
msgstr "Options de transformation"

#: libraries/tbl_properties.inc.php:138
msgid ""
"Please enter the values for transformation options using this format: 'a', "
"100, b,'c'...<br />If you ever need to put a backslash (\"\\\") or a single "
"quote (\"'\") amongst those values, precede it with a backslash (for example "
"'\\\\xyz' or 'a\\'b')."
msgstr ""
"Veuillez entrer les valeurs des options de transformation en suivant ce "
"format: 'a', 100, b,'c'...<br />Si vous devez entrer un caractère (\"\\\") "
"ou une apostrophe (\"'\") parmi ces valeurs, faites-le précéder du caractère "
"d'échappement, par exemple '\\\\xyz' or 'a\\'b')."

#: libraries/tbl_properties.inc.php:321
msgid "ENUM or SET data too long?"
msgstr "Données trop longues pour ENUM ou SET?"

#: libraries/tbl_properties.inc.php:327
msgid "Get more editing space"
msgstr "Obtenir plus d'espace d'édition"

#: libraries/tbl_properties.inc.php:351
msgctxt "for default"
msgid "None"
msgstr "Aucune"

#: libraries/tbl_properties.inc.php:352
msgid "As defined:"
msgstr "Tel que défini :"

#: libraries/tbl_properties.inc.php:466 tbl_structure.php:152
#: tbl_structure.php:157 tbl_structure.php:575
msgid "Primary"
msgstr "Primaire"

#: libraries/tbl_properties.inc.php:485 tbl_structure.php:156
#: tbl_structure.php:161 tbl_structure.php:584
msgid "Fulltext"
msgstr "Texte entier"

#: libraries/tbl_properties.inc.php:535 transformation_overview.php:57
#, php-format
msgid ""
"No description is available for this transformation.<br />Please ask the "
"author what %s does."
msgstr ""
"Aucune description n'est disponible pour cette transformation.<br />Veuillez "
"demander à son auteur, des détails sur %s."

#: libraries/tbl_properties.inc.php:574 tbl_structure.php:652
#, php-format
msgid "Add %s column(s)"
msgstr "Ajouter %s colonne(s)"

#: libraries/tbl_properties.inc.php:576 tbl_structure.php:646
msgid "You have to add at least one column."
msgstr "Vous devez ajouter au moins une colonne."

#: libraries/tbl_properties.inc.php:664 server_engines.php:54
#: tbl_operations.php:374
msgid "Storage Engine"
msgstr "Moteur de stockage"

#: libraries/tbl_properties.inc.php:693
msgid "PARTITION definition"
msgstr "Définition de PARTITION"

#: libraries/tbl_select.lib.php:86 pmd_general.php:481 pmd_general.php:501
#: pmd_general.php:623 pmd_general.php:636 pmd_general.php:699
#: pmd_general.php:753
msgid "Operator"
msgstr "Opérateur"

#: libraries/tbl_select.lib.php:103
msgid "Table Search"
msgstr "Recherche dans la table"

#: libraries/tbl_select.lib.php:181 tbl_change.php:1000
msgid "Edit/Insert"
msgstr "Modifier/Insérer"

#: libraries/transformations/application_octetstream__download.inc.php:10
msgid ""
"Displays a link to download the binary data of the column. You can use the "
"first option to specify the filename, or use the second option as the name "
"of a column which contains the filename. If you use the second option, you "
"need to set the first option to the empty string."
msgstr ""
"Affiche un lien pour télécharger le contenu binaire d'une colonne. La "
"première option est le nom du fichier binaire; la seconde option est le nom "
"de la colonne contenant le nom du fichier. Si vous utilisez la seconde "
"option, veuillez laisser la première option vide."

#: libraries/transformations/application_octetstream__hex.inc.php:10
msgid ""
"Displays hexadecimal representation of data. Optional first parameter "
"specifies how often space will be added (defaults to 2 nibbles)."
msgstr ""
"Affiche une représentation hexadécimale des données. Le premier paramètre "
"est optionnel et spécifie à quel intervalle un espace sera ajouté (par "
"défaut, à chaque 2 nibbles)."

#: libraries/transformations/image_jpeg__inline.inc.php:10
#: libraries/transformations/image_png__inline.inc.php:10
msgid ""
"Displays a clickable thumbnail. The options are the maximum width and height "
"in pixels. The original aspect ratio is preserved."
msgstr ""
"Affiche une image timbre-poste cliquable. Les options sont: largeur,hauteur "
"en pixels. Le rapport original de l'image est préservé."

#: libraries/transformations/image_jpeg__link.inc.php:10
msgid "Displays a link to download this image."
msgstr "Affiche un lien vers cette image."

#: libraries/transformations/text_plain__dateformat.inc.php:10
msgid ""
"Displays a TIME, TIMESTAMP, DATETIME or numeric unix timestamp column as "
"formatted date. The first option is the offset (in hours) which will be "
"added to the timestamp (Default: 0). Use second option to specify a "
"different date/time format string. Third option determines whether you want "
"to see local date or UTC one (use \"local\" or \"utc\" strings) for that. "
"According to that, date format has different value - for \"local\" see the "
"documentation for PHP's strftime() function and for \"utc\" it is done using "
"gmdate() function."
msgstr ""
"Affiche une colonne TIME, TIMESTAMP, DATETIME ou une colonne numérique "
"contenant une valeur TIMESTAMP UNIX en tant que date formatée. La première "
"option est le décalage (en heures) à ajouter (par défaut, 0). La seconde "
"option sert à indiquer le format de date ou d'heure. La troisième option "
"détermine si vous voulez la date locale («local») ou UTC («utc»). Pour le "
"format «local», le second paramètre utilise le format de la fonction PHP "
"strftime() et pour le format «utc», il utilise la fonction gmdate()."

#: libraries/transformations/text_plain__external.inc.php:10
msgid ""
"LINUX ONLY: Launches an external application and feeds it the column data "
"via standard input. Returns the standard output of the application. The "
"default is Tidy, to pretty-print HTML code. For security reasons, you have "
"to manually edit the file libraries/transformations/text_plain__external.inc."
"php and list the tools you want to make available. The first option is then "
"the number of the program you want to use and the second option is the "
"parameters for the program. The third option, if set to 1, will convert the "
"output using htmlspecialchars() (Default 1). The fourth option, if set to 1, "
"will prevent wrapping and ensure that the output appears all on one line "
"(Default 1)."
msgstr ""
"(Linux seulement) Exécute un programme externe et lui envoie le contenu de "
"la colonne via l'entrée standard. Puis capture la sortie standard de ce "
"programme externe. Le programme par défaut est Tidy, pour un affichage "
"embelli du code HTML. Pour des raisons de sécurité, vous devez éditer le "
"script libraries/transformations/text_plain__external.inc.php et y insérer "
"les noms de programme externe possibles. La première option est le numéro du "
"programme que vous voulez utiliser, la seconde option contient les "
"paramètres pour ce programme. En troisième option, une valeur de 1 va "
"convertir le résultat avec la fonction htmlspecialchars() (par défaut, 1). "
"En option 4, une valeur de 1 va ajouter NOWRAP à la cellule affichée (par "
"défaut, 1)."

#: libraries/transformations/text_plain__formatted.inc.php:10
msgid ""
"Displays the contents of the column as-is, without running it through "
"htmlspecialchars(). That is, the column is assumed to contain valid HTML."
msgstr ""
"Préserve le contenu original de la colonne, sans ajout de caractères "
"d'échappement avec la fonction htmlspecialchars(). Donc il est assumé que la "
"colonne contient du HTML valide."

#: libraries/transformations/text_plain__imagelink.inc.php:10
msgid ""
"Displays an image and a link; the column contains the filename. The first "
"option is a URL prefix like \"http://www.example.com/\". The second and "
"third options are the width and the height in pixels."
msgstr ""
"Affiche une image et un lien, la colonne contient le nom du fichier. La "
"première option est un préfixe URL tel que «http://www.example.com/». La "
"seconde option est la largeur en pixels et la troisième option est la "
"hauteur en pixels."

#: libraries/transformations/text_plain__link.inc.php:10
msgid ""
"Displays a link; the column contains the filename. The first option is a URL "
"prefix like \"http://www.example.com/\". The second option is a title for "
"the link."
msgstr ""
"Affiche un lien, la colonne contient le nom du fichier; en première option, "
"un préfixe URL comme «http://www.example.com/», en seconde option, un titre "
"pour le lien."

#: libraries/transformations/text_plain__longToIpv4.inc.php:10
msgid ""
"Converts an (IPv4) Internet network address into a string in Internet "
"standard dotted format."
msgstr ""
"Convertit une adresse réseau Internet (IPv4) en une chaîne formée de nombres "
"séparés par des points."

#: libraries/transformations/text_plain__sql.inc.php:10
msgid "Formats text as SQL query with syntax highlighting."
msgstr ""
"Affiche le texte comme une requête SQL avec embellissement de la syntaxe."

#: libraries/transformations/text_plain__substr.inc.php:10
msgid ""
"Displays a part of a string. The first option is the number of characters to "
"skip from the beginning of the string (Default 0). The second option is the "
"number of characters to return (Default: until end of string). The third "
"option is the string to append and/or prepend when truncation occurs "
"(Default: \"...\")."
msgstr ""
"N'affiche qu'une partie du champ. En première option, la position de départ "
"(par défaut, 0). En seconde option, le nombre de caractères à afficher (par "
"défaut, le reste). En troisième option, des caractères à afficher à la fin "
"du texte (par défaut: «...»)."

#: libraries/user_preferences.inc.php:33
msgid "Manage your settings"
msgstr "Gérer vos paramètres"

#: libraries/user_preferences.inc.php:50 prefs_manage.php:289
msgid "Configuration has been saved"
msgstr "La configuration a été sauvegardée"

#: libraries/user_preferences.inc.php:71
#, php-format
msgid ""
"Your preferences will be saved for current session only. Storing them "
"permanently requires %sphpMyAdmin configuration storage%s."
msgstr ""
"Vos préférences seront sauvegardées pour la session courante seulement. Un "
"stockage permanent requiert l'installation de  %sstockage de configurations "
"phpMyAdmin%s."

#: libraries/user_preferences.lib.php:116
msgid "Could not save configuration"
msgstr "Impossible de sauvegarder la configuration"

#: libraries/user_preferences.lib.php:282
msgid ""
"Your browser has phpMyAdmin configuration for this domain. Would you like to "
"import it for current session?"
msgstr ""
"Votre navigateur contient une configuration phpMyAdmin pour ce domaine. "
"Voulez-vous l'importer dans la session courante?"

#: libraries/zip_extension.lib.php:26
msgid "No files found inside ZIP archive!"
msgstr "Aucun fichier présent dans l'archive ZIP !"

#: libraries/zip_extension.lib.php:53 libraries/zip_extension.lib.php:55
#: libraries/zip_extension.lib.php:70
msgid "Error in ZIP archive:"
msgstr "Erreur rencontrée dans l'archive ZIP :"

#: main.php:65
msgid "General Settings"
msgstr "Paramètres généraux"

#: main.php:109
msgid "Server connection collation"
msgstr "Interclassement pour la connexion au serveur"

#: main.php:124
msgid "Appearance Settings"
msgstr "Paramètres d'affichage"

#: main.php:153 prefs_manage.php:272
msgid "More settings"
msgstr "Plus de paramètres"

#: main.php:169
msgid "Database server"
msgstr "Serveur de base de données"

#: main.php:172
msgid "Software"
msgstr "Logiciel"

#: main.php:173
msgid "Software version"
msgstr "Version du logiciel"

#: main.php:175
msgid "Protocol version"
msgstr "Version du protocole"

#: main.php:179 server_privileges.php:1545 server_privileges.php:1700
#: server_privileges.php:1824 server_privileges.php:2254
#: server_status.php:1232
msgid "User"
msgstr "Utilisateur"

#: main.php:184
msgid "Server charset"
msgstr "Jeu de caractères du serveur"

#: main.php:196
msgid "Web server"
msgstr "Serveur web"

#: main.php:209
msgid "Database client version"
msgstr "Version du client de base de données"

#: main.php:213
msgid "PHP extension"
msgstr "Extension PHP"

#: main.php:221
msgid "Show PHP information"
msgstr "Afficher les informations relatives à PHP"

#: main.php:242
msgid "Official Homepage"
msgstr "Site officiel"

#: main.php:243
msgid "Contribute"
msgstr "Contribuer"

#: main.php:244
msgid "Get support"
msgstr "Obtenir de l'aide"

#: main.php:245
msgid "List of changes"
msgstr "Liste des changements"

#: main.php:269
msgid ""
"Your configuration file contains settings (root with no password) that "
"correspond to the default MySQL privileged account. Your MySQL server is "
"running with this default, is open to intrusion, and you really should fix "
"this security hole by setting a password for user 'root'."
msgstr ""
"Votre fichier de configuration fait référence à l'utilisateur «root » sans "
"mot de passe, ce qui correspond à la valeur par défaut de MySQL. Votre "
"serveur MySQL est donc ouvert aux intrusions, et vous devriez corriger ce "
"problème de sécurité."

#: main.php:277
msgid ""
"You have enabled mbstring.func_overload in your PHP configuration. This "
"option is incompatible with phpMyAdmin and might cause some data to be "
"corrupted!"
msgstr ""
"Vous avez activé mbstring.func_overload dans votre configuration PHP. Cette "
"option est incompatible avec phpMyAdmin et peut nuire au traitement des "
"données !"

#: main.php:285
msgid ""
"The mbstring PHP extension was not found and you seem to be using a "
"multibyte charset. Without the mbstring extension phpMyAdmin is unable to "
"split strings correctly and it may result in unexpected results."
msgstr ""
"L'extension PHP mbstring n'a pu être localisée et il semble que vous "
"utilisiez un jeu de caractères multi-octets. Sans cette extension, "
"phpMyAdmin est incapable de gérer correctement les caractères et il peut en "
"résulter des problèmes."

#: main.php:293
msgid ""
"Your PHP parameter [a@http://php.net/manual/en/session.configuration.php#ini."
"session.gc-maxlifetime@]session.gc_maxlifetime[/a] is lower that cookie "
"validity configured in phpMyAdmin, because of this, your login will expire "
"sooner than configured in phpMyAdmin."
msgstr ""
"La valeur du paramètre PHP [a@http://php.net/manual/fr/session.configuration."
"php#ini.session.gc-maxlifetime@]session.gc_maxlifetime[/a] est plus petite "
"que la durée du cookie configurée dans phpMyAdmin; donc, votre session de "
"travail expirera plus tôt."

#: main.php:300
msgid ""
"Login cookie store is lower than cookie validity configured in phpMyAdmin, "
"because of this, your login will expire sooner than configured in phpMyAdmin."
msgstr ""
"La valeur du paramètre LoginCookieStore est plus petite que la valeur de "
"LoginCookieValidity; donc, votre session de travail expirera plus tôt que la "
"valeur configurée dans phpMyAdmin."

#: main.php:308
msgid "The configuration file now needs a secret passphrase (blowfish_secret)."
msgstr ""
"Vous devez ajouter dans le fichier de configuration une phrase de passe "
"secrète (blowfish_secret)."

#: main.php:316
msgid ""
"Directory [code]config[/code], which is used by the setup script, still "
"exists in your phpMyAdmin directory. You should remove it once phpMyAdmin "
"has been configured."
msgstr ""
"Le répertoire [code]config[/code], utilisé par le script setup, est encore "
"présent dans votre répertoire phpMyAdmin. Vous devriez le supprimer quand "
"vous aurez terminé la configuration de phpMyAdmin."

#: main.php:322
#, php-format
msgid ""
"The phpMyAdmin configuration storage is not completely configured, some "
"extended features have been deactivated. To find out why click %shere%s."
msgstr ""
"Le stockage de configurations phpMyAdmin n'est pas complètement configuré, "
"certaines fonctionnalités ont été désactivée. Pour en connaître la raison, "
"cliquez %sici%s."

#: main.php:337
msgid ""
"Javascript support is missing or disabled in your browser, some phpMyAdmin "
"functionality will be missing. For example navigation frame will not refresh "
"automatically."
msgstr ""
"Javascript est désactivé ou manquant dans votre fureteur, certaines "
"fonctions de phpMyAdmin seront manquantes. Par exemple le cadre de "
"navigation ne sera pas mis à jour automatiquement."

#: main.php:356
#, php-format
msgid ""
"Your PHP MySQL library version %s differs from your MySQL server version %s. "
"This may cause unpredictable behavior."
msgstr ""
"La version de votre bibliothèque MySQL (%s) de PHP diffère de la version de "
"votre serveur MySQL (%s). Ceci peut occasionner un comportement imprévisible."

#: main.php:380
#, php-format
msgid ""
"Server running with Suhosin. Please refer to %sdocumentation%s for possible "
"issues."
msgstr ""
"Ce serveur utilise Suhosin. Veuillez vous référer à la %sdocumentation%s "
"pour en connaître les conséquences possibles."

#: navigation.php:182 server_databases.php:284 server_synchronize.php:1294
msgid "No databases"
msgstr "Aucune base de données"

#: navigation.php:270
msgid "Filter tables by name"
msgstr "Filtrer par nom de table"

#: navigation.php:303 navigation.php:304
msgctxt "short form"
msgid "Create table"
msgstr "Nouvelle table"

#: navigation.php:309 navigation.php:473
msgid "Please select a database"
msgstr "Choisissez une base de données"

#: pmd_general.php:64
msgid "Show/Hide left menu"
msgstr "Montrer/cacher le menu de gauche"

#: pmd_general.php:68
msgid "Save position"
msgstr "Sauvegarder la position"

#: pmd_general.php:74 pmd_general.php:346
msgid "Create relation"
msgstr "Nouvelle relation"

#: pmd_general.php:80
msgid "Reload"
msgstr "Recharger"

#: pmd_general.php:83
msgid "Help"
msgstr "Aide"

#: pmd_general.php:87
msgid "Angular links"
msgstr "Liens angulaires"

#: pmd_general.php:87
msgid "Direct links"
msgstr "Liens directs"

#: pmd_general.php:91
msgid "Snap to grid"
msgstr "Accrocher à la grille"

#: pmd_general.php:95
msgid "Small/Big All"
msgstr "Agrandir/réduire tout"

#: pmd_general.php:98
msgid "Toggle small/big"
msgstr "Bascule agrandir/réduire"

#: pmd_general.php:99
msgid "Toggle relation lines"
msgstr "Basculement des lignes de relations"

#: pmd_general.php:104 pmd_pdf.php:76
msgid "Import/Export coordinates for PDF schema"
msgstr "Importer/Exporter les coordonnées pour le schéma PDF"

#: pmd_general.php:110
msgid "Build Query"
msgstr "Construire la requête"

#: pmd_general.php:115
msgid "Move Menu"
msgstr "Déplacer le menu"

#: pmd_general.php:126
msgid "Hide/Show all"
msgstr "Cacher/montrer tout"

#: pmd_general.php:130
msgid "Hide/Show Tables with no relation"
msgstr "Cacher/montrer les tables sans liens"

#: pmd_general.php:170
msgid "Number of tables"
msgstr "Nombre de tables"

#: pmd_general.php:412
msgid "Delete relation"
msgstr "Effacer la relation"

#: pmd_general.php:454 pmd_general.php:513
msgid "Relation operator"
msgstr "Opérateur de relation"

#: pmd_general.php:464 pmd_general.php:523 pmd_general.php:646
#: pmd_general.php:763
msgid "Except"
msgstr "Sauf"

#: pmd_general.php:470 pmd_general.php:529 pmd_general.php:652
#: pmd_general.php:769
msgid "subquery"
msgstr "sous-requête"

#: pmd_general.php:474 pmd_general.php:570
msgid "Rename to"
msgstr "Renommer en"

#: pmd_general.php:476 pmd_general.php:575
msgid "New name"
msgstr "Nouveau nom"

#: pmd_general.php:479 pmd_general.php:694
msgid "Aggregate"
msgstr "Regroupement"

#: pmd_general.php:804
msgid "Active options"
msgstr "Options actives"

#: pmd_pdf.php:30
msgid "Page has been created"
msgstr "La page a été créée"

#: pmd_pdf.php:33
msgid "Page creation failed"
msgstr "Échec de création de page"

#: pmd_pdf.php:85
msgid "Page"
msgstr "Page"

#: pmd_pdf.php:95
msgid "Import from selected page"
msgstr "Importer depuis la page sélectionnée"

#: pmd_pdf.php:96
msgid "Export to selected page"
msgstr "Exporter vers la page sélectionnée"

#: pmd_pdf.php:98
msgid "Create a page and export to it"
msgstr "Créer une page et y exporter"

#: pmd_pdf.php:107
msgid "New page name: "
msgstr "Nom de la nouvelle page : "

#: pmd_pdf.php:110
msgid "Export/Import to scale"
msgstr "Exporter/Importer à l'échelle"

#: pmd_pdf.php:115
msgid "recommended"
msgstr "recommandé"

#: pmd_relation_new.php:27
msgid "Error: relation already exists."
msgstr "Erreur: relation déjà existante."

#: pmd_relation_new.php:59 pmd_relation_new.php:84
msgid "Error: Relation not added."
msgstr "Erreur: relation non ajoutée."

#: pmd_relation_new.php:60
msgid "FOREIGN KEY relation added"
msgstr "Relation de type FOREIGN KEY ajoutée"

#: pmd_relation_new.php:82
msgid "Internal relation added"
msgstr "Relation interne ajoutée"

#: pmd_relation_upd.php:58
msgid "Relation deleted"
msgstr "Relation supprimée"

#: pmd_save_pos.php:45
msgid "Error saving coordinates for Designer."
msgstr "Erreur lors de la sauvegarde des coordonnées Concepteur."

#: pmd_save_pos.php:53
msgid "Modifications have been saved"
msgstr "Les modifications ont été sauvegardées"

#: prefs_forms.php:78
msgid "Cannot save settings, submitted form contains errors"
msgstr ""
"Le formulaire soumis contient des erreurs, impossible de sauvegarder les "
"paramètres"

#: prefs_manage.php:78
msgid "Could not import configuration"
msgstr "Erreur d'importation de la configuration"

#: prefs_manage.php:110
msgid "Configuration contains incorrect data for some fields."
msgstr ""
"La configuration contient des valeurs incorrectes pour certains champs."

#: prefs_manage.php:126
msgid "Do you want to import remaining settings?"
msgstr "Voulez-vous importer les autres paramètres?"

#: prefs_manage.php:223 prefs_manage.php:249
msgid "Saved on: @DATE@"
msgstr "Sauvegardé le : @DATE@"

#: prefs_manage.php:237
msgid "Import from file"
msgstr "Importer depuis le fichier"

#: prefs_manage.php:243
msgid "Import from browser's storage"
msgstr "Importer depuis le stockage du navigateur"

#: prefs_manage.php:246
msgid "Settings will be imported from your browser's local storage."
msgstr ""
"Les paramètres seront importés depuis le stockage local de votre navigateur."

#: prefs_manage.php:252
msgid "You have no saved settings!"
msgstr "Vous n'avez pas sauvegardé les paramètres!"

#: prefs_manage.php:256 prefs_manage.php:310
msgid "This feature is not supported by your web browser"
msgstr "Cette fonction n'est pas supportée par votre navigateur"

#: prefs_manage.php:261
msgid "Merge with current configuration"
msgstr "Fusionner avec la configuration courante"

#: prefs_manage.php:275
#, php-format
msgid ""
"You can set more settings by modifying config.inc.php, eg. by using %sSetup "
"script%s."
msgstr ""
"Vous pouvez régler d'autres paramètres en modifiant config.inc.php, par "
"exemple au moyen du %sscript d'installation%s."

#: prefs_manage.php:300
msgid "Save to browser's storage"
msgstr "Sauvegarder dans l'espace de stockage du navigateur"

#: prefs_manage.php:304
msgid "Settings will be saved in your browser's local storage."
msgstr ""
"Les paramètres seront sauvegardés dans l'espace de stockage de votre "
"navigateur."

#: prefs_manage.php:306
msgid "Existing settings will be overwritten!"
msgstr "Les paramètres existants seront écrasés!"

#: prefs_manage.php:321
msgid "You can reset all your settings and restore them to default values."
msgstr "Vous pouvez ramener tous vos paramètres à leur valeur par défaut."

#: querywindow.php:69
msgid "Import files"
msgstr "Importe les fichiers"

#: querywindow.php:80
msgid "All"
msgstr "Tout"

#: schema_edit.php:38 schema_edit.php:44 schema_edit.php:50 schema_edit.php:55
#, php-format
msgid "<b>%s</b> table not found or not set in %s"
msgstr "La table <b>%s</b> est absente ou non définie dans %s"

#: schema_export.php:39
msgid "File doesn't exist"
msgstr "Le fichier n'existe pas"

#: server_binlog.php:87
msgid "Select binary log to view"
msgstr "Sélectionnez le log binaire à consulter"

#: server_binlog.php:103 server_status.php:599
msgid "Files"
msgstr "Fichiers"

#: server_binlog.php:150 server_binlog.php:152 server_status.php:1243
#: server_status.php:1245
msgid "Truncate Shown Queries"
msgstr "Afficher les requêtes tronquées"

#: server_binlog.php:158 server_binlog.php:160 server_status.php:1243
#: server_status.php:1245
msgid "Show Full Queries"
msgstr "Afficher les requêtes complètes"

#: server_binlog.php:180
msgid "Log name"
msgstr "Nom du journal binaire"

#: server_binlog.php:181
msgid "Position"
msgstr "Position"

#: server_binlog.php:184
msgid "Original position"
msgstr "Position d'origine"

#: server_binlog.php:185 tbl_structure.php:760
msgid "Information"
msgstr "Information"

#: server_collations.php:39
msgid "Character Sets and Collations"
msgstr "Jeux de caractères et interclassement"

#: server_databases.php:69
msgid "No databases selected."
msgstr "Aucune base de données n'a été sélectionnée."

#: server_databases.php:80
#, php-format
msgid "%s databases have been dropped successfully."
msgstr "%s bases de données ont été supprimées."

#: server_databases.php:104
msgid "Databases statistics"
msgstr "Statistiques sur les bases de données"

#: server_databases.php:186 server_replication.php:179
#: server_replication.php:207
msgid "Master replication"
msgstr "Réplication maître"

#: server_databases.php:188 server_replication.php:246
msgid "Slave replication"
msgstr "Réplication esclave"

#: server_databases.php:275 server_databases.php:276
msgid "Enable Statistics"
msgstr "Activer les statistiques"

#: server_databases.php:278
msgid ""
"Note: Enabling the database statistics here might cause heavy traffic "
"between the web server and the MySQL server."
msgstr ""
"Note: L'activation des statistiques peut causer un trafic important entre le "
"serveur web et le serveur MySQL."

#: server_engines.php:45
msgid "Storage Engines"
msgstr "Moteurs de stockage"

#: server_export.php:20
msgid "View dump (schema) of databases"
msgstr "Schéma et/ou contenu des bases de données"

#: server_plugins.php:81
msgid "Modules"
msgstr "Modules"

#: server_plugins.php:102
msgid "Begin"
msgstr "Début"

#: server_plugins.php:111
msgid "Plugin"
msgstr "Plug-in"

#: server_plugins.php:112 server_plugins.php:146
msgid "Module"
msgstr "Module"

#: server_plugins.php:113 server_plugins.php:148
msgid "Library"
msgstr "Bibliothèque"

#: server_plugins.php:114 server_plugins.php:149 tbl_tracking.php:650
msgid "Version"
msgstr "Version"

#: server_plugins.php:115 server_plugins.php:150
msgid "Author"
msgstr "Auteur"

#: server_plugins.php:116 server_plugins.php:151
msgid "License"
msgstr "Licence"

#: server_plugins.php:182
msgid "disabled"
msgstr "désactivé"

#: server_privileges.php:34 server_privileges.php:369
msgid "Includes all privileges except GRANT."
msgstr "Tous les privilèges sauf GRANT."

#: server_privileges.php:35 server_privileges.php:245
#: server_privileges.php:630
msgid "Allows altering the structure of existing tables."
msgstr "Permission de modifier la structure des tables existantes."

#: server_privileges.php:36 server_privileges.php:303
#: server_privileges.php:636
msgid "Allows altering and dropping stored routines."
msgstr "Permission de modifier et de supprimer des procédures stockées."

#: server_privileges.php:37 server_privileges.php:213
#: server_privileges.php:629
msgid "Allows creating new databases and tables."
msgstr "Permission de créer des bases de données et des tables."

#: server_privileges.php:38 server_privileges.php:299
#: server_privileges.php:635
msgid "Allows creating stored routines."
msgstr "Permission de créer des procédures stockées."

#: server_privileges.php:39 server_privileges.php:629
msgid "Allows creating new tables."
msgstr "Permission de créer des tables."

#: server_privileges.php:40 server_privileges.php:257
#: server_privileges.php:633
msgid "Allows creating temporary tables."
msgstr "Permission de créer des tables temporaires."

#: server_privileges.php:41 server_privileges.php:307
#: server_privileges.php:669
msgid "Allows creating, dropping and renaming user accounts."
msgstr "Permission de créer, supprimer et renommer des comptes utilisateurs."

#: server_privileges.php:42 server_privileges.php:273
#: server_privileges.php:286 server_privileges.php:641
#: server_privileges.php:645
msgid "Allows creating new views."
msgstr "Permission de créer des vues."

#: server_privileges.php:43 server_privileges.php:209
#: server_privileges.php:621
msgid "Allows deleting data."
msgstr "Permission de détruire des données."

#: server_privileges.php:44 server_privileges.php:217
#: server_privileges.php:632
msgid "Allows dropping databases and tables."
msgstr "Permission d'effacer des bases de données et des tables."

#: server_privileges.php:45 server_privileges.php:632
msgid "Allows dropping tables."
msgstr "Permission d'effacer des tables."

#: server_privileges.php:46 server_privileges.php:277
#: server_privileges.php:649
msgid "Allows to set up events for the event scheduler"
msgstr ""
"Permission de mettre en place des événements pour le programmateur "
"d'événements"

#: server_privileges.php:47 server_privileges.php:311
#: server_privileges.php:637
msgid "Allows executing stored routines."
msgstr "Permission d'exécuter des procédures stockées."

#: server_privileges.php:48 server_privileges.php:233
#: server_privileges.php:624
msgid "Allows importing data from and exporting data into files."
msgstr ""
"Permission d'importer et d'exporter des données à partir de / dans des "
"fichiers."

#: server_privileges.php:49 server_privileges.php:655
msgid ""
"Allows adding users and privileges without reloading the privilege tables."
msgstr ""
"Permission d'ajouter des utilisateurs et des privilèges sans avoir besoin de "
"recharger les privilèges."

#: server_privileges.php:50 server_privileges.php:241
#: server_privileges.php:631
msgid "Allows creating and dropping indexes."
msgstr "Permission de créer et d'effacer des index."

#: server_privileges.php:51 server_privileges.php:201
#: server_privileges.php:550 server_privileges.php:619
msgid "Allows inserting and replacing data."
msgstr "Permission d'ajouter et de remplacer des données."

#: server_privileges.php:52 server_privileges.php:261
#: server_privileges.php:664
msgid "Allows locking tables for the current thread."
msgstr ""
"Permission de verrouiller des enregistrements dans le fil courant (unité "
"d'exécution)."

#: server_privileges.php:53 server_privileges.php:728
#: server_privileges.php:730
msgid "Limits the number of new connections the user may open per hour."
msgstr ""
"Limite du nombre de nouvelles connexions qu'un utilisateur peut démarrer, "
"par heure."

#: server_privileges.php:54 server_privileges.php:716
#: server_privileges.php:718
msgid "Limits the number of queries the user may send to the server per hour."
msgstr ""
"Limite du nombre de requêtes qu'un utilisateur peut envoyer au serveur, par "
"heure."

#: server_privileges.php:55 server_privileges.php:722
#: server_privileges.php:724
msgid ""
"Limits the number of commands that change any table or database the user may "
"execute per hour."
msgstr ""
"Limite du nombre de commandes changeant une table ou base de données, qu'un "
"utilisateur peut exécuter, par heure."

#: server_privileges.php:56 server_privileges.php:734
#: server_privileges.php:736
msgid "Limits the number of simultaneous connections the user may have."
msgstr ""
"Limite le nombre de connexions simultanées autorisées pour un utilisateur."

#: server_privileges.php:57 server_privileges.php:229
#: server_privileges.php:659
msgid "Allows viewing processes of all users"
msgstr "Permission de voir les processus de tous les utilisateurs"

#: server_privileges.php:58 server_privileges.php:237
#: server_privileges.php:560 server_privileges.php:665
msgid "Has no effect in this MySQL version."
msgstr "Non effectif dans cette version de MySQL."

#: server_privileges.php:59 server_privileges.php:221
#: server_privileges.php:660
msgid "Allows reloading server settings and flushing the server's caches."
msgstr ""
"Permission de recharger les paramètres du serveur, et de vidanger la mémoire "
"cache."

#: server_privileges.php:60 server_privileges.php:269
#: server_privileges.php:667
msgid "Allows the user to ask where the slaves / masters are."
msgstr ""
"Permission de demander où sont les maîtres et les esclaves (système de "
"duplication)."

#: server_privileges.php:61 server_privileges.php:265
#: server_privileges.php:668
msgid "Needed for the replication slaves."
msgstr "Nécessaire pour les esclaves (système de duplication)."

#: server_privileges.php:62 server_privileges.php:197
#: server_privileges.php:545 server_privileges.php:618
msgid "Allows reading data."
msgstr "Permission de lire des données."

#: server_privileges.php:63 server_privileges.php:249
#: server_privileges.php:662
msgid "Gives access to the complete list of databases."
msgstr "Permission de voir la liste complète des noms de bases de données."

#: server_privileges.php:64 server_privileges.php:290
#: server_privileges.php:295 server_privileges.php:634
msgid "Allows performing SHOW CREATE VIEW queries."
msgstr "Permission d'exécuter SHOW CREATE VIEW."

#: server_privileges.php:65 server_privileges.php:225
#: server_privileges.php:661
msgid "Allows shutting down the server."
msgstr "Permission d'arrêter le serveur."

#: server_privileges.php:66 server_privileges.php:253
#: server_privileges.php:658
msgid ""
"Allows connecting, even if maximum number of connections is reached; "
"required for most administrative operations like setting global variables or "
"killing threads of other users."
msgstr ""
"Permission de se connecter, même si le nombre maximal de connexions permises "
"a été atteint; ceci est requis pour la plupart des opérations de type "
"administratif, par exemple les changements de variables globales ou la "
"destruction de processus."

#: server_privileges.php:67 server_privileges.php:281
#: server_privileges.php:650
msgid "Allows creating and dropping triggers"
msgstr "Permission de créer et de supprimer des déclencheurs"

#: server_privileges.php:68 server_privileges.php:205
#: server_privileges.php:555 server_privileges.php:620
msgid "Allows changing data."
msgstr "Permission de changer des données."

#: server_privileges.php:69 server_privileges.php:363
msgid "No privileges."
msgstr "Pas de privilèges."

#: server_privileges.php:405 server_privileges.php:406
msgctxt "None privileges"
msgid "None"
msgstr "Aucun"

#: server_privileges.php:536 server_privileges.php:681
#: server_privileges.php:1894 server_privileges.php:1900
msgid "Table-specific privileges"
msgstr "Privilèges spécifiques à une table"

#: server_privileges.php:537 server_privileges.php:689
#: server_privileges.php:1704
msgid "Note: MySQL privilege names are expressed in English"
msgstr "Veuillez noter que les noms de privilèges sont exprimés en anglais"

#: server_privileges.php:614
msgid "Administration"
msgstr "Administration"

#: server_privileges.php:678 server_privileges.php:1703
msgid "Global privileges"
msgstr "Privilèges globaux"

#: server_privileges.php:680 server_privileges.php:1894
msgid "Database-specific privileges"
msgstr "Privilèges spécifiques à une base de données"

#: server_privileges.php:712
msgid "Resource limits"
msgstr "Limites de ressources"

#: server_privileges.php:713
msgid "Note: Setting these options to 0 (zero) removes the limit."
msgstr "Note: Une valeur de 0 (zero) enlève la limite."

#: server_privileges.php:791
msgid "Login Information"
msgstr "Information pour la connexion"

#: server_privileges.php:885
msgid "Do not change the password"
msgstr "Conserver le mot de passe"

#: server_privileges.php:917 server_privileges.php:2397
msgid "No user found."
msgstr "Aucun utilisateur n'a été trouvé."

#: server_privileges.php:961
#, php-format
msgid "The user %s already exists!"
msgstr "L'utilisateur %s existe déjà !"

#: server_privileges.php:1045
msgid "You have added a new user."
msgstr "Vous avez ajouté un utilisateur."

#: server_privileges.php:1273
#, php-format
msgid "You have updated the privileges for %s."
msgstr "Vous avez modifié les privilèges pour %s."

#: server_privileges.php:1295
#, php-format
msgid "You have revoked the privileges for %s"
msgstr "Vous avez révoqué les privilèges pour %s"

#: server_privileges.php:1331
#, php-format
msgid "The password for %s was changed successfully."
msgstr "Le mot de passe de %s a été changé."

#: server_privileges.php:1351
#, php-format
msgid "Deleting %s"
msgstr "Destruction de %s"

#: server_privileges.php:1365
msgid "No users selected for deleting!"
msgstr "Aucun utilisateur n'a été choisi en vue de le détruire !"

#: server_privileges.php:1368
msgid "Reloading the privileges"
msgstr "Chargement des privilèges en cours"

#: server_privileges.php:1386
msgid "The selected users have been deleted successfully."
msgstr "Les utilisateurs sélectionnés ont été effacés."

#: server_privileges.php:1421
msgid "The privileges were reloaded successfully."
msgstr "Les privilèges ont été rechargés."

#: server_privileges.php:1432 server_privileges.php:1823
msgid "Edit Privileges"
msgstr "Changer les privilèges"

#: server_privileges.php:1441
msgid "Revoke"
msgstr "Révoquer"

#: server_privileges.php:1468 server_privileges.php:1724
#: server_privileges.php:2347
msgid "Any"
msgstr "N'importe quel"

#: server_privileges.php:1565
msgid "Users overview"
msgstr "Survol des utilisateurs"

#: server_privileges.php:1705 server_privileges.php:1899
#: server_privileges.php:2258
msgid "Grant"
msgstr "«Grant »"

#: server_privileges.php:1778
msgid "Remove selected users"
msgstr "Effacer les utilisateurs sélectionnés"

#: server_privileges.php:1781
msgid "Revoke all active privileges from the users and delete them afterwards."
msgstr "Effacer tous les privilèges de ces utilisateurs, puis les effacer."

#: server_privileges.php:1782 server_privileges.php:1783
#: server_privileges.php:1784
msgid "Drop the databases that have the same names as the users."
msgstr ""
"Supprimer les bases de données portant le même nom que les utilisateurs."

#: server_privileges.php:1805
#, php-format
msgid ""
"Note: phpMyAdmin gets the users' privileges directly from MySQL's privilege "
"tables. The content of these tables may differ from the privileges the "
"server uses, if they have been changed manually. In this case, you should %"
"sreload the privileges%s before you continue."
msgstr ""
"Note: phpMyAdmin obtient la liste des privilèges directement à partir des "
"tables MySQL. Le contenu de ces tables peut être différent des privilèges "
"effectifs, si des changements manuels ont été apportés. Dans ce cas, vous "
"devriez %srecharger les privilèges%s avant de continuer."

#: server_privileges.php:1858
msgid "The selected user was not found in the privilege table."
msgstr "L'utilisateur choisi n'existe pas dans la table des privilèges."

#: server_privileges.php:1900
msgid "Column-specific privileges"
msgstr "Privilèges de colonnes"

#: server_privileges.php:2106
msgid "Add privileges on the following database"
msgstr "Ajouter des privilèges sur cette base de données"

#: server_privileges.php:2124
msgid "Wildcards % and _ should be escaped with a \\ to use them literally"
msgstr "Préfixer avec \\ les passepartouts _ et % pour un usage littéral"

#: server_privileges.php:2127
msgid "Add privileges on the following table"
msgstr "Ajouter des privilèges sur cette table"

#: server_privileges.php:2184
msgid "Change Login Information / Copy User"
msgstr "Changement des informations de connexion / Copie d'utilisateur"

#: server_privileges.php:2187
msgid "Create a new user with the same privileges and ..."
msgstr "Créer un nouvel utilisateur avec les mêmes privilèges et ..."

#: server_privileges.php:2189
msgid "... keep the old one."
msgstr "... conserver intact l'ancien utilisateur."

#: server_privileges.php:2190
msgid "... delete the old one from the user tables."
msgstr "... supprimer l'ancien utilisateur."

#: server_privileges.php:2191
msgid ""
"... revoke all active privileges from the old one and delete it afterwards."
msgstr ""
"... effacer tous les privilèges de l'ancien utilisateur, puis l'effacer."

#: server_privileges.php:2192
msgid ""
"... delete the old one from the user tables and reload the privileges "
"afterwards."
msgstr ""
"... supprimer l'ancien utilisateur, puis recharger les privilèges au serveur."

#: server_privileges.php:2215
msgid "Database for user"
msgstr "Base de données pour cet utilisateur"

#: server_privileges.php:2219
msgctxt "Create none database for user"
msgid "None"
msgstr "Aucune"

#: server_privileges.php:2220
msgid "Create database with same name and grant all privileges"
msgstr ""
"Créer une base portant son nom et donner à cet utilisateur tous les "
"privilèges sur cette base"

#: server_privileges.php:2221
msgid "Grant all privileges on wildcard name (username\\_%)"
msgstr "Donner les privilèges passepartout (utilisateur\\_%)"

#: server_privileges.php:2225
#, php-format
msgid "Grant all privileges on database &quot;%s&quot;"
msgstr "Donner tous les privilèges sur la base de données &quot;%s&quot;"

#: server_privileges.php:2250
#, php-format
msgid "Users having access to &quot;%s&quot;"
msgstr "Utilisateurs ayant accès à &quot;%s&quot;"

#: server_privileges.php:2359
msgid "global"
msgstr "global"

#: server_privileges.php:2361
msgid "database-specific"
msgstr "spécifique à cette base de données"

#: server_privileges.php:2363
msgid "wildcard"
msgstr "passepartout"

#: server_privileges.php:2406
msgid "User has been added."
msgstr "La vue %s a été supprimée"

#: server_replication.php:49
msgid "Unknown error"
msgstr "Erreur inconnue"

#: server_replication.php:56
#, php-format
msgid "Unable to connect to master %s."
msgstr "Connexion impossible sur le maître %s."

#: server_replication.php:63
msgid ""
"Unable to read master log position. Possible privilege problem on master."
msgstr ""
"Impossible de lire la position du journal sur le maître. Possible problème "
"de privilège sur le maître."

#: server_replication.php:69
msgid "Unable to change master"
msgstr "Impossible de changer le maître"

#: server_replication.php:72
#, php-format
msgid "Master server changed successfully to %s"
msgstr "Le serveur maître est maintenant %s"

#: server_replication.php:180
msgid "This server is configured as master in a replication process."
msgstr "Ce serveur est un serveur maître dans le processus de réplication."

#: server_replication.php:182 server_status.php:620
msgid "Show master status"
msgstr "Montrer l'état du maître"

#: server_replication.php:185
msgid "Show connected slaves"
msgstr "Montrer les esclaves connectés"

#: server_replication.php:208
#, php-format
msgid ""
"This server is not configured as master in a replication process. Would you "
"like to <a href=\"%s\">configure</a> it?"
msgstr ""
"Ce serveur n'est pas configuré comme maître dans un processus de "
"réplication. Désirez-vous le <a href=\"%s\">configurer</a> ?"

#: server_replication.php:215
msgid "Master configuration"
msgstr "Configuration du maître"

#: server_replication.php:216
msgid ""
"This server is not configured as master server in a replication process. You "
"can choose from either replicating all databases and ignoring certain "
"(useful if you want to replicate majority of databases) or you can choose to "
"ignore all databases by default and allow only certain databases to be "
"replicated. Please select the mode:"
msgstr ""
"Ce serveur n'est pas configuré comme maître dans un processus de "
"réplication. Vous pouvez soit répliquer toutes les bases tout en ignorant "
"certaines d'entre elles (utile si la majorité des bases doivent être "
"répliquées) soit ignorer toutes les bases en demandant que certaines d'entre "
"elles soient répliquées. Veuillez choisir le mode :"

#: server_replication.php:219
msgid "Replicate all databases; Ignore:"
msgstr "Répliquer toutes les bases de données; Ignorer :"

#: server_replication.php:220
msgid "Ignore all databases; Replicate:"
msgstr "Ignorer toutes les bases de données; Répliquer :"

#: server_replication.php:223
msgid "Please select databases:"
msgstr "Sélectionnez les bases de données : "

#: server_replication.php:226
msgid ""
"Now, add the following lines at the end of [mysqld] section in your my.cnf "
"and please restart the MySQL server afterwards."
msgstr ""
"Maintenant, ajoutez les lignes suivantes à la fin de votre fichier my.cnf "
"puis redémarrez le serveur MySQL."

#: server_replication.php:228
msgid ""
"Once you restarted MySQL server, please click on Go button. Afterwards, you "
"should see a message informing you, that this server <b>is</b> configured as "
"master"
msgstr ""
"Quand le serveur MySQL est redémarré, veuillez cliquer sur Exécuter. Par la "
"suite vous devriez voir un message vous informant que ce serveur est "
"configuré comme maître."

#: server_replication.php:291
msgid "Slave SQL Thread not running!"
msgstr "Le fil d'exécution SQL ne tourne pas sur le serveur esclave !"

#: server_replication.php:294
msgid "Slave IO Thread not running!"
msgstr "Le fil d'exécution IO ne tourne pas sur le serveur esclave !"

#: server_replication.php:303
msgid ""
"Server is configured as slave in a replication process. Would you like to:"
msgstr ""
"Le serveur est configuré comme esclave dans un processus de réplication. "
"Voudriez-vous :"

#: server_replication.php:306
msgid "See slave status table"
msgstr "Montrer l'état de l'esclave"

#: server_replication.php:309
msgid "Synchronize databases with master"
msgstr "Synchroniser les bases de données avec le serveur maître"

#: server_replication.php:320
msgid "Control slave:"
msgstr "Contrôler le serveur esclave : "

#: server_replication.php:323
msgid "Full start"
msgstr "Démarrer complètement"

#: server_replication.php:323
msgid "Full stop"
msgstr "Arrêter complètement"

#: server_replication.php:324
msgid "Reset slave"
msgstr "Réinitialiser l'esclave"

#: server_replication.php:326
msgid "Start SQL Thread only"
msgstr "Démarrer seulement le fil d'exécution SQL"

#: server_replication.php:328
msgid "Stop SQL Thread only"
msgstr "Arrêter seulement le fil d'exécution SQL"

#: server_replication.php:331
msgid "Start IO Thread only"
msgstr "Démarrer seulement le fil d'exécution des entrées-sorties"

#: server_replication.php:333
msgid "Stop IO Thread only"
msgstr "Arrêter seulement le fil d'exécution des entrées-sorties"

#: server_replication.php:338
msgid "Error management:"
msgstr "Gestion des erreurs : "

#: server_replication.php:340
msgid "Skipping errors might lead into unsynchronized master and slave!"
msgstr ""
"Ignorer les erreurs peut mener à une désynchronisation entre les serveurs "
"maître et esclave !"

#: server_replication.php:342
msgid "Skip current error"
msgstr "Ignorer l'erreur courante"

#: server_replication.php:343
msgid "Skip next"
msgstr "Ignorer les prochaines"

#: server_replication.php:346
msgid "errors."
msgstr "erreurs."

#: server_replication.php:361
#, php-format
msgid ""
"This server is not configured as slave in a replication process. Would you "
"like to <a href=\"%s\">configure</a> it?"
msgstr ""
"Ce serveur n'est pas configuré comme esclave dans un processus de "
"réplication. Désirez-vous le <a href=\"%s\">configurer</a> ?"

#: server_status.php:453
#, php-format
msgid "Thread %s was successfully killed."
msgstr "Le processus %s a été éliminé."

#: server_status.php:455
#, php-format
msgid ""
"phpMyAdmin was unable to kill thread %s. It probably has already been closed."
msgstr ""
"phpMyAdmin n'a pu éliminer le processus %s. Il était probablement déjà fermé."

#: server_status.php:587
msgid "Handler"
msgstr "Gestionnaire"

#: server_status.php:588
msgid "Query cache"
msgstr "Cache des requêtes"

#: server_status.php:589
msgid "Threads"
msgstr "Fils d'exécution"

#: server_status.php:591
msgid "Temporary data"
msgstr "Données temporaires"

#: server_status.php:592
msgid "Delayed inserts"
msgstr "Insertions avec délais"

#: server_status.php:593
msgid "Key cache"
msgstr "Cache des clés"

#: server_status.php:594
msgid "Joins"
msgstr "Jointures"

#: server_status.php:596
msgid "Sorting"
msgstr "Mécanisme de tri"

#: server_status.php:598
msgid "Transaction coordinator"
msgstr "Coordonnateur des transactions"

#: server_status.php:610
msgid "Flush (close) all tables"
msgstr "Fermer toutes les tables"

#: server_status.php:612
msgid "Show open tables"
msgstr "Montrer les tables ouvertes"

#: server_status.php:617
msgid "Show slave hosts"
msgstr "Montrer les serveurs esclaves"

#: server_status.php:623
msgid "Show slave status"
msgstr "Montrer l'état des serveurs esclaves"

#: server_status.php:628
msgid "Flush query cache"
msgstr "Vider la cache des requêtes"

#: server_status.php:777
msgid "Runtime Information"
msgstr "Informations sur le serveur"

#: server_status.php:784
msgid "All status variables"
msgstr "Toutes les variables d'état"

#: server_status.php:785
msgid "Monitor"
msgstr "Surveillance"

#: server_status.php:786
msgid "Advisor"
msgstr "Conseiller"

#: server_status.php:796 server_status.php:818
msgid "Refresh rate: "
msgstr "Taux de rafraîchissement :"

#: server_status.php:837 server_variables.php:115
msgid "Filters"
msgstr "Filtres"

#: server_status.php:839 server_variables.php:117
msgid "Containing the word:"
msgstr "Contenant le mot :"

#: server_status.php:844
msgid "Show only alert values"
msgstr "Afficher uniquement les valeurs d'alerte"

#: server_status.php:848
msgid "Filter by category..."
msgstr "Filtrer par catégorie..."

#: server_status.php:862
msgid "Show unformatted values"
msgstr "Afficher les valeurs non formattées"

#: server_status.php:866
msgid "Related links:"
msgstr "Liens connexes:"

#: server_status.php:899
msgid "Run analyzer"
msgstr "Lancer l'analyseur"

#: server_status.php:900
msgid "Instructions"
msgstr "Consignes"

#: server_status.php:907
msgid ""
"The Advisor system can provide recommendations on server variables by "
"analyzing the server status variables."
msgstr ""
"Le conseiller peut donner des recommandations au sujet des variables de "
"serveur."

#: server_status.php:909
msgid ""
"Do note however that this system provides recommendations based on simple "
"calculations and by rule of thumb which may not necessarily apply to your "
"system."
msgstr ""
"Veuillez noter que ce système se base sur de simples calculs et des règles "
"de base qui ne s'appliquent pas nécessairement à votre serveur."

#: server_status.php:911
msgid ""
"Prior to changing any of the configuration, be sure to know what you are "
"changing (by reading the documentation) and how to undo the change. Wrong "
"tuning can have a very negative effect on performance."
msgstr ""
"Avant de procéder à un changement, assurez-vous d'en connaître l'impact "
"(lisez la documentation) et de savoir comment défaire le changement. Un "
"réglage incorrect peut affecter négativement la performance."

#: server_status.php:913
msgid ""
"The best way to tune your system would be to change only one setting at a "
"time, observe or benchmark your database, and undo the change if there was "
"no clearly measurable improvement."
msgstr ""
"La meilleure méthode est d'effectuer un changement à la fois, observer votre "
"serveur et défaire le changement si aucune amélioration mesurable ne s'est "
"produite."

#. l10n: Questions is the name of a MySQL Status variable
#: server_status.php:935
#, php-format
msgid "Questions since startup: %s"
msgstr "Questions depuis le démarrage : %s"

#: server_status.php:971 tbl_printview.php:328 tbl_structure.php:833
msgid "Statements"
msgstr "Information"

#. l10n: # = Amount of queries
#: server_status.php:974
msgid "#"
msgstr "#"

#: server_status.php:1046
#, php-format
msgid "Network traffic since startup: %s"
msgstr "Trafic réseau depuis le démarrage : %s"

#: server_status.php:1054
#, php-format
msgid "This MySQL server has been running for %1$s. It started up on %2$s."
msgstr "Ce serveur MySQL fonctionne depuis %1$s. Il a démarré le %2$s."

#: server_status.php:1064
msgid ""
"This MySQL server works as <b>master</b> and <b>slave</b> in <b>replication</"
"b> process."
msgstr ""
"Ce serveur est un serveur <b>maître</b> et <b>esclave</b> dans le processus "
"de réplication."

#: server_status.php:1066
msgid "This MySQL server works as <b>master</b> in <b>replication</b> process."
msgstr ""
"Ce serveur est un serveur <b>maître</b> dans le processus de <b>réplication</"
"b>."

#: server_status.php:1068
msgid "This MySQL server works as <b>slave</b> in <b>replication</b> process."
msgstr ""
"Ce serveur est un serveur <b>esclave</b> dans le processus de "
"<b>réplication</b>."

#: server_status.php:1071
msgid ""
"For further information about replication status on the server, please visit "
"the <a href=\"#replication\">replication section</a>."
msgstr ""
"Pour plus d'information sur l'état de la réplication sur ce serveur, "
"consultez la <a href=\"#replication\">section de réplication</a>."

#: server_status.php:1080
msgid "Replication status"
msgstr "État de la réplication"

#: server_status.php:1095
msgid ""
"On a busy server, the byte counters may overrun, so those statistics as "
"reported by the MySQL server may be incorrect."
msgstr ""
"Sur un serveur surchargé, la capacité des compteurs d'octets peut être "
"dépassée, auquel cas les statistiques rapportées par MySQL peuvent être "
"inexactes."

#: server_status.php:1101
msgid "Received"
msgstr "Reçu"

#: server_status.php:1111
msgid "Sent"
msgstr "Envoyé"

#: server_status.php:1147
msgid "max. concurrent connections"
msgstr "max. de connexions simultanées"

#: server_status.php:1154
msgid "Failed attempts"
msgstr "Tentatives échouées"

#: server_status.php:1168
msgid "Aborted"
msgstr "Arrêts prématurés"

#: server_status.php:1231
msgid "ID"
msgstr "ID"

#: server_status.php:1235
msgid "Command"
msgstr "Commande"

#: server_status.php:1297
msgid ""
"The number of connections that were aborted because the client died without "
"closing the connection properly."
msgstr ""
"Le nombre de connexions avortées en raison d'une interruption du client sans "
"fermeture adéquate de la connexion."

#: server_status.php:1298
msgid "The number of failed attempts to connect to the MySQL server."
msgstr "Le nombre de tentatives de connexion au serveur MySQL infructueuses."

#: server_status.php:1299
msgid ""
"The number of transactions that used the temporary binary log cache but that "
"exceeded the value of binlog_cache_size and used a temporary file to store "
"statements from the transaction."
msgstr ""
"Le nombre de transactions qui ont utilisé la cache temporaire du log binaire "
"mais qui ont excédé la valeur de binlog_cache_size et ont utilisé un fichier "
"temporaire pour stocker les énoncés de la transaction."

#: server_status.php:1300
msgid "The number of transactions that used the temporary binary log cache."
msgstr ""
"Le nombre de transactions qui ont utilisé la cache temporaire du log binaire."

#: server_status.php:1301
msgid ""
"The number of connection attempts (successful or not) to the MySQL server."
msgstr ""
"Le nombre de tentatives de connexion (réussies ou non) au serveur MySQL."

#: server_status.php:1302
msgid ""
"The number of temporary tables on disk created automatically by the server "
"while executing statements. If Created_tmp_disk_tables is big, you may want "
"to increase the tmp_table_size  value to cause temporary tables to be memory-"
"based instead of disk-based."
msgstr ""
"Le nombre de tables temporaires sur disque créées automatiquement par le "
"serveur lors de l'exécution d'énoncés. Si la valeur du paramètre "
"Created_tmp_disk_tables est trop grande, augmentez la valeur de "
"tmp_table_size afin que les tables temporaires soient maintenues en mémoire "
"au lieu d'être sur disque."

#: server_status.php:1303
msgid "How many temporary files mysqld has created."
msgstr "Le nombre de fichiers temporaires créés par mysqld."

#: server_status.php:1304
msgid ""
"The number of in-memory temporary tables created automatically by the server "
"while executing statements."
msgstr ""
"Le nombre de tables temporaires en mémoire créées automatiquement par le "
"serveur lors de l'exécution d'énoncés."

#: server_status.php:1305
msgid ""
"The number of rows written with INSERT DELAYED for which some error occurred "
"(probably duplicate key)."
msgstr ""
"Le nombre de lignes écrites avec INSERT DELAYED pour lesquels une erreur est "
"survenue (probablement un doublon sur la clé)."

#: server_status.php:1306
msgid ""
"The number of INSERT DELAYED handler threads in use. Every different table "
"on which one uses INSERT DELAYED gets its own thread."
msgstr ""
"Le nombre de fils d'exécution utilisés pour INSERT DELAYED. Un fil est "
"utilisé pour chacune des tables sur lesquelles un INSERT DELAYED a lieu."

#: server_status.php:1307
msgid "The number of INSERT DELAYED rows written."
msgstr "Le nombre de lignes écrites via INSERT DELAYED."

#: server_status.php:1308
msgid "The number of executed FLUSH statements."
msgstr "Le nombre de commandes FLUSH exécutées."

#: server_status.php:1309
msgid "The number of internal COMMIT statements."
msgstr "Le nombre de commandes COMMIT internes."

#: server_status.php:1310
msgid "The number of times a row was deleted from a table."
msgstr "Le nombre de fois qu'une ligne a été supprimée d'une table."

#: server_status.php:1311
msgid ""
"The MySQL server can ask the NDB Cluster storage engine if it knows about a "
"table with a given name. This is called discovery. Handler_discover "
"indicates the number of time tables have been discovered."
msgstr ""
"Le serveur MySQL peut demander au moteur de données NDB Cluster s'il connaît "
"une table portant un certain nom. Ceci est appelé &quot;découverte&quot;. Ce "
"paramètre indique le nombre de fois que des tables ont été découvertes."

#: server_status.php:1312
msgid ""
"The number of times the first entry was read from an index. If this is high, "
"it suggests that the server is doing a lot of full index scans; for example, "
"SELECT col1 FROM foo, assuming that col1 is indexed."
msgstr ""
"Le nombre de fois que la première entrée a été lue depuis un index. Si c'est "
"élevé, ceci suggère que le serveur effectue beaucoup de parcours complets "
"d'un index; par exemple, SELECT col1 FROM foo, en assumant que col1 est une "
"colonne indexée."

#: server_status.php:1313
msgid ""
"The number of requests to read a row based on a key. If this is high, it is "
"a good indication that your queries and tables are properly indexed."
msgstr ""
"Le nombre de requêtes pour lire une ligne via une clé. Si élevé, c'est une "
"bonne indication que vos tables sont correctement indexées."

#: server_status.php:1314
msgid ""
"The number of requests to read the next row in key order. This is "
"incremented if you are querying an index column with a range constraint or "
"if you are doing an index scan."
msgstr ""
"Le nombre de requêtes de lecture de la prochaine ligne, en ordre de clé. "
"Ceci est augmenté si vous interrogez une colonne indexée avec un critère de "
"fourchette ou si vous parcourez l'index."

#: server_status.php:1315
msgid ""
"The number of requests to read the previous row in key order. This read "
"method is mainly used to optimize ORDER BY ... DESC."
msgstr ""
"Le nombre de requêtes de lecture de la ligne précédente, en ordre de clé. "
"Utilisé surtout pour optimiser ORDER BY ... DESC."

#: server_status.php:1316
msgid ""
"The number of requests to read a row based on a fixed position. This is high "
"if you are doing a lot of queries that require sorting of the result. You "
"probably have a lot of queries that require MySQL to scan whole tables or "
"you have joins that don't use keys properly."
msgstr ""
"Le nombre de requêtes de lecture d'une ligne basée sur une position fixe. Ce "
"nombre est élevé si vous faites de nombreuses requêtes qui nécessitent de "
"trier les résultats. Vous avez probablement un grand nombre de requêtes qui "
"demandent à MySQL de parcourir des tables en entier, ou vous avez des "
"jointures qui n'utilisent pas correctement les clés."

#: server_status.php:1317
msgid ""
"The number of requests to read the next row in the data file. This is high "
"if you are doing a lot of table scans. Generally this suggests that your "
"tables are not properly indexed or that your queries are not written to take "
"advantage of the indexes you have."
msgstr ""
"Le nombre de requêtes de lecture de la prochaine ligne dans le fichier. "
"Élevé si vous faites plusieurs parcours de tables. Ceci suggère que vos "
"tables ne sont pas correctement indexées ou que vos requêtes ne sont pas "
"écrites de façon à tirer parti des index que vous avez définis."

#: server_status.php:1318
msgid "The number of internal ROLLBACK statements."
msgstr "Le nombre d'énoncés ROLLBACK internes."

#: server_status.php:1319
msgid "The number of requests to update a row in a table."
msgstr "Le nombre de requêtes de mise à jour de lignes dans une table."

#: server_status.php:1320
msgid "The number of requests to insert a row in a table."
msgstr "Le nombre de requêtes d'insertion de lignes dans une table."

#: server_status.php:1321
msgid "The number of pages containing data (dirty or clean)."
msgstr "Le nombre de pages contenant des données."

#: server_status.php:1322
msgid "The number of pages currently dirty."
msgstr "Le nombre de pages contenant des données «dirty»."

#: server_status.php:1323
msgid "The number of buffer pool pages that have been requested to be flushed."
msgstr "Le nombre de pages de mémoire-tampon qui ont été effacées."

#: server_status.php:1324
msgid "The number of free pages."
msgstr "Le nombre de pages libres."

#: server_status.php:1325
msgid ""
"The number of latched pages in InnoDB buffer pool. These are pages currently "
"being read or written or that can't be flushed or removed for some other "
"reason."
msgstr ""
"Le nombre de pages dans la réserve InnoDB. Ce sont des pages actuellement en "
"train d'être lues ou écrites, ou qui ne peuvent être supprimées pour une "
"autre raison."

#: server_status.php:1326
msgid ""
"The number of pages busy because they have been allocated for administrative "
"overhead such as row locks or the adaptive hash index. This value can also "
"be calculated as Innodb_buffer_pool_pages_total - "
"Innodb_buffer_pool_pages_free - Innodb_buffer_pool_pages_data."
msgstr ""
"Le nombre de pages occupées car elles ont été déallouées en raison de "
"verrous sur les enregistrements. Cette valeur peut également être calculée "
"comme suit: Innodb_buffer_pool_pages_total - Innodb_buffer_pool_pages_free - "
"Innodb_buffer_pool_pages_data."

#: server_status.php:1327
msgid "Total size of buffer pool, in pages."
msgstr "Taille totale de la réserve, en pages."

#: server_status.php:1328
msgid ""
"The number of \"random\" read-aheads InnoDB initiated. This happens when a "
"query is to scan a large portion of a table but in random order."
msgstr ""
"Le nombre de lectures «discontinues» effectuées par InnoDB. Ceci survient "
"lorsqu'une requête doit balayer une large portion de table en ordre "
"discontinu."

#: server_status.php:1329
msgid ""
"The number of sequential read-aheads InnoDB initiated. This happens when "
"InnoDB does a sequential full table scan."
msgstr ""
"Le nombre de lectures séquentielles effectuées par InnoDB. Ceci survient "
"quand InnoDB fait un parcours séquentiel intégral de la table."

#: server_status.php:1330
msgid "The number of logical read requests InnoDB has done."
msgstr "Le nombre de requêtes de lectures logiques effectuées par InnoDB."

#: server_status.php:1331
msgid ""
"The number of logical reads that InnoDB could not satisfy from buffer pool "
"and had to do a single-page read."
msgstr ""
"Le nombre de lectures que InnoDB n'a pu faire à partir de la réserve, menant "
"à une lecture directe d'une page."

#: server_status.php:1332
msgid ""
"Normally, writes to the InnoDB buffer pool happen in the background. "
"However, if it's necessary to read or create a page and no clean pages are "
"available, it's necessary to wait for pages to be flushed first. This "
"counter counts instances of these waits. If the buffer pool size was set "
"properly, this value should be small."
msgstr ""
"Normalement, l'écriture dans la réserve InnoDB se passe en arrière-plan. "
"Cependant, s'il est nécessaire de lire ou de créer une page et qu'aucune "
"page n'est disponible, InnoDB doit attendre que des pages soient libérées. "
"Ceci compte le nombre de fois qu'une telle attente a été nécessaire. Si la "
"taille de la réserve est adéquate, cette valeur devrait être petite."

#: server_status.php:1333
msgid "The number writes done to the InnoDB buffer pool."
msgstr "Le nombre d'écritures faites dans la réserve InnoDB."

#: server_status.php:1334
msgid "The number of fsync() operations so far."
msgstr "Le nombre d'opérations fsync() faites jusqu'à présent."

#: server_status.php:1335
msgid "The current number of pending fsync() operations."
msgstr "Le nombre d'opérations fsync() actuellement en attente."

#: server_status.php:1336
msgid "The current number of pending reads."
msgstr "Le nombre actuel de lectures en attente."

#: server_status.php:1337
msgid "The current number of pending writes."
msgstr "Le nombre actuel d'écritures en attente."

#: server_status.php:1338
msgid "The amount of data read so far, in bytes."
msgstr "La quantité d'octets lus jusqu'à présent."

#: server_status.php:1339
msgid "The total number of data reads."
msgstr "Le nombre total de lectures de données."

#: server_status.php:1340
msgid "The total number of data writes."
msgstr "Le nombre total d'écritures de données."

#: server_status.php:1341
msgid "The amount of data written so far, in bytes."
msgstr "La quantité d'octets écrits jusqu'à présent."

#: server_status.php:1342
msgid "The number of pages that have been written for doublewrite operations."
msgstr "Le nombre de pages utilisées pour des opérations «doublewrite»."

#: server_status.php:1343
msgid "The number of doublewrite operations that have been performed."
msgstr "Le nombre d'opérations «doublewrite» effectuées."

#: server_status.php:1344
msgid ""
"The number of waits we had because log buffer was too small and we had to "
"wait for it to be flushed before continuing."
msgstr ""
"Le nombre d'attentes en raison d'un tampon du fichier témoin trop petit; il "
"fallait attendre qu'il se libère avant de continuer."

#: server_status.php:1345
msgid "The number of log write requests."
msgstr "Le nombre de requêtes d'écritures sur le fichier témoin."

#: server_status.php:1346
msgid "The number of physical writes to the log file."
msgstr "Le nombre d'écritures physiques au fichier témoin."

#: server_status.php:1347
msgid "The number of fsync() writes done to the log file."
msgstr "Le nombre d'écritures fsync() sur le fichier témoin."

#: server_status.php:1348
msgid "The number of pending log file fsyncs."
msgstr "Le nombre de synchronisations (fsync) du fichier témoin en attente."

#: server_status.php:1349
msgid "Pending log file writes."
msgstr "Le nombre d'écritures du fichier témoin en attente."

#: server_status.php:1350
msgid "The number of bytes written to the log file."
msgstr "Le nombre d'octets écrits sur le fichier témoin."

#: server_status.php:1351
msgid "The number of pages created."
msgstr "Le nombre de pages créées."

#: server_status.php:1352
msgid ""
"The compiled-in InnoDB page size (default 16KB). Many values are counted in "
"pages; the page size allows them to be easily converted to bytes."
msgstr ""
"La taille de page InnoDB telle que compilée (16 Ko par défaut). Plusieurs "
"valeurs sont comptées par page; la taille de page leur permet d'être "
"facilement converties en octets."

#: server_status.php:1353
msgid "The number of pages read."
msgstr "Le nombre de pages lues."

#: server_status.php:1354
msgid "The number of pages written."
msgstr "Le nombre de pages écrites."

#: server_status.php:1355
msgid "The number of row locks currently being waited for."
msgstr "Le nombre de verrous d'enregistrements actuellement en attente."

#: server_status.php:1356
msgid "The average time to acquire a row lock, in milliseconds."
msgstr "Le temps d'attente moyen pour acquérir un verrou, en millisecondes."

#: server_status.php:1357
msgid "The total time spent in acquiring row locks, in milliseconds."
msgstr "Le temps total utilisé pour acquérir un verrou, en millisecondes."

#: server_status.php:1358
msgid "The maximum time to acquire a row lock, in milliseconds."
msgstr "Le temps d'attente maximum pour acquérir un verrou, en millisecondes."

#: server_status.php:1359
msgid "The number of times a row lock had to be waited for."
msgstr "Le nombre de fois qu'on a dû attendre pour un verrou."

#: server_status.php:1360
msgid "The number of rows deleted from InnoDB tables."
msgstr "Le nombre de lignes supprimées des tables InnoDB."

#: server_status.php:1361
msgid "The number of rows inserted in InnoDB tables."
msgstr "Le nombre de lignes insérées dans des tables InnoDB."

#: server_status.php:1362
msgid "The number of rows read from InnoDB tables."
msgstr "Le nombre de lignes lues dans des tables InnoDB."

#: server_status.php:1363
msgid "The number of rows updated in InnoDB tables."
msgstr "Le nombre de lignes mises à jour dans des tables InnoDB."

#: server_status.php:1364
msgid ""
"The number of key blocks in the key cache that have changed but haven't yet "
"been flushed to disk. It used to be known as Not_flushed_key_blocks."
msgstr ""
"Le nombre de blocs de clés dans la cache de clés qui ont été modifiés mais "
"pas encore transférés sur disque. Anciennement connu sous le nom "
"Not_flushed_key_blocks."

#: server_status.php:1365
msgid ""
"The number of unused blocks in the key cache. You can use this value to "
"determine how much of the key cache is in use."
msgstr ""
"Le nombre de blocs inutilisés dans la cache de clés. Vous pouvez utiliser "
"cette valeur pour déterminer la proportion de la cache de clés qui est "
"utilisée."

#: server_status.php:1366
msgid ""
"The number of used blocks in the key cache. This value is a high-water mark "
"that indicates the maximum number of blocks that have ever been in use at "
"one time."
msgstr ""
"Le nombre maximum de blocs utilisés dans le cache. Il s'agit de la valeur "
"maximum du nombre de blocs qui ont été utilisés en même temps dans le cache "
"de clés."

#: server_status.php:1367
msgid "The number of requests to read a key block from the cache."
msgstr "Le nombre de requêtes de lecture d'un bloc de clés depuis la cache."

#: server_status.php:1368
msgid ""
"The number of physical reads of a key block from disk. If Key_reads is big, "
"then your key_buffer_size value is probably too small. The cache miss rate "
"can be calculated as Key_reads/Key_read_requests."
msgstr ""
"Le nombre de lectures physiques d'un bloc de clés depuis le disque. Si cette "
"valeur est élevée, la taille de votre mémoire tampon de clés est trop "
"petite. Le taux d'échec de la cache peut être calculé par Key reads/Key read "
"requests."

#: server_status.php:1369
msgid "The number of requests to write a key block to the cache."
msgstr "Le nombre de requêtes en vue d'écrire un bloc de clé dans la cache."

#: server_status.php:1370
msgid "The number of physical writes of a key block to disk."
msgstr "Le nombre d'écritures physiques d'un bloc de clés vers le disque."

#: server_status.php:1371
msgid ""
"The total cost of the last compiled query as computed by the query "
"optimizer. Useful for comparing the cost of different query plans for the "
"same query. The default value of 0 means that no query has been compiled yet."
msgstr ""
"Le coût total de la dernière requête compilée, tel que calculé par "
"l'optimiseur de requêtes. Utile pour comparer le coût de diverses stratégies "
"pour une même requête. La valeur de 0 indique qu'aucune requête n'a encore "
"été compilée."

#: server_status.php:1372
msgid ""
"The maximum number of connections that have been in use simultaneously since "
"the server started."
msgstr ""
"Le nombre maximum de connexions simultanées depuis le démarrage du serveur."

#: server_status.php:1373
msgid "The number of rows waiting to be written in INSERT DELAYED queues."
msgstr "Le nombre de lignes en attente d'écriture (INSERT DELAYED)."

#: server_status.php:1374
msgid ""
"The number of tables that have been opened. If opened tables is big, your "
"table cache value is probably too small."
msgstr ""
"Le nombre tables qui ont été ouvertes. Si trop élevé, votre cache de table "
"est probablement trop petite."

#: server_status.php:1375
msgid "The number of files that are open."
msgstr "Le nombre de fichiers qui sont ouverts."

#: server_status.php:1376
msgid "The number of streams that are open (used mainly for logging)."
msgstr "Le nombre de flux de données qui sont ouverts."

#: server_status.php:1377
msgid "The number of tables that are open."
msgstr "Le nombre de tables qui sont ouvertes."

#: server_status.php:1378
msgid ""
"The number of free memory blocks in query cache. High numbers can indicate "
"fragmentation issues, which may be solved by issuing a FLUSH QUERY CACHE "
"statement."
msgstr ""
"Le nombre de blocs mémoire libres dans la cache de requêtes. Un nombre élevé "
"peut indiquer des problèmes de fragmentation, qui peuvent être réglés par la "
"commande FLUSH QUERY CACHE."

#: server_status.php:1379
msgid "The amount of free memory for query cache."
msgstr "La quantité de mémoire libre dans la cache de requêtes."

#: server_status.php:1380
msgid "The number of cache hits."
msgstr "Le nombre de succès dans la cache."

#: server_status.php:1381
msgid "The number of queries added to the cache."
msgstr "Le nombre de requêtes ajoutées à la cache."

#: server_status.php:1382
msgid ""
"The number of queries that have been removed from the cache to free up "
"memory for caching new queries. This information can help you tune the query "
"cache size. The query cache uses a least recently used (LRU) strategy to "
"decide which queries to remove from the cache."
msgstr ""
"Le nombre de requêtes qui ont été retirées de la cache pour libérer de la "
"mémoire afin de mettre en cache de nouvelles requêtes. Peut être utilisé "
"afin de peaufiner la taille de la cache. La stratégie utilisée pour "
"déterminer quelles requêtes seront retirées est LRU (least recently used)."

#: server_status.php:1383
msgid ""
"The number of non-cached queries (not cachable, or not cached due to the "
"query_cache_type setting)."
msgstr ""
"Le nombre de requêtes non en cache (impossible à placer en cache, ou non "
"cachée en raison du paramètre query_cache_type)."

#: server_status.php:1384
msgid "The number of queries registered in the cache."
msgstr "Le nombre de requêtes enregistrées dans la cache."

#: server_status.php:1385
msgid "The total number of blocks in the query cache."
msgstr "Le nombre total de blocs dans la cache de requêtes."

#: server_status.php:1386
msgid "The status of failsafe replication (not yet implemented)."
msgstr "L'état de la réplication sans échec (pas encore implantée)."

#: server_status.php:1387
msgid ""
"The number of joins that do not use indexes. If this value is not 0, you "
"should carefully check the indexes of your tables."
msgstr ""
"Le nombre de jointures qui n'ont pas utilisé d'index. Si cette valeur est "
"supérieure à 0, vérifiez soigneusement les indexes de vos tables."

#: server_status.php:1388
msgid "The number of joins that used a range search on a reference table."
msgstr ""
"Le nombre de jointures qui ont utilisé une recherche par plage sur une table "
"de référence."

#: server_status.php:1389
msgid ""
"The number of joins without keys that check for key usage after each row. "
"(If this is not 0, you should carefully check the indexes of your tables.)"
msgstr ""
"Le nombre de jointures sans clés qui vérifient l'utilisation de clé à chaque "
"ligne. (Si ceci est supérieur à 0, vérifiez soigneusement les indexes de vos "
"tables.)"

#: server_status.php:1390
msgid ""
"The number of joins that used ranges on the first table. (It's normally not "
"critical even if this is big.)"
msgstr ""
"Le nombre de jointures qui ont utilisé des plages sur la première table. "
"(Normalement non critique même si cette valeur est élevée.)"

#: server_status.php:1391
msgid "The number of joins that did a full scan of the first table."
msgstr ""
"Le nombre de jointures qui ont nécessité le parcours complet de la première "
"table."

#: server_status.php:1392
msgid "The number of temporary tables currently open by the slave SQL thread."
msgstr ""
"Le nombre de tables temporaires actuellement ouvertes par le fil d'exécution "
"SQL de l'esclave."

#: server_status.php:1393
msgid ""
"Total (since startup) number of times the replication slave SQL thread has "
"retried transactions."
msgstr ""
"Nombre de fois (depuis le démarrage) que le fil d'exécution SQL de l'esclave "
"a envoyé à nouveau des transactions."

#: server_status.php:1394
msgid "This is ON if this server is a slave that is connected to a master."
msgstr "Ceci est à ON si ce serveur est un esclave connecté à un maître."

#: server_status.php:1395
msgid ""
"The number of threads that have taken more than slow_launch_time seconds to "
"create."
msgstr ""
"Le nombre de fils d'exécution dont le temps de création a excédé "
"slow_launch_time secondes."

#: server_status.php:1396
msgid ""
"The number of queries that have taken more than long_query_time seconds."
msgstr ""
"Le nombre de requêtes dont le temps d'exécution a excédé long_query_time "
"secondes."

#: server_status.php:1397
msgid ""
"The number of merge passes the sort algorithm has had to do. If this value "
"is large, you should consider increasing the value of the sort_buffer_size "
"system variable."
msgstr ""
"Le nombre d'opérations de fusion effectuées par l'algorithme de tri. Si ce "
"nombre est élevé, augmentez la valeur du paramètre sort_buffer_size."

#: server_status.php:1398
msgid "The number of sorts that were done with ranges."
msgstr "Le nombre de tri effectués avec des plages."

#: server_status.php:1399
msgid "The number of sorted rows."
msgstr "Le nombre de lignes triées."

#: server_status.php:1400
msgid "The number of sorts that were done by scanning the table."
msgstr "Le nombre de tri effectués via un parcours de la table."

#: server_status.php:1401
msgid "The number of times that a table lock was acquired immediately."
msgstr "Le nombre de fois qu'un verrou de table a été acquis immédiatement."

#: server_status.php:1402
msgid ""
"The number of times that a table lock could not be acquired immediately and "
"a wait was needed. If this is high, and you have performance problems, you "
"should first optimize your queries, and then either split your table or "
"tables or use replication."
msgstr ""
"Le nombre de fois qu'un verrou de table n'a pu être acquis immédiatement, "
"induisant un temps d'attente. Si ce nombre est élevé et que vous éprouvez "
"des problèmes de performance, commencez par optimiser vos requêtes, puis "
"subdivisez vos tables ou encore utiliser la réplication."

#: server_status.php:1403
msgid ""
"The number of threads in the thread cache. The cache hit rate can be "
"calculated as Threads_created/Connections. If this value is red you should "
"raise your thread_cache_size."
msgstr ""
"Le nombre de fils dans la cache des fils d'exécution. Le taux peut être "
"calculé via Nombre de fils / connexion. Si cette valeur est en rouge, vous "
"devriez augmenter la taille de cette cache."

#: server_status.php:1404
msgid "The number of currently open connections."
msgstr "Le nombre de connexions ouvertes actuellement."

#: server_status.php:1405
msgid ""
"The number of threads created to handle connections. If Threads_created is "
"big, you may want to increase the thread_cache_size value. (Normally this "
"doesn't give a notable performance improvement if you have a good thread "
"implementation.)"
msgstr ""
"Le nombre de fils d'exécution créés afin de gérer les connexions. Si ce "
"nombre est trop grand, vous pourriez augmenter la valeur du paramètre "
"thread_cache_size. (Normalement, ceci ne procure pas une amélioration "
"perceptible de la performance si votre serveur gère correctement les fils "
"d'exécution.)"

#: server_status.php:1406
msgid "The number of threads that are not sleeping."
msgstr "Le nombre de fils d'exécution non suspendus."

#: server_status.php:1546
msgid "Start Monitor"
msgstr "Démarrer la surveillance"

#: server_status.php:1555
msgid "Instructions/Setup"
msgstr "Consignes / réglages"

#: server_status.php:1560
msgid "Done rearranging/editing charts"
msgstr "Terminé de modifier les graphiques"

#: server_status.php:1567 server_status.php:1638
msgid "Add chart"
msgstr "Ajouter un graphique"

#: server_status.php:1569
msgid "Rearrange/edit charts"
msgstr "Modifier les graphiques"

#: server_status.php:1573
msgid "Refresh rate"
msgstr "Taux de rafraîchissement"

#: server_status.php:1578
msgid "Chart columns"
msgstr "Colonnes du graphique"

#: server_status.php:1594
msgid "Chart arrangement"
msgstr "Disposition du graphique"

#: server_status.php:1594
msgid ""
"The arrangement of the charts is stored to the browsers local storage. You "
"may want to export it if you have a complicated set up."
msgstr ""
"La disposition du graphique est stockée dans le navigateur. Vous pouvez "
"vouloir l'exporter si vous avez une configuration complexe."

#: server_status.php:1595
msgid "Reset to default"
msgstr "Ramener la valeur par défaut"

#: server_status.php:1599
msgid "Monitor Instructions"
msgstr "Consignes pour la surveillance"

#: server_status.php:1600
msgid ""
"The phpMyAdmin Monitor can assist you in optimizing the server configuration "
"and track down time intensive queries. For the latter you will need to set "
"log_output to 'TABLE' and have either the slow_query_log or general_log "
"enabled. Note however, that the general_log produces a lot of data and "
"increases server load by up to 15%"
msgstr ""
"Le moniteur phpMyAdmin peut vous aider à optimiser la configuration serveur "
"et à traquer les requêtes qui prennent beaucoup de temps. Pour ce faire vous "
"devrez régler le paramètre log_output à 'TABLE' et activer le journal "
"slow_query_log ou general_log. Cependant, general_log produit beaucoup de "
"données et augmente jusqu'à 15% la charge du serveur"

#: server_status.php:1605
msgid ""
"Unfortunately your Database server does not support logging to table, which "
"is a requirement for analyzing the database logs with phpMyAdmin. Logging to "
"table is supported by MySQL 5.1.6 and onwards. You may still use the server "
"charting features however."
msgstr ""
"Votre serveur ne supporte pas l'enregistrement du journal vers une table, ce "
"qui est requis pour l'analyse des journaux par phpMyAdmin. Cette fonction "
"est supportée par MySQL 5.1.6 et supérieur. Vous pouvez tout de même "
"utiliser les graphiques de serveur."

#: server_status.php:1618
msgid "Using the monitor:"
msgstr "Utilisation de la surveillance :"

#: server_status.php:1620
msgid ""
"Your browser will refresh all displayed charts in a regular interval. You "
"may add charts and change the refresh rate under 'Settings', or remove any "
"chart using the cog icon on each respective chart."
msgstr ""
"Votre navigateur va rafraîchir les graphiques à intervalle régulier. Vous "
"pouvez ajouter des graphiques et modifier le taux de rafraîchissement sous "
"«Paramètres», ou supprimer tout graphique via l'cône de rouage."

#: server_status.php:1622
msgid ""
"To display queries from the logs, select the relevant time span on any chart "
"by holding down the left mouse button and panning over the chart. Once "
"confirmed, this will load a table of grouped queries, there you may click on "
"any occuring SELECT statements to further analyze them."
msgstr ""
"Pour afficher des requêtes à partir des journaux, sélectionnez la portion de "
"temps pertinente sur l'un des graphiques en tenant enfoncé le bouton gauche "
"de la souris et en vous déplaçant sur le graphique. Ceci va charger les "
"statistiques sous forme de requêtes groupées, par la suite vous pouvez "
"cliquer sur tout énoncé SELECT pour une analyse plus poussée."

#: server_status.php:1629
msgid "Please note:"
msgstr "Note :"

#: server_status.php:1631
msgid ""
"Enabling the general_log may increase the server load by 5-15%. Also be "
"aware that generating statistics from the logs is a load intensive task, so "
"it is advisable to select only a small time span and to disable the "
"general_log and empty its table once monitoring is not required any more."
msgstr ""
"Activer le journal general_log peut causer une augmentation de charge de 5 à "
"15%. Également, la génération des statistiques à partir des journaux est une "
"tâche intensive, donc il est suggéré de ne sélectionner qu'une petite "
"portion de temps et de désactiver general_log puis de vider la table "
"correspondante lorsque la surveillance n'est plus requise."

#: server_status.php:1643
msgid "Preset chart"
msgstr "Graphique prédéfini"

#: server_status.php:1647
msgid "Status variable(s)"
msgstr "Variables d'état"

#: server_status.php:1649
msgid "Select series:"
msgstr "Choisissez les séries :"

#: server_status.php:1651
msgid "Commonly monitored"
msgstr "Couramment surveillés"

#: server_status.php:1666
msgid "or type variable name:"
msgstr "ou entrez un nom de variable :"

#: server_status.php:1670
msgid "Display as differential value"
msgstr "Afficher en tant que valeur différentielle"

#: server_status.php:1672
msgid "Apply a divisor"
msgstr "Appliquer un diviseur"

#: server_status.php:1679
msgid "Append unit to data values"
msgstr "Ajouter l'unité aux valeurs de données"

#: server_status.php:1685
msgid "Add this series"
msgstr "Ajouter cette série"

#: server_status.php:1687
msgid "Clear series"
msgstr "Effacer la série"

#: server_status.php:1690
msgid "Series in Chart:"
msgstr "Séries dans le graphique :"

#: server_status.php:1703
msgid "Log statistics"
msgstr "Statistiques des journaux"

#: server_status.php:1704
msgid "Selected time range:"
msgstr "Sélectionnez un intervalle de temps :"

#: server_status.php:1709
msgid "Only retrieve SELECT,INSERT,UPDATE and DELETE Statements"
msgstr "Ne traiter que les énoncés SELECT, INSERT, UPDATE et DELETE"

#: server_status.php:1714
msgid "Remove variable data in INSERT statements for better grouping"
msgstr ""
"Enlever les données variables des énoncés INSERT pour un meilleur groupement"

#: server_status.php:1719
msgid "Choose from which log you want the statistics to be generated from."
msgstr "Choisissez depuis quel journal les statistiques doivent être générées."

#: server_status.php:1721
msgid "Results are grouped by query text."
msgstr "Les résultats sont regroupés par le texte des requêtes."

#: server_status.php:1726
msgid "Query analyzer"
msgstr "Analyseur de requêtes"

#: server_status.php:1766
#, php-format
msgid "%d second"
msgid_plural "%d seconds"
msgstr[0] "%d seconde"
msgstr[1] "%d secondes"

#: server_status.php:1768
#, php-format
msgid "%d minute"
msgid_plural "%d minutes"
msgstr[0] "%d minute"
msgstr[1] "%d minutes"

#: server_synchronize.php:99
msgid "Could not connect to the source"
msgstr "Connexion à la source impossible"

#: server_synchronize.php:102
msgid "Could not connect to the target"
msgstr "Connexion à la cible impossible"

#: server_synchronize.php:130 server_synchronize.php:133 tbl_create.php:55
#: tbl_get_field.php:19
#, php-format
msgid "'%s' database does not exist."
msgstr "La base de données «%s» n'existe pas."

#: server_synchronize.php:282
msgid "Structure Synchronization"
msgstr "Synchronisation de structure"

#: server_synchronize.php:286
msgid "Data Synchronization"
msgstr "Synchronisation des données"

#: server_synchronize.php:401 server_synchronize.php:852
msgid "not present"
msgstr "non présent"

#: server_synchronize.php:437 server_synchronize.php:909
msgid "Structure Difference"
msgstr "Différence dans la structure"

#: server_synchronize.php:438 server_synchronize.php:910
msgid "Data Difference"
msgstr "Différence dans les données"

#: server_synchronize.php:443 server_synchronize.php:915
msgid "Add column(s)"
msgstr "Ajouter des colonnes"

#: server_synchronize.php:444 server_synchronize.php:916
msgid "Remove column(s)"
msgstr "Supprimer des colonnes"

#: server_synchronize.php:445 server_synchronize.php:917
msgid "Alter column(s)"
msgstr "Modifier des colonnes"

#: server_synchronize.php:446 server_synchronize.php:918
msgid "Remove index(s)"
msgstr "Supprimer des index"

#: server_synchronize.php:447 server_synchronize.php:919
msgid "Apply index(s)"
msgstr "Appliquer des index"

#: server_synchronize.php:448 server_synchronize.php:920
msgid "Update row(s)"
msgstr "Modifier des lignes"

#: server_synchronize.php:449 server_synchronize.php:921
msgid "Insert row(s)"
msgstr "Insérer des lignes"

#: server_synchronize.php:460 server_synchronize.php:933
msgid "Would you like to delete all the previous rows from target tables?"
msgstr "Voulez-vous supprimer toutes les lignes des tables cible ?"

#: server_synchronize.php:465 server_synchronize.php:938
msgid "Apply Selected Changes"
msgstr "Appliquer les changements sélectionnés"

#: server_synchronize.php:469 server_synchronize.php:941
msgid "Synchronize Databases"
msgstr "Synchroniser les bases de données"

#: server_synchronize.php:483
msgid "Selected target tables have been synchronized with source tables."
msgstr "Les tables sélectionnées ont été synchronisées."

#: server_synchronize.php:988
msgid "Target database has been synchronized with source database"
msgstr "La base cible a été synchronizée avec la base source"

#: server_synchronize.php:1046
msgid "Executed queries"
msgstr "Requêtes exécutées"

#: server_synchronize.php:1202
msgid "Enter manually"
msgstr "Saisir manuellement"

#: server_synchronize.php:1210
msgid "Current connection"
msgstr "Connexion actuelle"

#: server_synchronize.php:1250
#, php-format
msgid "Configuration: %s"
msgstr "Configuration : %s"

#: server_synchronize.php:1265
msgid "Socket"
msgstr "Interface de connexion (socket)"

#: server_synchronize.php:1313
msgid ""
"Target database will be completely synchronized with source database. Source "
"database will remain unchanged."
msgstr ""
"La base de données cible sera complètement synchronisée avec la base source. "
"La base source ne sera pas modifiée."

#: server_variables.php:80
msgid "Setting variable failed"
msgstr "Échec de mise à jour de la variable"

#: server_variables.php:99
msgid "Server variables and settings"
msgstr "Variables et paramètres du serveur"

#: server_variables.php:126 server_variables.php:152
msgid "Session value"
msgstr "Valeur pour la session"

#: server_variables.php:126
msgid "Global value"
msgstr "Valeur globale"

#: setup/frames/config.inc.php:38 setup/frames/index.inc.php:226
msgid "Download"
msgstr "Télécharger"

#: setup/frames/form.inc.php:25
msgid "Incorrect formset, check $formsets array in setup/frames/form.inc.php"
msgstr ""
"Jeu de formulaires incorrect, vérifiez le tableau $formsets dans setup/"
"frames/form.inc.php"

#: setup/frames/index.inc.php:49
msgid "Cannot load or save configuration"
msgstr "Impossible de charger ou sauvegarder la configuration"

#: setup/frames/index.inc.php:50
msgid ""
"Please create web server writable folder [em]config[/em] in phpMyAdmin top "
"level directory as described in [a@Documentation.html#setup_script]"
"documentation[/a]. Otherwise you will be only able to download or display it."
msgstr ""
"Veuillez créer le répertoire [em]config[/em] accessible en écriture tel que "
"décrit dans la [a@Documentation.html#setup_script]documentation[/a]. Sinon "
"vous ne pourrez que télécharger ou afficher la configuration."

#: setup/frames/index.inc.php:57
msgid ""
"You are not using a secure connection; all data (including potentially "
"sensitive information, like passwords) is transferred unencrypted!"
msgstr ""
"Votre connexion n'est pas sécurisée; toutes les données sont transférées non-"
"encryptées !"

#: setup/frames/index.inc.php:61
#, php-format
msgid ""
"If your server is also configured to accept HTTPS requests follow [a@%s]this "
"link[/a] to use a secure connection."
msgstr ""
"Si votre serveur accepte les requêtes HTTPS, utilisez une [a@%s]connexion "
"sécurisée[/a]."

#: setup/frames/index.inc.php:65
msgid "Insecure connection"
msgstr "Connexion non sécurisée"

#: setup/frames/index.inc.php:93
msgid "Configuration saved."
msgstr "Configuration sauvegardée."

#: setup/frames/index.inc.php:94
msgid ""
"Configuration saved to file config/config.inc.php in phpMyAdmin top level "
"directory, copy it to top level one and delete directory config to use it."
msgstr ""
"La configuration a été sauvegardée dans le fichier config/config.inc.php, "
"copiez ce fichier au répertoire racine de phpMyAdmin et effacez le "
"répertoire config afin de rendre ce fichier de configuration effectif."

#: setup/frames/index.inc.php:101 setup/frames/menu.inc.php:15
msgid "Overview"
msgstr "Survol"

#: setup/frames/index.inc.php:109
msgid "Show hidden messages (#MSG_COUNT)"
msgstr "Afficher les messages cachés (#MSG_COUNT)"

#: setup/frames/index.inc.php:149
msgid "There are no configured servers"
msgstr "Aucun serveur n'est configuré"

#: setup/frames/index.inc.php:157
msgid "New server"
msgstr "Nouveau serveur"

#: setup/frames/index.inc.php:186
msgid "Default language"
msgstr "Langue par défaut"

#: setup/frames/index.inc.php:196
msgid "let the user choose"
msgstr "laisser l'utilisateur choisir"

#: setup/frames/index.inc.php:207
msgid "- none -"
msgstr "- aucun -"

#: setup/frames/index.inc.php:210
msgid "Default server"
msgstr "Serveur par défaut"

#: setup/frames/index.inc.php:220
msgid "End of line"
msgstr "Fin de ligne"

#: setup/frames/index.inc.php:225
msgid "Display"
msgstr "Afficher"

#: setup/frames/index.inc.php:229
msgid "Load"
msgstr "Charger"

#: setup/frames/index.inc.php:240
msgid "phpMyAdmin homepage"
msgstr "Site de phpMyAdmin"

#: setup/frames/index.inc.php:241
msgid "Donate"
msgstr "Faire un don"

#: setup/frames/servers.inc.php:28
msgid "Edit server"
msgstr "Modifier serveur"

#: setup/frames/servers.inc.php:37
msgid "Add a new server"
msgstr "Ajouter un serveur"

#: setup/index.php:22
msgid "Wrong GET file attribute value"
msgstr "Valeur incorrecte de l'attribut GET file"

#: setup/lib/form_processing.lib.php:43
msgid "Warning"
msgstr "Avertissement"

#: setup/lib/form_processing.lib.php:44
msgid "Submitted form contains errors"
msgstr "Le formulaire soumis contient des erreurs"

#: setup/lib/form_processing.lib.php:45
msgid "Try to revert erroneous fields to their default values"
msgstr "Tenter de ramener les champs en erreur à leur valeur par défaut"

#: setup/lib/form_processing.lib.php:48
msgid "Ignore errors"
msgstr "Ignorer les erreurs"

#: setup/lib/form_processing.lib.php:50
msgid "Show form"
msgstr "Afficher le formulaire"

#: setup/lib/index.lib.php:122
msgid ""
"Neither URL wrapper nor CURL is available. Version check is not possible."
msgstr ""
"Ni CURL ni URL wrapper ne sont disponibles; impossible de chercher une "
"nouvelle version."

#: setup/lib/index.lib.php:132
msgid ""
"Reading of version failed. Maybe you're offline or the upgrade server does "
"not respond."
msgstr "Échec lors de la vérification de version."

#: setup/lib/index.lib.php:152
msgid "Got invalid version string from server"
msgstr "Un numéro de version invalide a été reçu du serveur."

#: setup/lib/index.lib.php:162
msgid "Unparsable version string"
msgstr "Analyse impossible du numéro de version."

#: setup/lib/index.lib.php:180
#, php-format
msgid ""
"You are using Git version, run [kbd]git pull[/kbd] :-)[br]The latest stable "
"version is %s, released on %s."
msgstr ""
"Vous utilisez une version phpMyAdmin obtenue grâce à git, faites [kbd]git "
"pull[/kbd] :-)[br]La dernière version stable est %s, publiée le %s."

#: setup/lib/index.lib.php:186
msgid "No newer stable version is available"
msgstr "Aucune version stable plus récente n'est disponible"

#: setup/lib/index.lib.php:274
#, php-format
msgid ""
"This %soption%s should be disabled as it allows attackers to bruteforce "
"login to any MySQL server. If you feel this is necessary, use %strusted "
"proxies list%s. However, IP-based protection may not be reliable if your IP "
"belongs to an ISP where thousands of users, including you, are connected to."
msgstr ""
"Cette %soption%s ne devrait pas être activée car elle permet à un attaquant "
"de tenter de forcer l'entrée sur tout serveur MySQL. Si vous en avez "
"réellement besoin, utilisez la %sliste des serveurs mandataires de confiance%"
"s."

#: setup/lib/index.lib.php:276
msgid ""
"You didn't have blowfish secret set and have enabled cookie authentication, "
"so a key was automatically generated for you. It is used to encrypt cookies; "
"you don't need to remember it."
msgstr ""
"Vous n'aviez pas configuré un secret Blowfish et utilisez l'authentification "
"cookie , alors une clé secrète a été générée pour vous. Elle sert à "
"encrypter les cookies, vous n'avez pas à vous en souvenir."

#: setup/lib/index.lib.php:277
#, php-format
msgid ""
"%sBzip2 compression and decompression%s requires functions (%s) which are "
"unavailable on this system."
msgstr ""
"La %scompression et décompression Bzip2%s requièrent des fonctions (%s) non "
"disponibles sur ce serveur."

#: setup/lib/index.lib.php:279
msgid ""
"This value should be double checked to ensure that this directory is neither "
"world accessible nor readable or writable by other users on your server."
msgstr ""
"Assurez-vous que ce répertoire n'est pas accessible par les autres "
"utilisateurs."

#: setup/lib/index.lib.php:280
#, php-format
msgid "This %soption%s should be enabled if your web server supports it."
msgstr "Cette %soption%s devrait être activée si votre serveur web le permet."

#: setup/lib/index.lib.php:282
#, php-format
msgid ""
"%sGZip compression and decompression%s requires functions (%s) which are "
"unavailable on this system."
msgstr ""
"La %scompression et décompression GZip%s requièrent des fonctions (%s) non "
"disponibles sur ce serveur."

#: setup/lib/index.lib.php:284
#, php-format
msgid ""
"%sLogin cookie validity%s greater than 1440 seconds may cause random session "
"invalidation if %ssession.gc_maxlifetime%s is lower than its value "
"(currently %d)."
msgstr ""
"Le paramètre %sLogin cookie validity%s avec une valeur de plus de 1440 "
"secondes peut causer des interruptions de la session de travail si le "
"paramètre %ssession.gc_maxlifetime%s a une plus petite valeur (actuellement %"
"d)."

#: setup/lib/index.lib.php:286
#, php-format
msgid ""
"%sLogin cookie validity%s should be set to 1800 seconds (30 minutes) at "
"most. Values larger than 1800 may pose a security risk such as impersonation."
msgstr ""
"Le paramètre %s]Login cookie validity%s devrait contenir une valeur d'au "
"plus 1800 secondes (30 minutes). Une valeur plus grande que 1800 pose un "
"risque."

#: setup/lib/index.lib.php:288
#, php-format
msgid ""
"If using cookie authentication and %sLogin cookie store%s is not 0, %sLogin "
"cookie validity%s must be set to a value less or equal to it."
msgstr ""
"Si vous utilisez l'authentification cookie et que le paramètre %sLogin "
"cookie store%s n'a pas une valeur de 0, le paramètre %sLogin cookie validity%"
"s doit avoir une valeur plus petite ou égale à celui-ci."

#: setup/lib/index.lib.php:290
#, php-format
msgid ""
"If you feel this is necessary, use additional protection settings - %shost "
"authentication%s settings and %strusted proxies list%s. However, IP-based "
"protection may not be reliable if your IP belongs to an ISP where thousands "
"of users, including you, are connected to."
msgstr ""
"Si vous l'estimez nécessaire, utilisez des paramètres de protection - %"
"sauthentification du serveur%s et %sserveurs mandataires de confiance%s. "
"Cependant, la protection par adresse IP peut ne pas être fiable si votre IP "
"appartient à un fournisseur via lequel des milliers d'utilisateurs, vous y "
"compris, sont connectés."

#: setup/lib/index.lib.php:292
#, php-format
msgid ""
"You set the [kbd]config[/kbd] authentication type and included username and "
"password for auto-login, which is not a desirable option for live hosts. "
"Anyone who knows or guesses your phpMyAdmin URL can directly access your "
"phpMyAdmin panel. Set %sauthentication type%s to [kbd]cookie[/kbd] or [kbd]"
"http[/kbd]."
msgstr ""
"La méthode d'authentification [kbd]config[/kbd] permet une connexion "
"automatique, ce qui n'est pas souhaitable dans un environnement réel. Toute "
"personne qui connaît l'URL d'accès peut entrer dans votre phpMyAdmin. Il est "
"suggéré de régler votre %stype d'authentification%s à [kbd]cookie[/kbd] ou "
"[kbd]http[/kbd]."

#: setup/lib/index.lib.php:294
#, php-format
msgid ""
"%sZip compression%s requires functions (%s) which are unavailable on this "
"system."
msgstr ""
"La %scompression Zip%s requiert des fonctions (%s) non disponibles sur ce "
"serveur."

#: setup/lib/index.lib.php:296
#, php-format
msgid ""
"%sZip decompression%s requires functions (%s) which are unavailable on this "
"system."
msgstr ""
"La %sdécompression Zip%s requiert des fonctions (%s) non disponibles sur ce "
"serveur."

#: setup/lib/index.lib.php:323
msgid "You should use SSL connections if your web server supports it."
msgstr "Vous devriez utiliser des connexions SSL si votre serveur le permet."

#: setup/lib/index.lib.php:336
msgid "You should use mysqli for performance reasons."
msgstr "Il est recommandé d'utiliser mysqli pour des raisons de performance."

#: setup/lib/index.lib.php:367
msgid "You allow for connecting to the server without a password."
msgstr "Vous permettez les connexions au serveur sans mot de passe."

#: setup/lib/index.lib.php:389
msgid "Key is too short, it should have at least 8 characters."
msgstr "La clé doit avoir un minimum de 8 caractères."

#: setup/lib/index.lib.php:396
msgid "Key should contain letters, numbers [em]and[/em] special characters."
msgstr ""
"La clé devrait contenir des lettres, des nombres [em]et[/em] des caractères "
"spéciaux."

#: setup/validate.php:22
msgid "Wrong data"
msgstr "Données incorrectes"

#: sql.php:105 tbl_change.php:262 tbl_select.php:28 tbl_zoom_select.php:58
msgid "Browse foreign values"
msgstr "Afficher les valeurs de la table liée"

#: sql.php:214
#, php-format
msgid "Using bookmark \"%s\" as default browse query."
msgstr "Le signet «%s» a été utilisé comme requête par défaut."

#: sql.php:702 tbl_replace.php:400
#, php-format
msgid "Inserted row id: %1$d"
msgstr "Identifiant de la ligne insérée : %1$d"

#: sql.php:719
msgid "Showing as PHP code"
msgstr "Affichage du code PHP"

#: sql.php:722 tbl_replace.php:374
msgid "Showing SQL query"
msgstr "Affichage de la requête SQL"

#: sql.php:724
msgid "Validated SQL"
msgstr "SQL validé"

#: sql.php:944
#, php-format
msgid "Problems with indexes of table `%s`"
msgstr "Il y a des problèmes avec les index de la table `%s`"

#: sql.php:976
msgid "Label"
msgstr "Intitulé"

#: tbl_addfield.php:185 tbl_alter.php:99 tbl_indexes.php:98
#, php-format
msgid "Table %1$s has been altered successfully"
msgstr "La table %1$s a été modifiée avec succès."

#: tbl_change.php:699
msgid "Because of its length,<br /> this column might not be editable"
msgstr ""
"Il est possible que cette colonne<br />ne soit pas éditable<br />en raison "
"de sa longueur"

#: tbl_change.php:817
msgid "Remove BLOB Repository Reference"
msgstr "Supprimer les références au dépôt BLOB"

#: tbl_change.php:821
msgid "Binary - do not edit"
msgstr "Binaire - ne pas éditer"

#: tbl_change.php:871
msgid "Upload to BLOB repository"
msgstr "Télécharger vers le dépôt BLOB"

#: tbl_change.php:1029
msgid "Insert as new row"
msgstr "Sauvegarder une nouvelle ligne"

#: tbl_change.php:1030
msgid "Insert as new row and ignore errors"
msgstr "Sauvegarder une nouvelle ligne en ignorant les erreurs"

#: tbl_change.php:1031
msgid "Show insert query"
msgstr "Afficher l'énoncé d'insertion"

#: tbl_change.php:1042
msgid "and then"
msgstr "et ensuite"

#: tbl_change.php:1046
msgid "Go back to previous page"
msgstr "Retourner à la page précédente"

#: tbl_change.php:1047
msgid "Insert another new row"
msgstr "Insérer une nouvelle ligne"

#: tbl_change.php:1051
msgid "Go back to this page"
msgstr "Demeurer sur cette page"

#: tbl_change.php:1059
msgid "Edit next row"
msgstr "Modifier la ligne suivante"

#: tbl_change.php:1070
msgid ""
"Use TAB key to move from value to value, or CTRL+arrows to move anywhere"
msgstr ""
"Utilisez la tabulation pour aller d'une valeur à l'autre, ou CTRL+flèches "
"pour aller n'importe où"

#: tbl_change.php:1108
#, php-format
msgid "Continue insertion with %s rows"
msgstr "Continuer l'insertion avec %s lignes"

#: tbl_chart.php:89
msgctxt "Chart type"
msgid "Bar"
msgstr "Barre"

#: tbl_chart.php:91
msgctxt "Chart type"
msgid "Column"
msgstr "Colonne"

#: tbl_chart.php:93
msgctxt "Chart type"
msgid "Line"
msgstr "Ligne"

#: tbl_chart.php:95
msgctxt "Chart type"
msgid "Spline"
msgstr "Spline"

#: tbl_chart.php:97
msgctxt "Chart type"
msgid "Pie"
msgstr "Tarte"

#: tbl_chart.php:100
msgid "Stacked"
msgstr "En piles"

#: tbl_chart.php:103
msgid "Chart title"
msgstr "Titre du graphique"

#: tbl_chart.php:109
msgid "X-Axis:"
msgstr "Axe des X"

#: tbl_chart.php:124
msgid "Series:"
msgstr "Séries:"

#: tbl_chart.php:126
msgid "The remaining columns"
msgstr "Les colonnes restantes"

#: tbl_chart.php:139
msgid "X-Axis label:"
msgstr "Étiquette pour l'axe des X"

#: tbl_chart.php:141
msgid "X Values"
msgstr "Valeurs en X"

#: tbl_chart.php:142
msgid "Y-Axis label:"
msgstr "Étiquette pour l'axe des Y"

#: tbl_chart.php:143
msgid "Y Values"
msgstr "Valeurs en Y"

#: tbl_create.php:31
#, php-format
msgid "Table %s already exists!"
msgstr "La table %s existe déjà !"

#: tbl_create.php:227
#, php-format
msgid "Table %1$s has been created."
msgstr "La table %1$s a été créée."

#: tbl_export.php:24
msgid "View dump (schema) of table"
msgstr "<b>Afficher le schéma</b> de la table"

#: tbl_gis_visualization.php:112
msgid "Display GIS Visualization"
msgstr "Visualiser en GIS"

#: tbl_gis_visualization.php:128
msgid "Width"
msgstr "Largeur"

#: tbl_gis_visualization.php:132
msgid "Height"
msgstr "Hauteur"

#: tbl_gis_visualization.php:136
msgid "Label column"
msgstr "Colonne pour étiquette"

#: tbl_gis_visualization.php:138
msgid "-- None --"
msgstr "-- Aucun --"

#: tbl_gis_visualization.php:151
msgid "Spatial column"
msgstr "Colonne pour donnée spatiale"

#: tbl_gis_visualization.php:175
msgid "Redraw"
msgstr "Dessiner à nouveau"

#: tbl_gis_visualization.php:177
msgid "Save to file"
msgstr "Sauvegarder dans un fichier"

#: tbl_gis_visualization.php:178
msgid "File name"
msgstr "Nom du fichier"

#: tbl_indexes.php:66
msgid "The name of the primary key must be \"PRIMARY\"!"
msgstr "Le nom d'une clé primaire doit être «PRIMARY»!"

#: tbl_indexes.php:75
msgid "Can't rename index to PRIMARY!"
msgstr "La clé ne peut être renommée PRIMARY!"

#: tbl_indexes.php:91
msgid "No index parts defined!"
msgstr "Aucune colonne n'a été définie pour cet index!"

#: tbl_indexes.php:173 tbl_structure.php:169 tbl_structure.php:170
msgid "Add index"
msgstr "Ajouter un index"

#: tbl_indexes.php:175
msgid "Edit index"
msgstr "Modifier l'index"

#: tbl_indexes.php:187
msgid "Index name:"
msgstr "Nom de l'index :"

#: tbl_indexes.php:188
msgid ""
"(\"PRIMARY\" <b>must</b> be the name of and <b>only of</b> a primary key!)"
msgstr "(«PRIMARY» <b>doit et ne peut être</b> que le nom d'une clé primaire!)"

#: tbl_indexes.php:199
msgid "Index type:"
msgstr "Type d'index :"

#: tbl_indexes.php:285
#, php-format
msgid "Add to index &nbsp;%s&nbsp;column(s)"
msgstr "Ajouter à l'index&nbsp;%s&nbsp;colonne(s)"

#: tbl_move_copy.php:44
msgid "Can't move table to same one!"
msgstr "On ne peut déplacer la table sur elle-même!"

#: tbl_move_copy.php:46
msgid "Can't copy table to same one!"
msgstr "On ne peut copier la table sur elle-même!"

#: tbl_move_copy.php:54
#, php-format
msgid "Table %s has been moved to %s."
msgstr "La table %s a été déplacée vers %s."

#: tbl_move_copy.php:56
#, php-format
msgid "Table %s has been copied to %s."
msgstr "La table %s a été copiée vers %s."

#: tbl_move_copy.php:81
msgid "The table name is empty!"
msgstr "Le nom de la table est vide"

#: tbl_operations.php:268
msgid "Alter table order by"
msgstr "<b>Ordonner</b> la table par"

#: tbl_operations.php:277
msgid "(singly)"
msgstr "(à refaire après insertions/destructions)"

#: tbl_operations.php:297
msgid "Move table to (database<b>.</b>table):"
msgstr "Déplacer la table vers (base<b>.</b>table) : "

#: tbl_operations.php:355
msgid "Table options"
msgstr "<b>Options</b> pour cette table"

#: tbl_operations.php:359
msgid "Rename table to"
msgstr "Changer le nom de la table pour"

#: tbl_operations.php:535
msgid "Copy table to (database<b>.</b>table):"
msgstr "Copier la table vers (base<b>.</b>table) :"

#: tbl_operations.php:582
msgid "Switch to copied table"
msgstr "Aller à la table copiée"

#: tbl_operations.php:594
msgid "Table maintenance"
msgstr "<b>Maintenance</b> de la table"

#: tbl_operations.php:618
msgid "Defragment table"
msgstr "Défragmenter la table"

#: tbl_operations.php:666
#, php-format
msgid "Table %s has been flushed"
msgstr "La table %s a été rechargée"

#: tbl_operations.php:672
msgid "Flush the table (FLUSH)"
msgstr "Recharger la table (FLUSH)"

#: tbl_operations.php:681
msgid "Delete data or table"
msgstr "Supprimer les données ou la table"

#: tbl_operations.php:696
msgid "Empty the table (TRUNCATE)"
msgstr "Vider la table (TRUNCATE)"

#: tbl_operations.php:716
msgid "Delete the table (DROP)"
msgstr "Supprimer la table (DROP)"

#: tbl_operations.php:738
msgid "Partition maintenance"
msgstr "Gestion des partitions"

#: tbl_operations.php:746
#, php-format
msgid "Partition %s"
msgstr "Partition %s"

#: tbl_operations.php:749
msgid "Analyze"
msgstr "Analyser"

#: tbl_operations.php:750
msgid "Check"
msgstr "Vérifier"

#: tbl_operations.php:751
msgid "Optimize"
msgstr "Optimiser"

#: tbl_operations.php:752
msgid "Rebuild"
msgstr "Reconstruire"

#: tbl_operations.php:753
msgid "Repair"
msgstr "Réparer"

#: tbl_operations.php:765
msgid "Remove partitioning"
msgstr "Supprimer le partitionnement"

#: tbl_operations.php:791
msgid "Check referential integrity:"
msgstr "Vérifier l'intégrité référentielle"

#: tbl_printview.php:72
msgid "Showing tables"
msgstr "Affichage des tables"

#: tbl_printview.php:269 tbl_structure.php:764
msgid "Space usage"
msgstr "Espace utilisé"

#: tbl_printview.php:273 tbl_structure.php:768
msgid "Usage"
msgstr "Espace"

#: tbl_printview.php:300 tbl_structure.php:795
msgid "Effective"
msgstr "Effectif"

#: tbl_printview.php:325 tbl_structure.php:830
msgid "Row Statistics"
msgstr "Statistiques"

#: tbl_printview.php:339 tbl_structure.php:845
msgid "static"
msgstr "statique"

#: tbl_printview.php:341 tbl_structure.php:847
msgid "dynamic"
msgstr "dynamique"

#: tbl_printview.php:363 tbl_structure.php:890
msgid "Row length"
msgstr "Longueur enr."

#: tbl_printview.php:373 tbl_structure.php:898
msgid "Row size"
msgstr "Taille enr. "

#: tbl_printview.php:383 tbl_structure.php:906
msgid "Next autoindex"
msgstr "Prochain index automatique"

#: tbl_relation.php:271
#, php-format
msgid "Error creating foreign key on %1$s (check data types)"
msgstr ""
"Erreur lors de la création de la clé étrangère sur %1$s (vérifiez le type "
"des colonnes)"

#: tbl_relation.php:398
msgid "Internal relation"
msgstr "Relation interne"

#: tbl_relation.php:400
msgid ""
"An internal relation is not necessary when a corresponding FOREIGN KEY "
"relation exists."
msgstr ""
"Une relation interne n'est pas nécessaire lorsqu'une clé correspondante de "
"type FOREIGN KEY existe"

#: tbl_relation.php:406
msgid "Foreign key constraint"
msgstr "Contrainte de clé étrangère"

#: tbl_select.php:84
msgid "Do a \"query by example\" (wildcard: \"%\")"
msgstr "Recherche «par valeur» (passepartout: «% ») "

#: tbl_select.php:178
msgid "Select columns (at least one):"
msgstr "Choisir les colonnes (au moins une)"

#: tbl_select.php:196
msgid "Add search conditions (body of the \"where\" clause):"
msgstr "Critères de recherche (pour l'énoncé «where») :"

#: tbl_select.php:203
msgid "Number of rows per page"
msgstr "Nombre de lignes par page"

#: tbl_select.php:209
msgid "Display order:"
msgstr "Ordre d'affichage :"

#: tbl_structure.php:155 tbl_structure.php:160 tbl_structure.php:581
msgid "Spatial"
msgstr "Spatial"

#: tbl_structure.php:162 tbl_structure.php:166
msgid "Browse distinct values"
msgstr "Affiche les valeurs distinctes"

#: tbl_structure.php:167 tbl_structure.php:168
msgid "Add primary key"
msgstr "Ajouter une clé primaire"

#: tbl_structure.php:171 tbl_structure.php:172
msgid "Add unique index"
msgstr "Ajouter un index unique"

#: tbl_structure.php:173 tbl_structure.php:174
msgid "Add SPATIAL index"
msgstr "Ajouter un index SPATIAL"

#: tbl_structure.php:175 tbl_structure.php:176
msgid "Add FULLTEXT index"
msgstr "Ajouter un index FULLTEXT"

#: tbl_structure.php:359 tbl_tracking.php:295
msgctxt "None for default"
msgid "None"
msgstr "Aucune"

#: tbl_structure.php:372
#, php-format
msgid "Column %s has been dropped"
msgstr "La colonne %s a été effacée"

#: tbl_structure.php:383 tbl_structure.php:477
#, php-format
msgid "A primary key has been added on %s"
msgstr "Une clé primaire a été ajoutée sur %s"

#: tbl_structure.php:398 tbl_structure.php:413 tbl_structure.php:433
#: tbl_structure.php:448 tbl_structure.php:490 tbl_structure.php:503
#: tbl_structure.php:517 tbl_structure.php:530
#, php-format
msgid "An index has been added on %s"
msgstr "Un index a été ajouté sur %s"

#: tbl_structure.php:465
msgid "Show more actions"
msgstr "Montrer d'autres actions"

#: tbl_structure.php:607
msgid "Edit view"
msgstr "Modifier la vue"

#: tbl_structure.php:624
msgid "Relation view"
msgstr "Gestion des relations"

#: tbl_structure.php:632
msgid "Propose table structure"
msgstr "Suggérer des optimisations quant à la structure de la table"

#: tbl_structure.php:650
msgid "Add column"
msgstr "Ajouter une colonne"

#: tbl_structure.php:664
msgid "At End of Table"
msgstr "En fin de table"

#: tbl_structure.php:665
msgid "At Beginning of Table"
msgstr "En début de table"

#: tbl_structure.php:666
#, php-format
msgid "After %s"
msgstr "Après %s"

#: tbl_structure.php:703
#, php-format
msgid "Create an index on &nbsp;%s&nbsp;columns"
msgstr "Créer un index sur &nbsp;%s&nbsp;colonnes"

#: tbl_structure.php:861
msgid "partitioned"
msgstr "partitionné"

#: tbl_tracking.php:109
#, php-format
msgid "Tracking report for table `%s`"
msgstr "Rapport de suivi pour la table `%s`"

#: tbl_tracking.php:173
#, php-format
msgid "Version %s is created, tracking for %s.%s is activated."
msgstr "Version %s créée, le suivi pour %s.%s est activé."

#: tbl_tracking.php:181
#, php-format
msgid "Tracking for %s.%s , version %s is deactivated."
msgstr "Le suivi pour %s.%s , version %s est désactivé."

#: tbl_tracking.php:189
#, php-format
msgid "Tracking for %s.%s , version %s is activated."
msgstr "Le suivi pour %s.%s , version %s est activé."

#: tbl_tracking.php:199
msgid "SQL statements executed."
msgstr "Énoncés SQL exécutés."

#: tbl_tracking.php:205
msgid ""
"You can execute the dump by creating and using a temporary database. Please "
"ensure that you have the privileges to do so."
msgstr ""
"Vous pouvez exécuter cette exportation en créant une base de données "
"temporaire. Veuillez vous assurer que vous avez les privilèges appropriés à "
"cette opération."

#: tbl_tracking.php:206
msgid "Comment out these two lines if you do not need them."
msgstr "Enlevez les deux lignes suivantes si elles sont inutiles."

#: tbl_tracking.php:215
msgid "SQL statements exported. Please copy the dump or execute it."
msgstr "Énoncés SQL exportés. Vous pouvez copier le fichier ou l'exécuter."

#: tbl_tracking.php:246
#, php-format
msgid "Version %s snapshot (SQL code)"
msgstr "Instantané de la version %s (code SQL)"

#: tbl_tracking.php:388
msgid "Tracking data definition successfully deleted"
msgstr "Le suivi des définitions de données a été effacé avec succès"

#: tbl_tracking.php:390 tbl_tracking.php:407
msgid "Query error"
msgstr "Erreur de requête"

#: tbl_tracking.php:405
msgid "Tracking data manipulation successfully deleted"
msgstr "Le suivi des manipulations de données a été effacé avec succès"

#: tbl_tracking.php:417
msgid "Tracking statements"
msgstr "Suivi des énoncés"

#: tbl_tracking.php:433 tbl_tracking.php:561
#, php-format
msgid "Show %s with dates from %s to %s by user %s %s"
msgstr "Montrer %s depuis le %s jusqu'au %s par l'utilisateur %s %s"

#: tbl_tracking.php:438
msgid "Delete tracking data row from report"
msgstr "Supprimer du rapport le suivi des données"

#: tbl_tracking.php:449
msgid "No data"
msgstr "Aucune donnée"

#: tbl_tracking.php:459 tbl_tracking.php:516
msgid "Date"
msgstr "Date"

#: tbl_tracking.php:461
msgid "Data definition statement"
msgstr "Énoncé de définition de données"

#: tbl_tracking.php:518
msgid "Data manipulation statement"
msgstr "Énoncé de manipulation de données"

#: tbl_tracking.php:564
msgid "SQL dump (file download)"
msgstr "Exportation SQL (télécharger)"

#: tbl_tracking.php:565
msgid "SQL dump"
msgstr "Exportation SQL"

#: tbl_tracking.php:566
msgid "This option will replace your table and contained data."
msgstr "Cette option remplacera votre table et son contenu."

#: tbl_tracking.php:566
msgid "SQL execution"
msgstr "Exécution SQL"

#: tbl_tracking.php:578
#, php-format
msgid "Export as %s"
msgstr "Exporter en tant que %s"

#: tbl_tracking.php:618
msgid "Show versions"
msgstr "Montrer les versions"

#: tbl_tracking.php:702
#, php-format
msgid "Deactivate tracking for %s.%s"
msgstr "Désactiver le suivi de %s.%s"

#: tbl_tracking.php:704
msgid "Deactivate now"
msgstr "Désactiver maintenant"

#: tbl_tracking.php:715
#, php-format
msgid "Activate tracking for %s.%s"
msgstr "Activer le suivi de %s.%s"

#: tbl_tracking.php:717
msgid "Activate now"
msgstr "Activer maintenant"

#: tbl_tracking.php:730
#, php-format
msgid "Create version %s of %s.%s"
msgstr "Créer la version %s de %s.%s"

#: tbl_tracking.php:734
msgid "Track these data definition statements:"
msgstr "Suivre les énoncés de définition de données suivants :"

#: tbl_tracking.php:742
msgid "Track these data manipulation statements:"
msgstr "Suivre les énoncés de manipulation de données suivants :"

#: tbl_tracking.php:750
msgid "Create version"
msgstr "Créer une version"

#: tbl_zoom_select.php:135
msgid "Do a \"query by example\" (wildcard: \"%\") for two different columns"
msgstr ""
"Faites une recherche «par valeur» (passepartout: «% ») sur deux colonnes "
"différentes"

#: tbl_zoom_select.php:145
msgid "Additional search criteria"
msgstr "Critères de recherche supplémentaires"

#: tbl_zoom_select.php:276
msgid "Use this column to label each point"
msgstr "Utiliser cette colonne pour décrire chaque point"

#: tbl_zoom_select.php:296
msgid "Maximum rows to plot"
msgstr "Nombre maximum de lignes de données à utiliser pour le graphique"

#: tbl_zoom_select.php:410
msgid "Browse/Edit the points"
msgstr "Afficher/Modifier les points"

#: tbl_zoom_select.php:417
msgid "How to use"
msgstr "Consignes d'utilisation"

#: themes.php:28
msgid "Get more themes!"
msgstr "Obtenez d'autres thèmes!"

#: transformation_overview.php:24
msgid "Available MIME types"
msgstr "Types MIME disponibles"

#: transformation_overview.php:37
msgid ""
"MIME types printed in italics do not have a separate transformation function"
msgstr ""
"Les types MIME affichées en italiques ne possèdent pas de fonctions de "
"transformation."

#: transformation_overview.php:42
msgid "Available transformations"
msgstr "Transformations disponibles"

#: transformation_overview.php:47
msgctxt "for MIME transformation"
msgid "Description"
msgstr "Description"

#: user_password.php:34
msgid "You don't have sufficient privileges to be here right now!"
msgstr "Vous n'êtes pas autorisé à accéder à cette page"

#: user_password.php:96
msgid "The profile has been updated."
msgstr "Le profil a été modifié."

#: view_create.php:141
msgid "VIEW name"
msgstr "Nom de la vue"

#: view_operations.php:91
msgid "Rename view to"
msgstr "Changer le nom de la vue pour"

#: po/advisory_rules.php:5
msgid "Uptime below one day"
msgstr "Le temps de disponibilité est inférieur à un jour"

#: po/advisory_rules.php:6
msgid "Uptime is less than 1 day, performance tuning may not be accurate."
msgstr ""
"Le système est en marche depuis moins d'un jour, les conseils de performance "
"peuvent être inexacts."

#: po/advisory_rules.php:7
msgid ""
"To have more accurate averages it is recommended to let the server run for "
"longer than a day before running this analyzer"
msgstr ""
"Pour obtenir de meilleurs résultats, il est recommandé de laisser le serveur "
"en marche plus d'un jour avant d'utiliser l'analyseur."

#: po/advisory_rules.php:8
#, php-format
msgid "The uptime is only %s"
msgstr "Le temps de disponibilité n'est que %s."

#: po/advisory_rules.php:10
msgid "Questions below 1,000"
msgstr "Moins de 1000 questions"

#: po/advisory_rules.php:11
msgid ""
"Fewer than 1,000 questions have been run against this server. The "
"recommendations may not be accurate."
msgstr ""
"Moins de 1000 questions ont été traitées par ce serveur. Les recommandations "
"peuvent être inexactes."

#: po/advisory_rules.php:12
msgid ""
"Let the server run for a longer time until it has executed a greater amount "
"of queries."
msgstr ""
"Laissez le serveur fonctionner plus longtemps jusqu'à ce qu'il ait traité un "
"plus grand nombre de requêtes."

#: po/advisory_rules.php:13
#, php-format
msgid "Current amount of Questions: %s"
msgstr "Nombre actuel de questions: %s"

#: po/advisory_rules.php:15
msgid "Percentage of slow queries"
msgstr "Pourcentage de requêtes lentes"

#: po/advisory_rules.php:16
msgid ""
"There is a lot of slow queries compared to the overall amount of Queries."
msgstr ""
"Il y a un grand nombre de requêtes lentes par rapport au nombre total de "
"requêtes."

#: po/advisory_rules.php:17 po/advisory_rules.php:22
msgid ""
"You might want to increase {long_query_time} or optimize the queries listed "
"in the slow query log"
msgstr ""
"Veuillez augmenter la valeur du paramètre {long_query_time} ou optimiser les "
"requêtes qui apparaissent dans le journal de requêtes lentes."

#: po/advisory_rules.php:18
#, php-format
msgid "The slow query rate should be below 5%%, your value is %s%%."
msgstr ""
"Le taux de requêtes lentes devrait être sous 5%%, dans votre cas c'est %s%%."

#: po/advisory_rules.php:20
msgid "Slow query rate"
msgstr "Taux de requêtes lentes"

#: po/advisory_rules.php:21
msgid ""
"There is a high percentage of slow queries compared to the server uptime."
msgstr ""
"Le pourcentage de requêtes lentes par rapport au temps de disponibilité du "
"serveur est élevé."

#: po/advisory_rules.php:23
#, php-format
msgid ""
"You have a slow query rate of %s per hour, you should have less than 1%% per "
"hour."
msgstr ""
"Le taux de requêtes lentes est de %s par heure, vous devriez en avoir moins "
"de 1%% par heure."

#: po/advisory_rules.php:25
msgid "Long query time"
msgstr "Durée des longues requêtes"

#: po/advisory_rules.php:26
msgid ""
"long_query_time is set to 10 seconds or more, thus only slow queries that "
"take above 10 seconds are logged."
msgstr ""
"Le paramètre long_query_time est de 10 secondes ou plus, donc seules les "
"requêtes lentes prenant plus de 10 secondes sont mises au journal."

#: po/advisory_rules.php:27
msgid ""
"It is suggested to set {long_query_time} to a lower value, depending on your "
"environment. Usually a value of 1-5 seconds is suggested."
msgstr ""
"Il est suggéré de donner à {long_query_time} une plus petite valeur, selon "
"votre environnement. Habituellement une valeur entre 1 et 5 secondes fait "
"l'affaire."

#: po/advisory_rules.php:28
#, php-format
msgid "long_query_time is currently set to %ds."
msgstr "long_query_time est actuellement  %d seconde(s)."

#: po/advisory_rules.php:30
msgid "Slow query logging"
msgstr "Journalisation des requêtes longues"

#: po/advisory_rules.php:31
msgid "The slow query log is disabled."
msgstr "Le journal des requêtes longues est désactivé."

#: po/advisory_rules.php:32
msgid ""
"Enable slow query logging by setting {log_slow_queries} to 'ON'. This will "
"help troubleshooting badly performing queries."
msgstr ""
"Activez la journalisation des requêtes longues en réglant {log_slow_queries} "
"à 'ON'. Ceci aidera à dépanner les problèmes de lenteur des requêtes."

#: po/advisory_rules.php:33
msgid "log_slow_queries is set to 'OFF'"
msgstr "log_slow_queries a une valeur de 'OFF'"

#: po/advisory_rules.php:35
msgid "Release Series"
msgstr "Famille de versions"

#: po/advisory_rules.php:36
msgid "The MySQL server version less then 5.1."
msgstr "La version du serveur MySQL est antérieure à 5.1."

#: po/advisory_rules.php:37
msgid ""
"You should upgrade, as MySQL 5.1 has improved performance, and MySQL 5.5 "
"even more so."
msgstr ""
"Vous devriez mettre à jour, puisque MySQL 5.1 a une meilleure performance et "
"MySQL 5.5 est encore meilleur."

#: po/advisory_rules.php:38 po/advisory_rules.php:43 po/advisory_rules.php:48
#, php-format
msgid "Current version: %s"
msgstr "Version courante : %s"

#: po/advisory_rules.php:40 po/advisory_rules.php:45
msgid "Minor Version"
msgstr "Version mineure"

#: po/advisory_rules.php:41
msgid "Version less than 5.1.30 (the first GA release of 5.1)."
msgstr ""
"La version est inférieure à 5.1.30 (la première version stable de 5.1)."

#: po/advisory_rules.php:42
msgid ""
"You should upgrade, as recent versions of MySQL 5.1 have improved "
"performance and MySQL 5.5 even more so."
msgstr ""
"Vous devriez mettre à jour, puisque les versions récentes MySQL 5.1 ont une "
"meilleure performance et MySQL 5.5 est encore meilleur."

#: po/advisory_rules.php:46
msgid "Version less than 5.5.8 (the first GA release of 5.5)."
msgstr "La version est inférieure à 5.5.8 (la première version stable de 5.5)."

#: po/advisory_rules.php:47
msgid "You should upgrade, to a stable version of MySQL 5.5"
msgstr "Vous devriez mettre à jour vers une version stable de MySQL 5.5."

#: po/advisory_rules.php:50 po/advisory_rules.php:55 po/advisory_rules.php:60
msgid "Distribution"
msgstr "Distribution"

#: po/advisory_rules.php:51
msgid "Version is compiled from source, not a MySQL official binary."
msgstr ""
"Le serveur a été compilé à partir de la source et n'est pas une version "
"officielle de MySQL."

#: po/advisory_rules.php:52
msgid ""
"If you did not compile from source, you may be using a package modified by a "
"distribution. The MySQL manual only is accurate for official MySQL binaries, "
"not any package distributions (such as RedHat, Debian/Ubuntu etc)."
msgstr ""
"Si vous n'avez pas compilé à partir de la source, vous utilisez peut-être un "
"paquet provenant d'un distributeur. Le manuel MySQL n'est précis que pour "
"les versions compilées officielles de MySQL."

#: po/advisory_rules.php:53
msgid "'source' found in version_comment"
msgstr "Le mot «source» a été trouvé dans version_comment."

#: po/advisory_rules.php:56 po/advisory_rules.php:61
msgid "The MySQL manual only is accurate for official MySQL binaries."
msgstr ""
"Le manuel MySQL n'est précis que pour les versions compilées officielles de "
"MySQL."

#: po/advisory_rules.php:57
msgid "Percona documentation is at http://www.percona.com/docs/wiki/"
msgstr ""
"La documentation de Percona est disponible au http://www.percona.com/docs/"
"wiki/"

#: po/advisory_rules.php:58
msgid "'percona' found in version_comment"
msgstr "Le mot «percona» a été trouvé dans version_comment."

#: po/advisory_rules.php:62
msgid "Drizzle documentation is at http://docs.drizzle.org/"
msgstr "La documentation de Drizzle est disponible au http://docs.drizzle.org/"

#: po/advisory_rules.php:63
#, php-format
msgid "Version string (%s) matches Drizzle versioning scheme"
msgstr "La version (%s) correspond au schème des versions de Drizzle"

#: po/advisory_rules.php:65
msgid "MySQL Architecture"
msgstr "Architecture MySQL"

#: po/advisory_rules.php:66
msgid "MySQL is not compiled as a 64-bit package."
msgstr "MySQL n'est pas compilé en paquet 64 bits."

#: po/advisory_rules.php:67
msgid ""
"Your memory capacity is above 3 GiB (assuming the Server is on localhost), "
"so MySQL might not be able to access all of your memory. You might want to "
"consider installing the 64-bit version of MySQL."
msgstr ""
"Votre serveur a plus de 3 GiB de mémoire (assumant que le serveur tourne sur "
"localhost), donc MySQL ne peut utliser toute la mémoire. Il est suggéré "
"d'installer une version 64-bits de MySQL."

#: po/advisory_rules.php:68
#, php-format
msgid "Available memory on this host: %s"
msgstr "Mémoire disponible sur cet hôte : %s"

#: po/advisory_rules.php:70
msgid "Query cache disabled"
msgstr "Cache des requêtes désactivée"

#: po/advisory_rules.php:71
msgid "The query cache is not enabled."
msgstr "La cache des requêtes est désactivée."

#: po/advisory_rules.php:72
msgid ""
"The query cache is known to greatly improve performance if configured "
"correctly. Enable it by setting {query_cache_size} to a 2 digit MiB value "
"and setting {query_cache_type} to 'ON'. <b>Note:</b> If you are using "
"memcached, ignore this recommendation."
msgstr ""
"La cache des requêtes améliore la performance lorsque correctement "
"configurée. Activez-la en réglant {query_cache_size} à une valeur de plus de "
"9 Mio et {query_cache_type} à 'ON'. <b>Note:</b> Si vous utilisez memcached, "
"ignorez cet avis."

#: po/advisory_rules.php:73
msgid "query_cache_size is set to 0 or query_cache_type is set to 'OFF'"
msgstr "query_cache_size a une valeur de 0 ou query_cache_type est à 'OFF'"

#: po/advisory_rules.php:75
msgid "Query caching method"
msgstr "Méthode de cache des requêtes"

#: po/advisory_rules.php:76
msgid "Suboptimal caching method."
msgstr "Méthode de cache non efficace."

#: po/advisory_rules.php:77
msgid ""
"You are using the MySQL Query cache with a fairly high traffic database. It "
"might be worth considering to use <a href=\"http://dev.mysql.com/doc/"
"refman/5.5/en/ha-memcached.html\">memcached</a> instead of the MySQL Query "
"cache, especially if you have multiple slaves."
msgstr ""
"Vous utilisez la cache de requêtes MySQL avec une base de données très "
"sollicitée. Veuillez envisager l'utilisation de <a href=\"http://dev.mysql."
"com/doc/refman/5.5/en/ha-memcached.html\">memcached</a> à la place, "
"spécialement si vous utilisez de nombreux serveurs esclaves."

#: po/advisory_rules.php:78
#, php-format
msgid ""
"The query cache is enabled and the server receives %d queries per second. "
"This rule fires if there is more than 100 queries per second."
msgstr ""
"La cache de requêtes est activée et le serveur traite %d requêtes par "
"seconde. Cette règle intervient s'il y a plus de 100 requêtes par seconde."

#: po/advisory_rules.php:80
#, php-format
msgid "Query cache efficiency (%%)"
msgstr "Efficacité de la cache de requêtes (%%)"

#: po/advisory_rules.php:81
msgid "Query cache not running efficiently, it has a low hit rate."
msgstr ""
"La cache de requêtes ne fonctionne pas efficacement, son taux de réussite "
"est bas."

#: po/advisory_rules.php:82
msgid "Consider increasing {query_cache_limit}."
msgstr "Il est suggéré d'augmenter {query_cache_limit}."

#: po/advisory_rules.php:83
#, php-format
msgid "The current query cache hit rate of %s%% is below 20%%"
msgstr ""
"Le taux actuel de réussite de la cache de requêtes (%s%%) est sous les 20%%"

#: po/advisory_rules.php:85
msgid "Query Cache usage"
msgstr "Utilisation de la cache des requêtes"

#: po/advisory_rules.php:86
#, php-format
msgid "Less than 80%% of the query cache is being utilized."
msgstr "Moins de 80%% de la cache des requêtes est utilisé."

#: po/advisory_rules.php:87
msgid ""
"This might be caused by {query_cache_limit} being too low. Flushing the "
"query cache might help as well."
msgstr ""
"Ceci peut être causé par une trop faible valeur de {query_cache_limit}. "
"Initialiser la cache des requêtes pourrait également aider."

#: po/advisory_rules.php:88
#, php-format
msgid ""
"The current ratio of free query cache memory to total query cache size is %s%"
"%. It should be above 80%%"
msgstr ""
"Le ratio actuel de mémoire libre pour la cache de requêtes par rapport à la "
"mémoire totale de la cache est de %s%%. Il devrait se situer à plus de 80%%"

#: po/advisory_rules.php:90
msgid "Query cache fragmentation"
msgstr "Fragmentation de la cache des requêtes"

#: po/advisory_rules.php:91
msgid "The query cache is considerably fragmented."
msgstr "La cache des requêtes est très fragmentée."

#: po/advisory_rules.php:92
msgid ""
"Severe fragmentation is likely to (further) increase Qcache_lowmem_prunes. "
"This might be caused by many Query cache low memory prunes due to "
"{query_cache_size} being too small. For a immediate but short lived fix you "
"can flush the query cache (might lock the query cache for a long time). "
"Carefully adjusting {query_cache_min_res_unit} to a lower value might help "
"too, e.g. you can set it to the average size of your queries in the cache "
"using this formula: (query_cache_size - qcache_free_memory) / "
"qcache_queries_in_cache"
msgstr ""
"Une fragmentation sévère va faire augmenter Qcache_lowmem_prunes. Ceci peut "
"être causé par de nombreux élaguages de mémoire des caches de requêtes en "
"raison du paramètre {query_cache_size} trop petit. Pour une correction "
"immédiate à court terme vous pouvez vider la cache de requêtes (ce qui peut "
"verrouiller cette cache un long moment). Un ajustement de "
"{query_cache_min_res_unit} à la baisse peut également aider; utilisez la "
"valeur  (query_cache_size - qcache_free_memory) / qcache_queries_in_cache"

#: po/advisory_rules.php:93
#, php-format
msgid ""
"The cache is currently fragmented by %s%% , with 100%% fragmentation meaning "
"that the query cache is an alternating pattern of free and used blocks. This "
"value should be below 20%%."
msgstr ""
"La cache est fragmentée à %s%%; une valeur de 100%% signifie qu'elle "
"contient des blocs libres et occupés en alternance. Cette valeur devrait "
"être sous les 20%%."

#: po/advisory_rules.php:95
msgid "Query cache low memory prunes"
msgstr "Élaguages de mémoire de la cache de requêtes"

#: po/advisory_rules.php:96
msgid ""
"Cached queries are removed due to low query cache memory from the query "
"cache."
msgstr ""
"Les requêtes en cache sont enlevées en raison d'un manque de mémoire dans la "
"cache de requêtes."

#: po/advisory_rules.php:97
msgid ""
"You might want to increase {query_cache_size}, however keep in mind that the "
"overhead of maintaining the cache is likely to increase with its size, so do "
"this in small increments and monitor the results."
msgstr ""
"Vous pouvez augmenter {query_cache_size}, cependant notez que la surcharge "
"de maintenance de la cache va augmenter selon sa taille, alors effectuez "
"cette augmentation petit à petit et surveillez les résultats."

#: po/advisory_rules.php:98
#, php-format
#| msgid ""
#| "The ratio of removed queries to inserted queries is %s%%. The lower this "
#| "value is, the better (This rules firing limit: 0.1%)"
msgid ""
"The ratio of removed queries to inserted queries is %s%%. The lower this "
"value is, the better (This rules firing limit: 0.1%%)"
msgstr ""
<<<<<<< HEAD
"Le ratio des requêtes enlevées par rapport aux requêtes ajoutées est de %s%"
"%. Plus faible est cette valeur, mieux c'est."
=======
"Le ratio des requêtes enlevées par rapport aux requêtes ajoutées est de %s%%"
". Il est souhaitable que cette valeur soit faible (Limite pour cette règle: "
"0.1%%)"
>>>>>>> 1123fcde

#: po/advisory_rules.php:100
msgid "Query cache max size"
msgstr "Taille maximum de la cache des requêtes"

#: po/advisory_rules.php:101
msgid ""
"The query cache size is above 128 MiB. Big query caches may cause "
"significant overhead that is required to maintain the cache."
msgstr ""
"La taille de la cache de requêtes dépasse 128 Mio. Ceci peut causer une "
"surcharge dans sa maintenance."

#: po/advisory_rules.php:102
msgid ""
"Depending on your environment, it might be performance increasing to reduce "
"this value."
msgstr ""
"Selon votre environnement, la réduction de cette valeur pourrait améliorer "
"la performance."

#: po/advisory_rules.php:103
#, php-format
msgid "Current query cache size: %s"
msgstr "Taille actuelle de la cache des requêtes : %s"

#: po/advisory_rules.php:105
msgid "Query cache min result size"
msgstr "Taille minimum de résultats de la cache de requêtes"

#: po/advisory_rules.php:106
msgid ""
"The max size of the result set in the query cache is the default of 1 MiB."
msgstr ""
"La taille maximum d'un jeu de résultats dans la cache de requêtes est la "
"valeur par défaut de 1 Mio."

#: po/advisory_rules.php:107
msgid ""
"Changing {query_cache_limit} (usually by increasing) may increase "
"efficiency. This variable determines the maximum size a query result may "
"have to be inserted into the query cache. If there are many query results "
"above 1 MiB that are well cacheable (many reads, little writes) then "
"increasing {query_cache_limit} will increase efficiency. Whereas in the case "
"of many query results being above 1 MiB that are not very well cacheable "
"(often invalidated due to table updates) increasing {query_cache_limit} "
"might reduce efficiency."
msgstr ""
"Augmenter {query_cache_limit} peut améliorer l'efficacité. Cette variable "
"détermine la taille maximum qu'un résultat doit avoir pour être inséré dans "
"la cache de requêtes. Si plusieurs résultats d'une taille supérieure à 1 Mio "
"qui peuvent être mis en cache (grand nombre de lectures, peu d'écritures), "
"alors une augmentation de {query_cache_limit} va aider. Dans le cas "
"contraire, cette augmentation va réduire l'efficacité."

#: po/advisory_rules.php:108
msgid "query_cache_limit is set to 1 MiB"
msgstr "query_cache_limit a une valeur de 1Mio"

#: po/advisory_rules.php:110
msgid "Percentage of sorts that cause temporary tables"
msgstr "Pourcentage des tris qui requièrent des tables temporaires"

#: po/advisory_rules.php:111 po/advisory_rules.php:116
msgid "Too many sorts are causing temporary tables."
msgstr "Trop de tris causent la création de tables temporaires"

#: po/advisory_rules.php:112 po/advisory_rules.php:117
msgid ""
"Consider increasing sort_buffer_size and/or read_rnd_buffer_size, depending "
"on your system memory limits"
msgstr ""
"Augmentez sort_buffer_size et/ou  read_rnd_buffer_size, selon la mémoire "
"disponible."

#: po/advisory_rules.php:113
#, php-format
msgid ""
"%s%% of all sorts cause temporary tables, this value should be lower than 10%"
"%."
msgstr ""
"%s%% de tous les tris causent la création de tables temporaires, cette "
"valeur devrait être sous les 10%%."

#: po/advisory_rules.php:115
msgid "Rate of sorts that cause temporary tables"
msgstr "Proportion des tris qui nécessitent une table temporaire"

#: po/advisory_rules.php:118
#, php-format
msgid ""
"Temporary tables average: %s, this value should be less than 1 per hour."
msgstr ""
"Moyenne du nombre de tables temporaires : %s, cette valeur devrait être "
"moins de 1 par heure"

#: po/advisory_rules.php:120
msgid "Sort rows"
msgstr "Lignes triées"

#: po/advisory_rules.php:121
msgid "There are lots of rows being sorted."
msgstr "Un grand nombre de lignes sont en train d'être triées."

#: po/advisory_rules.php:122
msgid ""
"While there is nothing wrong with a high amount of row sorting, you might "
"want to make sure that the queries which require a lot of sorting use "
"indexed columns in the ORDER BY clause, as this will result in much faster "
"sorting"
msgstr ""
"Bien qu'un grand nombre de tris ne soit pas mauvais en soi, vérifiez que les "
"requêtes qui demandent un tri utilisent des colonnes indexées dans la clause "
"ORDER BY, ce qui va grandement accélérer les tris."

#: po/advisory_rules.php:123
#, php-format
msgid "Sorted rows average: %s"
msgstr "Moyenne des lignes triées : %s"

#: po/advisory_rules.php:125
msgid "Rate of joins without indexes"
msgstr "Taux des jointures sans index"

#: po/advisory_rules.php:126
msgid "There are too many joins without indexes."
msgstr "Il y a trop de jointures sans index."

#: po/advisory_rules.php:127
msgid ""
"This means that joins are doing full table scans. Adding indexes for the "
"columns being used in the join conditions will greatly speed up table joins"
msgstr ""
"Ceci signifie que les jointures requièrent des lectures de tables au "
"complet. L'ajout d'index sur les colonnes utilisées dans les critères de "
"jointure va accélérer les jointures."

#: po/advisory_rules.php:128
#, php-format
msgid "Table joins average: %s, this value should be less than 1 per hour"
msgstr ""
"Moyenne de jointures de tables : %s, cette valeur devrait être moins de 1 "
"par heure"

#: po/advisory_rules.php:130
msgid "Rate of reading first index entry"
msgstr "Taux de lecture de la première entrée d'index"

#: po/advisory_rules.php:131
msgid "The rate of reading the first index entry is high."
msgstr "Le taux de lecture de la première entrée d'index est élevé."

#: po/advisory_rules.php:132
msgid ""
"This usually indicates frequent full index scans. Full index scans are "
"faster than table scans but require lots of CPU cycles in big tables, if "
"those tables that have or had high volumes of UPDATEs and DELETEs, running "
"'OPTIMIZE TABLE' might reduce the amount of and/or speed up full index "
"scans. Other than that full index scans can only be reduced by rewriting "
"queries."
msgstr ""
"Ceci indique habituellement des balayages complets des index. Cette "
"opération est plus rapide qu'un balayage complet de table mais requiert "
"beaucoup d'UCT pour des tables volumineuses. Si ces tables ont eu un grand "
"nombre de UPDATE et DELETE, faire un 'OPTIMIZE TABLE' peut améliorer les "
"choses. Sinon, il s'agit de récrire les requêtes."

#: po/advisory_rules.php:133
#, php-format
msgid "Index scans average: %s, this value should be less than 1 per hour"
msgstr ""
"Moyenne de balayage des index : %s, cette valeur devrait être moins de 1 par "
"heure"

#: po/advisory_rules.php:135
msgid "Rate of reading fixed position"
msgstr "Taux de lecture d'une position fixe"

#: po/advisory_rules.php:136
msgid "The rate of reading data from a fixed position is high."
msgstr "Le taux de lecture de données à partir d'une position fixe est élevé."

#: po/advisory_rules.php:137
msgid ""
"This indicates that many queries need to sort results and/or do a full table "
"scan, including join queries that do not use indexes. Add indexes where "
"applicable."
msgstr ""
"Ceci indique que plusieurs requêtes doivent effectuer un tri et/ou un "
"balayage complet de table, incluant des jointures qui n'utilisent pas "
"d'index. Ajouter des index si possible."

#: po/advisory_rules.php:138
#, php-format
msgid ""
"Rate of reading fixed position average: %s, this value should be less than 1 "
"per hour"
msgstr ""
"Taux de lecture d'une position fixe : %s, devrait être de moins de 1 par "
"heure"

#: po/advisory_rules.php:140
msgid "Rate of reading next table row"
msgstr "Taux de lecture de la ligne suivante"

#: po/advisory_rules.php:141
msgid "The rate of reading the next table row is high."
msgstr "Le taux de lecture de la prochaine ligne dans la table est élevé."

#: po/advisory_rules.php:142
msgid ""
"This indicates that many queries are doing full table scans. Add indexes "
"where applicable."
msgstr ""
"Ceci indique que plusieurs requêtes doivent effectuer un balayage complet de "
"table. Ajouter des index si possible."

#: po/advisory_rules.php:143
#, php-format
msgid ""
"Rate of reading next table row: %s, this value should be less than 1 per hour"
msgstr ""
"Taux de lecture de la prochaine ligne de table : %s, devrait être de moins "
"de 1 par heure"

#: po/advisory_rules.php:145
msgid "tmp_table_size vs. max_heap_table_size"
msgstr "tmp_table_size versus max_heap_table_size"

#: po/advisory_rules.php:146
msgid "tmp_table_size and max_heap_table_size are not the same."
msgstr "tmp_table_size et max_heap_table_size n'ont pas la même valeur."

#: po/advisory_rules.php:147
msgid ""
"If you have deliberately changed one of either: The server uses the lower "
"value of either to determine the maximum size of in-memory tables. So if you "
"wish to increase the in-memory table limit you will have to increase the "
"other value as well."
msgstr ""
"Si vous avez intentionnellement changé l'une des valeurs : Le serveur "
"utilise la plus petite valeur des deux pour déterminer la taille maximum des "
"tables en mémoire. Si vous désirez augmenter cette taille, vous devez donc "
"augmenter l'autre valeur."

#: po/advisory_rules.php:148
#, php-format
msgid "Current values are tmp_table_size: %s, max_heap_table_size: %s"
msgstr ""
"Les valeurs courantes sont : tmp_table_size: %s, max_heap_table_size: %s"

#: po/advisory_rules.php:150
msgid "Percentage of temp tables on disk"
msgstr "Pourcentage de tables temporaires sur disque"

#: po/advisory_rules.php:151 po/advisory_rules.php:156
msgid ""
"Many temporary tables are being written to disk instead of being kept in "
"memory."
msgstr ""
"Plusieurs tables temporaires sont écrites sur disque au lieu d'être "
"conservées en mémoire."

#: po/advisory_rules.php:152
msgid ""
"Increasing {max_heap_table_size} and {tmp_table_size} might help. However "
"some temporary tables are always being written to disk, independent of the "
"value of these variables. To eliminate these you will have to rewrite your "
"queries to avoid those conditions (Within a temporary table: Presence of a "
"BLOB or TEXT column or presence of a column bigger than 512 bytes) as "
"mentioned in the beginning of an <a href=\"http://www.facebook.com/note.php?"
"note_id=10150111255065841&comments\">Article by the Pythian Group</a>"
msgstr ""
"Augmenter {max_heap_table_size} et {tmp_table_size} pourrait aider. "
"Cependant il y a toujours quelques tables temporaires qui sont écrites sur "
"disque, peu importe la valeur de ces variables. Pour éliminer ces tables "
"temporaires, il faut modifier les requêtes pour éviter ces conditions "
"(Présence d'une colonne BLOB ou TEXT ou d'une colonne de taille supérieure à "
"512 octets) tel que décrit dans cet <a href=\"http://www.facebook.com/note."
"php?note_id=10150111255065841&comments\">arrticle par the Pythian Group</a>"

#: po/advisory_rules.php:153
#, php-format
msgid ""
"%s%% of all temporary tables are being written to disk, this value should be "
"below 25%%"
msgstr ""
"%s%% de toutes les tables temporaires sont écrites sur disque, cette valeur "
"ne devrait pas dépasser 25%%"

#: po/advisory_rules.php:155
msgid "Temp disk rate"
msgstr "Taux d'écriture des tables temporaires sur disque"

#: po/advisory_rules.php:157
msgid ""
"Increasing {max_heap_table_size} and {tmp_table_size} might help. However "
"some temporary tables are always being written to disk, independent of the "
"value of these variables. To eliminate these you will have to rewrite your "
"queries to avoid those conditions (Within a temporary table: Presence of a "
"BLOB or TEXT column or presence of a column bigger than 512 bytes) as "
"mentioned in the <a href=\"http://dev.mysql.com/doc/refman/5.5/en/internal-"
"temporary-tables.html\">MySQL Documentation</a>"
msgstr ""
"Augmenter {max_heap_table_size} et {tmp_table_size} pourrait aider. "
"Cependant il y a toujours quelques tables temporaires qui sont écrites sur "
"disque, peu importe la valeur de ces variables. Pour éliminer ces tables "
"temporaires, il faut modifier les requêtes pour éviter ces conditions "
"(Présence d'une colonne BLOB ou TEXT ou d'une colonne de taille supérieure à "
"512 octets) tel que décrit dans la <a href=\"http://dev.mysql.com/doc/"
"refman/5.5/en/internal-temporary-tables.html\">MySQL Documentation MySQL</a>"

#: po/advisory_rules.php:158
#, php-format
msgid ""
"Rate of temporary tables being written to disk: %s, this value should be "
"less than 1 per hour"
msgstr ""
"Taux de tables temporaires écrites sur disque: %s, cette valeur devrait être "
"moins de 1 par heure"

#: po/advisory_rules.php:160
msgid "MyISAM key buffer size"
msgstr "Taille du tampon des clés MyISAM"

#: po/advisory_rules.php:161
msgid "Key buffer is not initialized. No MyISAM indexes will be cached."
msgstr ""
"Le tampon des clés n'est pas initialisé. Aucun index MyISAM ne sera mis en "
"cache."

#: po/advisory_rules.php:162
msgid ""
"Set {key_buffer_size} depending on the size of your MyISAM indexes. 64M is a "
"good start."
msgstr ""
"Réglez {key_buffer_size} selon la taille de vos index MyISAM. 64Mio est une "
"bonne valeur de départ."

#: po/advisory_rules.php:163
msgid "key_buffer_size is 0"
msgstr "key_buffer_size est à 0"

#: po/advisory_rules.php:165
#, php-format
msgid "Max %% MyISAM key buffer ever used"
msgstr "Pourcentage maximum du tampon de clés MyISAM qui a été utilisé"

#: po/advisory_rules.php:166 po/advisory_rules.php:171
#, php-format
msgid "MyISAM key buffer (index cache) %% used is low."
msgstr ""
"Le pourcentage de la mémoire tampon utilisée pour les clés MyISAM est bas."

#: po/advisory_rules.php:167 po/advisory_rules.php:172
msgid ""
"You may need to decrease the size of {key_buffer_size}, re-examine your "
"tables to see if indexes have been removed, or examine queries and "
"expectations about what indexes are being used."
msgstr ""
"Diminuez la taille de  {key_buffer_size}, examinez vos table pour voir si "
"les index ont été enlevés, ou examinez les requêtes pour voir quels index "
"sont utilisés."

#: po/advisory_rules.php:168
#, php-format
#| msgid ""
#| "max %% MyISAM key buffer ever used: %s, this value should be above 95%%"
msgid ""
"max %% MyISAM key buffer ever used: %s%%, this value should be above 95%%"
msgstr ""
"Le %% maximum de mémoire tampon pour les clés MyISAM utilisé est de %s%%, "
"cette valeur devrait dépasser 95%%."

#: po/advisory_rules.php:170
msgid "Percentage of MyISAM key buffer used"
msgstr "Pourcentage de la mémoire tampon des clés MyISAM utilisée"

#: po/advisory_rules.php:173
#, php-format
#| msgid "%% MyISAM key buffer used: %s, this value should be above 95%%"
msgid "%% MyISAM key buffer used: %s%%, this value should be above 95%%"
msgstr ""
"%% de mémoire tampon pour les clés MyISAM utilisée : %s%%, cette valeur "
"devrait être au-dessus de 95%%"

#: po/advisory_rules.php:175
msgid "Percentage of index reads from memory"
msgstr "Pourcentage des lectures d'index depuis la mémoire"

#: po/advisory_rules.php:176
#, php-format
msgid "The %% of indexes that use the MyISAM key buffer is low."
msgstr "Le %% des index qui utilisent la mémoire tampon MySQL est bas."

#: po/advisory_rules.php:177
msgid "You may need to increase {key_buffer_size}."
msgstr "Veuillez augmenter {key_buffer_size}."

#: po/advisory_rules.php:178
#, php-format
msgid "Index reads from memory: %s%%, this value should be above 95%%"
msgstr ""
"Index lus depuis la mémoire : %s%%, cette valeur devrait être au-dessus de "
"95%%"

#: po/advisory_rules.php:180
msgid "Rate of table open"
msgstr "Taux d'ouverture de tables"

#: po/advisory_rules.php:181
msgid "The rate of opening tables is high."
msgstr "Le taux d'ouverture de tables est élevé."

#: po/advisory_rules.php:182
msgid ""
"Opening tables requires disk I/O which is costly. Increasing "
"{table_open_cache} might avoid this."
msgstr ""
"Ouvrir des tables requiert des accès au disque, ce qui est coûteux. "
"Augmenter {table_open_cache} pourrait remédier à la situation."

#: po/advisory_rules.php:183
#, php-format
msgid "Opened table rate: %s, this value should be less than 10 per hour"
msgstr ""
"Taux d'ouverture des tables : %s, cette valeur ne devrait pas dépasser 10 "
"par heure"

#: po/advisory_rules.php:185
msgid "Percentage of used open files limit"
msgstr "Pourcentage du nombre de fichiers ouverts"

#: po/advisory_rules.php:186
msgid ""
"The number of open files is approaching the max number of open files.  You "
"may get a \"Too many open files\" error."
msgstr ""
"Le nombre de fichiers ouverts s'approche du maximum. Vous pouvez obtenir "
"l'erreur «Trop de fichiers sont ouverts»."

#: po/advisory_rules.php:187 po/advisory_rules.php:192
msgid ""
"Consider increasing {open_files_limit}, and check the error log when "
"restarting after changing open_files_limit."
msgstr ""
"Veuillez augmenter {open_files_limit}, et vérifier le journal des erreurs "
"après avoir redémarré."

#: po/advisory_rules.php:188
#, php-format
msgid ""
"The number of opened files is at %s%% of the limit. It should be below 85%%"
msgstr ""
"Le nombre de fichiers ouvert est à %s%% de la limite. Ce nombre devrait être "
"sous 85%%"

#: po/advisory_rules.php:190
msgid "Rate of open files"
msgstr "Taux d'ouverture de fichiers"

#: po/advisory_rules.php:191
msgid "The rate of opening files is high."
msgstr "Le taux d'ouverture de fichiers est élevé."

#: po/advisory_rules.php:193
#, php-format
msgid "Opened files rate: %s, this value should be less than 5 per hour"
msgstr ""
"Taux d'ouverture de fichiers : %s, cette valeur devrait être moins de 5 à "
"l'heure"

#: po/advisory_rules.php:195
#, php-format
msgid "Immediate table locks %%"
msgstr "Pourcentage de verrouillage de tables"

#: po/advisory_rules.php:196 po/advisory_rules.php:201
msgid "Too many table locks were not granted immediately."
msgstr "Trop de verrous de table n'ont pas été acquis immédiatement."

#: po/advisory_rules.php:197 po/advisory_rules.php:202
msgid "Optimize queries and/or use InnoDB to reduce lock wait."
msgstr ""
"Optimisez les requêtes ou passez à InnoDB pour réduire le temps d'attente de "
"verrous."

#: po/advisory_rules.php:198
#, php-format
msgid "Immediate table locks: %s%%, this value should be above 95%%"
msgstr "Verrous de table immédiats: %s%%, cette valeur devrait dépasser 95%%"

#: po/advisory_rules.php:200
msgid "Table lock wait rate"
msgstr "Taux d'attente de verrrouillage de tables"

#: po/advisory_rules.php:203
#, php-format
msgid "Table lock wait rate: %s, this value should be less than 1 per hour"
msgstr ""
"Taux d'attente de verrrouillage de tables : %s, cette valeur devrait être de "
"moins de 1 à l'heure"

#: po/advisory_rules.php:205
msgid "Thread cache"
msgstr "Cache des fils d'exécution"

#: po/advisory_rules.php:206
msgid ""
"Thread cache is disabled, resulting in more overhead from new connections to "
"MySQL."
msgstr ""
"La cache des fils d'exécution est désactivée, ce qui cause une surcharge "
"pour les nouvelles connexions."

#: po/advisory_rules.php:207
msgid "Enable the thread cache by setting {thread_cache_size} > 0."
msgstr ""
"Activez la cache des fils d'exécution en réglant {thread_cache_size} > 0."

#: po/advisory_rules.php:208
msgid "The thread cache is set to 0"
msgstr "La taille de cache des fils d'exécution est de 0"

#: po/advisory_rules.php:210
#, php-format
msgid "Thread cache hit rate %%"
msgstr "Taux de succès de la cache des fils d'exécution en %%"

#: po/advisory_rules.php:211
msgid "Thread cache is not efficient."
msgstr "La cache des fils d'exécution n'est pas optimale."

#: po/advisory_rules.php:212
msgid "Increase {thread_cache_size}."
msgstr "Augmentez {thread_cache_size}."

#: po/advisory_rules.php:213
#, php-format
msgid "Thread cache hitrate: %s%%, this value should be above 80%%"
msgstr ""
"Taux de succès de la cache des fils d'exécution : %s%%, cette valeur devrait "
"se situer au-dessus de 80%%"

#: po/advisory_rules.php:215
msgid "Threads that are slow to launch"
msgstr "Fils d'exécution qui sont lents à démarrer"

#: po/advisory_rules.php:216
msgid "There are too many threads that are slow to launch."
msgstr "Il y a trop de fils d'exécution qui sont lents à démarrer."

#: po/advisory_rules.php:217
msgid ""
"This generally happens in case of general system overload as it is pretty "
"simple operations. You might want to monitor your system load carefully."
msgstr ""
"Ceci survient habituellement en cas de surcharge générale du système. "
"Veuillez surveiller la charge du système."

#: po/advisory_rules.php:218
#, php-format
msgid "%s thread(s) took longer than %s seconds to start, it should be 0"
msgstr "%s fil(s) ont pris plus de %s secondes à démarrer, devrait être 0"

#: po/advisory_rules.php:220
msgid "Slow launch time"
msgstr "Durée d'un lancement considéré comme lent"

#: po/advisory_rules.php:221
msgid "Slow_launch_threads is above 2s"
msgstr "Slow_launch_threads dépasse 2s"

#: po/advisory_rules.php:222
msgid ""
"Set slow_launch_time to 1s or 2s to correctly count threads that are slow to "
"launch"
msgstr ""
"Réglez slow_launch_time à 1s ou 2s pour compter correctement le nombre de "
"fils d'exécution qui sont lents à démarrer"

#: po/advisory_rules.php:223
#, php-format
msgid "slow_launch_time is set to %s"
msgstr "slow_launch_time est réglé à %s"

#: po/advisory_rules.php:225
msgid "Percentage of used connections"
msgstr "Pourcentage des connexions utilisées"

#: po/advisory_rules.php:226
msgid ""
"The maximum amount of used connections is getting close to the value of "
"max_connections."
msgstr ""
"Le nombre maximum de connexions utilisées se rapproche de la valeur de "
"max_connections."

#: po/advisory_rules.php:227
msgid ""
"Increase max_connections, or decrease wait_timeout so that connections that "
"do not close database handlers properly get killed sooner. Make sure the "
"code closes database handlers properly."
msgstr ""
"Augmentez max_connections, ou diminuez wait_timeout afin que les connexions "
"qui ne ferment pas leurs bases de données correctement soient terminées plus "
"rapidement. Assurez-vous que les applications effectuent une fermeture "
"correctes des bases de données."

#: po/advisory_rules.php:228
#, php-format
msgid ""
"Max_used_connections is at %s%% of max_connections, it should be below 80%%"
msgstr ""
"Max_used_connections est à %s%% de max_connections, devrait être sous les 80%"
"%"

#: po/advisory_rules.php:230
msgid "Percentage of aborted connections"
msgstr "Pourcentage de connexions avortées"

#: po/advisory_rules.php:231 po/advisory_rules.php:236
msgid "Too many connections are aborted."
msgstr "Trop de connexions ont avorté."

#: po/advisory_rules.php:232 po/advisory_rules.php:237
msgid ""
"Connections are usually aborted when they cannot be authorized. <a href="
"\"http://www.mysqlperformanceblog.com/2008/08/23/how-to-track-down-the-"
"source-of-aborted_connects/\">This article</a> might help you track down the "
"source."
msgstr ""
"C'est habituellement un problème d'authentification. <a href=\"http://www."
"mysqlperformanceblog.com/2008/08/23/how-to-track-down-the-source-of-"
"aborted_connects/\">Cet article</a> peut vous aider à en trouver la cause."

#: po/advisory_rules.php:233
#, php-format
msgid "%s%% of all connections are aborted. This value should be below 1%%"
msgstr ""
"%s%% du total des connexions ont avorté. Cette valeur devrait être sous 1%%"

#: po/advisory_rules.php:235
msgid "Rate of aborted connections"
msgstr "Taux de connexions avortées"

#: po/advisory_rules.php:238
#, php-format
msgid ""
"Aborted connections rate is at %s, this value should be less than 1 per hour"
msgstr ""
"Le taux de connexions avortées est de %s, devrait être moins de 1 à l'heure"

#: po/advisory_rules.php:240
msgid "Percentage of aborted clients"
msgstr "Pourcentage de coupure de clients"

#: po/advisory_rules.php:241 po/advisory_rules.php:246
msgid "Too many clients are aborted."
msgstr "Trop de clients ont été coupés."

#: po/advisory_rules.php:242 po/advisory_rules.php:247
msgid ""
"Clients are usually aborted when they did not close their connection to "
"MySQL properly. This can be due to network issues or code not closing a "
"database handler properly. Check your network and code."
msgstr ""
"Les clients sont généralement coupés quand ils ne ferment pas leur connexion "
"à MySQL correctement. La cause peut être du côté du réseau, ou une "
"application n'a pas fermé le lien au serveur. Vérifiez le réseau et les "
"applications."

#: po/advisory_rules.php:243
#, php-format
msgid "%s%% of all clients are aborted. This value should be below 2%%"
msgstr ""
"%s%% des clients ont été coupés. Cette valeur devrait être sous les  2%%"

#: po/advisory_rules.php:245
msgid "Rate of aborted clients"
msgstr "Taux de coupure de clients"

#: po/advisory_rules.php:248
#, php-format
msgid "Aborted client rate is at %s, this value should be less than 1 per hour"
msgstr ""
"Le taux de coupure de clients est de %s, cette valeur devrait être moins de "
"1 à l'heure"

#: po/advisory_rules.php:250
msgid "Is InnoDB disabled?"
msgstr "InnoDB est-il désactivé?"

#: po/advisory_rules.php:251
msgid "You do not have InnoDB enabled."
msgstr "InnoDB n'est pas en fonction."

#: po/advisory_rules.php:252
msgid "InnoDB is usually the better choice for table engines."
msgstr "InnoDB est généralement le meilleur choix de moteur de stockage."

#: po/advisory_rules.php:253
msgid "have_innodb is set to 'value'"
msgstr "have_innodb est réglé à 'value'"

#: po/advisory_rules.php:255
msgid "InnoDB log size"
msgstr "Taille du journal InnoDB"

#: po/advisory_rules.php:256
msgid ""
"The InnoDB log file size is not an appropriate size, in relation to the "
"InnoDB buffer pool."
msgstr ""
"La taille du journal InnoDB n'est pas appropriée, en tenant compte du pool "
"de mémoire tampon InnoDB."

#: po/advisory_rules.php:257
#, php-format
msgid ""
"Especially on a system with a lot of writes to InnoDB tables you should set "
"innodb_log_file_size to 25%% of {innodb_buffer_pool_size}. However the "
"bigger this value, the longer the recovery time will be when database "
"crashes, so this value should not be set much higher than 256 MiB. Please "
"note however that you cannot simply change the value of this variable. You "
"need to shutdown the server, remove the InnoDB log files, set the new value "
"in my.cnf, start the server, then check the error logs if everything went "
"fine. See also <a href=\"http://mysqldatabaseadministration.blogspot."
"com/2007/01/increase-innodblogfilesize-proper-way.html\">this blog entry</a>"
msgstr ""
"Surtout si votre système effectue de nombreuses écritures dans des tables "
"InnoDB, vous devriez régler innodb_log_file à 25%% de "
"{innodb_buffer_pool_size}. Cependant, plus cette valeur est élevée, plus "
"long sera le temps de recouvrement en cas de panne de la base de données, "
"alors cette valeur ne devrait pas dépasser 256 Mio. Veuillez noter que vous "
"ne pouvez pas simplement changer la valeur de cette variable. Il vous faut "
"fermer le serveur, enlever les journaux InnoDB, placer la nouvelle valeur "
"dans my.cnf, démarrer le serveur, puis vérifier les journaux d'erreurs. Voir "
"aussi <a href=\"http://mysqldatabaseadministration.blogspot.com/2007/01/"
"increase-innodblogfilesize-proper-way.html\">cet article de blogue.</a>"

#: po/advisory_rules.php:258
#, php-format
msgid ""
"Your InnoDB log size is at %s%% in relation to the InnoDB buffer pool size, "
"it should not be below 20%%"
msgstr ""
"La taille de votre journal InnoDB est de %s%% en comparant au pool de "
"mémoire tampon InnoDB, elle ne devrait pas être sous les 20%%"

#: po/advisory_rules.php:260
msgid "Max InnoDB log size"
msgstr "Taille maximum du journal InnoDB"

#: po/advisory_rules.php:261
msgid "The InnoDB log file size is inadequately large."
msgstr "La taille du journal InnoDB est trop grande."

#: po/advisory_rules.php:262
#, php-format
msgid ""
"It is usually sufficient to set innodb_log_file_size to 25%% of the size of "
"{innodb_buffer_pool_size}. A very big innodb_log_file_size slows down the "
"recovery time after a database crash considerably. See also <a href=\"http://"
"www.mysqlperformanceblog.com/2006/07/03/choosing-proper-innodb_log_file_size/"
"\">this Article</a>. You need to shutdown the server, remove the InnoDB log "
"files, set the new value in my.cnf, start the server, then check the error "
"logs if everything went fine. See also <a href=\"http://"
"mysqldatabaseadministration.blogspot.com/2007/01/increase-innodblogfilesize-"
"proper-way.html\">this blog entry</a>"
msgstr ""
"Il suffit normalement de régler innodb_log_file_size à 25%% de "
"{innodb_buffer_pool_size}. Si innodb_log_file_size est très grand, le temps "
"de recouvrement en cas de panne de la base de données sera long. Voir aussi "
"<a href=\"http://www.mysqlperformanceblog.com/2006/07/03/choosing-proper-"
"innodb_log_file_size/\">cet article</a>. Il vous faut fermer le serveur, "
"enlever les journaux InnoDB, placer la nouvelle valeur dans my.cnf, démarrer "
"le serveur, puis vérifier les journaux d'erreurs. Voir aussi <a href="
"\"http://mysqldatabaseadministration.blogspot.com/2007/01/increase-"
"innodblogfilesize-proper-way.html\">cet article de blogue.</a>"

#: po/advisory_rules.php:263
#, php-format
msgid "Your absolute InnoDB log size is %s MiB"
msgstr "La taille maximum du journal InnoDB est de %s Mio."

#: po/advisory_rules.php:265
msgid "InnoDB buffer pool size"
msgstr "Taille de la mémoire-tampon InnoDB"

#: po/advisory_rules.php:266
msgid "Your InnoDB buffer pool is fairly small."
msgstr "Votre mémoire-tampon InnoDB est petite."

#: po/advisory_rules.php:267
#, php-format
msgid ""
"The InnoDB buffer pool has a profound impact on performance for InnoDB "
"tables. Assign all your remaining memory to this buffer. For database "
"servers that use solely InnoDB as storage engine and have no other services "
"(e.g. a web server) running, you may set this as high as 80%% of your "
"available memory. If that is not the case, you need to carefully assess the "
"memory consumption of your other services and non-InnoDB-Tables and set this "
"variable accordingly. If it is set too high, your system will start "
"swapping, which decreases performance significantly. See also <a href="
"\"http://www.mysqlperformanceblog.com/2007/11/03/choosing-"
"innodb_buffer_pool_size/\">this article</a>"
msgstr ""
"Le pool de mémoire-tampon InnoDB a un grand impact sur la performance "
"d'InnoDB. Allouez toute la mémoire restante à ce pool. Pour un serveur qui "
"n'utilise que le moteur InnoDB et n'offre pas d'autres services (comme un "
"serveur web), vous pouvez régler ce paramètre jusqu'à 80%% de la mémoire "
"disponible. Si ce n'est pas le cas, vérifiez soigneusement la consommation "
"mémoire des autres services et des tables non-InnoDB et réglez ce paramètre "
"en conséquence. Si sa valeur est trop grande, le système utilisera à "
"utiliser le swap, ce qui réduit la performance. Voir aussi <a href=\"http://"
"www.mysqlperformanceblog.com/2007/11/03/choosing-innodb_buffer_pool_size/"
"\">cet article</a>"

#: po/advisory_rules.php:268
#, php-format
msgid ""
"You are currently using %s%% of your memory for the InnoDB buffer pool. This "
"rule fires if you are assigning less than 60%%, however this might be "
"perfectly adequate for your system if you don't have much InnoDB tables or "
"other services running on the same machine."
msgstr ""
"Vous utilisez actuellement %s%% de votre mémoire pour le pool de mémoire-"
"tampon InnoDB. Cet avis s'affiche si vous avez assigné moins de 60%%, "
"cependant ceci peut convenir pour votre système si vous avez peu de tables "
"InnoDB ou si d'autres services tournent sur ce serveur."

#: po/advisory_rules.php:270
msgid "MyISAM concurrent inserts"
msgstr "Insertions MyISAM simultanées"

#: po/advisory_rules.php:271
msgid "Enable concurrent_insert by setting it to 1"
msgstr "Activez concurrent_insert en lui mettant une valeur de 1"

#: po/advisory_rules.php:272
msgid ""
"Setting {concurrent_insert} to 1 reduces contention between readers and "
"writers for a given table. See also <a href=\"http://dev.mysql.com/doc/"
"refman/5.5/en/concurrent-inserts.html\">MySQL Documentation</a>"
msgstr ""
"Régler {concurrent_insert} à 1 réduit les conflits entre la lecture et "
"l'écriture pour une même table. Voir aussi <a href=\"http://dev.mysql.com/"
"doc/refman/5.5/en/concurrent-inserts.html\">la documentation MySQL</a>"

#: po/advisory_rules.php:273
msgid "concurrent_insert is set to 0"
msgstr "Le paramètre concurrent_insert a une valeur de 0"

#~ msgid ""
#~ "This configuration make sure that we only keep N (N = MaxTableUiprefs) "
#~ "newest record in \"table_uiprefs\" and automatically delete older records"
#~ msgstr ""
#~ "Cette configuration assure que seulement les N (N = MaxTableUiprefs) plus "
#~ "récentes entrées dans «table_uiprefs» sont conservées"

#~ msgid "Maximum number of records saved in \"table_uiprefs\" table"
#~ msgstr "Nombre maximum de lignes conservées dans la table «table_uiprefs»"

#~ msgid "Click to unselect"
#~ msgstr "Cliquer pour désélectionner"

#~ msgid "Create an index"
#~ msgstr "Créer un index"

#~ msgid "Modify an index"
#~ msgstr "Modifier un index"

#~ msgid "Column count has to be larger than zero."
#~ msgstr "Le nombre de champs doit être plus grand que zéro."

#~ msgid "+ Restart insertion and add a new value"
#~ msgstr "+ Recommencer l'insertion et ajouter une valeur"

#~ msgid "Create Table"
#~ msgstr "Nouvelle table"

#~ msgid "(or the local Drizzle server's socket is not correctly configured)"
#~ msgstr ""
#~ "(ou l'interface de connexion vers le serveur Drizzle local n'est pas "
#~ "correctement configurée)"

#~ msgid ""
#~ "[kbd]horizontal[/kbd], [kbd]vertical[/kbd] or a number that indicates "
#~ "maximum number for which vertical model is used"
#~ msgstr ""
#~ "[kbd]horizontal[/kbd], [kbd]vertical[/kbd] ou un nombre qui indique la "
#~ "valeur maximum pour lequel le mode vertical sera utilisé"

#~ msgid "Display direction for altering/creating columns"
#~ msgstr "Direction de l'affichage pour modifier/créer des colonnes"

#~ msgid "Create table on database %s"
#~ msgstr "Créer une nouvelle table sur la base %s"

#~ msgid "Data Label"
#~ msgstr "Intitulé"

#~ msgid "Location of the text file"
#~ msgstr "Emplacement du fichier texte"

#~ msgid "MySQL charset"
#~ msgstr "Jeu de caractères pour MySQL"

#~ msgid "MySQL client version"
#~ msgstr "Version du client MySQL"

#~ msgid ""
#~ "The display column is shown in pink. To set/unset a column as the display "
#~ "column, click the \"Choose column to display\" icon, then click on the "
#~ "appropriate column name."
#~ msgstr ""
#~ "La colonne descriptive est montrée en rose. Pour indiquer qu'une colonne "
#~ "est ou n'est plus la colonne descriptive, cliquer l'icône «Colonne "
#~ "descriptive», puis cliquer sur le nom de colonne approprié."

#~ msgid "memcached usage"
#~ msgstr "Espace utilisé"

#~ msgid "% open files"
#~ msgstr "Montrer les tables ouvertes"

#~ msgid "% connections used"
#~ msgstr "Connexions"

#~ msgid "% aborted connections"
#~ msgstr "Utiliser le mode compression sur la connexion"

#~ msgid "CPU Usage"
#~ msgstr "Utilisation du processeur"

#~ msgid "Memory Usage"
#~ msgstr "Utilisation de la mémoire"

#~ msgid "Swap Usage"
#~ msgstr "Utilisation de la zone d'échange"

#~ msgid "Excel 97-2003 XLS Workbook"
#~ msgstr "Excel 97-2003 XLS Workbook"

#~ msgid "Excel 2007 XLSX Workbook"
#~ msgstr "Excel 2007 XLSX Workbook"

#~ msgctxt "PDF"
#~ msgid "page"
#~ msgstr "pages"

#~ msgid "Inline Edit"
#~ msgstr "Éditer en place"

#~ msgid "Previous"
#~ msgstr "Précédent"

#~ msgid "Next"
#~ msgstr "Suivant"

#~ msgid "Create event"
#~ msgstr "Créer un événement"

#~ msgid "Create routine"
#~ msgstr "Créer une procédure"

#~ msgid "Create trigger"
#~ msgstr "Créer un déclencheur"

#~ msgid ""
#~ "No themes support; please check your configuration and/or your themes in "
#~ "directory %s."
#~ msgstr ""
#~ "Les thèmes ne sont pas supportés, veuillez vérifier votre configuration "
#~ "et/ou vos thèmes dans le répertoire %s."

#~ msgid "The following queries have been executed:"
#~ msgstr "Ces requêtes ont été exécutées :"

#~ msgid "Switch to"
#~ msgstr "Passer en"

#~ msgid "settings"
#~ msgstr "paramètres"

#~ msgid "Refresh rate:"
#~ msgstr "Taux de rafraîchissement :"

#~ msgid "Clear monitor config"
#~ msgstr "Effacer la configuration de surveillance"

#~ msgid "Server traffic"
#~ msgstr "Trafic du serveur"

#~ msgid "Issued queries since last refresh"
#~ msgstr "Requêtes reçues depuis le dernier rafraîchissement"

#~ msgid "Value too long in the form!"
#~ msgstr "Valeur trop longue dans le formulaire!"

#~ msgid "Export of event \"%s\""
#~ msgstr "Exporter l'évènement «%s»"

#~ msgid "The event scheduler is disabled"
#~ msgstr "Le planificateur d'évènements est désactivé"

#~ msgid "Turn it on"
#~ msgstr "L'activer"

#~ msgid "Turn it off"
#~ msgstr "Le désactiver"

#~ msgid "Export of trigger \"%s\""
#~ msgstr "Exporter le déclencheur «%s»"

#~ msgid "No trigger with name %s found"
#~ msgstr "Déclencheur %s non trouvé"

#~ msgid "rows"
#~ msgstr "Afficher"

#~ msgid "row(s) starting from row #"
#~ msgstr "ligne(s) à partir de la ligne n°"

#~ msgid "in %s mode and repeat headers after %s cells"
#~ msgstr "en mode %s et répéter les en-têtes à chaque groupe de %s"

#~ msgid ""
#~ "phpMyAdmin was unable to read your configuration file!<br />This might "
#~ "happen if PHP finds a parse error in it or PHP cannot find the file.<br /"
#~ ">Please call the configuration file directly using the link below and "
#~ "read the PHP error message(s) that you receive. In most cases a quote or "
#~ "a semicolon is missing somewhere.<br />If you receive a blank page, "
#~ "everything is fine."
#~ msgstr ""
#~ "phpMyAdmin n'a pu lire votre fichier de configuration!<br />Il est "
#~ "possible qu'il contienne une erreur de syntaxe, ou que PHP soit incapable "
#~ "de le trouver.<br />À l'aide du lien suivant, vous pouvez vérifier le "
#~ "message d'erreur généré par PHP.<br />La plupart du temps, un apostrophe "
#~ "ou un point-virgule sont manquants.<br />Si vous recevez une page "
#~ "blanche, aucune erreur n'a été détectée."

#~ msgid "Dropping Event"
#~ msgstr "Destruction d'évènement"

#~ msgid "Dropping Procedure"
#~ msgstr "Destruction de procédure"

#~ msgid "Theme / Style"
#~ msgstr "Thème / Style"

#~ msgid "seconds"
#~ msgstr "secondes"

#~ msgid "Query execution time comparison (in microseconds)"
#~ msgstr "Comparaison du temps d'exécution des requêtes (en microsecondes)"

#~ msgid "GD extension is needed for charts."
#~ msgstr "L'extension GD est requise pour les graphiques."

#~ msgid "JSON encoder is needed for chart tooltips."
#~ msgstr "L'encodeur JSON est requis pour afficher les conseils de graphique."

#~ msgid "The number of free memory blocks in query cache."
#~ msgstr "Le nombre de blocs de mémoire libre dans la cache de requêtes."

#~ msgctxt "$strShowStatusReset"
#~ msgid "Reset"
#~ msgstr "Réinitialiser"

#~ msgid "Show processes"
#~ msgstr "Afficher les processus"

#~ msgctxt "for Show status"
#~ msgid "Reset"
#~ msgstr "Réinitialiser"

#~ msgid ""
#~ "<b>Server traffic</b>: These tables show the network traffic statistics "
#~ "of this MySQL server since its startup."
#~ msgstr ""
#~ "<b>Statistiques sur le trafic</b>: Ce tableau indique le trafic réseau "
#~ "observé sur ce serveur MySQL depuis son démarrage."

#~ msgid ""
#~ "<b>Query statistics</b>: Since its startup, %s queries have been sent to "
#~ "the server."
#~ msgstr ""
#~ "<b>Statistiques sur les requêtes</b>: Depuis son démarrage, %s requêtes "
#~ "ont été envoyées au serveur."

#~ msgid "Note: Generating the query chart can take a long time."
#~ msgstr ""
#~ "Remarque : la génération du graphique des requêtes peut prendre un "
#~ "certain temps."

#~ msgid "Chart generated successfully."
#~ msgstr "Le graphique a été généré."

#~ msgid ""
#~ "The result of this query can't be used for a chart. See [a@./"
#~ "Documentation.html#faq6_29@Documentation]FAQ 6.29[/a]"
#~ msgstr ""
#~ "Les résultats de cette requête ne peuvent servir à produire un graphique. "
#~ "Voir le [a@./Documentation.html#faq6_29@Documentation]FAQ 6.29[/a]"

#~ msgid "Title"
#~ msgstr "Titre"

#~ msgid "Area margins"
#~ msgstr "Marges pour la zone"

#~ msgid "Legend margins"
#~ msgstr "Marges pour la légende"

#~ msgid "Radar"
#~ msgstr "Radar"

#~ msgid "Multi"
#~ msgstr "Multi"

#~ msgid "Continuous image"
#~ msgstr "Image continue"

#~ msgid ""
#~ "For compatibility reasons the chart image is segmented by default, select "
#~ "this to draw the whole chart in one image."
#~ msgstr ""
#~ "Pour des raisons de compatibilité le graphique est segmenté, sélectionnez "
#~ "ceci pour afficher le graphique complet en une seule image."

#~ msgid ""
#~ "When drawing a radar chart all values are normalized to a range [0..10]."
#~ msgstr ""
#~ "Dans un graphique radar toutes les valeurs sont normalisées dans une "
#~ "plage [0..10]."

#~ msgid ""
#~ "Note that not every result table can be put to the chart. See <a href=\"./"
#~ "Documentation.html#faq6_29\" target=\"Documentation\">FAQ 6.29</a>"
#~ msgstr ""
#~ "Toute table de résultats ne peut être affichée en graphique. Voir le <a "
#~ "href=\"./Documentation.html#faq6_29\" target=\"Documentation\">FAQ 6.29</"
#~ "a>"

#~ msgid "Add a New User"
#~ msgstr "Ajouter un utilisateur"

#~ msgid "Create User"
#~ msgstr "Créer un compte d'utilisateur"

#~ msgid "Show table row links on left side"
#~ msgstr "Montrer les liens des lignes de données du côté gauche"

#~ msgid "Show table row links on right side"
#~ msgstr "Montrer les liens des lignes de données du côté droit"

#~ msgid "Background color"
#~ msgstr "Couleur d'arrière-plan"

#~ msgid "Choose..."
#~ msgstr "Choisissez..."

#~ msgid "Delete the matches for the "
#~ msgstr "Supprimer de la table %s les occurences?"

#~ msgid "Show left delete link"
#~ msgstr "Montrer à gauche le lien d'effacement"

#~ msgid "Show right delete link"
#~ msgstr "Montrer à droite le lien d'effacement"

#~ msgid "Mailing lists"
#~ msgstr "Listes de courriel"<|MERGE_RESOLUTION|>--- conflicted
+++ resolved
@@ -3,13 +3,8 @@
 msgstr ""
 "Project-Id-Version: phpMyAdmin 3.5.0-beta1-dev\n"
 "Report-Msgid-Bugs-To: phpmyadmin-devel@lists.sourceforge.net\n"
-<<<<<<< HEAD
 "POT-Creation-Date: 2012-01-07 07:40-0500\n"
-"PO-Revision-Date: 2012-01-02 18:29+0200\n"
-=======
-"POT-Creation-Date: 2012-01-05 16:37+0100\n"
 "PO-Revision-Date: 2012-01-07 15:54+0200\n"
->>>>>>> 1123fcde
 "Last-Translator: Marc Delisle <marc@infomarc.info>\n"
 "Language-Team: french <fr@li.org>\n"
 "MIME-Version: 1.0\n"
@@ -12455,14 +12450,9 @@
 "The ratio of removed queries to inserted queries is %s%%. The lower this "
 "value is, the better (This rules firing limit: 0.1%%)"
 msgstr ""
-<<<<<<< HEAD
-"Le ratio des requêtes enlevées par rapport aux requêtes ajoutées est de %s%"
-"%. Plus faible est cette valeur, mieux c'est."
-=======
 "Le ratio des requêtes enlevées par rapport aux requêtes ajoutées est de %s%%"
 ". Il est souhaitable que cette valeur soit faible (Limite pour cette règle: "
 "0.1%%)"
->>>>>>> 1123fcde
 
 #: po/advisory_rules.php:100
 msgid "Query cache max size"
