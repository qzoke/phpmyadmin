--- conflicted
+++ resolved
@@ -3,13 +3,8 @@
 msgstr ""
 "Project-Id-Version: phpMyAdmin 3.5.0-dev\n"
 "Report-Msgid-Bugs-To: phpmyadmin-devel@lists.sourceforge.net\n"
-<<<<<<< HEAD
 "POT-Creation-Date: 2011-07-30 14:14-0400\n"
-"PO-Revision-Date: 2011-07-16 14:57+0200\n"
-=======
-"POT-Creation-Date: 2011-07-25 11:36+0200\n"
 "PO-Revision-Date: 2011-07-29 16:58+0200\n"
->>>>>>> a4d61b31
 "Last-Translator: Marc Delisle <marc@infomarc.info>\n"
 "Language-Team: french <fr@li.org>\n"
 "MIME-Version: 1.0\n"
@@ -1312,13 +1307,7 @@
 msgid "Current settings"
 msgstr "Paramètres courants"
 
-<<<<<<< HEAD
 #: js/messages.php:135 server_status.php:1382
-#, fuzzy
-=======
-#: js/messages.php:135 server_status.php:1393
->>>>>>> a4d61b31
-#| msgid "Chart title"
 msgid "Chart Title"
 msgstr "Titre du graphique"
 
@@ -1373,13 +1362,8 @@
 msgstr "Aller à la table du journal"
 
 #: js/messages.php:148
-<<<<<<< HEAD
 msgid "Log analysed, but no data found in this time span."
-msgstr ""
-=======
-msgid "Log analysed, but not data found in this time span."
 msgstr "Journal analysé, mais aucune donnée trouvée pour ce laps de temps."
->>>>>>> a4d61b31
 
 #. l10n: A collection of available filters
 #: js/messages.php:151
@@ -1397,13 +1381,8 @@
 msgstr "Filtrer les requêtes par mot ou expression régulière :"
 
 #: js/messages.php:155
-<<<<<<< HEAD
 msgid "Group queries, ignoring variable data in WHERE clauses"
-msgstr ""
-=======
-msgid "Group queries, ignoring variable data in WHERE statements"
 msgstr "Grouper les requêtes en ignorant la partie variable des clauses WHERE"
->>>>>>> a4d61b31
 
 #: js/messages.php:156
 #| msgid "Number of inserted rows"
@@ -10035,53 +10014,23 @@
 "any more."
 msgstr ""
 
-<<<<<<< HEAD
 #: server_status.php:1385
-#, fuzzy
-=======
-#: server_status.php:1396
->>>>>>> a4d61b31
-#| msgid "Usage"
 msgid "CPU Usage"
 msgstr "Utilisation du processeur"
 
-<<<<<<< HEAD
 #: server_status.php:1388
-#, fuzzy
-=======
-#: server_status.php:1399
->>>>>>> a4d61b31
-#| msgid "2. Usage"
 msgid "Memory Usage"
 msgstr "Utilisation de la mémoire"
 
-<<<<<<< HEAD
 #: server_status.php:1391
-#, fuzzy
-=======
-#: server_status.php:1402
->>>>>>> a4d61b31
-#| msgid "Usage"
 msgid "Swap Usage"
 msgstr "Utilisation de la zone d'échange"
 
-<<<<<<< HEAD
 #: server_status.php:1394
-#, fuzzy
-=======
-#: server_status.php:1405
->>>>>>> a4d61b31
-#| msgid "All status variables"
 msgid "Status variable(s)"
 msgstr "Variables d'état"
 
-<<<<<<< HEAD
 #: server_status.php:1396
-#, fuzzy
-=======
-#: server_status.php:1407
->>>>>>> a4d61b31
-#| msgid "Select Tables"
 msgid "Select series:"
 msgstr "Choisissez les séries :"
 
@@ -10089,13 +10038,7 @@
 msgid "Commonly monitored"
 msgstr "Couramment surveillés"
 
-<<<<<<< HEAD
 #: server_status.php:1413
-#, fuzzy
-=======
-#: server_status.php:1424
->>>>>>> a4d61b31
-#| msgid "You must provide a valid table name"
 msgid "or type variable name:"
 msgstr "ou entrez un nom de variable :"
 
@@ -10111,13 +10054,7 @@
 msgid "Append unit to data values"
 msgstr "Ajouter l'unité aux valeurs de données"
 
-<<<<<<< HEAD
 #: server_status.php:1432
-#, fuzzy
-=======
-#: server_status.php:1443
->>>>>>> a4d61b31
-#| msgid "Add trigger"
 msgid "Add this series"
 msgstr "Ajouter cette série"
 
@@ -10125,43 +10062,19 @@
 msgid "Clear series"
 msgstr "Effacer la série"
 
-<<<<<<< HEAD
 #: server_status.php:1437
-#, fuzzy
-=======
-#: server_status.php:1448
->>>>>>> a4d61b31
-#| msgid "Series:"
 msgid "Series in Chart:"
 msgstr "Séries dans le graphique :"
 
-<<<<<<< HEAD
 #: server_status.php:1445
-#, fuzzy
-=======
-#: server_status.php:1456
->>>>>>> a4d61b31
-#| msgid "Loading"
 msgid "Loading logs"
 msgstr "Chargement des journaux en cours"
 
-<<<<<<< HEAD
 #: server_status.php:1448
-#, fuzzy
-=======
-#: server_status.php:1459
->>>>>>> a4d61b31
-#| msgid "Show statistics"
 msgid "Log statistics"
 msgstr "Statistiques des journaux"
 
-<<<<<<< HEAD
 #: server_status.php:1449
-#, fuzzy
-=======
-#: server_status.php:1460
->>>>>>> a4d61b31
-#| msgid "Select page"
 msgid "Selected time range:"
 msgstr "Sélectionnez un intervalle de temps :"
 
@@ -10182,13 +10095,7 @@
 "<p>Choississez depuis quel journal les statistiques doivent être "
 "générées.</p>Les résultats sont regroupés par le texte des requêtes."
 
-<<<<<<< HEAD
 #: server_status.php:1465
-#, fuzzy
-=======
-#: server_status.php:1476
->>>>>>> a4d61b31
-#| msgid "Query type"
 msgid "Query analyzer"
 msgstr "Analyseur de requêtes"
 
