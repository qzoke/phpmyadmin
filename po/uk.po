#
msgid ""
msgstr ""
"Project-Id-Version: phpMyAdmin 3.5.0-dev\n"
"Report-Msgid-Bugs-To: phpmyadmin-devel@lists.sourceforge.net\n"
<<<<<<< HEAD
"POT-Creation-Date: 2011-07-03 07:35-0400\n"
"PO-Revision-Date: 2011-06-17 10:55+0200\n"
"Last-Translator: Michal Čihař <michal@cihar.com>\n"
=======
"POT-Creation-Date: 2011-06-27 10:29+0200\n"
"PO-Revision-Date: 2011-07-03 18:10+0200\n"
"Last-Translator:  <vovka2008@gmail.com>\n"
>>>>>>> 60d36df9
"Language-Team: ukrainian <uk@li.org>\n"
"MIME-Version: 1.0\n"
"Content-Type: text/plain; charset=UTF-8\n"
"Content-Transfer-Encoding: 8bit\n"
<<<<<<< HEAD
"Language: uk\n"
=======
>>>>>>> 60d36df9
"Plural-Forms: nplurals=3; plural=(n%10==1 && n%100!=11 ? 0 : n%10>=2 && n%"
"10<=4 && (n%100<10 || n%100>=20) ? 1 : 2);\n"
"X-Generator: Pootle 2.0.5\n"

#: browse_foreigners.php:35 browse_foreigners.php:53
#: libraries/display_tbl.lib.php:354 libraries/display_tbl.lib.php:421
#: server_privileges.php:1583
msgid "Show all"
msgstr "Показати все"

#: browse_foreigners.php:70 libraries/common.lib.php:2183
#: libraries/export/pdf.php:135
#: libraries/schema/Pdf_Relation_Schema.class.php:240
#: libraries/schema/Pdf_Relation_Schema.class.php:1089
#: libraries/schema/Pdf_Relation_Schema.class.php:1105
#: libraries/schema/User_Schema.class.php:356
msgid "Page number:"
msgstr "Номер сторінки:"

#: browse_foreigners.php:133
msgid ""
"The target browser window could not be updated. Maybe you have closed the "
"parent window, or your browser's security settings are configured to block "
"cross-window updates."
msgstr ""
"Активне вікно оглядача неможливо оновити. Можливо ви закрили батьківське "
"вікно, або налаштування безпеки Вашого оглядача блокують між-віконні "
"оновлення."

#: browse_foreigners.php:151 libraries/common.lib.php:2648
#: libraries/common.lib.php:2655 libraries/common.lib.php:2836
#: libraries/common.lib.php:2837 libraries/db_links.inc.php:60
#: libraries/tbl_links.inc.php:68
msgid "Search"
msgstr "Шукати"

#: browse_foreigners.php:154 db_operations.php:369 db_operations.php:421
#: db_operations.php:531 db_operations.php:559 db_search.php:335
#: db_structure.php:528 enum_editor.php:63 js/messages.php:90
#: libraries/Config.class.php:1186 libraries/Theme_Manager.class.php:300
#: libraries/auth/cookie.auth.lib.php:245 libraries/common.lib.php:1263
#: libraries/common.lib.php:2160 libraries/core.lib.php:498
#: libraries/db_routines.lib.php:760 libraries/db_routines.lib.php:882
#: libraries/display_change_password.lib.php:72
#: libraries/display_create_table.lib.php:61
#: libraries/display_export.lib.php:347 libraries/display_import.lib.php:267
#: libraries/display_tbl.lib.php:566 libraries/display_tbl.lib.php:661
#: libraries/replication_gui.lib.php:75 libraries/replication_gui.lib.php:370
#: libraries/schema/User_Schema.class.php:120
#: libraries/schema/User_Schema.class.php:172
#: libraries/schema/User_Schema.class.php:406
#: libraries/schema/User_Schema.class.php:445
#: libraries/select_server.lib.php:94 libraries/sql_query_form.lib.php:350
#: libraries/sql_query_form.lib.php:414 libraries/sql_query_form.lib.php:466
#: libraries/tbl_properties.inc.php:607 libraries/tbl_properties.inc.php:777
#: main.php:109 navigation.php:172 navigation.php:210 pmd_pdf.php:124
#: prefs_manage.php:265 prefs_manage.php:316 server_binlog.php:109
#: server_privileges.php:646 server_privileges.php:1694
#: server_privileges.php:2051 server_privileges.php:2098
#: server_privileges.php:2138 server_replication.php:233
#: server_replication.php:316 server_replication.php:347
#: server_synchronize.php:1220 tbl_change.php:332 tbl_change.php:1024
#: tbl_change.php:1061 tbl_indexes.php:266 tbl_operations.php:280
#: tbl_operations.php:317 tbl_operations.php:519 tbl_operations.php:581
#: tbl_operations.php:763 tbl_select.php:291 tbl_structure.php:698
#: tbl_structure.php:735 tbl_tracking.php:425 tbl_tracking.php:563
#: view_create.php:181 view_operations.php:99
msgid "Go"
msgstr "Вперед"

#: browse_foreigners.php:169 browse_foreigners.php:173
#: libraries/Index.class.php:431 tbl_tracking.php:313
msgid "Keyname"
msgstr "Ім'я ключа"

#: browse_foreigners.php:170 browse_foreigners.php:172
#: server_collations.php:54 server_collations.php:66 server_engines.php:57
#: server_status.php:1030
msgid "Description"
msgstr "Опис"

#: browse_foreigners.php:248 browse_foreigners.php:257
#: browse_foreigners.php:269 browse_foreigners.php:277
msgid "Use this value"
msgstr "Використовувати це значення"

#: bs_disp_as_mime_type.php:29 bs_play_media.php:35
#: libraries/blobstreaming.lib.php:326
msgid "No blob streaming server configured!"
msgstr "Потоковий сервер не налаштований!"

#: bs_disp_as_mime_type.php:35
msgid "Failed to fetch headers"
msgstr "Отримання заголовків невдале"

#: bs_disp_as_mime_type.php:41
msgid "Failed to open remote URL"
msgstr "Відкривання зовнішнього посилання URL невдале"

#: changelog.php:32 license.php:28
#, php-format
msgid ""
"The %s file is not available on this system, please visit www.phpmyadmin.net "
"for more information."
msgstr ""
"файл %s недоступний на сервері, будь ласка завітайте на www.phpmyadmin.net "
"за додатковою інформацією."

#: db_create.php:58
#, php-format
msgid "Database %1$s has been created."
msgstr "Базу даних %1$s створено."

#: db_datadict.php:48 db_operations.php:362
msgid "Database comment: "
msgstr "Коментар бази даних: "

#: db_datadict.php:157 libraries/schema/Pdf_Relation_Schema.class.php:1204
#: libraries/tbl_properties.inc.php:714 tbl_operations.php:362
#: tbl_printview.php:127
msgid "Table comments"
msgstr "Коментар до таблиці"

#: db_datadict.php:166 db_qbe.php:196 libraries/Index.class.php:435
#: libraries/export/htmlword.php:248 libraries/export/latex.php:375
#: libraries/export/odt.php:302 libraries/export/texytext.php:227
#: libraries/schema/Pdf_Relation_Schema.class.php:1230
#: libraries/schema/Pdf_Relation_Schema.class.php:1251
#: libraries/tbl_properties.inc.php:274 tbl_change.php:310 tbl_chart.php:86
#: tbl_indexes.php:194 tbl_printview.php:139 tbl_relation.php:399
#: tbl_select.php:113 tbl_tracking.php:266 tbl_tracking.php:317
msgid "Column"
msgstr "Стовпчик"

#: db_datadict.php:167 db_printview.php:104 libraries/Index.class.php:432
#: libraries/db_events.inc.php:69 libraries/db_routines.lib.php:637
#: libraries/db_routines.lib.php:662 libraries/db_routines.lib.php:808
#: libraries/db_routines.lib.php:1158 libraries/db_structure.lib.php:46
#: libraries/export/htmlword.php:249 libraries/export/latex.php:375
#: libraries/export/odt.php:305 libraries/export/texytext.php:228
#: libraries/schema/Pdf_Relation_Schema.class.php:1231
#: libraries/schema/Pdf_Relation_Schema.class.php:1252
#: libraries/tbl_properties.inc.php:100 server_privileges.php:2151
#: tbl_change.php:289 tbl_change.php:316 tbl_printview.php:140
#: tbl_printview.php:310 tbl_select.php:114 tbl_structure.php:205
#: tbl_structure.php:796 tbl_tracking.php:267 tbl_tracking.php:314
msgid "Type"
msgstr "Тип"

#: db_datadict.php:169 libraries/Index.class.php:438
#: libraries/export/htmlword.php:250 libraries/export/latex.php:375
#: libraries/export/odt.php:308 libraries/export/texytext.php:229
#: libraries/schema/Pdf_Relation_Schema.class.php:1233
#: libraries/schema/Pdf_Relation_Schema.class.php:1254
#: libraries/tbl_properties.inc.php:109 tbl_change.php:325
#: tbl_printview.php:142 tbl_structure.php:208 tbl_tracking.php:269
#: tbl_tracking.php:320
msgid "Null"
msgstr "Нуль"

#: db_datadict.php:170 db_structure.php:453 libraries/export/htmlword.php:251
#: libraries/export/latex.php:375 libraries/export/odt.php:311
#: libraries/export/texytext.php:230
#: libraries/schema/Pdf_Relation_Schema.class.php:1234
#: libraries/schema/Pdf_Relation_Schema.class.php:1255
#: libraries/tbl_properties.inc.php:106 tbl_printview.php:143
#: tbl_structure.php:209 tbl_tracking.php:270
msgid "Default"
msgstr "По замовчуванню"

#: db_datadict.php:174 libraries/export/htmlword.php:253
#: libraries/export/latex.php:377 libraries/export/odt.php:315
#: libraries/export/texytext.php:232
#: libraries/schema/Pdf_Relation_Schema.class.php:1236
#: libraries/schema/Pdf_Relation_Schema.class.php:1257 tbl_printview.php:147
msgid "Links to"
msgstr "Лінки до"

#: db_datadict.php:176 db_printview.php:110
#: libraries/config/messages.inc.php:94 libraries/config/messages.inc.php:109
#: libraries/config/messages.inc.php:131 libraries/export/htmlword.php:256
#: libraries/export/latex.php:380 libraries/export/odt.php:320
#: libraries/export/texytext.php:235
#: libraries/schema/Pdf_Relation_Schema.class.php:1247
#: libraries/schema/Pdf_Relation_Schema.class.php:1258
#: libraries/tbl_properties.inc.php:129 tbl_printview.php:149
msgid "Comments"
msgstr "Коментарі"

#: db_datadict.php:259 js/messages.php:109 libraries/Index.class.php:348
#: libraries/Index.class.php:375 libraries/Index.class.php:673
#: libraries/config.values.php:45 libraries/config.values.php:51
#: libraries/config/FormDisplay.tpl.php:198 libraries/export/htmlword.php:326
#: libraries/export/latex.php:445 libraries/export/odt.php:376
#: libraries/export/texytext.php:305 libraries/mult_submits.inc.php:287
#: libraries/schema/Pdf_Relation_Schema.class.php:1312
#: libraries/user_preferences.lib.php:270 prefs_manage.php:130
#: server_privileges.php:1381 server_privileges.php:1392
#: server_privileges.php:1638 server_privileges.php:1649
#: server_privileges.php:1969 server_privileges.php:1974
#: server_privileges.php:2268 sql.php:264 sql.php:325 tbl_printview.php:226
#: tbl_structure.php:380 tbl_tracking.php:330 tbl_tracking.php:335
msgid "No"
msgstr "Ні"

#: db_datadict.php:259 js/messages.php:108 libraries/Index.class.php:349
#: libraries/Index.class.php:374 libraries/Index.class.php:673
#: libraries/config.values.php:45 libraries/config.values.php:51
#: libraries/config/FormDisplay.tpl.php:198 libraries/export/htmlword.php:326
#: libraries/export/latex.php:445 libraries/export/odt.php:376
#: libraries/export/texytext.php:305 libraries/mult_submits.inc.php:46
#: libraries/mult_submits.inc.php:78 libraries/mult_submits.inc.php:87
#: libraries/mult_submits.inc.php:92 libraries/mult_submits.inc.php:97
#: libraries/mult_submits.inc.php:102 libraries/mult_submits.inc.php:262
#: libraries/mult_submits.inc.php:276 libraries/mult_submits.inc.php:286
#: libraries/mult_submits.inc.php:299
#: libraries/schema/Pdf_Relation_Schema.class.php:1312
#: libraries/user_preferences.lib.php:270 prefs_manage.php:129
#: server_databases.php:76 server_privileges.php:1378
#: server_privileges.php:1389 server_privileges.php:1635
#: server_privileges.php:1649 server_privileges.php:1969
#: server_privileges.php:1972 server_privileges.php:2268 sql.php:324
#: tbl_printview.php:226 tbl_structure.php:41 tbl_structure.php:380
#: tbl_tracking.php:328 tbl_tracking.php:333
msgid "Yes"
msgstr "Так"

#: db_datadict.php:314 db_printview.php:264 tbl_printview.php:495
msgid "Print"
msgstr "Друк"

#: db_export.php:26
msgid "View dump (schema) of database"
msgstr "Переглянути дамп (схему) БД"

#: db_export.php:30 db_printview.php:94 db_qbe.php:101 db_tracking.php:48
#: export.php:371 navigation.php:299
msgid "No tables found in database."
msgstr "В БД не виявлено таблиць."

#: db_export.php:40 db_search.php:317 server_export.php:26
msgid "Select All"
msgstr "Відмітити все"

#: db_export.php:42 db_search.php:320 server_export.php:28
msgid "Unselect All"
msgstr "Зняти всі відмітки"

#: db_operations.php:41 tbl_create.php:22
msgid "The database name is empty!"
msgstr "Ім'я бази даних порожнє!"

#: db_operations.php:272
#, php-format
msgid "Database %s has been renamed to %s"
msgstr "Базу даних %s перейменовано в %s"

#: db_operations.php:276
#, php-format
msgid "Database %s has been copied to %s"
msgstr "Базу даних %s скопійовано в %s"

#: db_operations.php:404
msgid "Rename database to"
msgstr "Перейменувати базу даних в"

#: db_operations.php:409 server_status.php:799
msgid "Command"
msgstr "Команда"

#: db_operations.php:440
msgid "Remove database"
msgstr "Видалити базу даних"

#: db_operations.php:452
#, php-format
msgid "Database %s has been dropped."
msgstr "Базу даних %s знищено."

#: db_operations.php:457
msgid "Drop the database (DROP)"
msgstr "Знищити базу даних (DROP)"

#: db_operations.php:487
msgid "Copy database to"
msgstr "Копіювати базу даних в"

#: db_operations.php:494 tbl_operations.php:548 tbl_tracking.php:418
msgid "Structure only"
msgstr "Лише структуру"

#: db_operations.php:495 tbl_operations.php:549 tbl_tracking.php:420
msgid "Structure and data"
msgstr "Структуру і дані"

#: db_operations.php:496 tbl_operations.php:550 tbl_tracking.php:419
msgid "Data only"
msgstr "Лише дані"

#: db_operations.php:504
msgid "CREATE DATABASE before copying"
msgstr "Перед копіюванням створити базу даних (CREATE DATABASE)"

#: db_operations.php:507 libraries/config/messages.inc.php:126
#: libraries/config/messages.inc.php:127 libraries/config/messages.inc.php:129
#: libraries/config/messages.inc.php:135 tbl_operations.php:556
#, php-format
msgid "Add %s"
msgstr "Додати %s"

#: db_operations.php:511 libraries/config/messages.inc.php:119
#: tbl_operations.php:314 tbl_operations.php:558
msgid "Add AUTO_INCREMENT value"
msgstr "Додати AUTO_INCREMENT значення"

#: db_operations.php:515 tbl_operations.php:565
msgid "Add constraints"
msgstr "Додати constraints"

#: db_operations.php:528
msgid "Switch to copied database"
msgstr "Перейти до скопійованої бази даних"

#: db_operations.php:552 libraries/Index.class.php:437
#: libraries/build_html_for_db.lib.php:19 libraries/db_structure.lib.php:48
#: libraries/mysql_charsets.lib.php:110 libraries/tbl_properties.inc.php:107
#: libraries/tbl_properties.inc.php:720 server_collations.php:53
#: server_collations.php:65 tbl_operations.php:378 tbl_select.php:115
#: tbl_structure.php:206 tbl_structure.php:904 tbl_tracking.php:268
#: tbl_tracking.php:319
msgid "Collation"
msgstr "Порівняння"

#: db_operations.php:565
#, php-format
msgid ""
"The phpMyAdmin configuration storage has been deactivated. To find out why "
"click %shere%s."
msgstr ""
"Сховище конфігурації phpMyAdmin деактивовано. Для того, щоб довідатись чому, "
"натисніть %sтут%s."

#: db_operations.php:600
msgid "Edit or export relational schema"
msgstr "Редагувати або експортувати схему зв'язків"

#: db_printview.php:102 db_tracking.php:85 db_tracking.php:186
#: libraries/config/messages.inc.php:499 libraries/db_structure.lib.php:32
#: libraries/display_triggers.inc.php:74 libraries/export/pdf.php:102
#: libraries/export/xml.php:331 libraries/header.inc.php:152
#: libraries/schema/User_Schema.class.php:233 server_privileges.php:1745
#: server_privileges.php:1801 server_privileges.php:2065
#: server_synchronize.php:418 server_synchronize.php:861 tbl_tracking.php:643
msgid "Table"
msgstr "Таблиця"

#: db_printview.php:103 libraries/build_html_for_db.lib.php:30
#: libraries/db_structure.lib.php:42 libraries/header_printview.inc.php:62
#: libraries/import.lib.php:146 navigation.php:593 navigation.php:615
#: tbl_printview.php:391 tbl_structure.php:395 tbl_structure.php:501
#: tbl_structure.php:914
msgid "Rows"
msgstr "Рядки"

#: db_printview.php:107 libraries/db_structure.lib.php:53 tbl_indexes.php:195
msgid "Size"
msgstr "Розмір"

#: db_printview.php:160 db_structure.php:409 libraries/export/sql.php:750
#: libraries/export/sql.php:1077
msgid "in use"
msgstr "використовується"

#: db_printview.php:185 libraries/db_info.inc.php:61
#: libraries/export/sql.php:705
#: libraries/schema/Pdf_Relation_Schema.class.php:1209 tbl_printview.php:431
#: tbl_structure.php:946
msgid "Creation"
msgstr "Створено"

#: db_printview.php:194 libraries/db_info.inc.php:66
#: libraries/export/sql.php:710
#: libraries/schema/Pdf_Relation_Schema.class.php:1214 tbl_printview.php:441
#: tbl_structure.php:954
msgid "Last update"
msgstr "Поновлено"

#: db_printview.php:203 libraries/db_info.inc.php:71
#: libraries/export/sql.php:715
#: libraries/schema/Pdf_Relation_Schema.class.php:1219 tbl_printview.php:451
#: tbl_structure.php:962
msgid "Last check"
msgstr "Перевірено"

#: db_printview.php:220 db_structure.php:432
#, php-format
msgid "%s table"
msgid_plural "%s tables"
msgstr[0] "%s таблиця"
msgstr[1] "%s таблиці"
msgstr[2] "%s таблиць"

#: db_qbe.php:41
msgid "You have to choose at least one column to display"
msgstr "Необхідно вибрати принаймі один Стовпчик для показу"

#: db_qbe.php:186
msgid "Switch to"
msgstr "Переключитись на"

#: db_qbe.php:186
msgid "visual builder"
msgstr "Візуальний конструктор"

#: db_qbe.php:222 libraries/db_structure.lib.php:90
#: libraries/display_tbl.lib.php:937
msgid "Sort"
msgstr "Посортувати"

#: db_qbe.php:231 db_qbe.php:265 libraries/db_structure.lib.php:97
#: libraries/display_tbl.lib.php:557 libraries/display_tbl.lib.php:898
#: server_databases.php:158 server_databases.php:175 tbl_operations.php:275
#: tbl_select.php:278
msgid "Ascending"
msgstr "Зростаючий"

#: db_qbe.php:232 db_qbe.php:273 libraries/db_structure.lib.php:105
#: libraries/display_tbl.lib.php:562 libraries/display_tbl.lib.php:895
#: server_databases.php:158 server_databases.php:175 tbl_operations.php:276
#: tbl_select.php:279
msgid "Descending"
msgstr "Спадаючий"

#: db_qbe.php:286 db_tracking.php:91 libraries/display_tbl.lib.php:435
#: tbl_change.php:279 tbl_tracking.php:648
msgid "Show"
msgstr "Показати"

#: db_qbe.php:322
msgid "Criteria"
msgstr "Критерій"

#: db_qbe.php:375 db_qbe.php:457 db_qbe.php:549 db_qbe.php:580
msgid "Ins"
msgstr "Вставити"

#: db_qbe.php:379 db_qbe.php:461 db_qbe.php:546 db_qbe.php:577
msgid "And"
msgstr "Та"

#: db_qbe.php:388 db_qbe.php:469 db_qbe.php:551 db_qbe.php:582
msgid "Del"
msgstr "Видалити"

#: db_qbe.php:392 db_qbe.php:473 db_qbe.php:544 db_qbe.php:575
#: server_privileges.php:307 tbl_change.php:887 tbl_indexes.php:262
#: tbl_select.php:252
msgid "Or"
msgstr "Або"

#: db_qbe.php:529
msgid "Modify"
msgstr "Змінити"

#: db_qbe.php:606
msgid "Add/Delete criteria rows"
msgstr "Додати/Прибрати рядки критеріїв"

#: db_qbe.php:618
msgid "Add/Delete columns"
msgstr "Додати/Прибрати колонки"

#: db_qbe.php:631 db_qbe.php:656
msgid "Update Query"
msgstr "Доповнити запит"

#: db_qbe.php:639
msgid "Use Tables"
msgstr "Використовувати таблиці"

#: db_qbe.php:662
#, php-format
msgid "SQL query on database <b>%s</b>:"
msgstr "SQL-запит до БД <b>%s</b>:"

#: db_qbe.php:955 libraries/common.lib.php:1121
msgid "Submit Query"
msgstr "Виконати запит"

#: db_routines.php:154 import.php:452 libraries/Message.class.php:175
#: libraries/display_tbl.lib.php:2235 libraries/sql_query_form.lib.php:113
#: tbl_operations.php:228 tbl_relation.php:289 tbl_row_action.php:126
#: view_operations.php:60
msgid "Your SQL query has been executed successfully"
msgstr "Ваш SQL-запит було успішно виконано"

#: db_routines.php:157
#, php-format
msgid "%d row affected by the last statement inside the procedure"
msgid_plural "%d rows affected by the last statement inside the procedure"
msgstr[0] ""
msgstr[1] ""
msgstr[2] ""

#: db_routines.php:167
#, php-format
msgid "Execution results of routine %s"
msgstr ""

#: db_routines.php:187 libraries/import.lib.php:152 sql.php:685
#: tbl_change.php:180 tbl_get_field.php:34
msgid "MySQL returned an empty result set (i.e. zero rows)."
msgstr "MySQL повернула пустий результат (тобто нуль рядків)."

#: db_routines.php:192 db_routines.php:297 db_routines.php:302
#: db_routines.php:326
#, php-format
msgid "The following query has failed: \"%s\""
msgstr ""

#: db_routines.php:193 db_routines.php:298 db_routines.php:303
#: db_routines.php:313 db_routines.php:327 libraries/common.lib.php:581
msgid "MySQL said: "
msgstr "Відповідь MySQL: "

#: db_routines.php:210 db_routines.php:242 db_routines.php:270
#: db_routines.php:409
#| msgid "Processing Request"
msgid "Error in processing request"
msgstr "Помилка при обробці запиту"

#: db_routines.php:211 db_routines.php:243 db_routines.php:271
#: db_routines.php:410
#, fuzzy, php-format
#| msgid "No tables found in database"
msgid "No routine with name %1$s found in database %2$s"
msgstr "В БД не виявлено таблиць."

#: db_routines.php:232 db_routines.php:236
msgid "Execute routine"
msgstr ""

#: db_routines.php:261 db_routines.php:265
#, php-format
msgid "Export of routine %s"
msgstr ""

#: db_routines.php:290 libraries/db_routines.lib.php:911
#, php-format
msgid "Invalid routine type: \"%s\""
msgstr ""

#: db_routines.php:311
msgid "Sorry, we failed to restore the dropped routine."
msgstr ""

#: db_routines.php:312
msgid "The backed up query was:"
msgstr ""

#: db_routines.php:316
#, fuzzy, php-format
#| msgid "Table %s has been dropped"
msgid "Routine %1$s has been modified."
msgstr "Таблицю %s було знищено"

#: db_routines.php:329
#, fuzzy, php-format
#| msgid "Database %1$s has been created."
msgid "Routine %1$s has been created."
msgstr "Базу даних %1$s створено."

#: db_routines.php:337
msgid "<b>One or more errors have occured while processing your request:</b>"
msgstr ""

#: db_routines.php:381
#, fuzzy
#| msgid "Create User"
msgid "Create routine"
msgstr "Створити користувача"

#: db_routines.php:385
msgid "Edit routine"
msgstr ""

#: db_routines.php:436
msgid ""
"You are using PHP's deprecated 'mysql' extension, which is not capable of "
"handling multi queries. <b>The execution of some stored routines may fail!</"
"b> Please use the improved 'mysqli' extension to avoid any problems."
msgstr ""

#: db_search.php:30 libraries/auth/config.auth.lib.php:83
#: libraries/auth/config.auth.lib.php:102
#: libraries/auth/cookie.auth.lib.php:566 libraries/auth/http.auth.lib.php:51
#: libraries/auth/signon.auth.lib.php:236
msgid "Access denied"
msgstr "Доступ заборонено"

#: db_search.php:42 db_search.php:284
msgid "at least one of the words"
msgstr "принаймі одне з слів"

#: db_search.php:43 db_search.php:285
msgid "all words"
msgstr "всі слова"

#: db_search.php:44 db_search.php:286
msgid "the exact phrase"
msgstr "точну фразу"

#: db_search.php:45 db_search.php:287
msgid "as regular expression"
msgstr "регулярний вираз"

#: db_search.php:206
#, php-format
msgid "Search results for \"<i>%s</i>\" %s:"
msgstr "Результати пошуку \"<i>%s</i>\" %s:"

#: db_search.php:224
#, php-format
msgid "%s match inside table <i>%s</i>"
msgid_plural "%s matches inside table <i>%s</i>"
msgstr[0] "%s співпадіння у таблиці <i>%s</i>"
msgstr[1] "%s співпадіння у таблиці <i>%s</i>"
msgstr[2] "%s співпадінь у таблиці <i>%s</i>"

#: db_search.php:231 libraries/common.lib.php:2650
#: libraries/common.lib.php:2834 libraries/common.lib.php:2835
#: libraries/tbl_links.inc.php:55 tbl_structure.php:599
msgid "Browse"
msgstr "Переглянути"

#: db_search.php:236
#, php-format
msgid "Delete the matches for the %s table?"
msgstr "Видалити співпадіння для таблиці  %s ?"

#: db_search.php:236 libraries/display_tbl.lib.php:1338
#: libraries/display_tbl.lib.php:2314
#: libraries/schema/User_Schema.class.php:165
#: libraries/schema/User_Schema.class.php:234
#: libraries/schema/User_Schema.class.php:269
#: libraries/schema/User_Schema.class.php:299
#: libraries/sql_query_form.lib.php:407 pmd_general.php:423
#: setup/frames/index.inc.php:138 setup/frames/index.inc.php:229
#: tbl_tracking.php:435 tbl_tracking.php:456 tbl_tracking.php:513
msgid "Delete"
msgstr "Видалити"

#: db_search.php:249
#, php-format
msgid "<b>Total:</b> <i>%s</i> match"
msgid_plural "<b>Total:</b> <i>%s</i> matches"
msgstr[0] "<b>Всього:</b> <i>%s</i> співпадіння"
msgstr[1] "<b>Всього:</b> <i>%s</i> співпадінь"
msgstr[2] "<b>Всього:</b> <i>%s</i> співпадінь"

#: db_search.php:272
msgid "Search in database"
msgstr "Шукати в базі даних"

#: db_search.php:275
#, fuzzy
#| msgid "Word(s) or value(s) to search for (wildcard: \"%\"):"
msgid "Words or values to search for (wildcard: \"%\"):"
msgstr "Слова чи значення, які потрібно знайти (маска: \"%\"):"

#: db_search.php:280
msgid "Find:"
msgstr "Знайти:"

#: db_search.php:284 db_search.php:285
msgid "Words are separated by a space character (\" \")."
msgstr "Слова розділені пробілом (\" \")."

#: db_search.php:298
#, fuzzy
#| msgid "Inside table(s):"
msgid "Inside tables:"
msgstr "Всередині таблиць:"

#: db_search.php:328
msgid "Inside column:"
msgstr "Всередині стовпчика:"

#: db_structure.php:60
msgid "No tables found in database"
msgstr "В БД не виявлено таблиць."

#: db_structure.php:270 tbl_operations.php:688
#, php-format
msgid "Table %s has been emptied"
msgstr "Таблицю %s було очищено"

#: db_structure.php:279 tbl_operations.php:705
#, php-format
msgid "View %s has been dropped"
msgstr "Вигляд %s знищено"

#: db_structure.php:279 tbl_operations.php:705
#, php-format
msgid "Table %s has been dropped"
msgstr "Таблицю %s було знищено"

#: db_structure.php:286 tbl_create.php:269
msgid "Tracking is active."
msgstr "Трекінг є активним."

#: db_structure.php:288 tbl_create.php:271
msgid "Tracking is not active."
msgstr "Трекінг не активний."

#: db_structure.php:372 libraries/display_tbl.lib.php:2198
#, php-format
msgid ""
"This view has at least this number of rows. Please refer to %sdocumentation%"
"s."
msgstr ""

#: db_structure.php:386 db_structure.php:400 libraries/header.inc.php:152
#: libraries/tbl_info.inc.php:60 tbl_structure.php:212
msgid "View"
msgstr ""

#: db_structure.php:437 libraries/db_structure.lib.php:35
#: libraries/server_links.inc.php:90 server_replication.php:31
#: server_replication.php:162 server_status.php:271
msgid "Replication"
msgstr ""

#: db_structure.php:441
msgid "Sum"
msgstr "Всього"

#: db_structure.php:448 libraries/StorageEngine.class.php:313
#, php-format
msgid "%s is the default storage engine on this MySQL server."
msgstr ""

#: db_structure.php:476 db_structure.php:493 db_structure.php:494
#: libraries/display_tbl.lib.php:2339 libraries/display_tbl.lib.php:2344
#: libraries/mult_submits.inc.php:15 server_databases.php:260
#: server_databases.php:265 server_privileges.php:1666 tbl_structure.php:587
#: tbl_structure.php:596
msgid "With selected:"
msgstr "З відміченими:"

#: db_structure.php:479 libraries/display_tbl.lib.php:2334
#: server_databases.php:262 server_privileges.php:583
#: server_privileges.php:1669 tbl_structure.php:590
msgid "Check All"
msgstr "Відмітити все"

#: db_structure.php:483 libraries/display_tbl.lib.php:2335
#: libraries/replication_gui.lib.php:35 server_databases.php:264
#: server_privileges.php:586 server_privileges.php:1673 tbl_structure.php:594
msgid "Uncheck All"
msgstr "Зняти усі відмітки"

#: db_structure.php:488
msgid "Check tables having overhead"
msgstr ""

#: db_structure.php:496 libraries/common.lib.php:2847
#: libraries/common.lib.php:2848 libraries/config/messages.inc.php:164
#: libraries/db_links.inc.php:56 libraries/display_tbl.lib.php:2352
#: libraries/display_tbl.lib.php:2488 libraries/server_links.inc.php:65
#: libraries/tbl_links.inc.php:80 prefs_manage.php:288
#: server_privileges.php:1354 setup/frames/menu.inc.php:21
msgid "Export"
msgstr "Експорт"

#: db_structure.php:498 db_structure.php:553
#: libraries/display_tbl.lib.php:2439 tbl_structure.php:628
#: tbl_structure.php:630
msgid "Print view"
msgstr "Версія для друку"

#: db_structure.php:502 libraries/common.lib.php:2843
#: libraries/common.lib.php:2844
msgid "Empty"
msgstr "Очистити"

#: db_structure.php:504 db_tracking.php:104 libraries/Index.class.php:481
#: libraries/common.lib.php:2841 libraries/common.lib.php:2842
#: server_databases.php:266 tbl_structure.php:153 tbl_structure.php:154
#: tbl_structure.php:603
msgid "Drop"
msgstr "Знищити"

#: db_structure.php:506 tbl_operations.php:604
msgid "Check table"
msgstr "Перевірити таблицю"

#: db_structure.php:508 tbl_operations.php:653 tbl_structure.php:846
#: tbl_structure.php:848
msgid "Optimize table"
msgstr "Оптимізувати таблицю"

#: db_structure.php:510 tbl_operations.php:640
msgid "Repair table"
msgstr "Ремонтувати таблицю"

#: db_structure.php:512 tbl_operations.php:627
msgid "Analyze table"
msgstr "Аналіз таблиці"

#: db_structure.php:514
msgid "Add prefix to table"
msgstr ""

#: db_structure.php:516 libraries/mult_submits.inc.php:251
#, fuzzy
#| msgid "Replace table data with file"
msgid "Replace table prefix"
msgstr "Замінити дані таблиці даними з файлу"

#: db_structure.php:518 libraries/mult_submits.inc.php:251
#| msgid "Replace table data with file"
msgid "Copy table with prefix"
msgstr "Копіювати таблицю з префіксом"

#: db_structure.php:560 libraries/schema/User_Schema.class.php:383
msgid "Data Dictionary"
msgstr "Словник даних"

#: db_tracking.php:79
msgid "Tracked tables"
msgstr ""

#: db_tracking.php:84 libraries/config/messages.inc.php:493
#: libraries/export/htmlword.php:90 libraries/export/latex.php:163
#: libraries/export/odt.php:121 libraries/export/pdf.php:102
#: libraries/export/sql.php:569 libraries/export/texytext.php:78
#: libraries/export/xml.php:258 libraries/header.inc.php:139
#: libraries/header_printview.inc.php:57 server_databases.php:157
#: server_privileges.php:1740 server_privileges.php:1801
#: server_privileges.php:2059 server_status.php:798
#: server_synchronize.php:1190 server_synchronize.php:1194
#: tbl_tracking.php:642
msgid "Database"
msgstr "БД"

#: db_tracking.php:86
msgid "Last version"
msgstr "Остання версія"

#: db_tracking.php:87 tbl_tracking.php:645
msgid "Created"
msgstr "Створено"

#: db_tracking.php:88 tbl_tracking.php:646
msgid "Updated"
msgstr "Оновлено"

#: db_tracking.php:89 libraries/server_links.inc.php:51 server_status.php:801
#: sql.php:942 tbl_tracking.php:647
msgid "Status"
msgstr "Статус"

#: db_tracking.php:90 libraries/Index.class.php:429
#: libraries/db_events.inc.php:68 libraries/db_routines.lib.php:1157
#: libraries/db_structure.lib.php:39 libraries/display_triggers.inc.php:76
#: server_databases.php:191 server_privileges.php:1612
#: server_privileges.php:1805 server_privileges.php:2154 tbl_structure.php:214
msgid "Action"
msgstr "Дія"

#: db_tracking.php:101 js/messages.php:34
msgid "Delete tracking data for this table"
msgstr ""

#: db_tracking.php:119 tbl_tracking.php:599 tbl_tracking.php:657
msgid "active"
msgstr ""

#: db_tracking.php:121 tbl_tracking.php:601 tbl_tracking.php:659
msgid "not active"
msgstr ""

#: db_tracking.php:134
msgid "Versions"
msgstr ""

#: db_tracking.php:135 tbl_tracking.php:409 tbl_tracking.php:676
msgid "Tracking report"
msgstr ""

#: db_tracking.php:136 tbl_tracking.php:244 tbl_tracking.php:676
msgid "Structure snapshot"
msgstr ""

#: db_tracking.php:181
msgid "Untracked tables"
msgstr ""

#: db_tracking.php:201 db_tracking.php:203 tbl_structure.php:664
#: tbl_structure.php:666
msgid "Track table"
msgstr ""

#: db_tracking.php:229
msgid "Database Log"
msgstr "Журнал бази даних"

#: enum_editor.php:21 libraries/tbl_properties.inc.php:773
#, php-format
msgid "Values for the column \"%s\""
msgstr ""

#: enum_editor.php:22 libraries/tbl_properties.inc.php:774
msgid "Enter each value in a separate field."
msgstr ""

#: enum_editor.php:57
msgid "+ Restart insertion and add a new value"
msgstr ""

#: enum_editor.php:67
msgid "Output"
msgstr ""

#: enum_editor.php:68
msgid "Copy and paste the joined values into the \"Length/Values\" field"
msgstr ""

#: export.php:73
msgid "Selected export type has to be saved in file!"
msgstr ""

#: export.php:164 export.php:189 export.php:671
#, php-format
msgid "Insufficient space to save the file %s."
msgstr "Бракує місця для збереження файлу %s."

#: export.php:307
#, php-format
msgid ""
"File %s already exists on server, change filename or check overwrite option."
msgstr ""
"Файл %s існує на сервері, прошу змінити назву файлу, або відмітити опцію "
"заміни існуючих файлів."

#: export.php:311 export.php:315
#, php-format
msgid "The web server does not have permission to save the file %s."
msgstr "Веб-сервер не має привілеїв для збереження файлу %s."

#: export.php:673
#, php-format
msgid "Dump has been saved to file %s."
msgstr "Dump збережено у файл %s."

#: import.php:57
#, php-format
msgid ""
"You probably tried to upload too large file. Please refer to %sdocumentation%"
"s for ways to workaround this limit."
msgstr ""

#: import.php:277 import.php:330 libraries/File.class.php:459
#: libraries/File.class.php:543
msgid "File could not be read"
msgstr "Неможливо прочитати файл"

#: import.php:285 import.php:294 import.php:313 import.php:322
#: libraries/File.class.php:613 libraries/File.class.php:621
#: libraries/File.class.php:637 libraries/File.class.php:645
#, php-format
msgid ""
"You attempted to load file with unsupported compression (%s). Either support "
"for it is not implemented or disabled by your configuration."
msgstr ""

#: import.php:335
msgid ""
"No data was received to import. Either no file name was submitted, or the "
"file size exceeded the maximum size permitted by your PHP configuration. See "
"[a@./Documentation.html#faq1_16@Documentation]FAQ 1.16[/a]."
msgstr ""

#: import.php:370 libraries/display_import.lib.php:23
msgid "Could not load import plugins, please check your installation!"
msgstr ""

#: import.php:395
msgid "The bookmark has been deleted."
msgstr "Закладку було видалено."

#: import.php:399
msgid "Showing bookmark"
msgstr ""

#: import.php:401 sql.php:977
#, php-format
msgid "Bookmark %s created"
msgstr ""

#: import.php:407 import.php:413
#, php-format
msgid "Import has been successfully finished, %d queries executed."
msgstr ""

#: import.php:422
msgid ""
"Script timeout passed, if you want to finish import, please resubmit same "
"file and import will resume."
msgstr ""

#: import.php:424
msgid ""
"However on last run no data has been parsed, this usually means phpMyAdmin "
"won't be able to finish this import unless you increase php time limits."
msgstr ""

#: import_status.php:30 libraries/common.lib.php:622
#: libraries/schema/Export_Relation_Schema.class.php:203 user_password.php:109
msgid "Back"
msgstr "Назад"

#: index.php:164
msgid "phpMyAdmin is more friendly with a <b>frames-capable</b> browser."
msgstr "phpMyAdmin є більш зручним в браузері з підтримкою <b>фреймів</b>."

#: js/messages.php:25 server_synchronize.php:340 server_synchronize.php:352
#: server_synchronize.php:368 server_synchronize.php:375
#: server_synchronize.php:734 server_synchronize.php:762
#: server_synchronize.php:790 server_synchronize.php:802
msgid "Click to select"
msgstr ""

#: js/messages.php:26
msgid "Click to unselect"
msgstr ""

#: js/messages.php:27 libraries/import.lib.php:102 sql.php:221
msgid "\"DROP DATABASE\" statements are disabled."
msgstr "Оператори \"DROP DATABASE\" заборонені."

#: js/messages.php:30 libraries/mult_submits.inc.php:282 sql.php:319
msgid "Do you really want to "
msgstr "Ви насправді хочете "

#: js/messages.php:31 libraries/mult_submits.inc.php:282 sql.php:304
msgid "You are about to DESTROY a complete database!"
msgstr ""

#: js/messages.php:32
msgid "You are about to DESTROY a complete table!"
msgstr ""

#: js/messages.php:33
msgid "You are about to TRUNCATE a complete table!"
msgstr ""

#: js/messages.php:35
msgid "Deleting tracking data"
msgstr "Видалення даних трекінгу"

#: js/messages.php:36
msgid "Dropping Primary Key/Index"
msgstr ""

#: js/messages.php:37
msgid "This operation could take a long time. Proceed anyway?"
msgstr "Ця операція може зайняти багато часу.  Продовжити ?"

#: js/messages.php:40
msgid "You are about to DISABLE a BLOB Repository!"
msgstr ""

#: js/messages.php:41
#, php-format
msgid "Are you sure you want to disable all BLOB references for database %s?"
msgstr ""

#: js/messages.php:44
msgid "Missing value in the form!"
msgstr "Не задано значення для форми!"

#: js/messages.php:45
msgid "This is not a number!"
msgstr "Це не число!"

#. l10n: Default description for the y-Axis of Charts
#: js/messages.php:49
#, fuzzy
#| msgid "Total"
msgid "Total count"
msgstr "Разом"

#: js/messages.php:52
msgid "The host name is empty!"
msgstr "Порожнє ім'я хоста!"

#: js/messages.php:53
msgid "The user name is empty!"
msgstr "Порожнє і'мя користувача!"

#: js/messages.php:54 server_privileges.php:1221 user_password.php:50
msgid "The password is empty!"
msgstr "Порожній пароль!"

#: js/messages.php:55 server_privileges.php:1219 user_password.php:53
msgid "The passwords aren't the same!"
msgstr "Паролі не однакові!"

#: js/messages.php:56 server_privileges.php:1679 server_privileges.php:1703
#: server_privileges.php:2108 server_privileges.php:2302
#| msgid "Any user"
msgid "Add user"
msgstr "Додати користувача"

#: js/messages.php:57
msgid "Reloading Privileges"
msgstr "Перезавантаження прав"

#: js/messages.php:58
msgid "Removing Selected Users"
msgstr "Видалити відмічених користувачів"

#: js/messages.php:59 libraries/tbl_properties.inc.php:772
#: tbl_tracking.php:244 tbl_tracking.php:409
msgid "Close"
msgstr "Закрити"

#: js/messages.php:62 js/messages.php:134 libraries/Index.class.php:459
#: libraries/common.lib.php:566 libraries/common.lib.php:1097
#: libraries/common.lib.php:2845 libraries/common.lib.php:2846
#: libraries/config/messages.inc.php:473 libraries/display_tbl.lib.php:1302
#: libraries/import.lib.php:1085 libraries/import.lib.php:1109
#: libraries/schema/User_Schema.class.php:164 setup/frames/index.inc.php:137
msgid "Edit"
msgstr "Редагувати"

#: js/messages.php:64 server_status.php:420
#, fuzzy
#| msgid "Server Choice"
msgid "Live traffic chart"
msgstr "Вибір сервера"

#: js/messages.php:65 server_status.php:423
msgid "Live conn./process chart"
msgstr ""

#: js/messages.php:66 server_status.php:445
#, fuzzy
#| msgid "SQL query"
msgid "Live query chart"
msgstr "SQL-запит"

#: js/messages.php:68
msgid "Static data"
msgstr ""

#. l10n: Total number of queries
#: js/messages.php:70 libraries/build_html_for_db.lib.php:45
#: libraries/engines/innodb.lib.php:158 server_databases.php:219
#: server_status.php:701 server_status.php:762 tbl_printview.php:348
#: tbl_structure.php:833
msgid "Total"
msgstr "Разом"

#. l10n: Other, small valued, queries
#: js/messages.php:72 server_status.php:602
msgid "Other"
msgstr "Інше"

#. l10n: Thousands separator
#: js/messages.php:74 libraries/common.lib.php:1322
msgid ","
msgstr ","

#. l10n: Decimal separator
#: js/messages.php:76 libraries/common.lib.php:1324
msgid "."
msgstr "."

#: js/messages.php:78
msgid "KiB sent since last refresh"
msgstr ""

#: js/messages.php:79
msgid "KiB received since last refresh"
msgstr ""

#: js/messages.php:80
#, fuzzy
#| msgid "Server Choice"
msgid "Server traffic (in KiB)"
msgstr "Вибір сервера"

#: js/messages.php:81
msgid "Connections since last refresh"
msgstr ""

#: js/messages.php:82 server_status.php:794
msgid "Processes"
msgstr "Процеси"

#: js/messages.php:83
#| msgid "Connections"
msgid "Connections / Processes"
msgstr "З'єднань / Процесів"

#: js/messages.php:84
msgid "Issued queries since last refresh"
msgstr ""

#: js/messages.php:85
msgid "Issued queries"
msgstr ""

#: js/messages.php:87 server_status.php:402
msgid "Query statistics"
msgstr "Статистика запиту"

#: js/messages.php:91 libraries/tbl_properties.inc.php:777 pmd_general.php:388
#: pmd_general.php:425 pmd_general.php:545 pmd_general.php:593
#: pmd_general.php:669 pmd_general.php:723 pmd_general.php:786
msgid "Cancel"
msgstr "Скасувати"

#: js/messages.php:94
msgid "Loading"
msgstr "Завантаження"

#: js/messages.php:95
msgid "Processing Request"
msgstr "Обробка запиту"

#: js/messages.php:96 libraries/db_events.inc.php:39
#: libraries/display_triggers.inc.php:46 libraries/import/ods.php:80
msgid "Error in Processing Request"
msgstr "Помилка при обробці запиту"

#: js/messages.php:97
msgid "Dropping Column"
msgstr ""

#: js/messages.php:98
msgid "Adding Primary Key"
msgstr ""

#: js/messages.php:99 libraries/relation.lib.php:76 pmd_general.php:386
#: pmd_general.php:543 pmd_general.php:591 pmd_general.php:667
#: pmd_general.php:721 pmd_general.php:784
msgid "OK"
msgstr "OK"

#: js/messages.php:102
msgid "Renaming Databases"
msgstr "Перейменування баз даних"

#: js/messages.php:103
msgid "Reload Database"
msgstr "Перезавантаження бази даних"

#: js/messages.php:104
msgid "Copying Database"
msgstr "Копіювання бази даних"

#: js/messages.php:105
msgid "Changing Charset"
msgstr "Зміна Кодування"

#: js/messages.php:106
msgid "Table must have at least one column"
msgstr "Таблиця повинна мати принаймі один Стовпчик"

#: js/messages.php:107
msgid "Create Table"
msgstr "Створити Таблицю"

#: js/messages.php:112
#| msgid "Use Tables"
msgid "Insert Table"
msgstr "Вставити таблицю"

#: js/messages.php:113
#, fuzzy
#| msgid "Indexes"
msgid "Hide indexes"
msgstr "Індекси"

#: js/messages.php:114
#, fuzzy
#| msgid "Show grid"
msgid "Show indexes"
msgstr "Показати сітку"

#: js/messages.php:117
msgid "Searching"
msgstr "Пошук"

<<<<<<< HEAD
#: js/messages.php:118
#, fuzzy
=======
#: js/messages.php:116
>>>>>>> 60d36df9
#| msgid "Hide search criteria"
msgid "Hide search results"
msgstr "Сховати результати пошуку"

<<<<<<< HEAD
#: js/messages.php:119
#, fuzzy
=======
#: js/messages.php:117
>>>>>>> 60d36df9
#| msgid "Show search criteria"
msgid "Show search results"
msgstr "Показати результати пошуку"

#: js/messages.php:120
#, fuzzy
#| msgid "Browse"
msgid "Browsing"
msgstr "Переглянути"

#: js/messages.php:121
#, fuzzy
#| msgid "Deleting %s"
msgid "Deleting"
msgstr "Усунути %s"

#: js/messages.php:124
msgid "The definition of a stored function must contain a RETURN statement!"
msgstr ""

#: js/messages.php:125
#, fuzzy
#| msgid "Missing value in the form!"
msgid "Value too long in the form!"
msgstr "Не задано значення для форми!"

#: js/messages.php:128
msgid ""
"Note: If the file contains multiple tables, they will be combined into one"
msgstr ""

#: js/messages.php:131
msgid "Hide query box"
msgstr "Сховати блок запиту"

#: js/messages.php:132
msgid "Show query box"
msgstr "Показати блок запиту"

#: js/messages.php:133
msgid "Inline Edit"
msgstr "Редагування рядків"

#: js/messages.php:135 libraries/config/FormDisplay.tpl.php:323
#: libraries/schema/User_Schema.class.php:313
#: libraries/tbl_properties.inc.php:766 setup/frames/config.inc.php:39
#: setup/frames/index.inc.php:227 tbl_change.php:976
#: tbl_gis_visualization.php:222 tbl_indexes.php:259 tbl_relation.php:563
msgid "Save"
msgstr "Зберегти"

#: js/messages.php:136 libraries/display_tbl.lib.php:645 pmd_general.php:158
#: tbl_change.php:316 tbl_change.php:322
msgid "Hide"
msgstr "Приховати"

#: js/messages.php:137 tbl_row_action.php:28
msgid "No rows selected"
msgstr "Рядків не вибрано"

#: js/messages.php:138 libraries/display_tbl.lib.php:2347 querywindow.php:90
#: querywindow.php:94 querywindow.php:97 tbl_structure.php:152
#: tbl_structure.php:602
msgid "Change"
msgstr "Змінити"

#: js/messages.php:141
msgid "Hide search criteria"
msgstr "Сховати критерії пошуку"

#: js/messages.php:142
msgid "Show search criteria"
msgstr "Показати критерії пошуку"

#: js/messages.php:145 tbl_change.php:304 tbl_indexes.php:209
#: tbl_indexes.php:236
msgid "Ignore"
msgstr "Ігнорувати"

#: js/messages.php:148
msgid "Select referenced key"
msgstr ""

#: js/messages.php:149
msgid "Select Foreign Key"
msgstr ""

#: js/messages.php:150
msgid "Please select the primary key or a unique key"
msgstr ""

#: js/messages.php:151 pmd_general.php:87 tbl_relation.php:545
msgid "Choose column to display"
msgstr "Виберіть колонку для відображення"

#: js/messages.php:152
msgid ""
"You haven't saved the changes in the layout. They will be lost if you don't "
"save them.Do you want to continue?"
msgstr ""

#: js/messages.php:155
msgid "Add an option for column "
msgstr ""

#: js/messages.php:158
msgid "Generate password"
msgstr "Згенерувати пароль"

#: js/messages.php:159 libraries/replication_gui.lib.php:364
msgid "Generate"
msgstr "Згенерувати"

#: js/messages.php:160
msgid "Change Password"
msgstr "Змінити пароль"

#: js/messages.php:163 tbl_structure.php:497
msgid "More"
msgstr "Більше"

#: js/messages.php:166 setup/lib/index.lib.php:158
#, php-format
msgid ""
"A newer version of phpMyAdmin is available and you should consider "
"upgrading. The newest version is %s, released on %s."
msgstr ""

#. l10n: Latest available phpMyAdmin version
#: js/messages.php:168
msgid ", latest stable version:"
msgstr ""

#: js/messages.php:169
#, fuzzy
#| msgid "Jump to database"
msgid "up to date"
msgstr "Перейти до бази даних"

#. l10n: Display text for calendar close link
#: js/messages.php:187
msgid "Done"
msgstr "Готово"

#. l10n: Display text for previous month link in calendar
#: js/messages.php:189
msgid "Prev"
msgstr "Попередні"

#. l10n: Display text for next month link in calendar
#: js/messages.php:191 libraries/common.lib.php:2222
#: libraries/common.lib.php:2225 libraries/display_tbl.lib.php:366
#: server_binlog.php:170 server_binlog.php:172 tbl_printview.php:421
#: tbl_structure.php:938
msgid "Next"
msgstr "Наступні"

#. l10n: Display text for current month link in calendar
#: js/messages.php:193
msgid "Today"
msgstr "Сьогодні"

#: js/messages.php:196
msgid "January"
msgstr "Січень"

#: js/messages.php:197
msgid "February"
msgstr "Лютий"

#: js/messages.php:198
msgid "March"
msgstr "Березень"

#: js/messages.php:199
msgid "April"
msgstr "Квітень"

#: js/messages.php:200
msgid "May"
msgstr "Травень"

#: js/messages.php:201
msgid "June"
msgstr "Червень"

#: js/messages.php:202
msgid "July"
msgstr "Липень"

#: js/messages.php:203
msgid "August"
msgstr "Серпень"

#: js/messages.php:204
msgid "September"
msgstr "Вересень"

#: js/messages.php:205
msgid "October"
msgstr "Жовтень"

#: js/messages.php:206
msgid "November"
msgstr "Листопад"

#: js/messages.php:207
msgid "December"
msgstr "Грудень"

#. l10n: Short month name
#: js/messages.php:211 libraries/common.lib.php:1458
msgid "Jan"
msgstr "Січ"

#. l10n: Short month name
#: js/messages.php:213 libraries/common.lib.php:1460
msgid "Feb"
msgstr "Лют"

#. l10n: Short month name
#: js/messages.php:215 libraries/common.lib.php:1462
msgid "Mar"
msgstr "Бер"

#. l10n: Short month name
#: js/messages.php:217 libraries/common.lib.php:1464
msgid "Apr"
msgstr "Квт"

#. l10n: Short month name
#: js/messages.php:219 libraries/common.lib.php:1466
msgctxt "Short month name"
msgid "May"
msgstr "Трв"

#. l10n: Short month name
#: js/messages.php:221 libraries/common.lib.php:1468
msgid "Jun"
msgstr "Чрв"

#. l10n: Short month name
#: js/messages.php:223 libraries/common.lib.php:1470
msgid "Jul"
msgstr "Лип"

#. l10n: Short month name
#: js/messages.php:225 libraries/common.lib.php:1472
msgid "Aug"
msgstr "Сер"

#. l10n: Short month name
#: js/messages.php:227 libraries/common.lib.php:1474
msgid "Sep"
msgstr "Вер"

#. l10n: Short month name
#: js/messages.php:229 libraries/common.lib.php:1476
msgid "Oct"
msgstr "Жов"

#. l10n: Short month name
#: js/messages.php:231 libraries/common.lib.php:1478
msgid "Nov"
msgstr "Лис"

#. l10n: Short month name
#: js/messages.php:233 libraries/common.lib.php:1480
msgid "Dec"
msgstr "Гру"

#: js/messages.php:236
msgid "Sunday"
msgstr "Неділя"

#: js/messages.php:237
msgid "Monday"
msgstr "Понеділок"

#: js/messages.php:238
msgid "Tuesday"
msgstr "Вівторок"

#: js/messages.php:239
msgid "Wednesday"
msgstr "Середа"

#: js/messages.php:240
msgid "Thursday"
msgstr "Четвер"

#: js/messages.php:241
msgid "Friday"
msgstr "П'ятниця"

#: js/messages.php:242
msgid "Saturday"
msgstr "Субота"

#. l10n: Short week day name
#: js/messages.php:246 libraries/common.lib.php:1483
msgid "Sun"
msgstr "Нд"

#. l10n: Short week day name
#: js/messages.php:248 libraries/common.lib.php:1485
msgid "Mon"
msgstr "Пн"

#. l10n: Short week day name
#: js/messages.php:250 libraries/common.lib.php:1487
msgid "Tue"
msgstr "Вт"

#. l10n: Short week day name
#: js/messages.php:252 libraries/common.lib.php:1489
msgid "Wed"
msgstr "Ср"

#. l10n: Short week day name
#: js/messages.php:254 libraries/common.lib.php:1491
msgid "Thu"
msgstr "Чт"

#. l10n: Short week day name
#: js/messages.php:256 libraries/common.lib.php:1493
msgid "Fri"
msgstr "Пт"

#. l10n: Short week day name
#: js/messages.php:258 libraries/common.lib.php:1495
msgid "Sat"
msgstr "Сб"

#. l10n: Minimal week day name
#: js/messages.php:262
msgid "Su"
msgstr "Нд"

#. l10n: Minimal week day name
#: js/messages.php:264
msgid "Mo"
msgstr "Пн"

#. l10n: Minimal week day name
#: js/messages.php:266
msgid "Tu"
msgstr "Вт"

#. l10n: Minimal week day name
#: js/messages.php:268
msgid "We"
msgstr "Ср"

#. l10n: Minimal week day name
#: js/messages.php:270
msgid "Th"
msgstr "Чт"

#. l10n: Minimal week day name
#: js/messages.php:272
msgid "Fr"
msgstr "Пт"

#. l10n: Minimal week day name
#: js/messages.php:274
msgid "Sa"
msgstr "Сб"

#. l10n: Column header for week of the year in calendar
#: js/messages.php:276
msgid "Wk"
msgstr ""

#: js/messages.php:278
msgid "Hour"
msgstr ""

#: js/messages.php:279
msgid "Minute"
msgstr "Хвилина"

#: js/messages.php:280
msgid "Second"
msgstr "Секунда"

#: libraries/Config.class.php:1158
msgid "Font size"
msgstr "Розмір шрифту"

#: libraries/File.class.php:279
msgid "The uploaded file exceeds the upload_max_filesize directive in php.ini."
msgstr ""

#: libraries/File.class.php:282
msgid ""
"The uploaded file exceeds the MAX_FILE_SIZE directive that was specified in "
"the HTML form."
msgstr ""

#: libraries/File.class.php:285
msgid "The uploaded file was only partially uploaded."
msgstr ""

#: libraries/File.class.php:288
msgid "Missing a temporary folder."
msgstr ""

#: libraries/File.class.php:291
msgid "Failed to write file to disk."
msgstr "Неможливо записати файл на диск."

#: libraries/File.class.php:294
msgid "File upload stopped by extension."
msgstr ""

#: libraries/File.class.php:297
msgid "Unknown error in file upload."
msgstr "Невідома помилка при завантаженні файлу."

#: libraries/File.class.php:499
msgid ""
"Error moving the uploaded file, see [a@./Documentation."
"html#faq1_11@Documentation]FAQ 1.11[/a]"
msgstr ""

#: libraries/Index.class.php:417 tbl_relation.php:526
msgid "No index defined!"
msgstr "Індекс не визначено!"

#: libraries/Index.class.php:422 libraries/build_html_for_db.lib.php:40
#: tbl_tracking.php:309
msgid "Indexes"
msgstr "Індекси"

#: libraries/Index.class.php:433 libraries/tbl_properties.inc.php:503
#: tbl_structure.php:157 tbl_structure.php:162 tbl_structure.php:606
#: tbl_tracking.php:315
msgid "Unique"
msgstr "Унікальне"

#: libraries/Index.class.php:434 tbl_tracking.php:316
msgid "Packed"
msgstr ""

#: libraries/Index.class.php:436 tbl_tracking.php:318
msgid "Cardinality"
msgstr "Кількість елементів"

#: libraries/Index.class.php:439 libraries/db_routines.lib.php:748
#: tbl_tracking.php:272 tbl_tracking.php:321
msgid "Comment"
msgstr "Коментар"

#: libraries/Index.class.php:465
msgid "The primary key has been dropped"
msgstr "Первинний ключ було знищено"

#: libraries/Index.class.php:469
#, php-format
msgid "Index %s has been dropped"
msgstr "Індекс %s було знищено"

#: libraries/Index.class.php:567
#, php-format
msgid ""
"The indexes %1$s and %2$s seem to be equal and one of them could possibly be "
"removed."
msgstr ""

#: libraries/List_Database.class.php:381 libraries/config/messages.inc.php:177
#: libraries/server_links.inc.php:43 server_databases.php:100
#: server_privileges.php:1740
msgid "Databases"
msgstr "Бази Даних"

#: libraries/Message.class.php:193 libraries/blobstreaming.lib.php:303
#: libraries/blobstreaming.lib.php:309 libraries/common.lib.php:533
#: libraries/core.lib.php:210 libraries/import.lib.php:135 tbl_change.php:883
#: tbl_operations.php:228 tbl_relation.php:287 view_operations.php:60
msgid "Error"
msgstr "Помилка"

#: libraries/Message.class.php:241
#, php-format
msgid "%1$d row affected."
msgid_plural "%1$d rows affected."
msgstr[0] ""
msgstr[1] ""

#: libraries/Message.class.php:257
#, php-format
msgid "%1$d row deleted."
msgid_plural "%1$d rows deleted."
msgstr[0] ""
msgstr[1] ""

#: libraries/Message.class.php:273
#, php-format
msgid "%1$d row inserted."
msgid_plural "%1$d rows inserted."
msgstr[0] ""
msgstr[1] ""

#: libraries/RecentTable.class.php:107
msgid "Could not save recent table"
msgstr ""

#: libraries/RecentTable.class.php:142
#, fuzzy
#| msgid "Select Tables"
msgid "Recent tables"
msgstr "Вибрати таблиці"

#: libraries/RecentTable.class.php:148
msgid "There are no recent tables"
msgstr ""

#: libraries/StorageEngine.class.php:180
msgid ""
"There is no detailed status information available for this storage engine."
msgstr ""

#: libraries/StorageEngine.class.php:316
#, php-format
msgid "%s is available on this MySQL server."
msgstr ""

#: libraries/StorageEngine.class.php:319
#, php-format
msgid "%s has been disabled for this MySQL server."
msgstr ""

#: libraries/StorageEngine.class.php:323
#, php-format
msgid "This MySQL server does not support the %s storage engine."
msgstr ""

#: libraries/Table.class.php:1036
msgid "Invalid database"
msgstr ""

#: libraries/Table.class.php:1050 tbl_get_field.php:25
msgid "Invalid table name"
msgstr "Неправильна назва таблиці"

#: libraries/Table.class.php:1065
#, php-format
msgid "Error renaming table %1$s to %2$s"
msgstr ""

#: libraries/Table.class.php:1148
#, php-format
msgid "Table %s has been renamed to %s"
msgstr "Таблицю %s було перейменовано в %s"

#: libraries/Table.class.php:1275
msgid "Could not save table UI preferences"
msgstr ""

#: libraries/Theme.class.php:143
#, php-format
msgid "No valid image path for theme %s found!"
msgstr ""

#: libraries/Theme.class.php:336
msgid "No preview available."
msgstr ""

#: libraries/Theme.class.php:339
msgid "take it"
msgstr ""

#: libraries/Theme_Manager.class.php:109
#, php-format
msgid "Default theme %s not found!"
msgstr ""

#: libraries/Theme_Manager.class.php:147
#, php-format
msgid "Theme %s not found!"
msgstr ""

#: libraries/Theme_Manager.class.php:210
#, php-format
msgid "Theme path not found for theme %s!"
msgstr ""

#: libraries/Theme_Manager.class.php:286 themes.php:20 themes.php:40
msgid "Theme"
msgstr ""

#: libraries/auth/config.auth.lib.php:76
msgid "Cannot connect: invalid settings."
msgstr ""

#: libraries/auth/config.auth.lib.php:91
#: libraries/auth/cookie.auth.lib.php:172 libraries/auth/http.auth.lib.php:64
#, php-format
msgid "Welcome to %s"
msgstr "Ласкаво просимо до %s"

#: libraries/auth/config.auth.lib.php:106
#, php-format
msgid ""
"You probably did not create a configuration file. You might want to use the %"
"1$ssetup script%2$s to create one."
msgstr ""

#: libraries/auth/config.auth.lib.php:115
msgid ""
"phpMyAdmin tried to connect to the MySQL server, and the server rejected the "
"connection. You should check the host, username and password in your "
"configuration and make sure that they correspond to the information given by "
"the administrator of the MySQL server."
msgstr ""
"phpMyAdmin спробував з'єднатися з MySQL сервером, але сервер не дозволив "
"під'єднання. Прошу перевірити значення host, username та password у файлі "
"config.inc.php та впевнитися, що вони відповідають даним отриманим Вами від "
"адміністратора MySQL сервера."

#: libraries/auth/cookie.auth.lib.php:197
msgid "Log in"
msgstr "Вхід в систему"

#: libraries/auth/cookie.auth.lib.php:199
#: libraries/auth/cookie.auth.lib.php:201
#: libraries/navigation_header.inc.php:95
#: libraries/navigation_header.inc.php:99
msgid "phpMyAdmin documentation"
msgstr "Документація по phpMyAdmin"

#: libraries/auth/cookie.auth.lib.php:211
#: libraries/auth/cookie.auth.lib.php:212
msgid "You can enter hostname/IP address and port separated by space."
msgstr ""

#: libraries/auth/cookie.auth.lib.php:211
msgid "Server:"
msgstr "Сервер:"

#: libraries/auth/cookie.auth.lib.php:216
msgid "Username:"
msgstr "Ім'я користувача:"

#: libraries/auth/cookie.auth.lib.php:220
msgid "Password:"
msgstr "Пароль:"

#: libraries/auth/cookie.auth.lib.php:227
msgid "Server Choice"
msgstr "Вибір сервера"

#: libraries/auth/cookie.auth.lib.php:273 libraries/header.inc.php:86
msgid "Cookies must be enabled past this point."
msgstr "З цього моменту Cookies повинні бути дозволені."

#: libraries/auth/cookie.auth.lib.php:564
#: libraries/auth/signon.auth.lib.php:234
msgid ""
"Login without a password is forbidden by configuration (see AllowNoPassword)"
msgstr "Авторизація без паролю заборонена в настройках (див. AllowNoPassword)"

#: libraries/auth/cookie.auth.lib.php:568
#: libraries/auth/signon.auth.lib.php:238
#, php-format
msgid "No activity within %s seconds; please log in again"
msgstr ""

#: libraries/auth/cookie.auth.lib.php:578
#: libraries/auth/cookie.auth.lib.php:580
#: libraries/auth/signon.auth.lib.php:244
msgid "Cannot log in to the MySQL server"
msgstr "Не можу зареєструватися на MySQL сервері"

#: libraries/auth/http.auth.lib.php:69
msgid "Wrong username/password. Access denied."
msgstr "Невірний логін/пароль. Доступ не дозволено."

#: libraries/auth/signon.auth.lib.php:87
msgid "Can not find signon authentication script:"
msgstr ""

#: libraries/auth/swekey/swekey.auth.lib.php:118
#, php-format
msgid "File %s does not contain any key id"
msgstr ""

#: libraries/auth/swekey/swekey.auth.lib.php:157
#: libraries/auth/swekey/swekey.auth.lib.php:180
msgid "Hardware authentication failed"
msgstr ""

#: libraries/auth/swekey/swekey.auth.lib.php:166
msgid "No valid authentication key plugged"
msgstr ""

#: libraries/auth/swekey/swekey.auth.lib.php:202
msgid "Authenticating..."
msgstr "Авторизуємося..."

#: libraries/blobstreaming.lib.php:236
msgid "PBMS error"
msgstr ""

#: libraries/blobstreaming.lib.php:262
msgid "PBMS connection failed:"
msgstr ""

#: libraries/blobstreaming.lib.php:307
msgid "PBMS get BLOB info failed:"
msgstr ""

#: libraries/blobstreaming.lib.php:315
msgid "get BLOB Content-Type failed"
msgstr ""

#: libraries/blobstreaming.lib.php:342
msgid "View image"
msgstr ""

#: libraries/blobstreaming.lib.php:346
msgid "Play audio"
msgstr ""

#: libraries/blobstreaming.lib.php:351
msgid "View video"
msgstr ""

#: libraries/blobstreaming.lib.php:355
msgid "Download file"
msgstr ""

#: libraries/blobstreaming.lib.php:416
#, php-format
msgid "Could not open file: %s"
msgstr ""

#: libraries/bookmark.lib.php:73
msgid "shared"
msgstr ""

#: libraries/build_html_for_db.lib.php:25
#: libraries/config/messages.inc.php:183 libraries/export/xml.php:36
#: server_status.php:273
msgid "Tables"
msgstr "Таблиць"

#: libraries/build_html_for_db.lib.php:35 libraries/config/setup.forms.php:305
#: libraries/config/setup.forms.php:341 libraries/config/setup.forms.php:372
#: libraries/config/setup.forms.php:377
#: libraries/config/user_preferences.forms.php:205
#: libraries/config/user_preferences.forms.php:241
#: libraries/config/user_preferences.forms.php:272
#: libraries/config/user_preferences.forms.php:277
#: libraries/export/latex.php:216 libraries/export/sql.php:1058
#: server_privileges.php:513 server_replication.php:314 tbl_printview.php:314
#: tbl_structure.php:802
msgid "Data"
msgstr "Дані"

#: libraries/build_html_for_db.lib.php:50 libraries/db_structure.lib.php:55
#: tbl_printview.php:333 tbl_structure.php:819
msgid "Overhead"
msgstr "Надмірні видатки"

#: libraries/build_html_for_db.lib.php:93
msgid "Jump to database"
msgstr "Перейти до бази даних"

#: libraries/build_html_for_db.lib.php:130
msgid "Not replicated"
msgstr ""

#: libraries/build_html_for_db.lib.php:136
msgid "Replicated"
msgstr ""

#: libraries/build_html_for_db.lib.php:150
#, php-format
msgid "Check privileges for database &quot;%s&quot;."
msgstr "Перевірити права для бази даних &quot;%s&quot;."

#: libraries/build_html_for_db.lib.php:153
msgid "Check Privileges"
msgstr "Перевірити права"

#: libraries/common.inc.php:587
msgid "Failed to read configuration file"
msgstr "Неможливо прочитати конфігураційний файл."

#: libraries/common.inc.php:588
msgid ""
"This usually means there is a syntax error in it, please check any errors "
"shown below."
msgstr ""

#: libraries/common.inc.php:595
#, php-format
msgid "Could not load default configuration from: %1$s"
msgstr ""

#: libraries/common.inc.php:600
msgid ""
"The <tt>$cfg['PmaAbsoluteUri']</tt> directive MUST be set in your "
"configuration file!"
msgstr ""
"Змінна <tt>$cfg['PmaAbsoluteUri']</tt> ПОВИННА бути встановлена у Вашому "
"конфігураційному файлі!"

#: libraries/common.inc.php:630
#, php-format
msgid "Invalid server index: %s"
msgstr ""

#: libraries/common.inc.php:637
#, php-format
msgid "Invalid hostname for server %1$s. Please review your configuration."
msgstr ""

#: libraries/common.inc.php:646 libraries/config/messages.inc.php:497
#: libraries/header.inc.php:129 main.php:161 server_synchronize.php:1170
msgid "Server"
msgstr "Сервер"

#: libraries/common.inc.php:825
msgid "Invalid authentication method set in configuration:"
msgstr ""

#: libraries/common.inc.php:928
#, php-format
msgid "You should upgrade to %s %s or later."
msgstr ""

#: libraries/common.lib.php:131
#, php-format
msgid "Max: %s%s"
msgstr ""

#. l10n: Language to use for MySQL 5.5 documentation, please use only languages which do exist in official documentation.
#: libraries/common.lib.php:375
msgctxt "MySQL 5.5 documentation language"
msgid "en"
msgstr "en"

#. l10n: Language to use for MySQL 5.1 documentation, please use only languages which do exist in official documentation.
#: libraries/common.lib.php:379
msgctxt "MySQL 5.1 documentation language"
msgid "en"
msgstr "en"

#. l10n: Language to use for MySQL 5.0 documentation, please use only languages which do exist in official documentation.
#: libraries/common.lib.php:383
msgctxt "MySQL 5.0 documentation language"
msgid "en"
msgstr "en"

#: libraries/common.lib.php:396 libraries/common.lib.php:398
#: libraries/common.lib.php:400 libraries/common.lib.php:415
#: libraries/common.lib.php:417 libraries/common.lib.php:433
#: libraries/common.lib.php:435 libraries/config/FormDisplay.tpl.php:162
#: libraries/display_export.lib.php:232 libraries/engines/pbms.lib.php:71
#: libraries/engines/pbxt.lib.php:106 libraries/relation.lib.php:74
#: libraries/sql_query_form.lib.php:388 libraries/sql_query_form.lib.php:391
#: main.php:212 server_variables.php:114
msgid "Documentation"
msgstr "Документація"

#: libraries/common.lib.php:545 libraries/header_printview.inc.php:60
#: server_status.php:260 server_status.php:803
msgid "SQL query"
msgstr "SQL-запит"

#: libraries/common.lib.php:1031
msgid "Failed to connect to SQL validator!"
msgstr ""

#: libraries/common.lib.php:1072 libraries/config/messages.inc.php:474
msgid "Explain SQL"
msgstr "Тлумачити SQL"

#: libraries/common.lib.php:1076
msgid "Skip Explain SQL"
msgstr "Не тлумачити SQL"

#: libraries/common.lib.php:1110
msgid "Without PHP Code"
msgstr "без PHP коду"

#: libraries/common.lib.php:1113 libraries/config/messages.inc.php:476
msgid "Create PHP Code"
msgstr "Створити PHP код"

#: libraries/common.lib.php:1131 libraries/config/messages.inc.php:475
#: server_status.php:410 server_status.php:436 server_status.php:457
msgid "Refresh"
msgstr "Оновити"

#: libraries/common.lib.php:1140
msgid "Skip Validate SQL"
msgstr "Не перевіряти SQL"

#: libraries/common.lib.php:1143 libraries/config/messages.inc.php:478
msgid "Validate SQL"
msgstr "Перевірити SQL"

#: libraries/common.lib.php:1198
msgid "Inline edit of this query"
msgstr ""

#: libraries/common.lib.php:1200
msgid "Inline"
msgstr ""

#: libraries/common.lib.php:1262 sql.php:938
msgid "Profiling"
msgstr ""

#. l10n: shortcuts for Byte, Kilo, Mega, Giga, Tera, Peta, Exa+
#: libraries/common.lib.php:1282
msgid "B"
msgstr "Б"

#: libraries/common.lib.php:1282
msgid "KiB"
msgstr "кБ"

#: libraries/common.lib.php:1282
msgid "MiB"
msgstr "МБ"

#: libraries/common.lib.php:1282
msgid "GiB"
msgstr "ГБ"

#: libraries/common.lib.php:1282
msgid "TiB"
msgstr "TB"

#: libraries/common.lib.php:1282
msgid "PiB"
msgstr "PB"

#: libraries/common.lib.php:1282
msgid "EiB"
msgstr "EB"

#. l10n: See http://www.php.net/manual/en/function.strftime.php to define the format string
#: libraries/common.lib.php:1499
#: libraries/transformations/text_plain__dateformat.inc.php:33
msgid "%B %d, %Y at %I:%M %p"
msgstr "%B %d %Y р., %H:%M"

#: libraries/common.lib.php:1797
#, php-format
msgid "%s days, %s hours, %s minutes and %s seconds"
msgstr "%s днів, %s годин, %s хвилин і %s секунд"

#: libraries/common.lib.php:2192 libraries/common.lib.php:2195
#: libraries/display_tbl.lib.php:302
msgid "Begin"
msgstr "Початок"

#: libraries/common.lib.php:2193 libraries/common.lib.php:2196
#: libraries/display_tbl.lib.php:303 server_binlog.php:135
#: server_binlog.php:137
msgid "Previous"
msgstr "Назад"

#: libraries/common.lib.php:2223 libraries/common.lib.php:2226
#: libraries/display_tbl.lib.php:381
msgid "End"
msgstr "Кінець"

#: libraries/common.lib.php:2288
#, php-format
msgid "Jump to database &quot;%s&quot;."
msgstr "Перейти до бази даних &quot;%s&quot;."

#: libraries/common.lib.php:2304
#, php-format
msgid "The %s functionality is affected by a known bug, see %s"
msgstr ""

#: libraries/common.lib.php:2646 libraries/common.lib.php:2653
#: libraries/common.lib.php:2840 libraries/config/setup.forms.php:296
#: libraries/config/setup.forms.php:333 libraries/config/setup.forms.php:367
#: libraries/config/user_preferences.forms.php:196
#: libraries/config/user_preferences.forms.php:233
#: libraries/config/user_preferences.forms.php:267
#: libraries/db_links.inc.php:48 libraries/export/latex.php:352
#: libraries/import.lib.php:1102 libraries/tbl_links.inc.php:61
#: libraries/tbl_properties.inc.php:623 pmd_general.php:151
#: server_privileges.php:513 server_replication.php:313 tbl_tracking.php:262
msgid "Structure"
msgstr "Структура"

#: libraries/common.lib.php:2647 libraries/common.lib.php:2654
#: libraries/config/messages.inc.php:214 libraries/db_links.inc.php:53
#: libraries/export/sql.php:25 libraries/import/sql.php:18
#: libraries/server_links.inc.php:47 libraries/tbl_links.inc.php:65
#: querywindow.php:64
msgid "SQL"
msgstr "SQL"

#: libraries/common.lib.php:2649 libraries/common.lib.php:2838
#: libraries/common.lib.php:2839 libraries/sql_query_form.lib.php:284
#: libraries/sql_query_form.lib.php:287 libraries/tbl_links.inc.php:74
msgid "Insert"
msgstr "Вставити"

#: libraries/common.lib.php:2656 libraries/db_links.inc.php:86
#: libraries/tbl_links.inc.php:93 libraries/tbl_links.inc.php:113
#: view_operations.php:87
msgid "Operations"
msgstr "Операцій"

#: libraries/common.lib.php:2786
msgid "Browse your computer:"
msgstr ""

#: libraries/common.lib.php:2802
#, php-format
msgid "Select from the web server upload directory <b>%s</b>:"
msgstr "Виберіть з каталога веб-сервера для завантаження файлів <b>%s</b>:"

#: libraries/common.lib.php:2814 libraries/sql_query_form.lib.php:447
#: tbl_change.php:884
msgid "The directory you set for upload work cannot be reached"
msgstr "Встановлений Вами каталог для завантаження файлів недоступний"

#: libraries/common.lib.php:2822
msgid "There are no files to upload"
msgstr ""

#: libraries/common.lib.php:2849 libraries/common.lib.php:2850
msgid "Execute"
msgstr "Виконати"

#: libraries/config.values.php:45 libraries/config.values.php:47
#: libraries/config.values.php:51
msgid "Both"
msgstr ""

#: libraries/config.values.php:47
msgid "Nowhere"
msgstr ""

#: libraries/config.values.php:47
msgid "Left"
msgstr ""

#: libraries/config.values.php:47
msgid "Right"
msgstr ""

#: libraries/config.values.php:75
msgid "Open"
msgstr ""

#: libraries/config.values.php:75
#| msgid "Unclosed quote"
msgid "Closed"
msgstr "Закрито"

#: libraries/config.values.php:96 libraries/export/htmlword.php:25
#: libraries/export/latex.php:42 libraries/export/odt.php:34
#: libraries/export/sql.php:122 libraries/export/texytext.php:24
#: libraries/import.lib.php:1107
msgid "structure"
msgstr ""

#: libraries/config.values.php:97 libraries/export/htmlword.php:25
#: libraries/export/latex.php:42 libraries/export/odt.php:34
#: libraries/export/sql.php:123 libraries/export/texytext.php:24
msgid "data"
msgstr ""

#: libraries/config.values.php:98 libraries/export/htmlword.php:25
#: libraries/export/latex.php:42 libraries/export/odt.php:34
#: libraries/export/sql.php:124 libraries/export/texytext.php:24
msgid "structure and data"
msgstr "структура і дані"

#: libraries/config.values.php:100
msgid "Quick - display only the minimal options to configure"
msgstr ""

#: libraries/config.values.php:101
msgid "Custom - display all possible options to configure"
msgstr ""

#: libraries/config.values.php:102
msgid "Custom - like above, but without the quick/custom choice"
msgstr ""

#: libraries/config.values.php:120
msgid "complete inserts"
msgstr "повні вставки"

#: libraries/config.values.php:121
msgid "extended inserts"
msgstr "розширені вставки"

#: libraries/config.values.php:122
msgid "both of the above"
msgstr ""

#: libraries/config.values.php:123
msgid "neither of the above"
msgstr ""

#: libraries/config/FormDisplay.class.php:83
#: libraries/config/validate.lib.php:412
msgid "Not a positive number"
msgstr ""

#: libraries/config/FormDisplay.class.php:84
#: libraries/config/validate.lib.php:424
msgid "Not a non-negative number"
msgstr ""

#: libraries/config/FormDisplay.class.php:85
#: libraries/config/validate.lib.php:400
msgid "Not a valid port number"
msgstr ""

#: libraries/config/FormDisplay.class.php:86
#: libraries/config/FormDisplay.class.php:535
#: libraries/config/validate.lib.php:352 libraries/config/validate.lib.php:439
msgid "Incorrect value"
msgstr "Некоректне значення"

#: libraries/config/FormDisplay.class.php:87
#: libraries/config/validate.lib.php:453
#, php-format
msgid "Value must be equal or lower than %s"
msgstr ""

#: libraries/config/FormDisplay.class.php:499
#, php-format
msgid "Missing data for %s"
msgstr ""

#: libraries/config/FormDisplay.class.php:696
#: libraries/config/FormDisplay.class.php:700
msgid "unavailable"
msgstr "недоступний"

#: libraries/config/FormDisplay.class.php:697
#: libraries/config/FormDisplay.class.php:701
#, php-format
msgid "\"%s\" requires %s extension"
msgstr ""

#: libraries/config/FormDisplay.class.php:715
#, php-format
msgid "import will not work, missing function (%s)"
msgstr ""

#: libraries/config/FormDisplay.class.php:719
#, php-format
msgid "export will not work, missing function (%s)"
msgstr ""

#: libraries/config/FormDisplay.class.php:726
msgid "SQL Validator is disabled"
msgstr ""

#: libraries/config/FormDisplay.class.php:733
msgid "SOAP extension not found"
msgstr "SOA розширення не знайдено"

#: libraries/config/FormDisplay.class.php:741
#, php-format
msgid "maximum %s"
msgstr ""

#: libraries/config/FormDisplay.tpl.php:167
msgid "This setting is disabled, it will not be applied to your configuration"
msgstr ""

#: libraries/config/FormDisplay.tpl.php:167 libraries/relation.lib.php:78
#: libraries/relation.lib.php:85 pmd_relation_new.php:68
msgid "Disabled"
msgstr "заблоковано"

#: libraries/config/FormDisplay.tpl.php:242
#, php-format
msgid "Set value: %s"
msgstr ""

#: libraries/config/FormDisplay.tpl.php:247
#: libraries/config/messages.inc.php:356
msgid "Restore default value"
msgstr ""

#: libraries/config/FormDisplay.tpl.php:263
msgid "Allow users to customize this value"
msgstr ""

#: libraries/config/FormDisplay.tpl.php:324
#: libraries/schema/User_Schema.class.php:466 prefs_manage.php:320
#: prefs_manage.php:325 tbl_change.php:1025
msgid "Reset"
msgstr "Перевстановити"

#: libraries/config/messages.inc.php:17
msgid "Improves efficiency of screen refresh"
msgstr ""

#: libraries/config/messages.inc.php:18
#| msgid "Enabled"
msgid "Enable Ajax"
msgstr "Дозволити Ajax"

#: libraries/config/messages.inc.php:19
msgid ""
"If enabled user can enter any MySQL server in login form for cookie auth"
msgstr ""

#: libraries/config/messages.inc.php:20
msgid "Allow login to any MySQL server"
msgstr ""

#: libraries/config/messages.inc.php:21
msgid ""
"Enabling this allows a page located on a different domain to call phpMyAdmin "
"inside a frame, and is a potential [strong]security hole[/strong] allowing "
"cross-frame scripting attacks"
msgstr ""

#: libraries/config/messages.inc.php:22
msgid "Allow third party framing"
msgstr ""

#: libraries/config/messages.inc.php:23
msgid "Show &quot;Drop database&quot; link to normal users"
msgstr ""

#: libraries/config/messages.inc.php:24
msgid ""
"Secret passphrase used for encrypting cookies in [kbd]cookie[/kbd] "
"authentication"
msgstr ""

#: libraries/config/messages.inc.php:25
msgid "Blowfish secret"
msgstr ""

#: libraries/config/messages.inc.php:26
msgid "Highlight selected rows"
msgstr ""

#: libraries/config/messages.inc.php:27
msgid "Row marker"
msgstr ""

#: libraries/config/messages.inc.php:28
msgid "Highlight row pointed by the mouse cursor"
msgstr ""

#: libraries/config/messages.inc.php:29
msgid "Highlight pointer"
msgstr ""

#: libraries/config/messages.inc.php:30
msgid ""
"Enable [a@http://en.wikipedia.org/wiki/Bzip2]bzip2[/a] compression for "
"import and export operations"
msgstr ""

#: libraries/config/messages.inc.php:31
msgid "Bzip2"
msgstr "Bzip2"

#: libraries/config/messages.inc.php:32
msgid ""
"Defines which type of editing controls should be used for CHAR and VARCHAR "
"columns; [kbd]input[/kbd] - allows limiting of input length, [kbd]textarea[/"
"kbd] - allows newlines in columns"
msgstr ""

#: libraries/config/messages.inc.php:33
msgid "CHAR columns editing"
msgstr ""

#: libraries/config/messages.inc.php:34
msgid "Number of columns for CHAR/VARCHAR textareas"
msgstr ""

#: libraries/config/messages.inc.php:35
msgid "CHAR textarea columns"
msgstr ""

#: libraries/config/messages.inc.php:36
msgid "Number of rows for CHAR/VARCHAR textareas"
msgstr ""

#: libraries/config/messages.inc.php:37
msgid "CHAR textarea rows"
msgstr ""

#: libraries/config/messages.inc.php:38
msgid "Check config file permissions"
msgstr ""

#: libraries/config/messages.inc.php:39
msgid ""
"Compress gzip/bzip2 exports on the fly without the need for much memory; if "
"you encounter problems with created gzip/bzip2 files disable this feature"
msgstr ""

#: libraries/config/messages.inc.php:40
msgid "Compress on the fly"
msgstr ""

#: libraries/config/messages.inc.php:41 setup/frames/config.inc.php:25
#: setup/frames/index.inc.php:165
msgid "Configuration file"
msgstr ""

#: libraries/config/messages.inc.php:42
msgid ""
"Whether a warning (&quot;Are your really sure...&quot;) should be displayed "
"when you're about to lose data"
msgstr ""

#: libraries/config/messages.inc.php:43
msgid "Confirm DROP queries"
msgstr ""

#: libraries/config/messages.inc.php:44
msgid "Debug SQL"
msgstr ""

#: libraries/config/messages.inc.php:45
msgid "Default display direction"
msgstr "Напрямок відображення по змовчуванню"

#: libraries/config/messages.inc.php:46
msgid ""
"[kbd]horizontal[/kbd], [kbd]vertical[/kbd] or a number that indicates "
"maximum number for which vertical model is used"
msgstr ""

#: libraries/config/messages.inc.php:47
msgid "Display direction for altering/creating columns"
msgstr ""

#: libraries/config/messages.inc.php:48
msgid "Tab that is displayed when entering a database"
msgstr ""

#: libraries/config/messages.inc.php:49
msgid "Default database tab"
msgstr ""

#: libraries/config/messages.inc.php:50
msgid "Tab that is displayed when entering a server"
msgstr ""

#: libraries/config/messages.inc.php:51
msgid "Default server tab"
msgstr ""

#: libraries/config/messages.inc.php:52
msgid "Tab that is displayed when entering a table"
msgstr ""

#: libraries/config/messages.inc.php:53
msgid "Default table tab"
msgstr ""

#: libraries/config/messages.inc.php:54
msgid "Show binary contents as HEX by default"
msgstr ""

#: libraries/config/messages.inc.php:55 libraries/display_tbl.lib.php:637
msgid "Show binary contents as HEX"
msgstr ""

#: libraries/config/messages.inc.php:56
msgid "Show database listing as a list instead of a drop down"
msgstr ""

#: libraries/config/messages.inc.php:57
msgid "Display databases as a list"
msgstr ""

#: libraries/config/messages.inc.php:58
msgid "Show server listing as a list instead of a drop down"
msgstr ""

#: libraries/config/messages.inc.php:59
msgid "Display servers as a list"
msgstr ""

#: libraries/config/messages.inc.php:60
msgid ""
"Disable the table maintenance mass operations, like optimizing or repairing "
"the selected tables of a database."
msgstr ""

#: libraries/config/messages.inc.php:61
#, fuzzy
#| msgid "Table maintenance"
msgid "Disable multi table maintenance"
msgstr "Обслговування таблиці"

#: libraries/config/messages.inc.php:62
msgid "Edit SQL queries in popup window"
msgstr ""

#: libraries/config/messages.inc.php:63
msgid "Edit in window"
msgstr ""

#: libraries/config/messages.inc.php:64
msgid "Display errors"
msgstr "Показати помилки"

#: libraries/config/messages.inc.php:65
msgid "Gather errors"
msgstr ""

#: libraries/config/messages.inc.php:66
msgid "Show icons for warning, error and information messages"
msgstr ""

#: libraries/config/messages.inc.php:67
msgid "Iconic errors"
msgstr ""

#: libraries/config/messages.inc.php:68
msgid ""
"Set the number of seconds a script is allowed to run ([kbd]0[/kbd] for no "
"limit)"
msgstr ""

#: libraries/config/messages.inc.php:69
msgid "Maximum execution time"
msgstr "Максимальний час виконання"

#: libraries/config/messages.inc.php:70 prefs_manage.php:299
msgid "Save as file"
msgstr "Зберегти як файл"

#: libraries/config/messages.inc.php:71 libraries/config/messages.inc.php:239
msgid "Character set of the file"
msgstr ""

#: libraries/config/messages.inc.php:72 libraries/config/messages.inc.php:88
#: tbl_gis_visualization.php:210 tbl_printview.php:373 tbl_structure.php:874
msgid "Format"
msgstr "Формат"

#: libraries/config/messages.inc.php:73
msgid "Compression"
msgstr "Стискання"

#: libraries/config/messages.inc.php:74 libraries/config/messages.inc.php:81
#: libraries/config/messages.inc.php:89 libraries/config/messages.inc.php:93
#: libraries/config/messages.inc.php:106 libraries/config/messages.inc.php:108
#: libraries/config/messages.inc.php:141 libraries/config/messages.inc.php:144
#: libraries/config/messages.inc.php:146 libraries/export/csv.php:30
#: libraries/export/excel.php:25 libraries/export/htmlword.php:30
#: libraries/export/latex.php:72 libraries/export/ods.php:25
#: libraries/export/odt.php:58 libraries/export/texytext.php:28
#: libraries/export/xls.php:25 libraries/export/xlsx.php:25
msgid "Put columns names in the first row"
msgstr "Помістити імена колонок в перший рядок"

#: libraries/config/messages.inc.php:75 libraries/config/messages.inc.php:241
#: libraries/config/messages.inc.php:248 libraries/import/csv.php:76
#: libraries/import/ldi.php:42
msgid "Columns enclosed by"
msgstr "Колонки взято в"

#: libraries/config/messages.inc.php:76 libraries/config/messages.inc.php:242
#: libraries/config/messages.inc.php:249 libraries/import/csv.php:81
#: libraries/import/ldi.php:43
msgid "Columns escaped by"
msgstr "Колонки екрануються в"

#: libraries/config/messages.inc.php:77 libraries/config/messages.inc.php:83
#: libraries/config/messages.inc.php:90 libraries/config/messages.inc.php:99
#: libraries/config/messages.inc.php:107 libraries/config/messages.inc.php:111
#: libraries/config/messages.inc.php:142 libraries/config/messages.inc.php:145
#: libraries/config/messages.inc.php:147 libraries/export/texytext.php:27
msgid "Replace NULL by"
msgstr "Замінити NULL на"

#: libraries/config/messages.inc.php:78 libraries/config/messages.inc.php:84
msgid "Remove CRLF characters within columns"
msgstr ""

#: libraries/config/messages.inc.php:79 libraries/config/messages.inc.php:245
#: libraries/config/messages.inc.php:253 libraries/import/csv.php:63
#: libraries/import/ldi.php:41
msgid "Columns terminated by"
msgstr "Колонки завершуються з"

#: libraries/config/messages.inc.php:80 libraries/config/messages.inc.php:240
#: libraries/import/csv.php:86 libraries/import/ldi.php:44
msgid "Lines terminated by"
msgstr "Рядки розділено"

#: libraries/config/messages.inc.php:82
msgid "Excel edition"
msgstr ""

#: libraries/config/messages.inc.php:85
msgid "Database name template"
msgstr ""

#: libraries/config/messages.inc.php:86
msgid "Server name template"
msgstr ""

#: libraries/config/messages.inc.php:87
msgid "Table name template"
msgstr ""

#: libraries/config/messages.inc.php:91 libraries/config/messages.inc.php:104
#: libraries/config/messages.inc.php:113 libraries/config/messages.inc.php:137
#: libraries/config/messages.inc.php:143 libraries/export/htmlword.php:24
#: libraries/export/latex.php:40 libraries/export/odt.php:32
#: libraries/export/sql.php:116 libraries/export/texytext.php:23
msgid "Dump table"
msgstr "Дамп таблиці"

#: libraries/config/messages.inc.php:92 libraries/export/latex.php:32
msgid "Include table caption"
msgstr ""

#: libraries/config/messages.inc.php:95 libraries/config/messages.inc.php:101
#: libraries/export/latex.php:50 libraries/export/latex.php:74
msgid "Table caption"
msgstr ""

#: libraries/config/messages.inc.php:96 libraries/config/messages.inc.php:102
msgid "Continued table caption"
msgstr ""

#: libraries/config/messages.inc.php:97 libraries/config/messages.inc.php:103
#: libraries/export/latex.php:54 libraries/export/latex.php:78
msgid "Label key"
msgstr ""

#: libraries/config/messages.inc.php:98 libraries/config/messages.inc.php:110
#: libraries/config/messages.inc.php:134 libraries/export/odt.php:326
#: libraries/tbl_properties.inc.php:142
msgid "MIME type"
msgstr "MIME-type"

#: libraries/config/messages.inc.php:100 libraries/config/messages.inc.php:112
#: libraries/config/messages.inc.php:136 tbl_relation.php:396
msgid "Relations"
msgstr "Зв'язки"

#: libraries/config/messages.inc.php:105
msgid "Export method"
msgstr "Метод експорту"

#: libraries/config/messages.inc.php:114 libraries/config/messages.inc.php:116
msgid "Save on server"
msgstr "Зберегти на сервері"

#: libraries/config/messages.inc.php:115 libraries/config/messages.inc.php:117
#: libraries/display_export.lib.php:188 libraries/display_export.lib.php:214
msgid "Overwrite existing file(s)"
msgstr "Заміняти існуючі файли"

#: libraries/config/messages.inc.php:118
msgid "Remember file name template"
msgstr ""

#: libraries/config/messages.inc.php:120
msgid "Enclose table and column names with backquotes"
msgstr "Візьміть імена таблиці та колонки в зворотні лапки"

#: libraries/config/messages.inc.php:121 libraries/config/messages.inc.php:260
#: libraries/display_export.lib.php:346
msgid "SQL compatibility mode"
msgstr ""

#: libraries/config/messages.inc.php:122 libraries/export/sql.php:176
msgid "<code>CREATE TABLE</code> options:"
msgstr ""

#: libraries/config/messages.inc.php:123
msgid "Creation/Update/Check dates"
msgstr ""

#: libraries/config/messages.inc.php:124
msgid "Use delayed inserts"
msgstr "Використовувати вставки з затримкою"

#: libraries/config/messages.inc.php:125 libraries/export/sql.php:79
msgid "Disable foreign key checks"
msgstr ""

#: libraries/config/messages.inc.php:128
msgid "Use hexadecimal for BLOB"
msgstr ""

#: libraries/config/messages.inc.php:130
msgid "Use ignore inserts"
msgstr ""

#: libraries/config/messages.inc.php:132
msgid "Syntax to use when inserting data"
msgstr ""

#: libraries/config/messages.inc.php:133 libraries/export/sql.php:268
msgid "Maximal length of created query"
msgstr ""

#: libraries/config/messages.inc.php:138
msgid "Export type"
msgstr "Тип експорту"

#: libraries/config/messages.inc.php:139 libraries/export/sql.php:71
msgid "Enclose export in a transaction"
msgstr ""

#: libraries/config/messages.inc.php:140
msgid "Export time in UTC"
msgstr ""

#: libraries/config/messages.inc.php:148
msgid "Force secured connection while using phpMyAdmin"
msgstr ""

#: libraries/config/messages.inc.php:149
msgid "Force SSL connection"
msgstr ""

#: libraries/config/messages.inc.php:150
msgid ""
"Sort order for items in a foreign-key dropdown box; [kbd]content[/kbd] is "
"the referenced data, [kbd]id[/kbd] is the key value"
msgstr ""

#: libraries/config/messages.inc.php:151
msgid "Foreign key dropdown order"
msgstr ""

#: libraries/config/messages.inc.php:152
msgid "A dropdown will be used if fewer items are present"
msgstr ""

#: libraries/config/messages.inc.php:153
msgid "Foreign key limit"
msgstr ""

#: libraries/config/messages.inc.php:154
msgid "Browse mode"
msgstr ""

#: libraries/config/messages.inc.php:155
msgid "Customize browse mode"
msgstr ""

#: libraries/config/messages.inc.php:157 libraries/config/messages.inc.php:159
#: libraries/config/messages.inc.php:176 libraries/config/messages.inc.php:187
#: libraries/config/messages.inc.php:189 libraries/config/messages.inc.php:217
#: libraries/config/messages.inc.php:229
msgid "Customize default options"
msgstr ""

#: libraries/config/messages.inc.php:158 libraries/config/setup.forms.php:237
#: libraries/config/setup.forms.php:316
#: libraries/config/user_preferences.forms.php:139
#: libraries/config/user_preferences.forms.php:216 libraries/export/csv.php:19
#: libraries/import/csv.php:22
msgid "CSV"
msgstr "CSV дані"

#: libraries/config/messages.inc.php:160
msgid "Developer"
msgstr "Розробник"

#: libraries/config/messages.inc.php:161
msgid "Settings for phpMyAdmin developers"
msgstr "Параметри для розробників phpMyAdmin"

#: libraries/config/messages.inc.php:162
msgid "Edit mode"
msgstr "Режим редагування"

#: libraries/config/messages.inc.php:163
msgid "Customize edit mode"
msgstr ""

#: libraries/config/messages.inc.php:165
msgid "Export defaults"
msgstr ""

#: libraries/config/messages.inc.php:166
msgid "Customize default export options"
msgstr ""

#: libraries/config/messages.inc.php:167 libraries/config/messages.inc.php:209
#: setup/frames/menu.inc.php:16
msgid "Features"
msgstr ""

#: libraries/config/messages.inc.php:168
msgid "General"
msgstr "Загальний"

#: libraries/config/messages.inc.php:169
msgid "Set some commonly used options"
msgstr ""

#: libraries/config/messages.inc.php:170 libraries/db_links.inc.php:83
#: libraries/server_links.inc.php:69 libraries/tbl_links.inc.php:89
#: prefs_manage.php:231 setup/frames/menu.inc.php:20
msgid "Import"
msgstr "Імпорт"

#: libraries/config/messages.inc.php:171
msgid "Import defaults"
msgstr ""

#: libraries/config/messages.inc.php:172
msgid "Customize default common import options"
msgstr ""

#: libraries/config/messages.inc.php:173
msgid "Import / export"
msgstr "Імпорт / Експорт"

#: libraries/config/messages.inc.php:174
msgid "Set import and export directories and compression options"
msgstr ""

#: libraries/config/messages.inc.php:175 libraries/export/latex.php:27
msgid "LaTeX"
msgstr "LaTeX"

#: libraries/config/messages.inc.php:178
msgid "Databases display options"
msgstr ""

#: libraries/config/messages.inc.php:179 setup/frames/menu.inc.php:18
msgid "Navigation frame"
msgstr ""

#: libraries/config/messages.inc.php:180
msgid "Customize appearance of the navigation frame"
msgstr ""

#: libraries/config/messages.inc.php:181 libraries/select_server.lib.php:36
#: setup/frames/index.inc.php:110
msgid "Servers"
msgstr "Сервери"

#: libraries/config/messages.inc.php:182
msgid "Servers display options"
msgstr ""

#: libraries/config/messages.inc.php:184
msgid "Tables display options"
msgstr ""

#: libraries/config/messages.inc.php:185 setup/frames/menu.inc.php:19
msgid "Main frame"
msgstr ""

#: libraries/config/messages.inc.php:186
msgid "Microsoft Office"
msgstr "Microsoft Office"

#: libraries/config/messages.inc.php:188
msgid "Open Document"
msgstr "Відкрити Документ"

#: libraries/config/messages.inc.php:190
msgid "Other core settings"
msgstr "Інші параметри ядра"

#: libraries/config/messages.inc.php:191
msgid "Settings that didn't fit enywhere else"
msgstr ""

#: libraries/config/messages.inc.php:192
msgid "Page titles"
msgstr "Заголовки сторінки"

#: libraries/config/messages.inc.php:193
msgid ""
"Specify browser's title bar text. Refer to [a@Documentation."
"html#cfg_TitleTable]documentation[/a] for magic strings that can be used to "
"get special values."
msgstr ""

#: libraries/config/messages.inc.php:194
#: libraries/navigation_header.inc.php:83
#: libraries/navigation_header.inc.php:86
#: libraries/navigation_header.inc.php:89
msgid "Query window"
msgstr "Вікно запиту"

#: libraries/config/messages.inc.php:195
msgid "Customize query window options"
msgstr ""

#: libraries/config/messages.inc.php:196
msgid "Security"
msgstr "Безпека"

#: libraries/config/messages.inc.php:197
msgid ""
"Please note that phpMyAdmin is just a user interface and its features do not "
"limit MySQL"
msgstr ""

#: libraries/config/messages.inc.php:198
msgid "Basic settings"
msgstr ""

#: libraries/config/messages.inc.php:199
msgid "Authentication"
msgstr "Аутентифікація"

#: libraries/config/messages.inc.php:200
msgid "Authentication settings"
msgstr "Параметри аутентифікації"

#: libraries/config/messages.inc.php:201
msgid "Server configuration"
msgstr "Конфігурація сервера"

#: libraries/config/messages.inc.php:202
msgid ""
"Advanced server configuration, do not change these options unless you know "
"what they are for"
msgstr ""

#: libraries/config/messages.inc.php:203
msgid "Enter server connection parameters"
msgstr ""

#: libraries/config/messages.inc.php:204
msgid "Configuration storage"
msgstr ""

#: libraries/config/messages.inc.php:205
msgid ""
"Configure phpMyAdmin configuration storage to gain access to additional "
"features, see [a@Documentation.html#linked-tables]phpMyAdmin configuration "
"storage[/a] in documentation"
msgstr ""

#: libraries/config/messages.inc.php:206
msgid "Changes tracking"
msgstr ""

#: libraries/config/messages.inc.php:207
msgid ""
"Tracking of changes made in database. Requires the phpMyAdmin configuration "
"storage."
msgstr ""

#: libraries/config/messages.inc.php:208
msgid "Customize export options"
msgstr ""

#: libraries/config/messages.inc.php:210
msgid "Customize import defaults"
msgstr ""

#: libraries/config/messages.inc.php:211
msgid "Customize navigation frame"
msgstr ""

#: libraries/config/messages.inc.php:212
msgid "Customize main frame"
msgstr ""

#: libraries/config/messages.inc.php:213 libraries/config/messages.inc.php:218
#: setup/frames/menu.inc.php:17
msgid "SQL queries"
msgstr ""

#: libraries/config/messages.inc.php:215
msgid "SQL Query box"
msgstr ""

#: libraries/config/messages.inc.php:216
msgid "Customize links shown in SQL Query boxes"
msgstr ""

#: libraries/config/messages.inc.php:219
msgid "SQL queries settings"
msgstr "Налаштування SQL запитів"

#: libraries/config/messages.inc.php:220
msgid "SQL Validator"
msgstr "SQL валідатор"

#: libraries/config/messages.inc.php:221
msgid ""
"If you wish to use the SQL Validator service, you should be aware that "
"[strong]all SQL statements are stored anonymously for statistical purposes[/"
"strong].[br][em][a@http://sqlvalidator.mimer.com/]Mimer SQL Validator[/a], "
"Copyright 2002 Upright Database Technology. All rights reserved.[/em]"
msgstr ""

#: libraries/config/messages.inc.php:222
msgid "Startup"
msgstr ""

#: libraries/config/messages.inc.php:223
msgid "Customize startup page"
msgstr ""

#: libraries/config/messages.inc.php:224
msgid "Tabs"
msgstr ""

#: libraries/config/messages.inc.php:225
msgid "Choose how you want tabs to work"
msgstr ""

#: libraries/config/messages.inc.php:226
msgid "Text fields"
msgstr "Текстові поля"

#: libraries/config/messages.inc.php:227
msgid "Customize text input fields"
msgstr "Налаштувати текстові поля вводу"

#: libraries/config/messages.inc.php:228 libraries/export/texytext.php:18
msgid "Texy! text"
msgstr ""

#: libraries/config/messages.inc.php:230
msgid "Warnings"
msgstr ""

#: libraries/config/messages.inc.php:231
msgid "Disable some of the warnings shown by phpMyAdmin"
msgstr ""

#: libraries/config/messages.inc.php:232
msgid ""
"Enable [a@http://en.wikipedia.org/wiki/Gzip]gzip[/a] compression for import "
"and export operations"
msgstr ""

#: libraries/config/messages.inc.php:233
msgid "GZip"
msgstr "GZip"

#: libraries/config/messages.inc.php:234
msgid "Extra parameters for iconv"
msgstr "Додаткові параметри для iconv"

#: libraries/config/messages.inc.php:235
msgid ""
"If enabled, phpMyAdmin continues computing multiple-statement queries even "
"if one of the queries failed"
msgstr ""

#: libraries/config/messages.inc.php:236
msgid "Ignore multiple statement errors"
msgstr ""

#: libraries/config/messages.inc.php:237
msgid ""
"Allow interrupt of import in case script detects it is close to time limit. "
"This might be good way to import large files, however it can break "
"transactions."
msgstr ""

#: libraries/config/messages.inc.php:238
msgid "Partial import: allow interrupt"
msgstr ""

#: libraries/config/messages.inc.php:243 libraries/config/messages.inc.php:250
#: libraries/import/csv.php:27 libraries/import/ldi.php:40
msgid "Do not abort on INSERT error"
msgstr ""

#: libraries/config/messages.inc.php:244 libraries/config/messages.inc.php:252
#: libraries/import/csv.php:26 libraries/import/ldi.php:39
msgid "Replace table data with file"
msgstr "Замінити дані таблиці даними з файлу"

#: libraries/config/messages.inc.php:246
msgid ""
"Default format; be aware that this list depends on location (database, "
"table) and only SQL is always available"
msgstr ""

#: libraries/config/messages.inc.php:247
msgid "Format of imported file"
msgstr ""

#: libraries/config/messages.inc.php:251 libraries/import/ldi.php:46
msgid "Use LOCAL keyword"
msgstr ""

#: libraries/config/messages.inc.php:254 libraries/config/messages.inc.php:262
#: libraries/config/messages.inc.php:263
msgid "Column names in first row"
msgstr "Імена колонок і першому рядку"

#: libraries/config/messages.inc.php:255 libraries/import/ods.php:27
msgid "Do not import empty rows"
msgstr "Не імпортувати пусті рядки"

#: libraries/config/messages.inc.php:256
msgid "Import currencies ($5.00 to 5.00)"
msgstr ""

#: libraries/config/messages.inc.php:257
msgid "Import percentages as proper decimals (12.00% to .12)"
msgstr ""

#: libraries/config/messages.inc.php:258
msgid "Number of queries to skip from start"
msgstr ""

#: libraries/config/messages.inc.php:259
msgid "Partial import: skip queries"
msgstr ""

#: libraries/config/messages.inc.php:261
msgid "Do not use AUTO_INCREMENT for zero values"
msgstr "Не використовувати AUTO_INCREMENT для нульових значень"

#: libraries/config/messages.inc.php:264
msgid "Initial state for sliders"
msgstr ""

#: libraries/config/messages.inc.php:265
msgid "How many rows can be inserted at one time"
msgstr ""

#: libraries/config/messages.inc.php:266
msgid "Number of inserted rows"
msgstr ""

#: libraries/config/messages.inc.php:267
msgid "Target for quick access icon"
msgstr ""

#: libraries/config/messages.inc.php:268
msgid "Show logo in left frame"
msgstr ""

#: libraries/config/messages.inc.php:269
msgid "Display logo"
msgstr ""

#: libraries/config/messages.inc.php:270
msgid "Display server choice at the top of the left frame"
msgstr ""

#: libraries/config/messages.inc.php:271
msgid "Display servers selection"
msgstr ""

#: libraries/config/messages.inc.php:272
msgid "Minimum number of tables to display the table filter box"
msgstr ""

#: libraries/config/messages.inc.php:273
msgid "String that separates databases into different tree levels"
msgstr ""

#: libraries/config/messages.inc.php:274
msgid "Database tree separator"
msgstr ""

#: libraries/config/messages.inc.php:275
msgid ""
"Only light version; display databases in a tree (determined by the separator "
"defined below)"
msgstr ""

#: libraries/config/messages.inc.php:276
msgid "Display databases in a tree"
msgstr ""

#: libraries/config/messages.inc.php:277
msgid "Disable this if you want to see all databases at once"
msgstr ""

#: libraries/config/messages.inc.php:278
msgid "Use light version"
msgstr ""

#: libraries/config/messages.inc.php:279
msgid "Maximum table tree depth"
msgstr ""

#: libraries/config/messages.inc.php:280
msgid "String that separates tables into different tree levels"
msgstr ""

#: libraries/config/messages.inc.php:281
msgid "Table tree separator"
msgstr ""

#: libraries/config/messages.inc.php:282
msgid "URL where logo in the navigation frame will point to"
msgstr ""

#: libraries/config/messages.inc.php:283
msgid "Logo link URL"
msgstr ""

#: libraries/config/messages.inc.php:284
msgid ""
"Open the linked page in the main window ([kbd]main[/kbd]) or in a new one "
"([kbd]new[/kbd])"
msgstr ""

#: libraries/config/messages.inc.php:285
msgid "Logo link target"
msgstr ""

#: libraries/config/messages.inc.php:286
msgid "Highlight server under the mouse cursor"
msgstr ""

#: libraries/config/messages.inc.php:287
msgid "Enable highlighting"
msgstr ""

#: libraries/config/messages.inc.php:288
msgid "Maximum number of recently used tables; set 0 to disable"
msgstr ""

#: libraries/config/messages.inc.php:289
#, fuzzy
#| msgid "Analyze table"
msgid "Recently used tables"
msgstr "Аналіз таблиці"

#: libraries/config/messages.inc.php:290
msgid "Use less graphically intense tabs"
msgstr ""

#: libraries/config/messages.inc.php:291
msgid "Light tabs"
msgstr ""

#: libraries/config/messages.inc.php:292
msgid ""
"Maximum number of characters shown in any non-numeric column on browse view"
msgstr ""

#: libraries/config/messages.inc.php:293
msgid "Limit column characters"
msgstr ""

#: libraries/config/messages.inc.php:294
msgid ""
"If TRUE, logout deletes cookies for all servers; when set to FALSE, logout "
"only occurs for the current server. Setting this to FALSE makes it easy to "
"forget to log out from other servers when connected to multiple servers."
msgstr ""

#: libraries/config/messages.inc.php:295
msgid "Delete all cookies on logout"
msgstr ""

#: libraries/config/messages.inc.php:296
msgid ""
"Define whether the previous login should be recalled or not in cookie "
"authentication mode"
msgstr ""

#: libraries/config/messages.inc.php:297
msgid "Recall user name"
msgstr ""

#: libraries/config/messages.inc.php:298
msgid ""
"Defines how long (in seconds) a login cookie should be stored in browser. "
"The default of 0 means that it will be kept for the existing session only, "
"and will be deleted as soon as you close the browser window. This is "
"recommended for non-trusted environments."
msgstr ""

#: libraries/config/messages.inc.php:299
msgid "Login cookie store"
msgstr ""

#: libraries/config/messages.inc.php:300
msgid "Define how long (in seconds) a login cookie is valid"
msgstr ""

#: libraries/config/messages.inc.php:301
msgid "Login cookie validity"
msgstr ""

#: libraries/config/messages.inc.php:302
msgid "Double size of textarea for LONGTEXT columns"
msgstr ""

#: libraries/config/messages.inc.php:303
msgid "Bigger textarea for LONGTEXT"
msgstr ""

#: libraries/config/messages.inc.php:304
msgid "Use icons on main page"
msgstr ""

#: libraries/config/messages.inc.php:305
msgid "Maximum number of characters used when a SQL query is displayed"
msgstr ""

#: libraries/config/messages.inc.php:306
msgid "Maximum displayed SQL length"
msgstr ""

#: libraries/config/messages.inc.php:307 libraries/config/messages.inc.php:312
#: libraries/config/messages.inc.php:339
msgid "Users cannot set a higher value"
msgstr ""

#: libraries/config/messages.inc.php:308
msgid "Maximum number of databases displayed in left frame and database list"
msgstr ""

#: libraries/config/messages.inc.php:309
msgid "Maximum databases"
msgstr ""

#: libraries/config/messages.inc.php:310
msgid ""
"Number of rows displayed when browsing a result set. If the result set "
"contains more rows, &quot;Previous&quot; and &quot;Next&quot; links will be "
"shown."
msgstr ""

#: libraries/config/messages.inc.php:311
msgid "Maximum number of rows to display"
msgstr ""

#: libraries/config/messages.inc.php:313
msgid "Maximum number of tables displayed in table list"
msgstr ""

#: libraries/config/messages.inc.php:314
msgid "Maximum tables"
msgstr ""

#: libraries/config/messages.inc.php:315
msgid ""
"Disable the default warning that is displayed if mcrypt is missing for "
"cookie authentication"
msgstr ""

#: libraries/config/messages.inc.php:316
msgid "mcrypt warning"
msgstr ""

#: libraries/config/messages.inc.php:317
msgid ""
"The number of bytes a script is allowed to allocate, eg. [kbd]32M[/kbd] "
"([kbd]0[/kbd] for no limit)"
msgstr ""

#: libraries/config/messages.inc.php:318
msgid "Memory limit"
msgstr "Ліміт пам'яті"

#: libraries/config/messages.inc.php:319
msgid "These are Edit, Inline edit, Copy and Delete links"
msgstr ""

#: libraries/config/messages.inc.php:320
msgid "Where to show the table row links"
msgstr ""

#: libraries/config/messages.inc.php:321
msgid "Use natural order for sorting table and database names"
msgstr ""

#: libraries/config/messages.inc.php:322
msgid "Natural order"
msgstr "Звичайний порядок"

#: libraries/config/messages.inc.php:323 libraries/config/messages.inc.php:333
msgid "Use only icons, only text or both"
msgstr ""

#: libraries/config/messages.inc.php:324
msgid "Iconic navigation bar"
msgstr ""

#: libraries/config/messages.inc.php:325
msgid "use GZip output buffering for increased speed in HTTP transfers"
msgstr ""

#: libraries/config/messages.inc.php:326
msgid "GZip output buffering"
msgstr ""

#: libraries/config/messages.inc.php:327
msgid ""
"[kbd]SMART[/kbd] - i.e. descending order for columns of type TIME, DATE, "
"DATETIME and TIMESTAMP, ascending order otherwise"
msgstr ""

#: libraries/config/messages.inc.php:328
msgid "Default sorting order"
msgstr ""

#: libraries/config/messages.inc.php:329
msgid "Use persistent connections to MySQL databases"
msgstr ""

#: libraries/config/messages.inc.php:330
msgid "Persistent connections"
msgstr ""

#: libraries/config/messages.inc.php:331
msgid ""
"Disable the default warning that is displayed on the database details "
"Structure page if any of the required tables for the phpMyAdmin "
"configuration storage could not be found"
msgstr ""

#: libraries/config/messages.inc.php:332
msgid "Missing phpMyAdmin configuration storage tables"
msgstr ""

#: libraries/config/messages.inc.php:334
msgid "Iconic table operations"
msgstr ""

#: libraries/config/messages.inc.php:335
msgid "Disallow BLOB and BINARY columns from editing"
msgstr ""

#: libraries/config/messages.inc.php:336
msgid "Protect binary columns"
msgstr ""

#: libraries/config/messages.inc.php:337
msgid ""
"Enable if you want DB-based query history (requires phpMyAdmin configuration "
"storage). If disabled, this utilizes JS-routines to display query history "
"(lost by window close)."
msgstr ""

#: libraries/config/messages.inc.php:338
msgid "Permanent query history"
msgstr ""

#: libraries/config/messages.inc.php:340
msgid "How many queries are kept in history"
msgstr ""

#: libraries/config/messages.inc.php:341
msgid "Query history length"
msgstr ""

#: libraries/config/messages.inc.php:342
msgid "Tab displayed when opening a new query window"
msgstr ""

#: libraries/config/messages.inc.php:343
msgid "Default query window tab"
msgstr ""

#: libraries/config/messages.inc.php:344
msgid "Query window height (in pixels)"
msgstr ""

#: libraries/config/messages.inc.php:345
msgid "Query window height"
msgstr "Висота вікна запиту"

#: libraries/config/messages.inc.php:346
msgid "Query window width (in pixels)"
msgstr "Ширина вікна запиту (в пікселях)"

#: libraries/config/messages.inc.php:347
msgid "Query window width"
msgstr "Ширина вікна запиту"

#: libraries/config/messages.inc.php:348
msgid "Select which functions will be used for character set conversion"
msgstr ""

#: libraries/config/messages.inc.php:349
msgid "Recoding engine"
msgstr ""

#: libraries/config/messages.inc.php:350
msgid "When browsing tables, the sorting of each table is remembered"
msgstr ""

#: libraries/config/messages.inc.php:351
#, fuzzy
#| msgid "Rename table to"
msgid "Remember table's sorting"
msgstr "Перейменувати таблицю в"

#: libraries/config/messages.inc.php:352
msgid "Repeat the headers every X cells, [kbd]0[/kbd] deactivates this feature"
msgstr ""

#: libraries/config/messages.inc.php:353
msgid "Repeat headers"
msgstr ""

#: libraries/config/messages.inc.php:354
msgid "Show help button instead of Documentation text"
msgstr ""

#: libraries/config/messages.inc.php:355
msgid "Show help button"
msgstr ""

#: libraries/config/messages.inc.php:357
msgid "Directory where exports can be saved on server"
msgstr ""

#: libraries/config/messages.inc.php:358
msgid "Save directory"
msgstr ""

#: libraries/config/messages.inc.php:359
msgid "Leave blank if not used"
msgstr ""

#: libraries/config/messages.inc.php:360
msgid "Host authorization order"
msgstr ""

#: libraries/config/messages.inc.php:361
msgid "Leave blank for defaults"
msgstr ""

#: libraries/config/messages.inc.php:362
msgid "Host authorization rules"
msgstr ""

#: libraries/config/messages.inc.php:363
msgid "Allow logins without a password"
msgstr "Дозволити авторизацію без паролю"

#: libraries/config/messages.inc.php:364
msgid "Allow root login"
msgstr "Дозволити авторизацію для root"

#: libraries/config/messages.inc.php:365
msgid "HTTP Basic Auth Realm name to display when doing HTTP Auth"
msgstr ""

#: libraries/config/messages.inc.php:366
msgid "HTTP Realm"
msgstr ""

#: libraries/config/messages.inc.php:367
msgid ""
"The path for the config file for [a@http://swekey.com]SweKey hardware "
"authentication[/a] (not located in your document root; suggested: /etc/"
"swekey.conf)"
msgstr ""

#: libraries/config/messages.inc.php:368
msgid "SweKey config file"
msgstr ""

#: libraries/config/messages.inc.php:369
msgid "Authentication method to use"
msgstr ""

#: libraries/config/messages.inc.php:370 setup/frames/index.inc.php:126
msgid "Authentication type"
msgstr ""

#: libraries/config/messages.inc.php:371
msgid ""
"Leave blank for no [a@http://wiki.phpmyadmin.net/pma/bookmark]bookmark[/a] "
"support, suggested: [kbd]pma_bookmark[/kbd]"
msgstr ""

#: libraries/config/messages.inc.php:372
msgid "Bookmark table"
msgstr ""

#: libraries/config/messages.inc.php:373
msgid ""
"Leave blank for no column comments/mime types, suggested: [kbd]"
"pma_column_info[/kbd]"
msgstr ""

#: libraries/config/messages.inc.php:374
msgid "Column information table"
msgstr ""

#: libraries/config/messages.inc.php:375
msgid "Compress connection to MySQL server"
msgstr ""

#: libraries/config/messages.inc.php:376
msgid "Compress connection"
msgstr ""

#: libraries/config/messages.inc.php:377
msgid "How to connect to server, keep [kbd]tcp[/kbd] if unsure"
msgstr ""

#: libraries/config/messages.inc.php:378
msgid "Connection type"
msgstr ""

#: libraries/config/messages.inc.php:379
msgid "Control user password"
msgstr ""

#: libraries/config/messages.inc.php:380
msgid ""
"A special MySQL user configured with limited permissions, more information "
"available on [a@http://wiki.phpmyadmin.net/pma/controluser]wiki[/a]"
msgstr ""

#: libraries/config/messages.inc.php:381
msgid "Control user"
msgstr ""

#: libraries/config/messages.inc.php:382
msgid "Count tables when showing database list"
msgstr ""

#: libraries/config/messages.inc.php:383
msgid "Count tables"
msgstr ""

#: libraries/config/messages.inc.php:384
msgid ""
"Leave blank for no Designer support, suggested: [kbd]pma_designer_coords[/"
"kbd]"
msgstr ""

#: libraries/config/messages.inc.php:385
msgid "Designer table"
msgstr ""

#: libraries/config/messages.inc.php:386
msgid ""
"More information on [a@http://sf.net/support/tracker.php?aid=1849494]PMA bug "
"tracker[/a] and [a@http://bugs.mysql.com/19588]MySQL Bugs[/a]"
msgstr ""

#: libraries/config/messages.inc.php:387
msgid "Disable use of INFORMATION_SCHEMA"
msgstr ""

#: libraries/config/messages.inc.php:388
msgid "What PHP extension to use; you should use mysqli if supported"
msgstr ""

#: libraries/config/messages.inc.php:389
msgid "PHP extension to use"
msgstr ""

#: libraries/config/messages.inc.php:390
msgid "Hide databases matching regular expression (PCRE)"
msgstr ""

#: libraries/config/messages.inc.php:391
msgid "Hide databases"
msgstr ""

#: libraries/config/messages.inc.php:392
msgid ""
"Leave blank for no SQL query history support, suggested: [kbd]pma_history[/"
"kbd]"
msgstr ""

#: libraries/config/messages.inc.php:393
msgid "SQL query history table"
msgstr ""

#: libraries/config/messages.inc.php:394
msgid "Hostname where MySQL server is running"
msgstr ""

#: libraries/config/messages.inc.php:395
msgid "Server hostname"
msgstr ""

#: libraries/config/messages.inc.php:396
msgid "Logout URL"
msgstr ""

#: libraries/config/messages.inc.php:397
msgid "Try to connect without password"
msgstr ""

#: libraries/config/messages.inc.php:398
msgid "Connect without password"
msgstr ""

#: libraries/config/messages.inc.php:399
msgid ""
"You can use MySQL wildcard characters (% and _), escape them if you want to "
"use their literal instances, i.e. use [kbd]'my\\_db'[/kbd] and not "
"[kbd]'my_db'[/kbd]. Using this option you can sort database list, just enter "
"their names in order and use [kbd]*[/kbd] at the end to show the rest in "
"alphabetical order."
msgstr ""

#: libraries/config/messages.inc.php:400
msgid "Show only listed databases"
msgstr ""

#: libraries/config/messages.inc.php:401 libraries/config/messages.inc.php:442
msgid "Leave empty if not using config auth"
msgstr ""

#: libraries/config/messages.inc.php:402
msgid "Password for config auth"
msgstr ""

#: libraries/config/messages.inc.php:403
msgid ""
"Leave blank for no PDF schema support, suggested: [kbd]pma_pdf_pages[/kbd]"
msgstr ""

#: libraries/config/messages.inc.php:404
msgid "PDF schema: pages table"
msgstr ""

#: libraries/config/messages.inc.php:405
msgid ""
"Database used for relations, bookmarks, and PDF features. See [a@http://wiki."
"phpmyadmin.net/pma/pmadb]pmadb[/a] for complete information. Leave blank for "
"no support. Suggested: [kbd]phpmyadmin[/kbd]"
msgstr ""

#: libraries/config/messages.inc.php:406
msgid "Database name"
msgstr "Ім'я бази даних"

#: libraries/config/messages.inc.php:407
msgid "Port on which MySQL server is listening, leave empty for default"
msgstr ""

#: libraries/config/messages.inc.php:408
msgid "Server port"
msgstr ""

#: libraries/config/messages.inc.php:409
msgid ""
"Leave blank for no \"persistent\" recently used tables across sessions, "
"suggested: [kbd]pma_recent[/kbd]"
msgstr ""

#: libraries/config/messages.inc.php:410
#, fuzzy
#| msgid "Analyze table"
msgid "Recently used table"
msgstr "Аналіз таблиці"

#: libraries/config/messages.inc.php:411
msgid ""
"Leave blank for no [a@http://wiki.phpmyadmin.net/pma/relation]relation-links"
"[/a] support, suggested: [kbd]pma_relation[/kbd]"
msgstr ""

#: libraries/config/messages.inc.php:412
msgid "Relation table"
msgstr ""

#: libraries/config/messages.inc.php:413
msgid "SQL command to fetch available databases"
msgstr ""

#: libraries/config/messages.inc.php:414
msgid "SHOW DATABASES command"
msgstr ""

#: libraries/config/messages.inc.php:415
msgid ""
"See [a@http://wiki.phpmyadmin.net/pma/auth_types#signon]authentication types"
"[/a] for an example"
msgstr ""

#: libraries/config/messages.inc.php:416
msgid "Signon session name"
msgstr ""

#: libraries/config/messages.inc.php:417
msgid "Signon URL"
msgstr ""

#: libraries/config/messages.inc.php:418
msgid "Socket on which MySQL server is listening, leave empty for default"
msgstr ""

#: libraries/config/messages.inc.php:419
msgid "Server socket"
msgstr ""

#: libraries/config/messages.inc.php:420
msgid "Enable SSL for connection to MySQL server"
msgstr ""

#: libraries/config/messages.inc.php:421
msgid "Use SSL"
msgstr ""

#: libraries/config/messages.inc.php:422
msgid ""
"Leave blank for no PDF schema support, suggested: [kbd]pma_table_coords[/kbd]"
msgstr ""

#: libraries/config/messages.inc.php:423
msgid "PDF schema: table coordinates"
msgstr ""

#: libraries/config/messages.inc.php:424
msgid ""
"Table to describe the display columns, leave blank for no support; "
"suggested: [kbd]pma_table_info[/kbd]"
msgstr ""

#: libraries/config/messages.inc.php:425
msgid "Display columns table"
msgstr "Показувати колонки таблиці"

#: libraries/config/messages.inc.php:426
msgid ""
"Leave blank for no \"persistent\" tables'UI preferences across sessions, "
"suggested: [kbd]pma_table_uiprefs[/kbd]"
msgstr ""

#: libraries/config/messages.inc.php:427
msgid "UI preferences table"
msgstr ""

#: libraries/config/messages.inc.php:428
msgid ""
"Whether a DROP DATABASE IF EXISTS statement will be added as first line to "
"the log when creating a database."
msgstr ""

#: libraries/config/messages.inc.php:429
msgid "Add DROP DATABASE"
msgstr ""

#: libraries/config/messages.inc.php:430
msgid ""
"Whether a DROP TABLE IF EXISTS statement will be added as first line to the "
"log when creating a table."
msgstr ""

#: libraries/config/messages.inc.php:431
msgid "Add DROP TABLE"
msgstr ""

#: libraries/config/messages.inc.php:432
msgid ""
"Whether a DROP VIEW IF EXISTS statement will be added as first line to the "
"log when creating a view."
msgstr ""

#: libraries/config/messages.inc.php:433
msgid "Add DROP VIEW"
msgstr ""

#: libraries/config/messages.inc.php:434
msgid "Defines the list of statements the auto-creation uses for new versions."
msgstr ""

#: libraries/config/messages.inc.php:435
msgid "Statements to track"
msgstr ""

#: libraries/config/messages.inc.php:436
msgid ""
"Leave blank for no SQL query tracking support, suggested: [kbd]pma_tracking[/"
"kbd]"
msgstr ""

#: libraries/config/messages.inc.php:437
msgid "SQL query tracking table"
msgstr ""

#: libraries/config/messages.inc.php:438
msgid ""
"Whether the tracking mechanism creates versions for tables and views "
"automatically."
msgstr ""

#: libraries/config/messages.inc.php:439
msgid "Automatically create versions"
msgstr ""

#: libraries/config/messages.inc.php:440
msgid ""
"Leave blank for no user preferences storage in database, suggested: [kbd]"
"pma_config[/kbd]"
msgstr ""

#: libraries/config/messages.inc.php:441
msgid "User preferences storage table"
msgstr ""

#: libraries/config/messages.inc.php:443
msgid "User for config auth"
msgstr ""

#: libraries/config/messages.inc.php:444
msgid ""
"Disable if you know that your pma_* tables are up to date. This prevents "
"compatibility checks and thereby increases performance"
msgstr ""

#: libraries/config/messages.inc.php:445
msgid "Verbose check"
msgstr ""

#: libraries/config/messages.inc.php:446
msgid ""
"A user-friendly description of this server. Leave blank to display the "
"hostname instead."
msgstr ""

#: libraries/config/messages.inc.php:447
msgid "Verbose name of this server"
msgstr ""

#: libraries/config/messages.inc.php:448
msgid "Whether a user should be displayed a &quot;show all (rows)&quot; button"
msgstr ""

#: libraries/config/messages.inc.php:449
msgid "Allow to display all the rows"
msgstr ""

#: libraries/config/messages.inc.php:450
msgid ""
"Please note that enabling this has no effect with [kbd]config[/kbd] "
"authentication mode because the password is hard coded in the configuration "
"file; this does not limit the ability to execute the same command directly"
msgstr ""

#: libraries/config/messages.inc.php:451
msgid "Show password change form"
msgstr ""

#: libraries/config/messages.inc.php:452
msgid "Show create database form"
msgstr ""

#: libraries/config/messages.inc.php:453
msgid ""
"Defines whether or not type display direction option is shown when browsing "
"a table"
msgstr ""

#: libraries/config/messages.inc.php:454
#, fuzzy
#| msgid "Default display direction"
msgid "Show display direction"
msgstr "Напрямок відображення по змовчуванню"

#: libraries/config/messages.inc.php:455
msgid ""
"Defines whether or not type fields should be initially displayed in edit/"
"insert mode"
msgstr ""

#: libraries/config/messages.inc.php:456
msgid "Show field types"
msgstr ""

#: libraries/config/messages.inc.php:457
msgid "Display the function fields in edit/insert mode"
msgstr ""

#: libraries/config/messages.inc.php:458
msgid "Show function fields"
msgstr ""

#: libraries/config/messages.inc.php:459
msgid ""
"Shows link to [a@http://php.net/manual/function.phpinfo.php]phpinfo()[/a] "
"output"
msgstr ""

#: libraries/config/messages.inc.php:460
msgid "Show phpinfo() link"
msgstr ""

#: libraries/config/messages.inc.php:461
msgid "Show detailed MySQL server information"
msgstr ""

#: libraries/config/messages.inc.php:462
msgid "Defines whether SQL queries generated by phpMyAdmin should be displayed"
msgstr ""

#: libraries/config/messages.inc.php:463
msgid "Show SQL queries"
msgstr ""

#: libraries/config/messages.inc.php:464
msgid "Allow to display database and table statistics (eg. space usage)"
msgstr ""

#: libraries/config/messages.inc.php:465
msgid "Show statistics"
msgstr ""

#: libraries/config/messages.inc.php:466
msgid ""
"If tooltips are enabled and a database comment is set, this will flip the "
"comment and the real name"
msgstr ""

#: libraries/config/messages.inc.php:467
msgid "Display database comment instead of its name"
msgstr ""

#: libraries/config/messages.inc.php:468
msgid ""
"When setting this to [kbd]nested[/kbd], the alias of the table name is only "
"used to split/nest the tables according to the $cfg"
"['LeftFrameTableSeparator'] directive, so only the folder is called like the "
"alias, the table name itself stays unchanged"
msgstr ""

#: libraries/config/messages.inc.php:469
msgid "Display table comment instead of its name"
msgstr ""

#: libraries/config/messages.inc.php:470
msgid "Display table comments in tooltips"
msgstr ""

#: libraries/config/messages.inc.php:471
msgid ""
"Mark used tables and make it possible to show databases with locked tables"
msgstr ""

#: libraries/config/messages.inc.php:472
msgid "Skip locked tables"
msgstr ""

#: libraries/config/messages.inc.php:477
msgid "Requires SQL Validator to be enabled"
msgstr ""

#: libraries/config/messages.inc.php:479
#: libraries/display_change_password.lib.php:40
#: libraries/replication_gui.lib.php:61 libraries/replication_gui.lib.php:62
#: libraries/replication_gui.lib.php:336 libraries/replication_gui.lib.php:340
#: libraries/replication_gui.lib.php:350 server_privileges.php:778
#: server_privileges.php:782 server_privileges.php:793
#: server_privileges.php:1608 server_synchronize.php:1186
msgid "Password"
msgstr "Пароль"

#: libraries/config/messages.inc.php:480
msgid ""
"[strong]Warning:[/strong] requires PHP SOAP extension or PEAR SOAP to be "
"installed"
msgstr ""

#: libraries/config/messages.inc.php:481
msgid "Enable SQL Validator"
msgstr ""

#: libraries/config/messages.inc.php:482
msgid ""
"If you have a custom username, specify it here (defaults to [kbd]anonymous[/"
"kbd])"
msgstr ""

#: libraries/config/messages.inc.php:483 tbl_tracking.php:454
#: tbl_tracking.php:511
msgid "Username"
msgstr ""

#: libraries/config/messages.inc.php:484
msgid ""
"Suggest a database name on the &quot;Create Database&quot; form (if "
"possible) or keep the text field empty"
msgstr ""

#: libraries/config/messages.inc.php:485
msgid "Suggest new database name"
msgstr ""

#: libraries/config/messages.inc.php:486
msgid "A warning is displayed on the main page if Suhosin is detected"
msgstr ""

#: libraries/config/messages.inc.php:487
msgid "Suhosin warning"
msgstr ""

#: libraries/config/messages.inc.php:488
msgid ""
"Textarea size (columns) in edit mode, this value will be emphasized for SQL "
"query textareas (*2) and for query window (*1.25)"
msgstr ""

#: libraries/config/messages.inc.php:489
msgid "Textarea columns"
msgstr ""

#: libraries/config/messages.inc.php:490
msgid ""
"Textarea size (rows) in edit mode, this value will be emphasized for SQL "
"query textareas (*2) and for query window (*1.25)"
msgstr ""

#: libraries/config/messages.inc.php:491
msgid "Textarea rows"
msgstr ""

#: libraries/config/messages.inc.php:492
msgid "Title of browser window when a database is selected"
msgstr ""

#: libraries/config/messages.inc.php:494
msgid "Title of browser window when nothing is selected"
msgstr ""

#: libraries/config/messages.inc.php:495
msgid "Default title"
msgstr "Заголовок по замовчуванню"

#: libraries/config/messages.inc.php:496
msgid "Title of browser window when a server is selected"
msgstr ""

#: libraries/config/messages.inc.php:498
msgid "Title of browser window when a table is selected"
msgstr ""

#: libraries/config/messages.inc.php:500
msgid ""
"Input proxies as [kbd]IP: trusted HTTP header[/kbd]. The following example "
"specifies that phpMyAdmin should trust a HTTP_X_FORWARDED_FOR (X-Forwarded-"
"For) header coming from the proxy 1.2.3.4:[br][kbd]1.2.3.4: "
"HTTP_X_FORWARDED_FOR[/kbd]"
msgstr ""

#: libraries/config/messages.inc.php:501
msgid "List of trusted proxies for IP allow/deny"
msgstr ""

#: libraries/config/messages.inc.php:502
msgid "Directory on server where you can upload files for import"
msgstr ""

#: libraries/config/messages.inc.php:503
msgid "Upload directory"
msgstr ""

#: libraries/config/messages.inc.php:504
msgid "Allow for searching inside the entire database"
msgstr ""

#: libraries/config/messages.inc.php:505
msgid "Use database search"
msgstr ""

#: libraries/config/messages.inc.php:506
msgid ""
"When disabled, users cannot set any of the options below, regardless of the "
"checkbox on the right"
msgstr ""

#: libraries/config/messages.inc.php:507
msgid "Enable the Developer tab in settings"
msgstr ""

#: libraries/config/messages.inc.php:508
msgid ""
"Show affected rows of each statement on multiple-statement queries. See "
"libraries/import.lib.php for defaults on how many queries a statement may "
"contain."
msgstr ""

#: libraries/config/messages.inc.php:509
msgid "Verbose multiple statements"
msgstr ""

#: libraries/config/messages.inc.php:510 setup/frames/index.inc.php:241
msgid "Check for latest version"
msgstr ""

#: libraries/config/messages.inc.php:511
msgid "Enables check for latest version on main phpMyAdmin page"
msgstr ""

#: libraries/config/messages.inc.php:512 setup/lib/index.lib.php:118
#: setup/lib/index.lib.php:125 setup/lib/index.lib.php:142
#: setup/lib/index.lib.php:149 setup/lib/index.lib.php:157
#: setup/lib/index.lib.php:161 setup/lib/index.lib.php:164
#: setup/lib/index.lib.php:200
msgid "Version check"
msgstr ""

#: libraries/config/messages.inc.php:513
msgid ""
"Enable [a@http://en.wikipedia.org/wiki/ZIP_(file_format)]ZIP[/a] compression "
"for import and export operations"
msgstr ""

#: libraries/config/messages.inc.php:514
msgid "ZIP"
msgstr ""

#: libraries/config/setup.forms.php:41
msgid "Config authentication"
msgstr ""

#: libraries/config/setup.forms.php:45
msgid "Cookie authentication"
msgstr ""

#: libraries/config/setup.forms.php:48
msgid "HTTP authentication"
msgstr ""

#: libraries/config/setup.forms.php:51
msgid "Signon authentication"
msgstr ""

#: libraries/config/setup.forms.php:245
#: libraries/config/user_preferences.forms.php:147 libraries/import/ldi.php:35
msgid "CSV using LOAD DATA"
msgstr ""

#: libraries/config/setup.forms.php:254 libraries/config/setup.forms.php:348
#: libraries/config/user_preferences.forms.php:155
#: libraries/config/user_preferences.forms.php:248 libraries/export/xls.php:18
#: libraries/import/xls.php:21
msgid "Excel 97-2003 XLS Workbook"
msgstr ""

#: libraries/config/setup.forms.php:257 libraries/config/setup.forms.php:352
#: libraries/config/user_preferences.forms.php:158
#: libraries/config/user_preferences.forms.php:252
#: libraries/export/xlsx.php:18 libraries/import/xlsx.php:21
msgid "Excel 2007 XLSX Workbook"
msgstr ""

#: libraries/config/setup.forms.php:260 libraries/config/setup.forms.php:361
#: libraries/config/user_preferences.forms.php:161
#: libraries/config/user_preferences.forms.php:261 libraries/export/ods.php:18
#: libraries/import/ods.php:22
msgid "Open Document Spreadsheet"
msgstr ""

#: libraries/config/setup.forms.php:267
#: libraries/config/user_preferences.forms.php:168
msgid "Quick"
msgstr ""

#: libraries/config/setup.forms.php:271
#: libraries/config/user_preferences.forms.php:172
msgid "Custom"
msgstr ""

#: libraries/config/setup.forms.php:292
#: libraries/config/user_preferences.forms.php:192
msgid "Database export options"
msgstr "Налаштування експорту бази даних"

#: libraries/config/setup.forms.php:325
#: libraries/config/user_preferences.forms.php:225
#: libraries/export/excel.php:18
msgid "CSV for MS Excel"
msgstr "CSV для даних MS Excel"

#: libraries/config/setup.forms.php:356
#: libraries/config/user_preferences.forms.php:256
#: libraries/export/htmlword.php:18
msgid "Microsoft Word 2000"
msgstr ""

#: libraries/config/setup.forms.php:365
#: libraries/config/user_preferences.forms.php:265 libraries/export/odt.php:22
msgid "Open Document Text"
msgstr ""

#: libraries/config/validate.lib.php:197 libraries/config/validate.lib.php:204
msgid "Could not connect to MySQL server"
msgstr ""

#: libraries/config/validate.lib.php:228
msgid "Empty username while using config authentication method"
msgstr ""

#: libraries/config/validate.lib.php:232
msgid "Empty signon session name while using signon authentication method"
msgstr ""

#: libraries/config/validate.lib.php:236
msgid "Empty signon URL while using signon authentication method"
msgstr ""

#: libraries/config/validate.lib.php:269
msgid "Empty phpMyAdmin control user while using pmadb"
msgstr ""

#: libraries/config/validate.lib.php:273
msgid "Empty phpMyAdmin control user password while using pmadb"
msgstr ""

#: libraries/config/validate.lib.php:359
#, php-format
msgid "Incorrect IP address: %s"
msgstr ""

#. l10n: Language to use for PHP documentation, please use only languages which do exist in official documentation.
#: libraries/core.lib.php:242
msgctxt "PHP documentation language"
msgid "en"
msgstr "en"

#: libraries/core.lib.php:256
#, php-format
msgid "The %s extension is missing. Please check your PHP configuration."
msgstr ""

#: libraries/db_events.inc.php:30
#, php-format
msgid "Export of event %s"
msgstr ""

#: libraries/db_events.inc.php:34
#, php-format
msgid "Export of event \"%s\""
msgstr ""

#: libraries/db_events.inc.php:40
#, fuzzy, php-format
#| msgid "No tables found in database"
msgid "No event with name %s found in database %s"
msgstr "В БД не виявлено таблиць."

#: libraries/db_events.inc.php:56 libraries/db_links.inc.php:101
#: libraries/export/sql.php:609
msgid "Events"
msgstr ""

#: libraries/db_events.inc.php:58 libraries/db_events.inc.php:60
msgid "There are no events to display."
msgstr ""

#: libraries/db_events.inc.php:67 libraries/db_routines.lib.php:661
#: libraries/db_routines.lib.php:807 libraries/db_routines.lib.php:1156
#: libraries/display_create_table.lib.php:51
#: libraries/display_triggers.inc.php:70 libraries/tbl_properties.inc.php:99
#: setup/frames/index.inc.php:125 tbl_structure.php:204
msgid "Name"
msgstr "Назва"

#: libraries/db_events.inc.php:129
msgid "The event scheduler is enabled"
msgstr ""

#: libraries/db_events.inc.php:129
msgid "The event scheduler is disabled"
msgstr ""

#: libraries/db_events.inc.php:131
msgid "Turn it on"
msgstr ""

#: libraries/db_events.inc.php:131
msgid "Turn it off"
msgstr ""

#: libraries/db_events.inc.php:141
#, fuzzy
#| msgid "Add a new User"
msgid "Add an event"
msgstr "Додати нового користувача"

#: libraries/db_links.inc.php:42 libraries/db_links.inc.php:43
#: libraries/db_links.inc.php:44
msgid "Database seems to be empty!"
msgstr ""

#: libraries/db_links.inc.php:66 libraries/relation.lib.php:140
#: libraries/tbl_links.inc.php:97
msgid "Tracking"
msgstr ""

#: libraries/db_links.inc.php:71
msgid "Query"
msgstr "Запит згідно прикладу"

#: libraries/db_links.inc.php:76 libraries/relation.lib.php:128
msgid "Designer"
msgstr ""

#: libraries/db_links.inc.php:93 libraries/server_links.inc.php:60
#: server_privileges.php:119 server_privileges.php:1802
#: server_privileges.php:2152
msgid "Privileges"
msgstr "Привілеї"

#: libraries/db_links.inc.php:97 libraries/db_routines.lib.php:1149
msgid "Routines"
msgstr ""

#: libraries/db_links.inc.php:105 libraries/display_triggers.inc.php:62
#: libraries/export/sql.php:987 libraries/export/xml.php:38
msgid "Triggers"
msgstr ""

#: libraries/db_routines.lib.php:630
msgid "Details"
msgstr ""

#: libraries/db_routines.lib.php:633
#, fuzzy
#| msgid "Column names"
msgid "Routine name"
msgstr "Назви колонок"

#: libraries/db_routines.lib.php:650
#, fuzzy, php-format
#| msgid "Change"
msgid "Change to %s"
msgstr "Змінити"

#: libraries/db_routines.lib.php:655
msgid "Parameters"
msgstr ""

#: libraries/db_routines.lib.php:660
#, fuzzy
#| msgid "Creation"
msgid "Direction"
msgstr "Створено"

#: libraries/db_routines.lib.php:663 libraries/tbl_properties.inc.php:105
msgid "Length/Values"
msgstr "Довжини/Значення*"

#: libraries/db_routines.lib.php:664 libraries/display_tbl.lib.php:593
#: libraries/export/codegen.php:41 libraries/export/csv.php:34
#: libraries/export/excel.php:37 libraries/export/htmlword.php:33
#: libraries/export/json.php:29 libraries/export/latex.php:35
#: libraries/export/mediawiki.php:23 libraries/export/ods.php:29
#: libraries/export/odt.php:27 libraries/export/pdf.php:29
#: libraries/export/php_array.php:29 libraries/export/sql.php:83
#: libraries/export/texytext.php:31 libraries/export/xls.php:29
#: libraries/export/xlsx.php:29 libraries/export/xml.php:25
#: libraries/export/yaml.php:30 libraries/import.lib.php:1080
#: libraries/import.lib.php:1102 libraries/import/csv.php:33
#: libraries/import/docsql.php:35 libraries/import/ldi.php:49
#: libraries/import/ods.php:32 libraries/import/sql.php:20
#: libraries/import/xls.php:28 libraries/import/xlsx.php:28
#: libraries/import/xml.php:25 tbl_select.php:231 tbl_structure.php:890
msgid "Options"
msgstr ""

#: libraries/db_routines.lib.php:678
msgid "Add parameter"
msgstr ""

#: libraries/db_routines.lib.php:681
#, fuzzy
#| msgid "Remove database"
msgid "Remove last parameter"
msgstr "Видалити базу даних"

#: libraries/db_routines.lib.php:686 libraries/db_routines.lib.php:1159
msgid "Return type"
msgstr ""

#: libraries/db_routines.lib.php:692
#, fuzzy
#| msgid "Length/Values"
msgid "Return length/values"
msgstr "Довжини/Значення*"

#: libraries/db_routines.lib.php:697
#, fuzzy
#| msgid "Table options"
msgid "Return options"
msgstr "Налаштування таблиці"

#: libraries/db_routines.lib.php:716
#, fuzzy
#| msgid "Description"
msgid "Definition"
msgstr "Опис"

#: libraries/db_routines.lib.php:720
msgid "Is deterministic"
msgstr ""

#: libraries/db_routines.lib.php:724
msgid "Definer"
msgstr ""

#: libraries/db_routines.lib.php:729
#, fuzzy
#| msgid "Query type"
msgid "Security type"
msgstr "Тип запиту"

#: libraries/db_routines.lib.php:736
msgid "SQL data access"
msgstr ""

#: libraries/db_routines.lib.php:800 libraries/db_routines.lib.php:803
msgid "Routine parameters"
msgstr ""

#: libraries/db_routines.lib.php:810 tbl_change.php:284 tbl_change.php:322
msgid "Function"
msgstr "Функція"

#: libraries/db_routines.lib.php:812 libraries/replication_gui.lib.php:117
#: pmd_general.php:476 pmd_general.php:535 pmd_general.php:658
#: pmd_general.php:775 server_status.php:1029 tbl_change.php:326
#: tbl_printview.php:367 tbl_select.php:117 tbl_structure.php:866
msgid "Value"
msgstr "Значення"

#: libraries/db_routines.lib.php:916
msgid "You must provide a routine name"
msgstr ""

#: libraries/db_routines.lib.php:935
#, php-format
msgid "Invalid direction \"%s\" given for parameter."
msgstr ""

#: libraries/db_routines.lib.php:946 libraries/db_routines.lib.php:987
msgid ""
"You must provide length/values for routine parameters of type ENUM, SET, "
"VARCHAR and VARBINARY."
msgstr ""

#: libraries/db_routines.lib.php:971
msgid "You must provide a name and a type for each routine parameter."
msgstr ""

#: libraries/db_routines.lib.php:1028
msgid "You must provide a routine definition."
msgstr ""

#: libraries/db_routines.lib.php:1151
msgid "There are no routines to display."
msgstr ""

#: libraries/db_routines.lib.php:1192
#, fuzzy
#| msgid "Add into comments"
msgid "Add routine"
msgstr "Додати коментар"

#: libraries/db_routines.lib.php:1195
#, fuzzy
#| msgid "You don't have sufficient privileges to be here right now!"
msgid "You do not have the necessary privileges to create a new routine"
msgstr "Ви для цього маєте недостатньо прав!"

#: libraries/db_structure.lib.php:43 libraries/display_tbl.lib.php:2084
msgid ""
"May be approximate. See [a@./Documentation.html#faq3_11@Documentation]FAQ "
"3.11[/a]"
msgstr ""

#: libraries/dbi/mysql.dbi.lib.php:111 libraries/dbi/mysqli.dbi.lib.php:112
msgid "Connection for controluser as defined in your configuration failed."
msgstr ""

#: libraries/dbi/mysql.dbi.lib.php:324 libraries/dbi/mysql.dbi.lib.php:326
#: libraries/dbi/mysqli.dbi.lib.php:351
msgid "The server is not responding"
msgstr ""

#: libraries/dbi/mysql.dbi.lib.php:324 libraries/dbi/mysqli.dbi.lib.php:351
msgid "(or the local MySQL server's socket is not correctly configured)"
msgstr ""

#: libraries/dbi/mysql.dbi.lib.php:333
msgid "Details..."
msgstr ""

#: libraries/display_change_password.lib.php:29 main.php:94
#: user_password.php:105 user_password.php:123
msgid "Change password"
msgstr "Змінити пароль"

#: libraries/display_change_password.lib.php:34
#: libraries/replication_gui.lib.php:346 server_privileges.php:789
msgid "No Password"
msgstr "Без паролю"

#: libraries/display_change_password.lib.php:45
#: libraries/replication_gui.lib.php:354 libraries/replication_gui.lib.php:357
#: server_privileges.php:797 server_privileges.php:800
msgid "Re-type"
msgstr "Підтвердження"

#: libraries/display_change_password.lib.php:51
msgid "Password Hashing"
msgstr ""

#: libraries/display_change_password.lib.php:65
msgid "MySQL 4.0 compatible"
msgstr ""

#: libraries/display_create_database.lib.php:21
#: libraries/display_create_database.lib.php:39
#, fuzzy
#| msgid "Create new database"
msgid "Create database"
msgstr "Створити нову БД"

#: libraries/display_create_database.lib.php:33
msgid "Create"
msgstr "Створити"

#: libraries/display_create_database.lib.php:43 server_privileges.php:121
#: server_privileges.php:1493 server_replication.php:33
msgid "No Privileges"
msgstr "Без привілеїв"

#: libraries/display_create_table.lib.php:46
#, php-format
msgid "Create table on database %s"
msgstr "Створити нову таблицю в БД %s"

#: libraries/display_create_table.lib.php:55
msgid "Number of columns"
msgstr "Число колонок"

#: libraries/display_export.lib.php:35
msgid "Could not load export plugins, please check your installation!"
msgstr ""

#: libraries/display_export.lib.php:80
msgid "Exporting databases from the current server"
msgstr "Експортування баз даних із поточного сервера"

#: libraries/display_export.lib.php:82
#, php-format
msgid "Exporting tables from \"%s\" database"
msgstr "Експортування таблиць із бази даних \"%s\""

#: libraries/display_export.lib.php:84
#, php-format
msgid "Exporting rows from \"%s\" table"
msgstr "Експортування рядків із таблиці \"%s\""

#: libraries/display_export.lib.php:90
msgid "Export Method:"
msgstr "Метод Експорту:"

#: libraries/display_export.lib.php:106
msgid "Quick - display only the minimal options"
msgstr ""

#: libraries/display_export.lib.php:122
msgid "Custom - display all possible options"
msgstr ""

#: libraries/display_export.lib.php:130
msgid "Database(s):"
msgstr "База(и) даних:"

#: libraries/display_export.lib.php:132
msgid "Table(s):"
msgstr "Таблиця(ь):"

#: libraries/display_export.lib.php:142
msgid "Rows:"
msgstr "Рядки:"

#: libraries/display_export.lib.php:150
msgid "Dump some row(s)"
msgstr ""

#: libraries/display_export.lib.php:152
msgid "Number of rows:"
msgstr "Число рядків:"

#: libraries/display_export.lib.php:155
msgid "Row to begin at:"
msgstr ""

#: libraries/display_export.lib.php:166
msgid "Dump all rows"
msgstr ""

#: libraries/display_export.lib.php:174 libraries/display_export.lib.php:195
msgid "Output:"
msgstr ""

#: libraries/display_export.lib.php:181 libraries/display_export.lib.php:207
#, php-format
msgid "Save on server in the directory <b>%s</b>"
msgstr "Зберегти на сервері в каталозі <b>%s</b>"

#: libraries/display_export.lib.php:199
msgid "Save output to a file"
msgstr "Зберегти вивід у файл"

#: libraries/display_export.lib.php:220
msgid "File name template:"
msgstr "Шаблон назви файлу:"

#: libraries/display_export.lib.php:222
msgid "@SERVER@ will become the server name"
msgstr ""

#: libraries/display_export.lib.php:224
msgid ", @DATABASE@ will become the database name"
msgstr ""

#: libraries/display_export.lib.php:226
msgid ", @TABLE@ will become the table name"
msgstr ""

#: libraries/display_export.lib.php:230
#, php-format
msgid ""
"This value is interpreted using %1$sstrftime%2$s, so you can use time "
"formatting strings. Additionally the following transformations will happen: %"
"3$s. Other text will be kept as is. See the %4$sFAQ%5$s for details."
msgstr ""

#: libraries/display_export.lib.php:268
msgid "use this for future exports"
msgstr ""

#: libraries/display_export.lib.php:274 libraries/display_import.lib.php:188
#: libraries/display_import.lib.php:201 libraries/sql_query_form.lib.php:463
msgid "Character set of the file:"
msgstr "Кодування файлу:"

#: libraries/display_export.lib.php:304
msgid "Compression:"
msgstr "Стискання:"

#: libraries/display_export.lib.php:306 libraries/display_tbl.lib.php:564
#: libraries/export/sql.php:1058 libraries/tbl_properties.inc.php:559
#: pmd_general.php:510 server_privileges.php:1955 server_status.php:835
msgid "None"
msgstr "Немає"

#: libraries/display_export.lib.php:308
msgid "zipped"
msgstr "стиснено"

#: libraries/display_export.lib.php:310
msgid "gzipped"
msgstr "стиснено в \"gzip\""

#: libraries/display_export.lib.php:312
msgid "bzipped"
msgstr "стиснено в \"bzip\""

#: libraries/display_export.lib.php:321
#, fuzzy
#| msgid "Save output to a file"
msgid "View output as text"
msgstr "Зберегти вивід у файл"

#: libraries/display_export.lib.php:326 libraries/display_import.lib.php:244
#: libraries/export/codegen.php:38
msgid "Format:"
msgstr "Формат:"

#: libraries/display_export.lib.php:331
#, fuzzy
#| msgid "Transformation options"
msgid "Format-specific options:"
msgstr "Опції перетворення"

#: libraries/display_export.lib.php:332
msgid ""
"Scroll down to fill in the options for the selected format and ignore the "
"options for other formats."
msgstr ""

#: libraries/display_export.lib.php:340 libraries/display_import.lib.php:260
msgid "Encoding Conversion:"
msgstr ""

#: libraries/display_import.lib.php:66
msgid ""
"The file being uploaded is probably larger than the maximum allowed size or "
"this is a known bug in webkit based (Safari, Google Chrome, Arora etc.) "
"browsers."
msgstr ""

#: libraries/display_import.lib.php:76
msgid "The file is being processed, please be patient."
msgstr ""

#: libraries/display_import.lib.php:98
msgid ""
"Please be patient, the file is being uploaded. Details about the upload are "
"not available."
msgstr ""

#: libraries/display_import.lib.php:129
#, fuzzy
#| msgid "Cannot log in to the MySQL server"
msgid "Importing into the current server"
msgstr "Не можу зареєструватися на MySQL сервері"

#: libraries/display_import.lib.php:131
#, fuzzy, php-format
#| msgid "No databases"
msgid "Importing into the database \"%s\""
msgstr "БД відсутні"

#: libraries/display_import.lib.php:133
#, fuzzy, php-format
#| msgid "No databases"
msgid "Importing into the table \"%s\""
msgstr "БД відсутні"

#: libraries/display_import.lib.php:139
msgid "File to Import:"
msgstr ""

#: libraries/display_import.lib.php:156
#, php-format
msgid "File may be compressed (%s) or uncompressed."
msgstr ""

#: libraries/display_import.lib.php:158
msgid ""
"A compressed file's name must end in <b>.[format].[compression]</b>. "
"Example: <b>.sql.zip</b>"
msgstr ""

#: libraries/display_import.lib.php:178
msgid "File uploads are not allowed on this server."
msgstr ""

#: libraries/display_import.lib.php:208
#, fuzzy
#| msgid "Partial Texts"
msgid "Partial Import:"
msgstr "Часткові тексти"

#: libraries/display_import.lib.php:214
#, php-format
msgid ""
"Previous import timed out, after resubmitting will continue from position %d."
msgstr ""

#: libraries/display_import.lib.php:221
msgid ""
"Allow the interruption of an import in case the script detects it is close "
"to the PHP timeout limit. <i>(This might be good way to import large files, "
"however it can break transactions.)</i>"
msgstr ""

#: libraries/display_import.lib.php:228
msgid "Number of rows to skip, starting from the first row:"
msgstr ""

#: libraries/display_import.lib.php:250
msgid "Format-Specific Options:"
msgstr ""

#: libraries/display_select_lang.lib.php:44
#: libraries/display_select_lang.lib.php:45 setup/frames/index.inc.php:71
msgid "Language"
msgstr ""

#: libraries/display_tbl.lib.php:397
msgid "Restore column order"
msgstr ""

#: libraries/display_tbl.lib.php:417
msgid "Drag to reorder"
msgstr ""

#: libraries/display_tbl.lib.php:418
msgid "Click to sort"
msgstr ""

#: libraries/display_tbl.lib.php:419
msgid "Click to mark/unmark"
msgstr ""

#: libraries/display_tbl.lib.php:420
msgid "Click the drop-down arrow<br />to toggle column's visibility"
msgstr ""

#: libraries/display_tbl.lib.php:431
#, php-format
msgid "%d is not valid row number."
msgstr ""

#: libraries/display_tbl.lib.php:436
msgid "Start row"
msgstr ""

#: libraries/display_tbl.lib.php:438
#, fuzzy
#| msgid "Number of rows:"
msgid "Number of rows"
msgstr "Число рядків:"

#: libraries/display_tbl.lib.php:443
#, fuzzy
#| msgid "More"
msgid "Mode"
msgstr "Більше"

#: libraries/display_tbl.lib.php:445
msgid "horizontal"
msgstr " горизонтальному"

#: libraries/display_tbl.lib.php:446
msgid "horizontal (rotated headers)"
msgstr "горизонтальному (повернуті заголовки)"

#: libraries/display_tbl.lib.php:447
msgid "vertical"
msgstr "вертикальному"

#: libraries/display_tbl.lib.php:452
msgid "Headers every"
msgstr ""

#: libraries/display_tbl.lib.php:454
#, fuzzy
#| msgid "Browse"
msgid "rows"
msgstr "Переглянути"

#: libraries/display_tbl.lib.php:546
msgid "Sort by key"
msgstr ""

#: libraries/display_tbl.lib.php:598 libraries/display_tbl.lib.php:608
#, fuzzy
#| msgid "Partial Texts"
msgid "Partial texts"
msgstr "Часткові тексти"

#: libraries/display_tbl.lib.php:599 libraries/display_tbl.lib.php:612
#, fuzzy
#| msgid "Full Texts"
msgid "Full texts"
msgstr "Повні тексти"

#: libraries/display_tbl.lib.php:625
msgid "Relational key"
msgstr ""

#: libraries/display_tbl.lib.php:626
#, fuzzy
#| msgid "Relational schema"
msgid "Relational display column"
msgstr "Схема зв'язків"

#: libraries/display_tbl.lib.php:633
msgid "Show binary contents"
msgstr ""

#: libraries/display_tbl.lib.php:635
msgid "Show BLOB contents"
msgstr ""

#: libraries/display_tbl.lib.php:645 libraries/relation.lib.php:112
#: libraries/tbl_properties.inc.php:143 transformation_overview.php:46
msgid "Browser transformation"
msgstr "Перетворення МІМЕ-типу бровзером"

#: libraries/display_tbl.lib.php:650
msgid "Geometry"
msgstr ""

#: libraries/display_tbl.lib.php:651
msgid "Well Known Text"
msgstr ""

#: libraries/display_tbl.lib.php:652
msgid "Well Known Binary"
msgstr ""

#: libraries/display_tbl.lib.php:1303
msgid "Copy"
msgstr ""

#: libraries/display_tbl.lib.php:1318 libraries/display_tbl.lib.php:1330
msgid "The row has been deleted"
msgstr "Рядок видалено"

#: libraries/display_tbl.lib.php:1357 libraries/display_tbl.lib.php:2314
#: server_status.php:831
msgid "Kill"
msgstr "Вбити"

#: libraries/display_tbl.lib.php:2188
msgid "in query"
msgstr "по запиту"

#: libraries/display_tbl.lib.php:2206
msgid "Showing rows"
msgstr "Показано записи "

#: libraries/display_tbl.lib.php:2216
msgid "total"
msgstr "всього"

#: libraries/display_tbl.lib.php:2224 sql.php:689
#, php-format
msgid "Query took %01.4f sec"
msgstr "Запит виконувався %01.4f сек"

#: libraries/display_tbl.lib.php:2418
msgid "Query results operations"
msgstr ""

#: libraries/display_tbl.lib.php:2446
msgid "Print view (with full texts)"
msgstr ""

#: libraries/display_tbl.lib.php:2494 tbl_chart.php:83
#, fuzzy
#| msgid "Display PDF schema"
msgid "Display chart"
msgstr "Показати PDF схему"

#: libraries/display_tbl.lib.php:2509
msgid "Visualize GIS data"
msgstr ""

#: libraries/display_tbl.lib.php:2529
#, fuzzy
#| msgid "Create User"
msgid "Create view"
msgstr "Створити користувача"

#: libraries/display_tbl.lib.php:2629
msgid "Link not found"
msgstr "Лінк не знайдено"

#: libraries/display_triggers.inc.php:35
#, php-format
msgid "Export of trigger %s"
msgstr ""

#: libraries/display_triggers.inc.php:39
#, php-format
msgid "Export of trigger \"%s\""
msgstr ""

#: libraries/display_triggers.inc.php:47
#, php-format
msgid "No trigger with name %s found"
msgstr ""

#: libraries/display_triggers.inc.php:64 libraries/display_triggers.inc.php:66
msgid "There are no triggers to display."
msgstr ""

#: libraries/display_triggers.inc.php:77 server_status.php:800 sql.php:943
msgid "Time"
msgstr "Час"

#: libraries/display_triggers.inc.php:78
msgid "Event"
msgstr ""

#: libraries/display_triggers.inc.php:120
#, fuzzy
#| msgid "Add a new User"
msgid "Add a trigger"
msgstr "Додати нового користувача"

#: libraries/engines/bdb.lib.php:20 main.php:211
msgid "Version information"
msgstr ""

#: libraries/engines/innodb.lib.php:20
msgid "Data home directory"
msgstr ""

#: libraries/engines/innodb.lib.php:21
msgid "The common part of the directory path for all InnoDB data files."
msgstr ""

#: libraries/engines/innodb.lib.php:24
msgid "Data files"
msgstr ""

#: libraries/engines/innodb.lib.php:27
msgid "Autoextend increment"
msgstr ""

#: libraries/engines/innodb.lib.php:28
msgid ""
" The increment size for extending the size of an autoextending tablespace "
"when it becomes full."
msgstr ""

#: libraries/engines/innodb.lib.php:32
msgid "Buffer pool size"
msgstr ""

#: libraries/engines/innodb.lib.php:33
msgid ""
"The size of the memory buffer InnoDB uses to cache data and indexes of its "
"tables."
msgstr ""

#: libraries/engines/innodb.lib.php:130
msgid "Buffer Pool"
msgstr ""

#: libraries/engines/innodb.lib.php:131 server_status.php:320
msgid "InnoDB Status"
msgstr "Статус InnoDB"

#: libraries/engines/innodb.lib.php:153
msgid "Buffer Pool Usage"
msgstr ""

#: libraries/engines/innodb.lib.php:161
msgid "pages"
msgstr ""

#: libraries/engines/innodb.lib.php:170
msgid "Free pages"
msgstr ""

#: libraries/engines/innodb.lib.php:176
msgid "Dirty pages"
msgstr ""

#: libraries/engines/innodb.lib.php:182
msgid "Pages containing data"
msgstr ""

#: libraries/engines/innodb.lib.php:188
msgid "Pages to be flushed"
msgstr ""

#: libraries/engines/innodb.lib.php:194
msgid "Busy pages"
msgstr ""

#: libraries/engines/innodb.lib.php:203
msgid "Latched pages"
msgstr ""

#: libraries/engines/innodb.lib.php:214
msgid "Buffer Pool Activity"
msgstr ""

#: libraries/engines/innodb.lib.php:218
msgid "Read requests"
msgstr ""

#: libraries/engines/innodb.lib.php:224
msgid "Write requests"
msgstr ""

#: libraries/engines/innodb.lib.php:230
msgid "Read misses"
msgstr ""

#: libraries/engines/innodb.lib.php:236
msgid "Write waits"
msgstr ""

#: libraries/engines/innodb.lib.php:242
msgid "Read misses in %"
msgstr ""

#: libraries/engines/innodb.lib.php:250
msgid "Write waits in %"
msgstr ""

#: libraries/engines/myisam.lib.php:22
msgid "Data pointer size"
msgstr ""

#: libraries/engines/myisam.lib.php:23
msgid ""
"The default pointer size in bytes, to be used by CREATE TABLE for MyISAM "
"tables when no MAX_ROWS option is specified."
msgstr ""

#: libraries/engines/myisam.lib.php:27
msgid "Automatic recovery mode"
msgstr ""

#: libraries/engines/myisam.lib.php:28
msgid ""
"The mode for automatic recovery of crashed MyISAM tables, as set via the --"
"myisam-recover server startup option."
msgstr ""

#: libraries/engines/myisam.lib.php:31
msgid "Maximum size for temporary sort files"
msgstr ""

#: libraries/engines/myisam.lib.php:32
msgid ""
"The maximum size of the temporary file MySQL is allowed to use while re-"
"creating a MyISAM index (during REPAIR TABLE, ALTER TABLE, or LOAD DATA "
"INFILE)."
msgstr ""

#: libraries/engines/myisam.lib.php:36
msgid "Maximum size for temporary files on index creation"
msgstr ""

#: libraries/engines/myisam.lib.php:37
msgid ""
"If the temporary file used for fast MyISAM index creation would be larger "
"than using the key cache by the amount specified here, prefer the key cache "
"method."
msgstr ""

#: libraries/engines/myisam.lib.php:41
msgid "Repair threads"
msgstr ""

#: libraries/engines/myisam.lib.php:42
msgid ""
"If this value is greater than 1, MyISAM table indexes are created in "
"parallel (each index in its own thread) during the repair by sorting process."
msgstr ""

#: libraries/engines/myisam.lib.php:46
msgid "Sort buffer size"
msgstr ""

#: libraries/engines/myisam.lib.php:47
msgid ""
"The buffer that is allocated when sorting MyISAM indexes during a REPAIR "
"TABLE or when creating indexes with CREATE INDEX or ALTER TABLE."
msgstr ""

#: libraries/engines/pbms.lib.php:30
msgid "Garbage Threshold"
msgstr ""

#: libraries/engines/pbms.lib.php:31
msgid "The percentage of garbage in a repository file before it is compacted."
msgstr ""

#: libraries/engines/pbms.lib.php:35 libraries/replication_gui.lib.php:69
#: server_synchronize.php:1174
msgid "Port"
msgstr ""

#: libraries/engines/pbms.lib.php:36
msgid ""
"The port for the PBMS stream-based communications. Setting this value to 0 "
"will disable HTTP communication with the daemon."
msgstr ""

#: libraries/engines/pbms.lib.php:40
msgid "Repository Threshold"
msgstr ""

#: libraries/engines/pbms.lib.php:41
msgid ""
"The maximum size of a BLOB repository file. You may use Kb, MB or GB to "
"indicate the unit of the value. A value in bytes is assumed when no unit is "
"specified."
msgstr ""

#: libraries/engines/pbms.lib.php:45
msgid "Temp Blob Timeout"
msgstr ""

#: libraries/engines/pbms.lib.php:46
msgid ""
"The timeout, in seconds, for temporary BLOBs. Uploaded BLOB data is removed "
"after this time, unless they are referenced by a record in the database."
msgstr ""

#: libraries/engines/pbms.lib.php:50
msgid "Temp Log Threshold"
msgstr ""

#: libraries/engines/pbms.lib.php:51
msgid ""
"The maximum size of a temporary BLOB log file. You may use Kb, MB or GB to "
"indicate the unit of the value. A value in bytes is assumed when no unit is "
"specified."
msgstr ""

#: libraries/engines/pbms.lib.php:55
msgid "Max Keep Alive"
msgstr ""

#: libraries/engines/pbms.lib.php:56
msgid ""
"The timeout for inactive connection with the keep-alive flag set. After this "
"time the connection will be closed. The time-out is in milliseconds (1/1000)."
msgstr ""

#: libraries/engines/pbms.lib.php:60
msgid "Metadata Headers"
msgstr ""

#: libraries/engines/pbms.lib.php:61
msgid ""
"A \":\" delimited list of metadata headers to be used to initialize the "
"pbms_metadata_header table when a database is created."
msgstr ""

#: libraries/engines/pbms.lib.php:94
#, php-format
msgid ""
"Documentation and further information about PBMS can be found on %sThe "
"PrimeBase Media Streaming home page%s."
msgstr ""

#: libraries/engines/pbms.lib.php:96 libraries/engines/pbxt.lib.php:127
#, fuzzy
#| msgid "Relations"
msgid "Related Links"
msgstr "Зв'язки"

#: libraries/engines/pbms.lib.php:98
msgid "The PrimeBase Media Streaming Blog by Barry Leslie"
msgstr ""

#: libraries/engines/pbms.lib.php:99
msgid "PrimeBase XT Home Page"
msgstr ""

#: libraries/engines/pbxt.lib.php:22
msgid "Index cache size"
msgstr ""

#: libraries/engines/pbxt.lib.php:23
msgid ""
"This is the amount of memory allocated to the index cache. Default value is "
"32MB. The memory allocated here is used only for caching index pages."
msgstr ""

#: libraries/engines/pbxt.lib.php:27
msgid "Record cache size"
msgstr ""

#: libraries/engines/pbxt.lib.php:28
msgid ""
"This is the amount of memory allocated to the record cache used to cache "
"table data. The default value is 32MB. This memory is used to cache changes "
"to the handle data (.xtd) and row pointer (.xtr) files."
msgstr ""

#: libraries/engines/pbxt.lib.php:32
msgid "Log cache size"
msgstr ""

#: libraries/engines/pbxt.lib.php:33
msgid ""
"The amount of memory allocated to the transaction log cache used to cache on "
"transaction log data. The default is 16MB."
msgstr ""

#: libraries/engines/pbxt.lib.php:37
msgid "Log file threshold"
msgstr ""

#: libraries/engines/pbxt.lib.php:38
msgid ""
"The size of a transaction log before rollover, and a new log is created. The "
"default value is 16MB."
msgstr ""

#: libraries/engines/pbxt.lib.php:42
msgid "Transaction buffer size"
msgstr ""

#: libraries/engines/pbxt.lib.php:43
msgid ""
"The size of the global transaction log buffer (the engine allocates 2 "
"buffers of this size). The default is 1MB."
msgstr ""

#: libraries/engines/pbxt.lib.php:47
msgid "Checkpoint frequency"
msgstr ""

#: libraries/engines/pbxt.lib.php:48
msgid ""
"The amount of data written to the transaction log before a checkpoint is "
"performed. The default value is 24MB."
msgstr ""

#: libraries/engines/pbxt.lib.php:52
msgid "Data log threshold"
msgstr ""

#: libraries/engines/pbxt.lib.php:53
msgid ""
"The maximum size of a data log file. The default value is 64MB. PBXT can "
"create a maximum of 32000 data logs, which are used by all tables. So the "
"value of this variable can be increased to increase the total amount of data "
"that can be stored in the database."
msgstr ""

#: libraries/engines/pbxt.lib.php:57
msgid "Garbage threshold"
msgstr ""

#: libraries/engines/pbxt.lib.php:58
msgid ""
"The percentage of garbage in a data log file before it is compacted. This is "
"a value between 1 and 99. The default is 50."
msgstr ""

#: libraries/engines/pbxt.lib.php:62
msgid "Log buffer size"
msgstr ""

#: libraries/engines/pbxt.lib.php:63
msgid ""
"The size of the buffer used when writing a data log. The default is 256MB. "
"The engine allocates one buffer per thread, but only if the thread is "
"required to write a data log."
msgstr ""

#: libraries/engines/pbxt.lib.php:67
msgid "Data file grow size"
msgstr ""

#: libraries/engines/pbxt.lib.php:68
msgid "The grow size of the handle data (.xtd) files."
msgstr ""

#: libraries/engines/pbxt.lib.php:72
msgid "Row file grow size"
msgstr ""

#: libraries/engines/pbxt.lib.php:73
msgid "The grow size of the row pointer (.xtr) files."
msgstr ""

#: libraries/engines/pbxt.lib.php:77
msgid "Log file count"
msgstr ""

#: libraries/engines/pbxt.lib.php:78
msgid ""
"This is the number of transaction log files (pbxt/system/xlog*.xt) the "
"system will maintain. If the number of logs exceeds this value then old logs "
"will be deleted, otherwise they are renamed and given the next highest "
"number."
msgstr ""

#: libraries/engines/pbxt.lib.php:125
#, php-format
msgid ""
"Documentation and further information about PBXT can be found on the %"
"sPrimeBase XT Home Page%s."
msgstr ""

#: libraries/engines/pbxt.lib.php:129
msgid "The PrimeBase XT Blog by Paul McCullagh"
msgstr ""

#: libraries/engines/pbxt.lib.php:130
msgid "The PrimeBase Media Streaming (PBMS) home page"
msgstr ""

#: libraries/export/csv.php:24 libraries/import/csv.php:28
#, fuzzy
#| msgid "Lines terminated by"
msgid "Columns separated with:"
msgstr "Рядки розділено"

#: libraries/export/csv.php:25 libraries/import/csv.php:29
#, fuzzy
#| msgid "Fields enclosed by"
msgid "Columns enclosed with:"
msgstr "Поля взято в"

#: libraries/export/csv.php:26 libraries/import/csv.php:30
#, fuzzy
#| msgid "Fields escaped by"
msgid "Columns escaped with:"
msgstr "Поля екрануються"

#: libraries/export/csv.php:27 libraries/import/csv.php:31
#, fuzzy
#| msgid "Lines terminated by"
msgid "Lines terminated with:"
msgstr "Рядки розділено"

#: libraries/export/csv.php:28 libraries/export/excel.php:23
#: libraries/export/htmlword.php:29 libraries/export/latex.php:80
#: libraries/export/ods.php:24 libraries/export/odt.php:60
#: libraries/export/xls.php:24 libraries/export/xlsx.php:24
#, fuzzy
#| msgid "Replace NULL by"
msgid "Replace NULL with:"
msgstr "Замінити NULL на"

#: libraries/export/csv.php:29 libraries/export/excel.php:24
msgid "Remove carriage return/line feed characters within columns"
msgstr ""

#: libraries/export/excel.php:33
msgid "Excel edition:"
msgstr ""

#: libraries/export/htmlword.php:28 libraries/export/latex.php:70
#: libraries/export/odt.php:56 libraries/export/sql.php:208
#: libraries/export/texytext.php:26 libraries/export/xml.php:45
#, fuzzy
#| msgid "Database export options"
msgid "Data dump options"
msgstr "Налаштування експорту бази даних"

#: libraries/export/htmlword.php:136 libraries/export/odt.php:176
#: libraries/export/sql.php:1153 libraries/export/texytext.php:124
msgid "Dumping data for table"
msgstr "Дамп даних таблиці"

#: libraries/export/htmlword.php:189 libraries/export/odt.php:246
#: libraries/export/sql.php:976 libraries/export/texytext.php:171
msgid "Table structure for table"
msgstr "Структура таблиці"

#: libraries/export/latex.php:14
msgid "Content of table @TABLE@"
msgstr ""

#: libraries/export/latex.php:15
msgid "(continued)"
msgstr ""

#: libraries/export/latex.php:16
msgid "Structure of table @TABLE@"
msgstr "Структура таблиці @TABLE@"

#: libraries/export/latex.php:48 libraries/export/odt.php:40
#: libraries/export/sql.php:135
#, fuzzy
#| msgid "Transformation options"
msgid "Object creation options"
msgstr "Опції перетворення"

#: libraries/export/latex.php:52 libraries/export/latex.php:76
#, fuzzy
#| msgid "Table of contents"
msgid "Table caption (continued)"
msgstr "Зміст"

#: libraries/export/latex.php:57 libraries/export/odt.php:43
#: libraries/export/sql.php:54
msgid "Display foreign key relationships"
msgstr ""

#: libraries/export/latex.php:60 libraries/export/odt.php:46
#, fuzzy
#| msgid "Displaying Column Comments"
msgid "Display comments"
msgstr "Показувати коментарі стовпців"

#: libraries/export/latex.php:63 libraries/export/odt.php:49
#: libraries/export/sql.php:61
#, fuzzy
#| msgid "Available MIME types"
msgid "Display MIME types"
msgstr "Доступні MIME-types"

#: libraries/export/latex.php:140 libraries/export/sql.php:453
#: libraries/export/xml.php:105 libraries/header_printview.inc.php:56
#: libraries/replication_gui.lib.php:65 libraries/replication_gui.lib.php:176
#: libraries/replication_gui.lib.php:270 libraries/replication_gui.lib.php:273
#: libraries/replication_gui.lib.php:330 server_privileges.php:713
#: server_privileges.php:716 server_privileges.php:772
#: server_privileges.php:1607 server_privileges.php:2150 server_status.php:797
msgid "Host"
msgstr "Хост"

#: libraries/export/latex.php:145 libraries/export/sql.php:458
#: libraries/export/xml.php:110 libraries/header_printview.inc.php:58
msgid "Generation Time"
msgstr "Час створення"

#: libraries/export/latex.php:146 libraries/export/sql.php:460
#: libraries/export/xml.php:111 main.php:162
msgid "Server version"
msgstr "Версія сервера"

#: libraries/export/latex.php:147 libraries/export/sql.php:461
#: libraries/export/xml.php:112
msgid "PHP Version"
msgstr "Версія PHP"

#: libraries/export/mediawiki.php:15
msgid "MediaWiki Table"
msgstr ""

#: libraries/export/pdf.php:18
msgid "PDF"
msgstr ""

#: libraries/export/pdf.php:24
msgid "(Generates a report containing the data of a single table)"
msgstr ""

#: libraries/export/pdf.php:25
#, fuzzy
#| msgid "Import files"
msgid "Report title:"
msgstr "Імпорт файлів"

#: libraries/export/php_array.php:18
msgid "PHP array"
msgstr ""

#: libraries/export/sql.php:38
msgid ""
"Display comments <i>(includes info such as export timestamp, PHP version, "
"and server version)</i>"
msgstr ""

#: libraries/export/sql.php:43
msgid "Additional custom header comment (\\n splits lines):"
msgstr ""

#: libraries/export/sql.php:48
msgid ""
"Include a timestamp of when databases were created, last updated, and last "
"checked"
msgstr ""

#: libraries/export/sql.php:95
msgid ""
"Database system or older MySQL server to maximize output compatibility with:"
msgstr ""

#: libraries/export/sql.php:107 libraries/export/sql.php:162
#: libraries/export/sql.php:167
#, fuzzy, php-format
#| msgid "Statements"
msgid "Add %s statement"
msgstr "Параметр"

#: libraries/export/sql.php:145
#, fuzzy
#| msgid "Statements"
msgid "Add statements:"
msgstr "Параметр"

#: libraries/export/sql.php:197
msgid ""
"Enclose table and field names with backquotes <i>(Protects field and table "
"names formed with special characters or keywords)</i>"
msgstr ""

#: libraries/export/sql.php:217
msgid "Instead of <code>INSERT</code> statements, use:"
msgstr ""

#: libraries/export/sql.php:222
msgid "<code>INSERT DELAYED</code> statements"
msgstr ""

#: libraries/export/sql.php:228
msgid "<code>INSERT IGNORE</code> statements"
msgstr ""

#: libraries/export/sql.php:238
msgid "Function to use when dumping data:"
msgstr ""

#: libraries/export/sql.php:251
msgid "Syntax to use when inserting data:"
msgstr ""

#: libraries/export/sql.php:257
msgid ""
"include column names in every <code>INSERT</code> statement <br /> &nbsp; "
"&nbsp; &nbsp; Example: <code>INSERT INTO tbl_name (col_A,col_B,col_C) VALUES "
"(1,2,3)</code>"
msgstr ""

#: libraries/export/sql.php:258
msgid ""
"insert multiple rows in every <code>INSERT</code> statement<br /> &nbsp; "
"&nbsp; &nbsp; Example: <code>INSERT INTO tbl_name VALUES (1,2,3), (4,5,6), "
"(7,8,9)</code>"
msgstr ""

#: libraries/export/sql.php:259
msgid ""
"both of the above<br /> &nbsp; &nbsp; &nbsp; Example: <code>INSERT INTO "
"tbl_name (col_A,col_B) VALUES (1,2,3), (4,5,6), (7,8,9)</code>"
msgstr ""

#: libraries/export/sql.php:260
msgid ""
"neither of the above<br /> &nbsp; &nbsp; &nbsp; Example: <code>INSERT INTO "
"tbl_name VALUES (1,2,3)</code>"
msgstr ""

#: libraries/export/sql.php:275
msgid ""
"Dump binary columns in hexadecimal notation <i>(for example, \"abc\" becomes "
"0x616263)</i>"
msgstr ""

#: libraries/export/sql.php:282
msgid ""
"Dump TIMESTAMP columns in UTC <i>(enables TIMESTAMP columns to be dumped and "
"reloaded between servers in different time zones)</i>"
msgstr ""

#: libraries/export/sql.php:321 libraries/export/xml.php:34
msgid "Procedures"
msgstr ""

#: libraries/export/sql.php:335 libraries/export/xml.php:32
msgid "Functions"
msgstr ""

#: libraries/export/sql.php:809
msgid "Constraints for dumped tables"
msgstr ""

#: libraries/export/sql.php:818
msgid "Constraints for table"
msgstr ""

#: libraries/export/sql.php:918
msgid "MIME TYPES FOR TABLE"
msgstr ""

#: libraries/export/sql.php:930
msgid "RELATIONS FOR TABLE"
msgstr ""

#: libraries/export/sql.php:999
msgid "Structure for view"
msgstr ""

#: libraries/export/sql.php:1008
msgid "Stand-in structure for view"
msgstr ""

#: libraries/export/xml.php:17 libraries/import/xml.php:21
msgid "XML"
msgstr "XML"

#: libraries/export/xml.php:30
msgid "Object creation options (all are recommended)"
msgstr ""

#: libraries/export/xml.php:40
msgid "Views"
msgstr ""

#: libraries/export/xml.php:47
msgid "Export contents"
msgstr ""

#: libraries/footer.inc.php:163 libraries/footer.inc.php:166
#: libraries/footer.inc.php:169
msgid "Open new phpMyAdmin window"
msgstr ""

#: libraries/gis_visualization.lib.php:129
msgid "No data found for GIS visualization."
msgstr ""

#: libraries/header_printview.inc.php:49 libraries/header_printview.inc.php:54
msgid "SQL result"
msgstr "SQL result"

#: libraries/header_printview.inc.php:59
msgid "Generated by"
msgstr "Згенеровано"

#: libraries/import.lib.php:1076
msgid ""
"The following structures have either been created or altered. Here you can:"
msgstr ""

#: libraries/import.lib.php:1077
msgid "View a structure`s contents by clicking on its name"
msgstr ""

#: libraries/import.lib.php:1078
msgid ""
"Change any of its settings by clicking the corresponding \"Options\" link"
msgstr ""

#: libraries/import.lib.php:1079
msgid "Edit its structure by following the \"Structure\" link"
msgstr ""

#: libraries/import.lib.php:1082
msgid "Go to database"
msgstr ""

#: libraries/import.lib.php:1085 libraries/import.lib.php:1109
msgid "settings"
msgstr ""

#: libraries/import.lib.php:1104
msgid "Go to table"
msgstr ""

#: libraries/import.lib.php:1113
msgid "Go to view"
msgstr ""

#: libraries/import/csv.php:38 libraries/import/ods.php:26
#: libraries/import/xls.php:25 libraries/import/xlsx.php:25
msgid ""
"The first line of the file contains the table column names <i>(if this is "
"unchecked, the first line will become part of the data)</i>"
msgstr ""

#: libraries/import/csv.php:40
msgid ""
"If the data in each row of the file is not in the same order as in the "
"database, list the corresponding column names here. Column names must be "
"separated by commas and not enclosed in quotations."
msgstr ""

#: libraries/import/csv.php:42
#, fuzzy
#| msgid "Column names"
msgid "Column names: "
msgstr "Назви колонок"

#: libraries/import/csv.php:62 libraries/import/csv.php:75
#: libraries/import/csv.php:80 libraries/import/csv.php:85
#, php-format
msgid "Invalid parameter for CSV import: %s"
msgstr ""

#: libraries/import/csv.php:132
#, php-format
msgid ""
"Invalid column (%s) specified! Ensure that columns names are spelled "
"correctly, separated by commas, and not enclosed in quotes."
msgstr ""

#: libraries/import/csv.php:190 libraries/import/csv.php:437
#, php-format
msgid "Invalid format of CSV input on line %d."
msgstr ""

#: libraries/import/csv.php:325
#, php-format
msgid "Invalid column count in CSV input on line %d."
msgstr ""

#: libraries/import/docsql.php:28
msgid "DocSQL"
msgstr ""

#: libraries/import/docsql.php:32 libraries/tbl_properties.inc.php:598
#: server_synchronize.php:423 server_synchronize.php:866
msgid "Table name"
msgstr ""

#: libraries/import/ldi.php:45 libraries/schema/User_Schema.class.php:312
#: view_create.php:147
msgid "Column names"
msgstr "Назви колонок"

#: libraries/import/ldi.php:57
msgid "This plugin does not support compressed imports!"
msgstr ""

#: libraries/import/ods.php:28
msgid "Import percentages as proper decimals <i>(ex. 12.00% to .12)</i>"
msgstr ""

#: libraries/import/ods.php:29
msgid "Import currencies <i>(ex. $5.00 to 5.00)</i>"
msgstr ""

#: libraries/import/sql.php:33
msgid "SQL compatibility mode:"
msgstr ""

#: libraries/import/sql.php:43
msgid "Do not use <code>AUTO_INCREMENT</code> for zero values"
msgstr ""

#: libraries/import/xml.php:74 libraries/import/xml.php:130
msgid ""
"The XML file specified was either malformed or incomplete. Please correct "
"the issue and try again."
msgstr ""

#: libraries/kanji-encoding.lib.php:142
#, fuzzy
#| msgid "None"
msgctxt "None encoding conversion"
msgid "None"
msgstr "Немає"

#. l10n: This is currently used only in Japanese locales
#: libraries/kanji-encoding.lib.php:148
msgid "Convert to Kana"
msgstr ""

#: libraries/mult_submits.inc.php:254
#, fuzzy
#| msgid "Fr"
msgid "From"
msgstr "Пт"

#: libraries/mult_submits.inc.php:257
msgid "To"
msgstr ""

#: libraries/mult_submits.inc.php:262 libraries/mult_submits.inc.php:276
#: libraries/sql_query_form.lib.php:399
msgid "Submit"
msgstr "Виконати"

#: libraries/mult_submits.inc.php:268
msgid "Add table prefix"
msgstr ""

#: libraries/mult_submits.inc.php:271
msgid "Add prefix"
msgstr ""

#: libraries/mult_submits.inc.php:488 tbl_replace.php:313
msgid "No change"
msgstr "Змін немає"

#: libraries/mysql_charsets.lib.php:110
msgid "Charset"
msgstr "Набір символів"

#: libraries/mysql_charsets.lib.php:198 libraries/mysql_charsets.lib.php:399
#: tbl_change.php:553
msgid "Binary"
msgstr " Двійковий "

#: libraries/mysql_charsets.lib.php:210
msgid "Bulgarian"
msgstr "Болгарське"

#: libraries/mysql_charsets.lib.php:214 libraries/mysql_charsets.lib.php:339
msgid "Simplified Chinese"
msgstr "Китайське Спрощене"

#: libraries/mysql_charsets.lib.php:216 libraries/mysql_charsets.lib.php:359
msgid "Traditional Chinese"
msgstr "Китайське Традиційне"

#: libraries/mysql_charsets.lib.php:220 libraries/mysql_charsets.lib.php:406
msgid "case-insensitive"
msgstr "case-insensitive"

#: libraries/mysql_charsets.lib.php:223 libraries/mysql_charsets.lib.php:408
msgid "case-sensitive"
msgstr "case-sensitive"

#: libraries/mysql_charsets.lib.php:226
msgid "Croatian"
msgstr "Кроатське"

#: libraries/mysql_charsets.lib.php:229
msgid "Czech"
msgstr "Чеське"

#: libraries/mysql_charsets.lib.php:232
msgid "Danish"
msgstr "Данське"

#: libraries/mysql_charsets.lib.php:235
msgid "English"
msgstr "Англійське"

#: libraries/mysql_charsets.lib.php:238
msgid "Esperanto"
msgstr ""

#: libraries/mysql_charsets.lib.php:241
msgid "Estonian"
msgstr "Естонське"

#: libraries/mysql_charsets.lib.php:244 libraries/mysql_charsets.lib.php:247
msgid "German"
msgstr "Німецьке"

#: libraries/mysql_charsets.lib.php:244
msgid "dictionary"
msgstr "словник"

#: libraries/mysql_charsets.lib.php:247
msgid "phone book"
msgstr "телефонна книга"

#: libraries/mysql_charsets.lib.php:250
msgid "Hungarian"
msgstr "Мадярське"

#: libraries/mysql_charsets.lib.php:253
msgid "Icelandic"
msgstr ""

#: libraries/mysql_charsets.lib.php:256 libraries/mysql_charsets.lib.php:346
msgid "Japanese"
msgstr "Японське"

#: libraries/mysql_charsets.lib.php:259
msgid "Latvian"
msgstr ""

#: libraries/mysql_charsets.lib.php:262
msgid "Lithuanian"
msgstr "Литовське"

#: libraries/mysql_charsets.lib.php:265 libraries/mysql_charsets.lib.php:368
msgid "Korean"
msgstr "Корейське"

#: libraries/mysql_charsets.lib.php:268
msgid "Persian"
msgstr ""

#: libraries/mysql_charsets.lib.php:271
msgid "Polish"
msgstr ""

#: libraries/mysql_charsets.lib.php:274 libraries/mysql_charsets.lib.php:322
msgid "West European"
msgstr "Західно Європейське"

#: libraries/mysql_charsets.lib.php:277
msgid "Romanian"
msgstr ""

#: libraries/mysql_charsets.lib.php:280
msgid "Slovak"
msgstr ""

#: libraries/mysql_charsets.lib.php:283
msgid "Slovenian"
msgstr ""

#: libraries/mysql_charsets.lib.php:286
msgid "Spanish"
msgstr ""

#: libraries/mysql_charsets.lib.php:289
msgid "Traditional Spanish"
msgstr ""

#: libraries/mysql_charsets.lib.php:292 libraries/mysql_charsets.lib.php:389
msgid "Swedish"
msgstr "Шведське"

#: libraries/mysql_charsets.lib.php:295 libraries/mysql_charsets.lib.php:392
msgid "Thai"
msgstr "Тайське"

#: libraries/mysql_charsets.lib.php:298 libraries/mysql_charsets.lib.php:386
msgid "Turkish"
msgstr "Турецьке"

#: libraries/mysql_charsets.lib.php:301 libraries/mysql_charsets.lib.php:383
msgid "Ukrainian"
msgstr "Українське"

#: libraries/mysql_charsets.lib.php:304 libraries/mysql_charsets.lib.php:313
msgid "Unicode"
msgstr "Юнікод"

#: libraries/mysql_charsets.lib.php:304 libraries/mysql_charsets.lib.php:313
#: libraries/mysql_charsets.lib.php:322 libraries/mysql_charsets.lib.php:329
#: libraries/mysql_charsets.lib.php:351 libraries/mysql_charsets.lib.php:362
msgid "multilingual"
msgstr "багатомовні"

#: libraries/mysql_charsets.lib.php:329
msgid "Central European"
msgstr "СхідноЄвропейське"

#: libraries/mysql_charsets.lib.php:334
msgid "Russian"
msgstr "Російське"

#: libraries/mysql_charsets.lib.php:351
msgid "Baltic"
msgstr "Балтійське"

#: libraries/mysql_charsets.lib.php:356
msgid "Armenian"
msgstr "Вірменське"

#: libraries/mysql_charsets.lib.php:362
msgid "Cyrillic"
msgstr "Кириличне"

#: libraries/mysql_charsets.lib.php:365
msgid "Arabic"
msgstr "Арабське"

#: libraries/mysql_charsets.lib.php:371
msgid "Hebrew"
msgstr "Іврит"

#: libraries/mysql_charsets.lib.php:374
msgid "Georgian"
msgstr ""

#: libraries/mysql_charsets.lib.php:377
msgid "Greek"
msgstr "Грецьке"

#: libraries/mysql_charsets.lib.php:380
msgid "Czech-Slovak"
msgstr ""

#: libraries/mysql_charsets.lib.php:395 libraries/mysql_charsets.lib.php:402
msgid "unknown"
msgstr "невідоме"

#: libraries/navigation_header.inc.php:57
#: libraries/navigation_header.inc.php:60
#: libraries/navigation_header.inc.php:61
msgid "Home"
msgstr "На початок"

#: libraries/navigation_header.inc.php:70
#: libraries/navigation_header.inc.php:73
#: libraries/navigation_header.inc.php:74
msgid "Log out"
msgstr "Вийти з системи"

#: libraries/navigation_header.inc.php:111
#: libraries/navigation_header.inc.php:112
#: libraries/navigation_header.inc.php:114
msgid "Reload navigation frame"
msgstr ""

#: libraries/plugin_interface.lib.php:310
#, fuzzy
#| msgid "This format has no options"
msgid "This format has no options"
msgstr "Цей формат не має опцій"

#: libraries/relation.lib.php:72
msgid "not OK"
msgstr "не OK"

#: libraries/relation.lib.php:77
msgid "Enabled"
msgstr "дозволено"

#: libraries/relation.lib.php:84 libraries/relation.lib.php:96
#: pmd_relation_new.php:68
msgid "General relation features"
msgstr "Загальні можливості"

#: libraries/relation.lib.php:100
msgid "Display Features"
msgstr "Показати можливості"

#: libraries/relation.lib.php:106
msgid "Creation of PDFs"
msgstr "Створити PDF-файл"

#: libraries/relation.lib.php:110
msgid "Displaying Column Comments"
msgstr "Показувати коментарі стовпців"

#: libraries/relation.lib.php:115
msgid ""
"Please see the documentation on how to update your column_comments table"
msgstr ""
"За інформацією як поновити Вашу таблицю Column_comments прошу дивитись у "
"Документації"

#: libraries/relation.lib.php:120 libraries/sql_query_form.lib.php:370
msgid "Bookmarked SQL query"
msgstr "Закладка на SQL-запит"

#: libraries/relation.lib.php:124 querywindow.php:74 querywindow.php:181
msgid "SQL history"
msgstr "SQL-history"

#: libraries/relation.lib.php:132
msgid "Persistent recently used tables"
msgstr ""

#: libraries/relation.lib.php:136
msgid "Persistent tables' UI preferences"
msgstr ""

#: libraries/relation.lib.php:144
msgid "User preferences"
msgstr ""

#: libraries/relation.lib.php:148
msgid "Quick steps to setup advanced features:"
msgstr ""

#: libraries/relation.lib.php:150
msgid ""
"Create the needed tables with the <code>script/create_tables.sql</code>."
msgstr ""

#: libraries/relation.lib.php:151
msgid "Create a pma user and give access to these tables."
msgstr ""

#: libraries/relation.lib.php:152
msgid ""
"Enable advanced features in configuration file (<code>config.inc.php</"
"code>), for example by starting from <code>config.sample.inc.php</code>."
msgstr ""

#: libraries/relation.lib.php:153
msgid "Re-login to phpMyAdmin to load the updated configuration file."
msgstr ""

#: libraries/relation.lib.php:1076
msgid "no description"
msgstr "без опису"

#: libraries/replication_gui.lib.php:53
msgid "Slave configuration"
msgstr ""

#: libraries/replication_gui.lib.php:53 server_replication.php:353
msgid "Change or reconfigure master server"
msgstr ""

#: libraries/replication_gui.lib.php:54
msgid ""
"Make sure, you have unique server-id in your configuration file (my.cnf). If "
"not, please add the following line into [mysqld] section:"
msgstr ""

#: libraries/replication_gui.lib.php:57 libraries/replication_gui.lib.php:58
#: libraries/replication_gui.lib.php:250 libraries/replication_gui.lib.php:253
#: libraries/replication_gui.lib.php:260 server_privileges.php:693
#: server_privileges.php:696 server_privileges.php:703
#: server_synchronize.php:1182
msgid "User name"
msgstr "Ім'я користувача"

#: libraries/replication_gui.lib.php:105
msgid "Master status"
msgstr ""

#: libraries/replication_gui.lib.php:107
msgid "Slave status"
msgstr ""

#: libraries/replication_gui.lib.php:116 libraries/sql_query_form.lib.php:382
#: server_status.php:1028 server_variables.php:108
msgid "Variable"
msgstr "Змінна"

#: libraries/replication_gui.lib.php:175 server_binlog.php:183
msgid "Server ID"
msgstr ""

#: libraries/replication_gui.lib.php:194
msgid ""
"Only slaves started with the --report-host=host_name option are visible in "
"this list."
msgstr ""

#: libraries/replication_gui.lib.php:241 server_replication.php:192
msgid "Add slave replication user"
msgstr ""

#: libraries/replication_gui.lib.php:255 server_privileges.php:698
msgid "Any user"
msgstr "Довільний користувач"

#: libraries/replication_gui.lib.php:256 libraries/replication_gui.lib.php:324
#: libraries/replication_gui.lib.php:347 server_privileges.php:699
#: server_privileges.php:766 server_privileges.php:790
#: server_privileges.php:2008 server_privileges.php:2038
msgid "Use text field"
msgstr "Використовувати текстове поле"

#: libraries/replication_gui.lib.php:303 server_privileges.php:746
msgid "Any host"
msgstr "Довільний хост"

#: libraries/replication_gui.lib.php:307 server_privileges.php:750
msgid "Local"
msgstr "Локальний"

#: libraries/replication_gui.lib.php:313 server_privileges.php:755
msgid "This Host"
msgstr "Цей хост"

#: libraries/replication_gui.lib.php:319 server_privileges.php:761
msgid "Use Host Table"
msgstr "Використовувати Таблицю Хостів"

#: libraries/replication_gui.lib.php:332 server_privileges.php:774
msgid ""
"When Host table is used, this field is ignored and values stored in Host "
"table are used instead."
msgstr ""

#: libraries/replication_gui.lib.php:361
msgid "Generate Password"
msgstr ""

#: libraries/schema/Dia_Relation_Schema.class.php:222
#: libraries/schema/Eps_Relation_Schema.class.php:395
#: libraries/schema/Pdf_Relation_Schema.class.php:484
#: libraries/schema/Svg_Relation_Schema.class.php:364
#: libraries/schema/Visio_Relation_Schema.class.php:210
#, fuzzy, php-format
#| msgid "The \"%s\" table doesn't exist!"
msgid "The %s table doesn't exist!"
msgstr "Таблиці \"%s\" не існує!"

#: libraries/schema/Dia_Relation_Schema.class.php:248
#: libraries/schema/Eps_Relation_Schema.class.php:436
#: libraries/schema/Pdf_Relation_Schema.class.php:518
#: libraries/schema/Svg_Relation_Schema.class.php:406
#: libraries/schema/Visio_Relation_Schema.class.php:252
#, php-format
msgid "Please configure the coordinates for table %s"
msgstr "Прошу сконфіґурувати координати таблиці %s"

#: libraries/schema/Eps_Relation_Schema.class.php:742
#: libraries/schema/Pdf_Relation_Schema.class.php:842
#: libraries/schema/Svg_Relation_Schema.class.php:728
#: libraries/schema/Visio_Relation_Schema.class.php:497
#, fuzzy, php-format
#| msgid "Schema of the \"%s\" database - Page %s"
msgid "Schema of the %s database - Page %s"
msgstr "Схема бази даних \"%s\" - Сторінка %s"

#: libraries/schema/Export_Relation_Schema.class.php:170
msgid "This page does not contain any tables!"
msgstr ""

#: libraries/schema/Export_Relation_Schema.class.php:195
msgid "SCHEMA ERROR: "
msgstr ""

#: libraries/schema/Pdf_Relation_Schema.class.php:868
#: libraries/schema/Pdf_Relation_Schema.class.php:1107
msgid "Relational schema"
msgstr "Схема зв'язків"

#: libraries/schema/Pdf_Relation_Schema.class.php:1082
msgid "Table of contents"
msgstr "Зміст"

#: libraries/schema/Pdf_Relation_Schema.class.php:1232
#: libraries/schema/Pdf_Relation_Schema.class.php:1253
#: libraries/tbl_properties.inc.php:108 tbl_printview.php:141
#: tbl_structure.php:207
msgid "Attributes"
msgstr "Атрибути"

#: libraries/schema/Pdf_Relation_Schema.class.php:1235
#: libraries/schema/Pdf_Relation_Schema.class.php:1256 tbl_printview.php:144
#: tbl_structure.php:210 tbl_tracking.php:271
msgid "Extra"
msgstr "Додатково"

#: libraries/schema/User_Schema.class.php:89
msgid "Create a page"
msgstr "Створити нову сторінку"

#: libraries/schema/User_Schema.class.php:95
#, fuzzy
#| msgid "Page number:"
msgid "Page name"
msgstr "Номер сторінки:"

#: libraries/schema/User_Schema.class.php:99
#, fuzzy
#| msgid "Automatic layout"
msgid "Automatic layout based on"
msgstr "Автоматичний layout"

#: libraries/schema/User_Schema.class.php:102
msgid "Internal relations"
msgstr ""

#: libraries/schema/User_Schema.class.php:112
msgid "FOREIGN KEY"
msgstr ""

#: libraries/schema/User_Schema.class.php:144
msgid "Please choose a page to edit"
msgstr "Прошу вибрати сторінку для редагування"

#: libraries/schema/User_Schema.class.php:149
#, fuzzy
#| msgid "Select Tables"
msgid "Select page"
msgstr "Вибрати таблиці"

#: libraries/schema/User_Schema.class.php:207
msgid "Select Tables"
msgstr "Вибрати таблиці"

#: libraries/schema/User_Schema.class.php:342
#, fuzzy
#| msgid "Relational schema"
msgid "Display relational schema"
msgstr "Схема зв'язків"

#: libraries/schema/User_Schema.class.php:352
msgid "Select Export Relational Type"
msgstr ""

#: libraries/schema/User_Schema.class.php:373
msgid "Show grid"
msgstr "Показати сітку"

#: libraries/schema/User_Schema.class.php:375
msgid "Show color"
msgstr "Показати колір"

#: libraries/schema/User_Schema.class.php:377
msgid "Show dimension of tables"
msgstr "Показати розміри таблиць"

#: libraries/schema/User_Schema.class.php:380
msgid "Display all tables with the same width"
msgstr "показувати всі таблиці однакової ширини?"

#: libraries/schema/User_Schema.class.php:385
msgid "Only show keys"
msgstr ""

#: libraries/schema/User_Schema.class.php:387
msgid "Landscape"
msgstr "Landscape"

#: libraries/schema/User_Schema.class.php:388
msgid "Portrait"
msgstr "Portrait"

#: libraries/schema/User_Schema.class.php:390
#, fuzzy
#| msgid "Creation"
msgid "Orientation"
msgstr "Створено"

#: libraries/schema/User_Schema.class.php:403
msgid "Paper size"
msgstr "Формат паперу"

#: libraries/schema/User_Schema.class.php:440
msgid ""
"The current page has references to tables that no longer exist. Would you "
"like to delete those references?"
msgstr ""
"Ця сторінка має посилання на таблицю, якої вже немає. Бажаєте видалити ці "
"посилання?"

#: libraries/schema/User_Schema.class.php:465
msgid "Toggle scratchboard"
msgstr "ввімкнути чорновик (scratchboard)"

#. l10n: Text direction, use either ltr or rtl
#: libraries/select_lang.lib.php:469
msgid "ltr"
msgstr "ltr"

#: libraries/select_lang.lib.php:474 libraries/select_lang.lib.php:480
#: libraries/select_lang.lib.php:486
#, php-format
msgid "Unknown language: %1$s."
msgstr ""

#: libraries/select_server.lib.php:32 libraries/select_server.lib.php:38
#, fuzzy
#| msgid "Server"
msgid "Current Server"
msgstr "Сервер"

#: libraries/server_links.inc.php:73
#, fuzzy
#| msgid "General relation features"
msgid "Settings"
msgstr "Загальні можливості"

#: libraries/server_links.inc.php:79 server_synchronize.php:1087
#: server_synchronize.php:1095
msgid "Synchronize"
msgstr ""

#: libraries/server_links.inc.php:84 server_binlog.php:77
#: server_status.php:266
msgid "Binary log"
msgstr ""

#: libraries/server_links.inc.php:95 server_engines.php:125
#: server_engines.php:129 server_status.php:318
msgid "Variables"
msgstr "Змінні"

#: libraries/server_links.inc.php:99
msgid "Charsets"
msgstr "Кодування"

#: libraries/server_links.inc.php:103
msgid "Engines"
msgstr ""

#: libraries/server_synchronize.lib.php:1279 server_synchronize.php:1111
msgid "Source database"
msgstr ""

#: libraries/server_synchronize.lib.php:1281
#: libraries/server_synchronize.lib.php:1302
msgid "Current server"
msgstr ""

#: libraries/server_synchronize.lib.php:1283
#: libraries/server_synchronize.lib.php:1304
msgid "Remote server"
msgstr ""

#: libraries/server_synchronize.lib.php:1286
msgid "Difference"
msgstr ""

#: libraries/server_synchronize.lib.php:1300 server_synchronize.php:1113
msgid "Target database"
msgstr ""

#: libraries/sql_query_form.lib.php:189
#, php-format
msgid "Run SQL query/queries on server %s"
msgstr ""

#: libraries/sql_query_form.lib.php:206 libraries/sql_query_form.lib.php:230
#, php-format
msgid "Run SQL query/queries on database %s"
msgstr "Виконати SQL запит(и) до БД %s"

#: libraries/sql_query_form.lib.php:262 navigation.php:272
#: setup/frames/index.inc.php:231
msgid "Clear"
msgstr ""

#: libraries/sql_query_form.lib.php:267
#, fuzzy
#| msgid "Column names"
msgid "Columns"
msgstr "Назви колонок"

#: libraries/sql_query_form.lib.php:302 sql.php:1016 sql.php:1017 sql.php:1034
msgid "Bookmark this SQL query"
msgstr "Закладка на даний SQL-запит"

#: libraries/sql_query_form.lib.php:309 sql.php:1028
msgid "Let every user access this bookmark"
msgstr ""

#: libraries/sql_query_form.lib.php:315
msgid "Replace existing bookmark of same name"
msgstr ""

#: libraries/sql_query_form.lib.php:331
msgid "Do not overwrite this query from outside the window"
msgstr "Не перекривати цей запит в інших вікнах"

#: libraries/sql_query_form.lib.php:338
msgid "Delimiter"
msgstr ""

#: libraries/sql_query_form.lib.php:346
msgid " Show this query here again "
msgstr " Показати даний запит знову "

#: libraries/sql_query_form.lib.php:403
msgid "View only"
msgstr "Лише перегляд"

#: libraries/sql_query_form.lib.php:438 prefs_manage.php:241
msgid "Location of the text file"
msgstr "вкажіть розташування текстового файлу"

#: libraries/sql_query_form.lib.php:450 tbl_change.php:887
msgid "web server upload directory"
msgstr "каталог веб-сервера для завантаження файлів (upload directory)"

#: libraries/sqlparser.lib.php:132
msgid ""
"There seems to be an error in your SQL query. The MySQL server error output "
"below, if there is any, may also help you in diagnosing the problem"
msgstr ""
"There seems to be an error in your SQL query. Повідомлення MySQL сервера про "
"помилку подане нижче (якщо є таке) також може допомогти Вам у визначенні "
"проблеми."

#: libraries/sqlparser.lib.php:167
msgid ""
"There is a chance that you may have found a bug in the SQL parser. Please "
"examine your query closely, and check that the quotes are correct and not "
"mis-matched. Other possible failure causes may be that you are uploading a "
"file with binary outside of a quoted text area. You can also try your query "
"on the MySQL command line interface. The MySQL server error output below, if "
"there is any, may also help you in diagnosing the problem. If you still have "
"problems or if the parser fails where the command line interface succeeds, "
"please reduce your SQL query input to the single query that causes problems, "
"and submit a bug report with the data chunk in the CUT section below:"
msgstr ""
"Можливо Ви знайшли помилку в парсері SQL. Прошу детальніше перевірити чи "
"коректно вжиті і не пропущені лапки у Вашому запиті. Іншою можливою причиною "
"помилки може бути те що Ви завантажили файл з двійковими даними розміщеними "
"поза взятим в лапки текстом. Спробуйте виконати Ваш запит за допомогою "
"оболонки MySQL з командної стрічки. Повідомлення MySQL сервера про помилку "
"подане нижче (якщо є таке) також може допомогти Вам у визначенні проблеми. "
"Якщо у Вас все ще виникають проблеми чи парсер видає помилку, а з командної "
"стрічки запити виконуються, прошу скоротити Ваш ввідний SQL запит до одного "
"запиту, який власне і викликає проблеми, і відішліть повідомлення про "
"помилку з порцією даних у розділі CUT нижче:"

#: libraries/sqlparser.lib.php:169
msgid "BEGIN CUT"
msgstr "BEGIN CUT"

#: libraries/sqlparser.lib.php:171
msgid "END CUT"
msgstr "END CUT"

#: libraries/sqlparser.lib.php:173
msgid "BEGIN RAW"
msgstr "BEGIN RAW"

#: libraries/sqlparser.lib.php:177
msgid "END RAW"
msgstr "END RAW"

#: libraries/sqlparser.lib.php:363
msgid "Automatically appended backtick to the end of query!"
msgstr ""

#: libraries/sqlparser.lib.php:366
msgid "Unclosed quote"
msgstr "Не закриті лапки"

#: libraries/sqlparser.lib.php:518
msgid "Invalid Identifer"
msgstr "Некоректний ідентифікатор"

#: libraries/sqlparser.lib.php:635
msgid "Unknown Punctuation String"
msgstr "Невідомий символ пунктуації"

#: libraries/sqlvalidator.lib.php:67
#, php-format
msgid ""
"The SQL validator could not be initialized. Please check if you have "
"installed the necessary PHP extensions as described in the %sdocumentation%s."
msgstr ""
"Не можу запустити перевірку SQL. Прошу проконтролювати чи інстальовані "
"необхідні PHP extensions як описано в %sдокументації%s."

#: libraries/tbl_links.inc.php:117 libraries/tbl_links.inc.php:118
msgid "Table seems to be empty!"
msgstr ""

#: libraries/tbl_links.inc.php:126
#, php-format
msgid "Tracking of %s.%s is activated."
msgstr ""

#: libraries/tbl_properties.inc.php:105
msgid ""
"If column type is \"enum\" or \"set\", please enter the values using this "
"format: 'a','b','c'...<br />If you ever need to put a backslash (\"\\\") or "
"a single quote (\"'\") amongst those values, precede it with a backslash "
"(for example '\\\\xyz' or 'a\\'b')."
msgstr ""
"Для типів поля \"enum\" або \"set\", введіть значення в такому форматі: "
"'a','b','c'...<br />Якщо вам буде потрібно ввести зворотню косу риску (\"\\"
"\") або поодинокі лапки (\"'\") посеред цих значень, поставте перед ними "
"зворотню косу риску (наприклад, '\\\\xyz' чи 'a\\'b')."

#: libraries/tbl_properties.inc.php:106
msgid ""
"For default values, please enter just a single value, without backslash "
"escaping or quotes, using this format: a"
msgstr ""
"Для значень за замовчуванням, введіть лише значення, без використання "
"зворотніх слешів чи лапок, у такому форматі: a"

#: libraries/tbl_properties.inc.php:116 libraries/tbl_properties.inc.php:509
#: tbl_printview.php:323 tbl_structure.php:156 tbl_structure.php:161
#: tbl_structure.php:607 tbl_structure.php:810
msgid "Index"
msgstr "Індекс"

#: libraries/tbl_properties.inc.php:136
#, php-format
msgid ""
"For a list of available transformation options and their MIME type "
"transformations, click on %stransformation descriptions%s"
msgstr ""
"Щоб отримати список можливих опцій і їх MIME-type перетворень, натисніть %"
"sописи перетворень%s"

#: libraries/tbl_properties.inc.php:144
msgid "Transformation options"
msgstr "Опції перетворення"

#: libraries/tbl_properties.inc.php:145
msgid ""
"Please enter the values for transformation options using this format: 'a', "
"100, b,'c'...<br />If you ever need to put a backslash (\"\\\") or a single "
"quote (\"'\") amongst those values, precede it with a backslash (for example "
"'\\\\xyz' or 'a\\'b')."
msgstr ""
"Введіть значення опцій перетворення у такому форматі: 'a', 100, b,'c'...<br /"
">Якщо необхідно ввести зворотній слеш (\"\\\") чи поодинокі лапки (\"'\") у "
"цих значеннях, поставте перед ними додатковий зворотній слеш (наприклад '\\"
"\\xyz' чи 'a\\'b')."

#: libraries/tbl_properties.inc.php:352
msgid "ENUM or SET data too long?"
msgstr ""

#: libraries/tbl_properties.inc.php:354
msgid "Get more editing space"
msgstr ""

#: libraries/tbl_properties.inc.php:377
#, fuzzy
#| msgid "None"
msgctxt "for default"
msgid "None"
msgstr "Немає"

#: libraries/tbl_properties.inc.php:378
msgid "As defined:"
msgstr ""

#: libraries/tbl_properties.inc.php:497 tbl_structure.php:155
#: tbl_structure.php:160 tbl_structure.php:605
msgid "Primary"
msgstr "Первинний"

#: libraries/tbl_properties.inc.php:515 tbl_structure.php:159
#: tbl_structure.php:164 tbl_structure.php:614
msgid "Fulltext"
msgstr "ПовнТекст"

#: libraries/tbl_properties.inc.php:564 transformation_overview.php:57
#, php-format
msgid ""
"No description is available for this transformation.<br />Please ask the "
"author what %s does."
msgstr ""
"Немає опису для цього перетворення.<br />Будь ласка запитайте автора, що "
"робить %s."

#: libraries/tbl_properties.inc.php:606 tbl_structure.php:678
#, php-format
msgid "Add %s column(s)"
msgstr "Додати %s стовпчик(ів)"

#: libraries/tbl_properties.inc.php:608 tbl_structure.php:672
#, fuzzy
#| msgid "You have to choose at least one column to display"
msgid "You have to add at least one column."
msgstr "Необхідно вибрати принаймі один Стовпчик для показу"

#: libraries/tbl_properties.inc.php:716 server_engines.php:56
#: tbl_operations.php:370
msgid "Storage Engine"
msgstr ""

#: libraries/tbl_properties.inc.php:745
msgid "PARTITION definition"
msgstr ""

#: libraries/tbl_properties.inc.php:776
#, fuzzy
#| msgid "Add a new User"
msgid "+ Add a value"
msgstr "Додати нового користувача"

#: libraries/transformations/application_octetstream__download.inc.php:9
msgid ""
"Displays a link to download the binary data of the column. You can use the "
"first option to specify the filename, or use the second option as the name "
"of a column which contains the filename. If you use the second option, you "
"need to set the first option to the empty string."
msgstr ""

#: libraries/transformations/application_octetstream__hex.inc.php:9
msgid ""
"Displays hexadecimal representation of data. Optional first parameter "
"specifies how often space will be added (defaults to 2 nibbles)."
msgstr ""

#: libraries/transformations/image_jpeg__inline.inc.php:9
#: libraries/transformations/image_png__inline.inc.php:9
msgid ""
"Displays a clickable thumbnail. The options are the maximum width and height "
"in pixels. The original aspect ratio is preserved."
msgstr ""
"Відображає clickable thumbnail; опції: ширина, висота у пікселах (зберігає "
"початкові пропорції)"

#: libraries/transformations/image_jpeg__link.inc.php:9
msgid "Displays a link to download this image."
msgstr "Відображає лінк до цього малюнку (direct blob download, i.e.)."

#: libraries/transformations/text_plain__dateformat.inc.php:9
msgid ""
"Displays a TIME, TIMESTAMP, DATETIME or numeric unix timestamp column as "
"formatted date. The first option is the offset (in hours) which will be "
"added to the timestamp (Default: 0). Use second option to specify a "
"different date/time format string. Third option determines whether you want "
"to see local date or UTC one (use \"local\" or \"utc\" strings) for that. "
"According to that, date format has different value - for \"local\" see the "
"documentation for PHP's strftime() function and for \"utc\" it is done using "
"gmdate() function."
msgstr ""

#: libraries/transformations/text_plain__external.inc.php:9
#, fuzzy
#| msgid ""
#| "LINUX ONLY: Launches an external application and feeds it the field data "
#| "via standard input. Returns the standard output of the application. The "
#| "default is Tidy, to pretty-print HTML code. For security reasons, you "
#| "have to manually edit the file libraries/transformations/"
#| "text_plain__external.inc.php and list the tools you want to make "
#| "available. The first option is then the number of the program you want to "
#| "use and the second option is the parameters for the program. The third "
#| "option, if set to 1, will convert the output using htmlspecialchars() "
#| "(Default 1). The fourth option, if set to 1, will prevent wrapping and "
#| "ensure that the output appears all on one line (Default 1)."
msgid ""
"LINUX ONLY: Launches an external application and feeds it the column data "
"via standard input. Returns the standard output of the application. The "
"default is Tidy, to pretty-print HTML code. For security reasons, you have "
"to manually edit the file libraries/transformations/text_plain__external.inc."
"php and list the tools you want to make available. The first option is then "
"the number of the program you want to use and the second option is the "
"parameters for the program. The third option, if set to 1, will convert the "
"output using htmlspecialchars() (Default 1). The fourth option, if set to 1, "
"will prevent wrapping and ensure that the output appears all on one line "
"(Default 1)."
msgstr ""
"LINUX ONLY: Запускає зовнішню програму і подає дані через стандартний ввід. "
"Повертає снаддартний вивід програми. За замовчуванням програмою є Tidy, яка "
"гарно друкує HTML код. З міркувань безпеки, Вам потрібно самостійно "
"відредагувати файл libraries/transformations/text_plain__external.inc.php та "
"вписати програми дозволені для запуску. У такому випадку, перша опція - "
"кількість програм, які Ви бажаєте використовувати і друга - параметри для "
"програм. Третя опція, встановлена в 1, буде ковертувати вивід використовуючи "
"htmlspecialchars() (за замовчуванням: 1). Четверта опція, встановлена в 1, "
"буде додавати NOWRAP до кожної комірки контенту, так що веси вивід буде "
"показано без переформатування (за замовчуванням: 1)"

#: libraries/transformations/text_plain__formatted.inc.php:9
msgid ""
"Displays the contents of the column as-is, without running it through "
"htmlspecialchars(). That is, the column is assumed to contain valid HTML."
msgstr ""
"Відображує вміст поля як воно є, не пропускаючи його через функцію "
"htmlspecialchars(). Це значить що поле передбачає містити справжній HTML."

#: libraries/transformations/text_plain__imagelink.inc.php:9
msgid ""
"Displays an image and a link; the column contains the filename. The first "
"option is a URL prefix like \"http://www.example.com/\". The second and "
"third options are the width and the height in pixels."
msgstr ""
"Показує картинку та посилання; поле містить назву файлу. Перша опція - "
"префікс посилання, подібно до \"http://www.example.com/\". Друга та третя "
"опції це відповідно висота та ширина в пікселях."

#: libraries/transformations/text_plain__link.inc.php:9
msgid ""
"Displays a link; the column contains the filename. The first option is a URL "
"prefix like \"http://www.example.com/\". The second option is a title for "
"the link."
msgstr ""
"Показує посилання, поле містить назву файлу. Перша опція - префікс "
"посилання, подібно до \"http://www.example.com/\". Друга опція - заголовок "
"для посилання."

#: libraries/transformations/text_plain__longToIpv4.inc.php:9
msgid ""
"Converts an (IPv4) Internet network address into a string in Internet "
"standard dotted format."
msgstr ""

#: libraries/transformations/text_plain__sql.inc.php:9
msgid "Formats text as SQL query with syntax highlighting."
msgstr ""

#: libraries/transformations/text_plain__substr.inc.php:9
msgid ""
"Displays a part of a string. The first option is the number of characters to "
"skip from the beginning of the string (Default 0). The second option is the "
"number of characters to return (Default: until end of string). The third "
"option is the string to append and/or prepend when truncation occurs "
"(Default: \"...\")."
msgstr ""
"Показує лише частину тексту. Перша опція - це відступ який визначає з якого "
"місця повинен початися вивід тексту (за замовчуванням: 0). Друга опція - "
"визначає скільки тексту буде виведено. Якщо вона порожня - виводиться решта "
"всього тексту. Третя опція - визначає які символи буде додано після "
"виведеного текстового сегменту (за замовчуванням: ...) ."

#: libraries/user_preferences.inc.php:32
#, fuzzy
#| msgid "General relation features"
msgid "Manage your settings"
msgstr "Загальні можливості"

#: libraries/user_preferences.inc.php:47 prefs_manage.php:291
#, fuzzy
#| msgid "Modifications have been saved"
msgid "Configuration has been saved"
msgstr "Модифікації було збережено"

#: libraries/user_preferences.inc.php:68
#, php-format
msgid ""
"Your preferences will be saved for current session only. Storing them "
"permanently requires %sphpMyAdmin configuration storage%s."
msgstr ""

#: libraries/user_preferences.lib.php:112
msgid "Could not save configuration"
msgstr ""

#: libraries/user_preferences.lib.php:268
msgid ""
"Your browser has phpMyAdmin configuration for this domain. Would you like to "
"import it for current session?"
msgstr ""

#: libraries/zip_extension.lib.php:25
msgid "No files found inside ZIP archive!"
msgstr ""

#: libraries/zip_extension.lib.php:48 libraries/zip_extension.lib.php:50
#: libraries/zip_extension.lib.php:65
msgid "Error in ZIP archive:"
msgstr ""

#: main.php:65
#, fuzzy
#| msgid "General relation features"
msgid "General Settings"
msgstr "Загальні можливості"

#: main.php:103
msgid "MySQL connection collation"
msgstr ""

#: main.php:119
msgid "Appearance Settings"
msgstr ""

#: main.php:146 prefs_manage.php:274
#, fuzzy
#| msgid "General relation features"
msgid "More settings"
msgstr "Загальні можливості"

#: main.php:163
msgid "Protocol version"
msgstr ""

#: main.php:165 server_privileges.php:1452 server_privileges.php:1606
#: server_privileges.php:1730 server_privileges.php:2149 server_status.php:796
msgid "User"
msgstr "Користувач"

#: main.php:169
msgid "MySQL charset"
msgstr "MySQL Charset"

#: main.php:181
msgid "Web server"
msgstr ""

#: main.php:187
msgid "MySQL client version"
msgstr ""

#: main.php:189
msgid "PHP extension"
msgstr ""

#: main.php:195
msgid "Show PHP information"
msgstr "Показати інформацію про PHP"

#: main.php:213
msgid "Wiki"
msgstr ""

#: main.php:216
msgid "Official Homepage"
msgstr "Офіційна сторінка phpMyAdmin"

#: main.php:217
#, fuzzy
#| msgid "Attributes"
msgid "Contribute"
msgstr "Атрибути"

#: main.php:218
msgid "Get support"
msgstr ""

#: main.php:219
#, fuzzy
#| msgid "No change"
msgid "List of changes"
msgstr "Змін немає"

#: main.php:243
msgid ""
"Your configuration file contains settings (root with no password) that "
"correspond to the default MySQL privileged account. Your MySQL server is "
"running with this default, is open to intrusion, and you really should fix "
"this security hole by setting a password for user 'root'."
msgstr ""
"Ваш файл конфіґурації містить параметри (root без паролю) які відповідають "
"привілейованому користувачу MySQL. Ваш MySQL сервер у цьому випадку "
"відкритий для вторгнення і тому Вам обов'язково слід виправити цю прогалину "
"у безпеці."

#: main.php:251
msgid ""
"You have enabled mbstring.func_overload in your PHP configuration. This "
"option is incompatible with phpMyAdmin and might cause some data to be "
"corrupted!"
msgstr ""

#: main.php:259
msgid ""
"The mbstring PHP extension was not found and you seem to be using a "
"multibyte charset. Without the mbstring extension phpMyAdmin is unable to "
"split strings correctly and it may result in unexpected results."
msgstr ""

#: main.php:267
msgid ""
"Your PHP parameter [a@http://php.net/manual/en/session.configuration.php#ini."
"session.gc-maxlifetime@]session.gc_maxlifetime[/a] is lower that cookie "
"validity configured in phpMyAdmin, because of this, your login will expire "
"sooner than configured in phpMyAdmin."
msgstr ""

#: main.php:274
msgid ""
"Login cookie store is lower than cookie validity configured in phpMyAdmin, "
"because of this, your login will expire sooner than configured in phpMyAdmin."
msgstr ""

#: main.php:282
msgid "The configuration file now needs a secret passphrase (blowfish_secret)."
msgstr "Конфігураційний файл потребує секретну фразу (пароль)."

#: main.php:290
msgid ""
"Directory [code]config[/code], which is used by the setup script, still "
"exists in your phpMyAdmin directory. You should remove it once phpMyAdmin "
"has been configured."
msgstr ""

#: main.php:299
#, fuzzy, php-format
#| msgid ""
#| "The additional features for working with linked tables have been "
#| "deactivated. To find out why click %shere%s."
msgid ""
"The phpMyAdmin configuration storage is not completely configured, some "
"extended features have been deactivated. To find out why click %shere%s."
msgstr ""
"Додаткова можливість роботи із залінкованими таблицями деактивована. Для "
"того, щоб довідатись чому, натисніть %sтут%s."

#: main.php:314
msgid ""
"Javascript support is missing or disabled in your browser, some phpMyAdmin "
"functionality will be missing. For example navigation frame will not refresh "
"automatically."
msgstr ""

#: main.php:329
#, php-format
msgid ""
"Your PHP MySQL library version %s differs from your MySQL server version %s. "
"This may cause unpredictable behavior."
msgstr ""

#: main.php:341
#, php-format
msgid ""
"Server running with Suhosin. Please refer to %sdocumentation%s for possible "
"issues."
msgstr ""

#: navigation.php:183 server_databases.php:281 server_synchronize.php:1202
msgid "No databases"
msgstr "БД відсутні"

#: navigation.php:273
msgid "Filter"
msgstr ""

#: navigation.php:273
#, fuzzy
#| msgid "Alter table order by"
msgid "filter tables by name"
msgstr "Змінити порядок таблиці"

#: navigation.php:306 navigation.php:307
#, fuzzy
#| msgid "Create a page"
msgctxt "short form"
msgid "Create table"
msgstr "Створити нову сторінку"

#: navigation.php:312 navigation.php:475
msgid "Please select a database"
msgstr "Прошу вибрати БД"

#: pmd_general.php:74
msgid "Show/Hide left menu"
msgstr ""

#: pmd_general.php:78
msgid "Save position"
msgstr ""

#: pmd_general.php:81 server_synchronize.php:424 server_synchronize.php:867
msgid "Create table"
msgstr ""

#: pmd_general.php:84 pmd_general.php:352
msgid "Create relation"
msgstr ""

#: pmd_general.php:90
msgid "Reload"
msgstr ""

#: pmd_general.php:93
msgid "Help"
msgstr ""

#: pmd_general.php:97
msgid "Angular links"
msgstr ""

#: pmd_general.php:97
msgid "Direct links"
msgstr ""

#: pmd_general.php:101
msgid "Snap to grid"
msgstr ""

#: pmd_general.php:105
msgid "Small/Big All"
msgstr ""

#: pmd_general.php:109
msgid "Toggle small/big"
msgstr ""

#: pmd_general.php:114 pmd_pdf.php:80
msgid "Import/Export coordinates for PDF schema"
msgstr ""

#: pmd_general.php:120
#, fuzzy
#| msgid "Submit Query"
msgid "Build Query"
msgstr "Виконати запит"

#: pmd_general.php:125
msgid "Move Menu"
msgstr ""

#: pmd_general.php:137
msgid "Hide/Show all"
msgstr ""

#: pmd_general.php:141
msgid "Hide/Show Tables with no relation"
msgstr ""

#: pmd_general.php:181
msgid "Number of tables"
msgstr ""

#: pmd_general.php:418
msgid "Delete relation"
msgstr ""

#: pmd_general.php:460 pmd_general.php:519
#, fuzzy
#| msgid "Relation view"
msgid "Relation operator"
msgstr "Перегляд залежностей"

#: pmd_general.php:470 pmd_general.php:529 pmd_general.php:652
#: pmd_general.php:769
#, fuzzy
#| msgid "Export"
msgid "Except"
msgstr "Експорт"

#: pmd_general.php:476 pmd_general.php:535 pmd_general.php:658
#: pmd_general.php:775
#, fuzzy
#| msgid "in query"
msgid "subquery"
msgstr "по запиту"

#: pmd_general.php:480 pmd_general.php:576
#, fuzzy
#| msgid "Rename table to"
msgid "Rename to"
msgstr "Перейменувати таблицю в"

#: pmd_general.php:482 pmd_general.php:581
#, fuzzy
#| msgid "User name"
msgid "New name"
msgstr "Ім'я користувача"

#: pmd_general.php:485 pmd_general.php:700
#, fuzzy
#| msgid "Create"
msgid "Aggregate"
msgstr "Створити"

#: pmd_general.php:487 pmd_general.php:507 pmd_general.php:629
#: pmd_general.php:642 pmd_general.php:705 pmd_general.php:759
#: tbl_select.php:116
msgid "Operator"
msgstr ""

#: pmd_general.php:810
#, fuzzy
#| msgid "Table options"
msgid "Active options"
msgstr "Налаштування таблиці"

#: pmd_help.php:22
msgid "To select relation, click :"
msgstr ""

#: pmd_help.php:24
msgid ""
"The display column is shown in pink. To set/unset a column as the display "
"column, click the \"Choose column to display\" icon, then click on the "
"appropriate column name."
msgstr ""

#: pmd_pdf.php:34
msgid "Page has been created"
msgstr ""

#: pmd_pdf.php:37
msgid "Page creation failed"
msgstr ""

#: pmd_pdf.php:89
#, fuzzy
#| msgid "Usage"
msgid "Page"
msgstr "Використання"

#: pmd_pdf.php:99
#, fuzzy
#| msgid "Import files"
msgid "Import from selected page"
msgstr "Імпорт файлів"

#: pmd_pdf.php:100
msgid "Export to selected page"
msgstr ""

#: pmd_pdf.php:102
#, fuzzy
#| msgid "Create a new index"
msgid "Create a page and export to it"
msgstr "Створити новий індекс"

#: pmd_pdf.php:111
#, fuzzy
#| msgid "User name"
msgid "New page name: "
msgstr "Ім'я користувача"

#: pmd_pdf.php:114
msgid "Export/Import to scale"
msgstr ""

#: pmd_pdf.php:119
msgid "recommended"
msgstr ""

#: pmd_relation_new.php:29
msgid "Error: relation already exists."
msgstr ""

#: pmd_relation_new.php:61 pmd_relation_new.php:86
msgid "Error: Relation not added."
msgstr ""

#: pmd_relation_new.php:62
msgid "FOREIGN KEY relation added"
msgstr ""

#: pmd_relation_new.php:84
msgid "Internal relation added"
msgstr ""

#: pmd_relation_upd.php:55
msgid "Relation deleted"
msgstr ""

#: pmd_save_pos.php:44
msgid "Error saving coordinates for Designer."
msgstr ""

#: pmd_save_pos.php:52
msgid "Modifications have been saved"
msgstr "Модифікації було збережено"

#: prefs_forms.php:78
msgid "Cannot save settings, submitted form contains errors"
msgstr ""

#: prefs_manage.php:80
msgid "Could not import configuration"
msgstr ""

#: prefs_manage.php:112
msgid "Configuration contains incorrect data for some fields."
msgstr ""

#: prefs_manage.php:128
msgid "Do you want to import remaining settings?"
msgstr ""

#: prefs_manage.php:225 prefs_manage.php:251
msgid "Saved on: @DATE@"
msgstr ""

#: prefs_manage.php:239
#, fuzzy
#| msgid "Import files"
msgid "Import from file"
msgstr "Імпорт файлів"

#: prefs_manage.php:245
msgid "Import from browser's storage"
msgstr ""

#: prefs_manage.php:248
msgid "Settings will be imported from your browser's local storage."
msgstr ""

#: prefs_manage.php:254
msgid "You have no saved settings!"
msgstr ""

#: prefs_manage.php:258 prefs_manage.php:312
msgid "This feature is not supported by your web browser"
msgstr ""

#: prefs_manage.php:263
msgid "Merge with current configuration"
msgstr ""

#: prefs_manage.php:277
#, php-format
msgid ""
"You can set more settings by modifying config.inc.php, eg. by using %sSetup "
"script%s."
msgstr ""

#: prefs_manage.php:302
msgid "Save to browser's storage"
msgstr ""

#: prefs_manage.php:306
msgid "Settings will be saved in your browser's local storage."
msgstr ""

#: prefs_manage.php:308
msgid "Existing settings will be overwritten!"
msgstr ""

#: prefs_manage.php:323
msgid "You can reset all your settings and restore them to default values."
msgstr ""

#: querywindow.php:69
msgid "Import files"
msgstr "Імпорт файлів"

#: querywindow.php:80
msgid "All"
msgstr "Все"

#: schema_edit.php:45 schema_edit.php:51 schema_edit.php:57 schema_edit.php:62
#, php-format
msgid "<b>%s</b> table not found or not set in %s"
msgstr "Таблицю <b>%s</b> не знайдено або не визначено у %s"

#: schema_export.php:45
#, fuzzy
#| msgid "The \"%s\" table doesn't exist!"
msgid "File doesn't exist"
msgstr "Таблиці \"%s\" не існує!"

#: server_binlog.php:87
msgid "Select binary log to view"
msgstr ""

#: server_binlog.php:103 server_status.php:275
msgid "Files"
msgstr ""

#: server_binlog.php:150 server_binlog.php:152 server_status.php:806
#: server_status.php:808
msgid "Truncate Shown Queries"
msgstr "Обрізати показані запити"

#: server_binlog.php:158 server_binlog.php:160 server_status.php:806
#: server_status.php:808
msgid "Show Full Queries"
msgstr "Показати повні запити"

#: server_binlog.php:180
msgid "Log name"
msgstr ""

#: server_binlog.php:181
msgid "Position"
msgstr ""

#: server_binlog.php:182
msgid "Event type"
msgstr ""

#: server_binlog.php:184
msgid "Original position"
msgstr ""

#: server_binlog.php:185
msgid "Information"
msgstr ""

#: server_collations.php:39
msgid "Character Sets and Collations"
msgstr "Набори символів та схеми"

#: server_databases.php:64
msgid "No databases selected."
msgstr "Не вибрано бази даних."

#: server_databases.php:75
#, php-format
msgid "%s databases have been dropped successfully."
msgstr "%s база(и) даних успішно знищено."

#: server_databases.php:100
msgid "Databases statistics"
msgstr "Статистика баз даних"

#: server_databases.php:183 server_replication.php:179
#: server_replication.php:207
msgid "Master replication"
msgstr ""

#: server_databases.php:185 server_replication.php:246
msgid "Slave replication"
msgstr ""

#: server_databases.php:272 server_databases.php:273
msgid "Enable Statistics"
msgstr "Дозволити статистику"

#: server_databases.php:275
msgid ""
"Note: Enabling the database statistics here might cause heavy traffic "
"between the web server and the MySQL server."
msgstr ""
"Примітка: Активізація збору статистики бази даних може спричинити значний "
"трафік між веб сервером та базою даних MySQL."

#: server_engines.php:47
msgid "Storage Engines"
msgstr ""

#: server_export.php:20
msgid "View dump (schema) of databases"
msgstr "Переглянути dump (схему) баз даних"

#: server_privileges.php:32 server_privileges.php:276
msgid "Includes all privileges except GRANT."
msgstr "Дозволити всі права за винятком GRANT."

#: server_privileges.php:33 server_privileges.php:202
#: server_privileges.php:529
msgid "Allows altering the structure of existing tables."
msgstr "Дозволити змінювати структуру наявних таблиць."

#: server_privileges.php:34 server_privileges.php:218
#: server_privileges.php:535
msgid "Allows altering and dropping stored routines."
msgstr ""

#: server_privileges.php:35 server_privileges.php:194
#: server_privileges.php:528
msgid "Allows creating new databases and tables."
msgstr "Дозволити створювати нові бази даних та таблиці."

#: server_privileges.php:36 server_privileges.php:217
#: server_privileges.php:534
msgid "Allows creating stored routines."
msgstr ""

#: server_privileges.php:37 server_privileges.php:528
msgid "Allows creating new tables."
msgstr "Дозволити створювати нові таблиці."

#: server_privileges.php:38 server_privileges.php:205
#: server_privileges.php:532
msgid "Allows creating temporary tables."
msgstr "Дозволити створювати тимчасові таблиці."

#: server_privileges.php:39 server_privileges.php:219
#: server_privileges.php:568
msgid "Allows creating, dropping and renaming user accounts."
msgstr ""

#: server_privileges.php:40 server_privileges.php:209
#: server_privileges.php:213 server_privileges.php:540
#: server_privileges.php:544
msgid "Allows creating new views."
msgstr ""

#: server_privileges.php:41 server_privileges.php:193
#: server_privileges.php:520
msgid "Allows deleting data."
msgstr "Дозволити знищувати дані з таблиць."

#: server_privileges.php:42 server_privileges.php:195
#: server_privileges.php:531
msgid "Allows dropping databases and tables."
msgstr "Дозволити знищувати бази даних та таблиці."

#: server_privileges.php:43 server_privileges.php:531
msgid "Allows dropping tables."
msgstr "Дозволити знищувати таблиці."

#: server_privileges.php:44 server_privileges.php:210
#: server_privileges.php:548
msgid "Allows to set up events for the event scheduler"
msgstr ""

#: server_privileges.php:45 server_privileges.php:220
#: server_privileges.php:536
msgid "Allows executing stored routines."
msgstr ""

#: server_privileges.php:46 server_privileges.php:199
#: server_privileges.php:523
msgid "Allows importing data from and exporting data into files."
msgstr "Дозволити імпорт даних з файлів, та експорт у файли."

#: server_privileges.php:47 server_privileges.php:554
msgid ""
"Allows adding users and privileges without reloading the privilege tables."
msgstr ""
"Дозволити додавання користувачів та прав без перезавантаження таблиці прав."

#: server_privileges.php:48 server_privileges.php:201
#: server_privileges.php:530
msgid "Allows creating and dropping indexes."
msgstr "Дозволити створення та знищення індексів."

#: server_privileges.php:49 server_privileges.php:191
#: server_privileges.php:454 server_privileges.php:518
msgid "Allows inserting and replacing data."
msgstr "Дозволити вставку та заміну даних."

#: server_privileges.php:50 server_privileges.php:206
#: server_privileges.php:563
msgid "Allows locking tables for the current thread."
msgstr "Дозволити блокування таблиць для біжучих потоків."

#: server_privileges.php:51 server_privileges.php:628
#: server_privileges.php:630
msgid "Limits the number of new connections the user may open per hour."
msgstr ""
"Обмежити кількість нових під'єднань, які користувач може створювати протягом "
"години."

#: server_privileges.php:52 server_privileges.php:616
#: server_privileges.php:618
msgid "Limits the number of queries the user may send to the server per hour."
msgstr ""
"Обмежити кількість запитів, які користувач може надіслати серверу протягом "
"години."

#: server_privileges.php:53 server_privileges.php:622
#: server_privileges.php:624
msgid ""
"Limits the number of commands that change any table or database the user may "
"execute per hour."
msgstr ""
"Обмежити кількість команд, що вносять зміни до будь-якої таблиці чи бази "
"даних, які користувач може виконати протягом години."

#: server_privileges.php:54 server_privileges.php:634
#: server_privileges.php:636
msgid "Limits the number of simultaneous connections the user may have."
msgstr ""

#: server_privileges.php:55 server_privileges.php:198
#: server_privileges.php:558
msgid "Allows viewing processes of all users"
msgstr ""

#: server_privileges.php:56 server_privileges.php:200
#: server_privileges.php:460 server_privileges.php:564
msgid "Has no effect in this MySQL version."
msgstr "Неефективно для цієї версії MySQL."

#: server_privileges.php:57 server_privileges.php:196
#: server_privileges.php:559
msgid "Allows reloading server settings and flushing the server's caches."
msgstr "Дозволити перезавантаження установок та очищення кешу сервера."

#: server_privileges.php:58 server_privileges.php:208
#: server_privileges.php:566
msgid "Allows the user to ask where the slaves / masters are."
msgstr "Надати користувачу право запитувати де є slaves / masters."

#: server_privileges.php:59 server_privileges.php:207
#: server_privileges.php:567
msgid "Needed for the replication slaves."
msgstr "Необхідно для реплікації slaves."

#: server_privileges.php:60 server_privileges.php:190
#: server_privileges.php:451 server_privileges.php:517
msgid "Allows reading data."
msgstr "Дозволити читання даних."

#: server_privileges.php:61 server_privileges.php:203
#: server_privileges.php:561
msgid "Gives access to the complete list of databases."
msgstr "Надати доступ до повного списку баз даних."

#: server_privileges.php:62 server_privileges.php:214
#: server_privileges.php:216 server_privileges.php:533
msgid "Allows performing SHOW CREATE VIEW queries."
msgstr ""

#: server_privileges.php:63 server_privileges.php:197
#: server_privileges.php:560
msgid "Allows shutting down the server."
msgstr "Дозволити вимкнення сервера."

#: server_privileges.php:64 server_privileges.php:204
#: server_privileges.php:557
msgid ""
"Allows connecting, even if maximum number of connections is reached; "
"required for most administrative operations like setting global variables or "
"killing threads of other users."
msgstr ""
"Дозволити під'єднання, навіть якщо досягнуто максимальної кількості "
"під'єднань; Обов'язково для більшості адміністративних операцій таких як "
"встановлення ґлобальних змінних чи припинення процесів інших користувачів."

#: server_privileges.php:65 server_privileges.php:211
#: server_privileges.php:549
msgid "Allows creating and dropping triggers"
msgstr ""

#: server_privileges.php:66 server_privileges.php:192
#: server_privileges.php:457 server_privileges.php:519
msgid "Allows changing data."
msgstr "Дозволити зміну даних."

#: server_privileges.php:67 server_privileges.php:270
msgid "No privileges."
msgstr "Немає прав."

#: server_privileges.php:312 server_privileges.php:313
#, fuzzy
#| msgid "None"
msgctxt "None privileges"
msgid "None"
msgstr "Немає"

#: server_privileges.php:443 server_privileges.php:580
#: server_privileges.php:1798 server_privileges.php:1804
msgid "Table-specific privileges"
msgstr "Права, які стосуються таблиці"

#: server_privileges.php:444 server_privileges.php:588
#: server_privileges.php:1610
msgid " Note: MySQL privilege names are expressed in English "
msgstr " Зауваження: привілеї MySQL задаються по-англійськи "

#: server_privileges.php:513
msgid "Administration"
msgstr "Адміністратор"

#: server_privileges.php:577 server_privileges.php:1609
msgid "Global privileges"
msgstr "Глобальні права"

#: server_privileges.php:579 server_privileges.php:1798
msgid "Database-specific privileges"
msgstr "Права, які стосуються бази даних"

#: server_privileges.php:612
msgid "Resource limits"
msgstr "Обмеження ресурсів"

#: server_privileges.php:613
msgid "Note: Setting these options to 0 (zero) removes the limit."
msgstr "Примітка: Встановлення цієї опції у 0 (нуль) знімає обмеження."

#: server_privileges.php:690
msgid "Login Information"
msgstr "Вхідна інформація (Login)"

#: server_privileges.php:784
msgid "Do not change the password"
msgstr "Не змінювати пароль"

#: server_privileges.php:817 server_privileges.php:2286
#, fuzzy
#| msgid "No user(s) found."
msgid "No user found."
msgstr "Не знайдено користувача."

#: server_privileges.php:861
#, php-format
msgid "The user %s already exists!"
msgstr "Користувач %s вже існує!"

#: server_privileges.php:945
msgid "You have added a new user."
msgstr "Було додано нового користувача."

#: server_privileges.php:1176
#, php-format
msgid "You have updated the privileges for %s."
msgstr "Ви оновили привілеї для %s."

#: server_privileges.php:1200
#, php-format
msgid "You have revoked the privileges for %s"
msgstr "Ви змінили привілеї для %s"

#: server_privileges.php:1236
#, php-format
msgid "The password for %s was changed successfully."
msgstr "Пароль для %s успішно змінено."

#: server_privileges.php:1256
#, php-format
msgid "Deleting %s"
msgstr "Усунути %s"

#: server_privileges.php:1270
msgid "No users selected for deleting!"
msgstr ""

#: server_privileges.php:1273
msgid "Reloading the privileges"
msgstr "Перезавантаження прав"

#: server_privileges.php:1291
msgid "The selected users have been deleted successfully."
msgstr "Відмічених користувачів успішно усунуто."

#: server_privileges.php:1326
msgid "The privileges were reloaded successfully."
msgstr "Права успішно перезавантажено."

#: server_privileges.php:1337 server_privileges.php:1729
msgid "Edit Privileges"
msgstr "Редагування привілеїв"

#: server_privileges.php:1346
msgid "Revoke"
msgstr "Відмінити"

#: server_privileges.php:1373 server_privileges.php:1630
#: server_privileges.php:2243
msgid "Any"
msgstr "Довільний"

#: server_privileges.php:1470
msgid "User overview"
msgstr "Огляд користувачів"

#: server_privileges.php:1611 server_privileges.php:1803
#: server_privileges.php:2153
msgid "Grant"
msgstr "Grant"

#: server_privileges.php:1684
msgid "Remove selected users"
msgstr "Усунути відмічених користувачів"

#: server_privileges.php:1687
msgid "Revoke all active privileges from the users and delete them afterwards."
msgstr "Відмінити всі активні права користувачів та усунути їх після цього."

#: server_privileges.php:1688 server_privileges.php:1689
#: server_privileges.php:1690
msgid "Drop the databases that have the same names as the users."
msgstr "Усунути бази даних, які мають такі ж назви як імена користувачів."

#: server_privileges.php:1711
#, php-format
msgid ""
"Note: phpMyAdmin gets the users' privileges directly from MySQL's privilege "
"tables. The content of these tables may differ from the privileges the "
"server uses, if they have been changed manually. In this case, you should %"
"sreload the privileges%s before you continue."
msgstr ""
"Примітка: phpMyAdmin отримує права користувачів безпосередньо з таблиці прав "
"MySQL. Зміст цієї таблиці може відрізнятися від прав, які використовуються "
"сервером, якщо в цю таблицю вносилися зміни вручну. У цьому випадку Вам "
"необхідно %sперезавантажити права%s перед продовженням."

#: server_privileges.php:1764
msgid "The selected user was not found in the privilege table."
msgstr "Вказаного користувача не знайдено в таблиці прав."

#: server_privileges.php:1804
msgid "Column-specific privileges"
msgstr "Права, які стосуються колонок таблиці"

#: server_privileges.php:2005
msgid "Add privileges on the following database"
msgstr "Додати права для цієї бази даних"

#: server_privileges.php:2023
msgid "Wildcards % and _ should be escaped with a \\ to use them literally"
msgstr ""

#: server_privileges.php:2026
msgid "Add privileges on the following table"
msgstr "Додати права для цієї таблиці"

#: server_privileges.php:2083
msgid "Change Login Information / Copy User"
msgstr "Змінити реєстраційні дані / Копіювати користувача"

#: server_privileges.php:2086
msgid "Create a new user with the same privileges and ..."
msgstr "Створити нового користувача з такими ж правами і ..."

#: server_privileges.php:2088
msgid "... keep the old one."
msgstr "... залишити старого."

#: server_privileges.php:2089
msgid " ... delete the old one from the user tables."
msgstr " ... знищити старого з таблиці користувачів."

#: server_privileges.php:2090
msgid ""
" ... revoke all active privileges from the old one and delete it afterwards."
msgstr ""
" ... анулювати всі активні права старого користувача, знищивши його після "
"того."

#: server_privileges.php:2091
msgid ""
" ... delete the old one from the user tables and reload the privileges "
"afterwards."
msgstr ""
" ... знищити старого з таблиці користувачів та перевантажити права після "
"того."

#: server_privileges.php:2114
msgid "Database for user"
msgstr ""

#: server_privileges.php:2118
#, fuzzy
#| msgid "None"
msgctxt "Create none database for user"
msgid "None"
msgstr "Немає"

#: server_privileges.php:2119
msgid "Create database with same name and grant all privileges"
msgstr ""

#: server_privileges.php:2120
msgid "Grant all privileges on wildcard name (username\\_%)"
msgstr ""

#: server_privileges.php:2123
#, php-format
msgid "Grant all privileges on database &quot;%s&quot;"
msgstr ""

#: server_privileges.php:2146
#, php-format
msgid "Users having access to &quot;%s&quot;"
msgstr "Користувачі, котрі мають доступ до &quot;%s&quot;"

#: server_privileges.php:2254
msgid "global"
msgstr "глобальний"

#: server_privileges.php:2256
msgid "database-specific"
msgstr "специфічний для бази даних"

#: server_privileges.php:2258
msgid "wildcard"
msgstr "шаблон"

#: server_privileges.php:2295
#, fuzzy
#| msgid "The row has been deleted"
msgid "User has been added."
msgstr "Рядок видалено"

#: server_replication.php:49
msgid "Unknown error"
msgstr ""

#: server_replication.php:56
#, php-format
msgid "Unable to connect to master %s."
msgstr ""

#: server_replication.php:63
msgid ""
"Unable to read master log position. Possible privilege problem on master."
msgstr ""

#: server_replication.php:69
msgid "Unable to change master"
msgstr ""

#: server_replication.php:72
#, fuzzy, php-format
#| msgid "The privileges were reloaded successfully."
msgid "Master server changed successfully to %s"
msgstr "Права успішно перезавантажено."

#: server_replication.php:180
msgid "This server is configured as master in a replication process."
msgstr ""

#: server_replication.php:182 server_status.php:295
msgid "Show master status"
msgstr ""

#: server_replication.php:185
msgid "Show connected slaves"
msgstr ""

#: server_replication.php:208
#, php-format
msgid ""
"This server is not configured as master in a replication process. Would you "
"like to <a href=\"%s\">configure</a> it?"
msgstr ""

#: server_replication.php:215
msgid "Master configuration"
msgstr ""

#: server_replication.php:216
msgid ""
"This server is not configured as master server in a replication process. You "
"can choose from either replicating all databases and ignoring certain "
"(useful if you want to replicate majority of databases) or you can choose to "
"ignore all databases by default and allow only certain databases to be "
"replicated. Please select the mode:"
msgstr ""

#: server_replication.php:219
msgid "Replicate all databases; Ignore:"
msgstr ""

#: server_replication.php:220
msgid "Ignore all databases; Replicate:"
msgstr ""

#: server_replication.php:223
msgid "Please select databases:"
msgstr ""

#: server_replication.php:226
msgid ""
"Now, add the following lines at the end of [mysqld] section in your my.cnf "
"and please restart the MySQL server afterwards."
msgstr ""

#: server_replication.php:228
msgid ""
"Once you restarted MySQL server, please click on Go button. Afterwards, you "
"should see a message informing you, that this server <b>is</b> configured as "
"master"
msgstr ""

#: server_replication.php:291
msgid "Slave SQL Thread not running!"
msgstr ""

#: server_replication.php:294
msgid "Slave IO Thread not running!"
msgstr ""

#: server_replication.php:303
msgid ""
"Server is configured as slave in a replication process. Would you like to:"
msgstr ""

#: server_replication.php:306
msgid "See slave status table"
msgstr ""

#: server_replication.php:309
msgid "Synchronize databases with master"
msgstr ""

#: server_replication.php:320
msgid "Control slave:"
msgstr ""

#: server_replication.php:323
msgid "Full start"
msgstr ""

#: server_replication.php:323
msgid "Full stop"
msgstr ""

#: server_replication.php:324
msgid "Reset slave"
msgstr ""

#: server_replication.php:326
#, fuzzy
#| msgid "Structure only"
msgid "Start SQL Thread only"
msgstr "Лише структуру"

#: server_replication.php:328
msgid "Stop SQL Thread only"
msgstr ""

#: server_replication.php:331
#, fuzzy
#| msgid "Structure only"
msgid "Start IO Thread only"
msgstr "Лише структуру"

#: server_replication.php:333
msgid "Stop IO Thread only"
msgstr ""

#: server_replication.php:338
msgid "Error management:"
msgstr ""

#: server_replication.php:340
msgid "Skipping errors might lead into unsynchronized master and slave!"
msgstr ""

#: server_replication.php:342
msgid "Skip current error"
msgstr ""

#: server_replication.php:343
msgid "Skip next"
msgstr ""

#: server_replication.php:346
msgid "errors."
msgstr ""

#: server_replication.php:361
#, php-format
msgid ""
"This server is not configured as slave in a replication process. Would you "
"like to <a href=\"%s\">configure</a> it?"
msgstr ""

#: server_status.php:27
msgid "Refresh rate"
msgstr ""

#: server_status.php:31
#, fuzzy, php-format
#| msgid "Minute"
msgid "%d minute"
msgid_plural "%d minutes"
msgstr[0] "Хвилина"
msgstr[1] "Хвилина"
msgstr[2] "Хвилина"

#: server_status.php:33
#, fuzzy, php-format
#| msgid "Second"
msgid "%d second"
msgid_plural "%d seconds"
msgstr[0] "Секунда"
msgstr[1] "Секунда"
msgstr[2] "Секунда"

#: server_status.php:134
#, php-format
msgid "Thread %s was successfully killed."
msgstr "Процес %s припинено."

#: server_status.php:136
#, php-format
msgid ""
"phpMyAdmin was unable to kill thread %s. It probably has already been closed."
msgstr "phpMyAdmin не може припинити процес %s. Він вже напевно був зупинений."

#: server_status.php:263
msgid "Handler"
msgstr ""

#: server_status.php:264
msgid "Query cache"
msgstr ""

#: server_status.php:265
msgid "Threads"
msgstr ""

#: server_status.php:267
msgid "Temporary data"
msgstr ""

#: server_status.php:268
msgid "Delayed inserts"
msgstr ""

#: server_status.php:269
msgid "Key cache"
msgstr ""

#: server_status.php:270
msgid "Joins"
msgstr ""

#: server_status.php:272
msgid "Sorting"
msgstr ""

#: server_status.php:274
msgid "Transaction coordinator"
msgstr ""

#: server_status.php:285
msgid "Flush (close) all tables"
msgstr ""

#: server_status.php:287
msgid "Show open tables"
msgstr ""

#: server_status.php:292
msgid "Show slave hosts"
msgstr ""

#: server_status.php:298
msgid "Show slave status"
msgstr ""

#: server_status.php:303
msgid "Flush query cache"
msgstr ""

#: server_status.php:396
msgid "Runtime Information"
msgstr "Інформація про роботу сервера"

#: server_status.php:401
#, fuzzy
#| msgid "Server Choice"
msgid "Server traffic"
msgstr "Вибір сервера"

#: server_status.php:403
msgid "All status variables"
msgstr ""

#: server_status.php:413 server_status.php:439
msgid "Refresh rate:"
msgstr ""

#: server_status.php:462
#, fuzzy
#| msgid "Do not change the password"
msgid "Containing the word:"
msgstr "Не змінювати пароль"

#: server_status.php:467
#, fuzzy
#| msgid "Show tables"
msgid "Show only alert values"
msgstr "Показати таблиці"

#: server_status.php:471
msgid "Filter by category..."
msgstr ""

#: server_status.php:484
#, fuzzy
#| msgid "Relations"
msgid "Related links:"
msgstr "Зв'язки"

#: server_status.php:528 server_status.php:563 server_status.php:676
#: server_status.php:721
msgid "per hour"
msgstr "за годину"

#: server_status.php:532
msgid "per minute"
msgstr "за хвилину"

#: server_status.php:537
msgid "per second"
msgstr "за секунду"

#: server_status.php:558
msgid "Query type"
msgstr "Тип запиту"

#. l10n: # = Amount of queries
#: server_status.php:561
msgid "#"
msgstr ""

#: server_status.php:625
#, php-format
msgid "Network traffic since startup: %s"
msgstr ""

#: server_status.php:633
#, php-format
msgid "This MySQL server has been running for %s. It started up on %s."
msgstr "Цей MySQL сервер працює %s. Стартував %s."

#: server_status.php:643
msgid ""
"This MySQL server works as <b>master</b> and <b>slave</b> in <b>replication</"
"b> process."
msgstr ""

#: server_status.php:645
msgid "This MySQL server works as <b>master</b> in <b>replication</b> process."
msgstr ""

#: server_status.php:647
msgid "This MySQL server works as <b>slave</b> in <b>replication</b> process."
msgstr ""

#: server_status.php:649
msgid ""
"For further information about replication status on the server, please visit "
"the <a href=\"#replication\">replication section</a>."
msgstr ""

#: server_status.php:659
msgid "Replication status"
msgstr ""

#: server_status.php:675
msgid "Traffic"
msgstr "Трафік"

#: server_status.php:675
msgid ""
"On a busy server, the byte counters may overrun, so those statistics as "
"reported by the MySQL server may be incorrect."
msgstr ""

#: server_status.php:681
msgid "Received"
msgstr "Отримано"

#: server_status.php:691
msgid "Sent"
msgstr "Відправлено"

#: server_status.php:720
msgid "Connections"
msgstr "З'єднань"

#: server_status.php:727
msgid "max. concurrent connections"
msgstr ""

#: server_status.php:734
msgid "Failed attempts"
msgstr "Невдалих спроб"

#: server_status.php:748
msgid "Aborted"
msgstr "Перервано"

#: server_status.php:795
msgid "ID"
msgstr "ID"

#: server_status.php:856
msgid "The number of failed attempts to connect to the MySQL server."
msgstr ""

#: server_status.php:857
msgid ""
"The number of transactions that used the temporary binary log cache but that "
"exceeded the value of binlog_cache_size and used a temporary file to store "
"statements from the transaction."
msgstr ""

#: server_status.php:858
msgid "The number of transactions that used the temporary binary log cache."
msgstr ""

#: server_status.php:859
msgid ""
"The number of connection attempts (successful or not) to the MySQL server."
msgstr ""

#: server_status.php:860
msgid ""
"The number of temporary tables on disk created automatically by the server "
"while executing statements. If Created_tmp_disk_tables is big, you may want "
"to increase the tmp_table_size  value to cause temporary tables to be memory-"
"based instead of disk-based."
msgstr ""

#: server_status.php:861
msgid "How many temporary files mysqld has created."
msgstr ""

#: server_status.php:862
msgid ""
"The number of in-memory temporary tables created automatically by the server "
"while executing statements."
msgstr ""

#: server_status.php:863
msgid ""
"The number of rows written with INSERT DELAYED for which some error occurred "
"(probably duplicate key)."
msgstr ""

#: server_status.php:864
msgid ""
"The number of INSERT DELAYED handler threads in use. Every different table "
"on which one uses INSERT DELAYED gets its own thread."
msgstr ""

#: server_status.php:865
msgid "The number of INSERT DELAYED rows written."
msgstr ""

#: server_status.php:866
msgid "The number of executed FLUSH statements."
msgstr ""

#: server_status.php:867
msgid "The number of internal COMMIT statements."
msgstr ""

#: server_status.php:868
msgid "The number of times a row was deleted from a table."
msgstr ""

#: server_status.php:869
msgid ""
"The MySQL server can ask the NDB Cluster storage engine if it knows about a "
"table with a given name. This is called discovery. Handler_discover "
"indicates the number of time tables have been discovered."
msgstr ""

#: server_status.php:870
msgid ""
"The number of times the first entry was read from an index. If this is high, "
"it suggests that the server is doing a lot of full index scans; for example, "
"SELECT col1 FROM foo, assuming that col1 is indexed."
msgstr ""

#: server_status.php:871
msgid ""
"The number of requests to read a row based on a key. If this is high, it is "
"a good indication that your queries and tables are properly indexed."
msgstr ""

#: server_status.php:872
msgid ""
"The number of requests to read the next row in key order. This is "
"incremented if you are querying an index column with a range constraint or "
"if you are doing an index scan."
msgstr ""

#: server_status.php:873
msgid ""
"The number of requests to read the previous row in key order. This read "
"method is mainly used to optimize ORDER BY ... DESC."
msgstr ""

#: server_status.php:874
msgid ""
"The number of requests to read a row based on a fixed position. This is high "
"if you are doing a lot of queries that require sorting of the result. You "
"probably have a lot of queries that require MySQL to scan whole tables or "
"you have joins that don't use keys properly."
msgstr ""

#: server_status.php:875
msgid ""
"The number of requests to read the next row in the data file. This is high "
"if you are doing a lot of table scans. Generally this suggests that your "
"tables are not properly indexed or that your queries are not written to take "
"advantage of the indexes you have."
msgstr ""

#: server_status.php:876
msgid "The number of internal ROLLBACK statements."
msgstr ""

#: server_status.php:877
msgid "The number of requests to update a row in a table."
msgstr ""

#: server_status.php:878
msgid "The number of requests to insert a row in a table."
msgstr ""

#: server_status.php:879
msgid "The number of pages containing data (dirty or clean)."
msgstr ""

#: server_status.php:880
msgid "The number of pages currently dirty."
msgstr ""

#: server_status.php:881
msgid "The number of buffer pool pages that have been requested to be flushed."
msgstr ""

#: server_status.php:882
msgid "The number of free pages."
msgstr ""

#: server_status.php:883
msgid ""
"The number of latched pages in InnoDB buffer pool. These are pages currently "
"being read or written or that can't be flushed or removed for some other "
"reason."
msgstr ""

#: server_status.php:884
msgid ""
"The number of pages busy because they have been allocated for administrative "
"overhead such as row locks or the adaptive hash index. This value can also "
"be calculated as Innodb_buffer_pool_pages_total - "
"Innodb_buffer_pool_pages_free - Innodb_buffer_pool_pages_data."
msgstr ""

#: server_status.php:885
msgid "Total size of buffer pool, in pages."
msgstr ""

#: server_status.php:886
msgid ""
"The number of \"random\" read-aheads InnoDB initiated. This happens when a "
"query is to scan a large portion of a table but in random order."
msgstr ""

#: server_status.php:887
msgid ""
"The number of sequential read-aheads InnoDB initiated. This happens when "
"InnoDB does a sequential full table scan."
msgstr ""

#: server_status.php:888
msgid "The number of logical read requests InnoDB has done."
msgstr ""

#: server_status.php:889
msgid ""
"The number of logical reads that InnoDB could not satisfy from buffer pool "
"and had to do a single-page read."
msgstr ""

#: server_status.php:890
msgid ""
"Normally, writes to the InnoDB buffer pool happen in the background. "
"However, if it's necessary to read or create a page and no clean pages are "
"available, it's necessary to wait for pages to be flushed first. This "
"counter counts instances of these waits. If the buffer pool size was set "
"properly, this value should be small."
msgstr ""

#: server_status.php:891
msgid "The number writes done to the InnoDB buffer pool."
msgstr ""

#: server_status.php:892
msgid "The number of fsync() operations so far."
msgstr ""

#: server_status.php:893
msgid "The current number of pending fsync() operations."
msgstr ""

#: server_status.php:894
msgid "The current number of pending reads."
msgstr ""

#: server_status.php:895
msgid "The current number of pending writes."
msgstr ""

#: server_status.php:896
msgid "The amount of data read so far, in bytes."
msgstr ""

#: server_status.php:897
msgid "The total number of data reads."
msgstr ""

#: server_status.php:898
msgid "The total number of data writes."
msgstr ""

#: server_status.php:899
msgid "The amount of data written so far, in bytes."
msgstr ""

#: server_status.php:900
msgid "The number of pages that have been written for doublewrite operations."
msgstr ""

#: server_status.php:901
msgid "The number of doublewrite operations that have been performed."
msgstr ""

#: server_status.php:902
msgid ""
"The number of waits we had because log buffer was too small and we had to "
"wait for it to be flushed before continuing."
msgstr ""

#: server_status.php:903
msgid "The number of log write requests."
msgstr ""

#: server_status.php:904
msgid "The number of physical writes to the log file."
msgstr ""

#: server_status.php:905
msgid "The number of fsync() writes done to the log file."
msgstr ""

#: server_status.php:906
msgid "The number of pending log file fsyncs."
msgstr ""

#: server_status.php:907
msgid "Pending log file writes."
msgstr ""

#: server_status.php:908
msgid "The number of bytes written to the log file."
msgstr ""

#: server_status.php:909
msgid "The number of pages created."
msgstr ""

#: server_status.php:910
msgid ""
"The compiled-in InnoDB page size (default 16KB). Many values are counted in "
"pages; the page size allows them to be easily converted to bytes."
msgstr ""

#: server_status.php:911
msgid "The number of pages read."
msgstr ""

#: server_status.php:912
msgid "The number of pages written."
msgstr ""

#: server_status.php:913
msgid "The number of row locks currently being waited for."
msgstr ""

#: server_status.php:914
msgid "The average time to acquire a row lock, in milliseconds."
msgstr ""

#: server_status.php:915
msgid "The total time spent in acquiring row locks, in milliseconds."
msgstr ""

#: server_status.php:916
msgid "The maximum time to acquire a row lock, in milliseconds."
msgstr ""

#: server_status.php:917
msgid "The number of times a row lock had to be waited for."
msgstr ""

#: server_status.php:918
msgid "The number of rows deleted from InnoDB tables."
msgstr ""

#: server_status.php:919
msgid "The number of rows inserted in InnoDB tables."
msgstr ""

#: server_status.php:920
msgid "The number of rows read from InnoDB tables."
msgstr ""

#: server_status.php:921
msgid "The number of rows updated in InnoDB tables."
msgstr ""

#: server_status.php:922
msgid ""
"The number of key blocks in the key cache that have changed but haven't yet "
"been flushed to disk. It used to be known as Not_flushed_key_blocks."
msgstr ""

#: server_status.php:923
msgid ""
"The number of unused blocks in the key cache. You can use this value to "
"determine how much of the key cache is in use."
msgstr ""

#: server_status.php:924
msgid ""
"The number of used blocks in the key cache. This value is a high-water mark "
"that indicates the maximum number of blocks that have ever been in use at "
"one time."
msgstr ""

#: server_status.php:925
msgid "The number of requests to read a key block from the cache."
msgstr ""

#: server_status.php:926
msgid ""
"The number of physical reads of a key block from disk. If Key_reads is big, "
"then your key_buffer_size value is probably too small. The cache miss rate "
"can be calculated as Key_reads/Key_read_requests."
msgstr ""

#: server_status.php:927
msgid "The number of requests to write a key block to the cache."
msgstr ""

#: server_status.php:928
msgid "The number of physical writes of a key block to disk."
msgstr ""

#: server_status.php:929
msgid ""
"The total cost of the last compiled query as computed by the query "
"optimizer. Useful for comparing the cost of different query plans for the "
"same query. The default value of 0 means that no query has been compiled yet."
msgstr ""

#: server_status.php:930
msgid ""
"The maximum number of connections that have been in use simultaneously since "
"the server started."
msgstr ""

#: server_status.php:931
msgid "The number of rows waiting to be written in INSERT DELAYED queues."
msgstr ""

#: server_status.php:932
msgid ""
"The number of tables that have been opened. If opened tables is big, your "
"table cache value is probably too small."
msgstr ""

#: server_status.php:933
msgid "The number of files that are open."
msgstr ""

#: server_status.php:934
msgid "The number of streams that are open (used mainly for logging)."
msgstr ""

#: server_status.php:935
msgid "The number of tables that are open."
msgstr ""

#: server_status.php:936
msgid ""
"The number of free memory blocks in query cache. High numbers can indicate "
"fragmentation issues, which may be solved by issuing a FLUSH QUERY CACHE "
"statement."
msgstr ""

#: server_status.php:937
msgid "The amount of free memory for query cache."
msgstr ""

#: server_status.php:938
msgid "The number of cache hits."
msgstr ""

#: server_status.php:939
msgid "The number of queries added to the cache."
msgstr ""

#: server_status.php:940
msgid ""
"The number of queries that have been removed from the cache to free up "
"memory for caching new queries. This information can help you tune the query "
"cache size. The query cache uses a least recently used (LRU) strategy to "
"decide which queries to remove from the cache."
msgstr ""

#: server_status.php:941
msgid ""
"The number of non-cached queries (not cachable, or not cached due to the "
"query_cache_type setting)."
msgstr ""

#: server_status.php:942
msgid "The number of queries registered in the cache."
msgstr ""

#: server_status.php:943
msgid "The total number of blocks in the query cache."
msgstr ""

#: server_status.php:944
msgid "The status of failsafe replication (not yet implemented)."
msgstr ""

#: server_status.php:945
msgid ""
"The number of joins that do not use indexes. If this value is not 0, you "
"should carefully check the indexes of your tables."
msgstr ""

#: server_status.php:946
msgid "The number of joins that used a range search on a reference table."
msgstr ""

#: server_status.php:947
msgid ""
"The number of joins without keys that check for key usage after each row. "
"(If this is not 0, you should carefully check the indexes of your tables.)"
msgstr ""

#: server_status.php:948
msgid ""
"The number of joins that used ranges on the first table. (It's normally not "
"critical even if this is big.)"
msgstr ""

#: server_status.php:949
msgid "The number of joins that did a full scan of the first table."
msgstr ""

#: server_status.php:950
msgid "The number of temporary tables currently open by the slave SQL thread."
msgstr ""

#: server_status.php:951
msgid ""
"Total (since startup) number of times the replication slave SQL thread has "
"retried transactions."
msgstr ""

#: server_status.php:952
msgid "This is ON if this server is a slave that is connected to a master."
msgstr ""

#: server_status.php:953
msgid ""
"The number of threads that have taken more than slow_launch_time seconds to "
"create."
msgstr ""

#: server_status.php:954
msgid ""
"The number of queries that have taken more than long_query_time seconds."
msgstr ""

#: server_status.php:955
msgid ""
"The number of merge passes the sort algorithm has had to do. If this value "
"is large, you should consider increasing the value of the sort_buffer_size "
"system variable."
msgstr ""

#: server_status.php:956
msgid "The number of sorts that were done with ranges."
msgstr ""

#: server_status.php:957
msgid "The number of sorted rows."
msgstr ""

#: server_status.php:958
msgid "The number of sorts that were done by scanning the table."
msgstr ""

#: server_status.php:959
msgid "The number of times that a table lock was acquired immediately."
msgstr ""

#: server_status.php:960
msgid ""
"The number of times that a table lock could not be acquired immediately and "
"a wait was needed. If this is high, and you have performance problems, you "
"should first optimize your queries, and then either split your table or "
"tables or use replication."
msgstr ""

#: server_status.php:961
msgid ""
"The number of threads in the thread cache. The cache hit rate can be "
"calculated as Threads_created/Connections. If this value is red you should "
"raise your thread_cache_size."
msgstr ""

#: server_status.php:962
msgid "The number of currently open connections."
msgstr ""

#: server_status.php:963
msgid ""
"The number of threads created to handle connections. If Threads_created is "
"big, you may want to increase the thread_cache_size value. (Normally this "
"doesn't give a notable performance improvement if you have a good thread "
"implementation.)"
msgstr ""

#: server_status.php:964
msgid "The number of threads that are not sleeping."
msgstr ""

#: server_synchronize.php:92
msgid "Could not connect to the source"
msgstr ""

#: server_synchronize.php:95
msgid "Could not connect to the target"
msgstr ""

#: server_synchronize.php:120 server_synchronize.php:123 tbl_create.php:50
#: tbl_get_field.php:19
#, php-format
msgid "'%s' database does not exist."
msgstr ""

#: server_synchronize.php:261
msgid "Structure Synchronization"
msgstr ""

#: server_synchronize.php:266
msgid "Data Synchronization"
msgstr ""

#: server_synchronize.php:395 server_synchronize.php:834
msgid "not present"
msgstr ""

#: server_synchronize.php:419 server_synchronize.php:862
msgid "Structure Difference"
msgstr ""

#: server_synchronize.php:420 server_synchronize.php:863
msgid "Data Difference"
msgstr ""

#: server_synchronize.php:425 server_synchronize.php:868
msgid "Add column(s)"
msgstr ""

#: server_synchronize.php:426 server_synchronize.php:869
msgid "Remove column(s)"
msgstr ""

#: server_synchronize.php:427 server_synchronize.php:870
msgid "Alter column(s)"
msgstr ""

#: server_synchronize.php:428 server_synchronize.php:871
msgid "Remove index(s)"
msgstr ""

#: server_synchronize.php:429 server_synchronize.php:872
msgid "Apply index(s)"
msgstr ""

#: server_synchronize.php:430 server_synchronize.php:873
msgid "Update row(s)"
msgstr ""

#: server_synchronize.php:431 server_synchronize.php:874
msgid "Insert row(s)"
msgstr ""

#: server_synchronize.php:441 server_synchronize.php:885
msgid "Would you like to delete all the previous rows from target tables?"
msgstr ""

#: server_synchronize.php:444 server_synchronize.php:889
msgid "Apply Selected Changes"
msgstr ""

#: server_synchronize.php:446 server_synchronize.php:891
msgid "Synchronize Databases"
msgstr ""

#: server_synchronize.php:459
msgid "Selected target tables have been synchronized with source tables."
msgstr ""

#: server_synchronize.php:937
msgid "Target database has been synchronized with source database"
msgstr ""

#: server_synchronize.php:998
msgid "The following queries have been executed:"
msgstr ""

#: server_synchronize.php:1126
msgid "Enter manually"
msgstr ""

#: server_synchronize.php:1134
#, fuzzy
#| msgid "Connections"
msgid "Current connection"
msgstr "З'єднань"

#: server_synchronize.php:1163
#, php-format
msgid "Configuration: %s"
msgstr ""

#: server_synchronize.php:1178
msgid "Socket"
msgstr ""

#: server_synchronize.php:1224
msgid ""
"Target database will be completely synchronized with source database. Source "
"database will remain unchanged."
msgstr ""

#: server_variables.php:58
msgid "Setting variable failed"
msgstr ""

#: server_variables.php:77
msgid "Server variables and settings"
msgstr "Змінні сервера та налаштування"

#: server_variables.php:111 server_variables.php:134
msgid "Session value"
msgstr "Значення сесії"

#: server_variables.php:111
msgid "Global value"
msgstr "Загальне значення"

#: setup/frames/config.inc.php:38 setup/frames/index.inc.php:225
msgid "Download"
msgstr ""

#: setup/frames/index.inc.php:49
msgid "Cannot load or save configuration"
msgstr ""

#: setup/frames/index.inc.php:50
msgid ""
"Please create web server writable folder [em]config[/em] in phpMyAdmin top "
"level directory as described in [a@Documentation.html#setup_script]"
"documentation[/a]. Otherwise you will be only able to download or display it."
msgstr ""

#: setup/frames/index.inc.php:57
msgid ""
"You are not using a secure connection; all data (including potentially "
"sensitive information, like passwords) is transferred unencrypted!"
msgstr ""

#: setup/frames/index.inc.php:60
#, php-format
msgid ""
"If your server is also configured to accept HTTPS requests follow [a@%s]this "
"link[/a] to use a secure connection."
msgstr ""

#: setup/frames/index.inc.php:64
msgid "Insecure connection"
msgstr ""

#: setup/frames/index.inc.php:92
#, fuzzy
#| msgid "Modifications have been saved"
msgid "Configuration saved."
msgstr "Модифікації було збережено"

#: setup/frames/index.inc.php:93
msgid ""
"Configuration saved to file config/config.inc.php in phpMyAdmin top level "
"directory, copy it to top level one and delete directory config to use it."
msgstr ""

#: setup/frames/index.inc.php:100 setup/frames/menu.inc.php:15
msgid "Overview"
msgstr ""

#: setup/frames/index.inc.php:108
msgid "Show hidden messages (#MSG_COUNT)"
msgstr ""

#: setup/frames/index.inc.php:148
msgid "There are no configured servers"
msgstr ""

#: setup/frames/index.inc.php:156
msgid "New server"
msgstr ""

#: setup/frames/index.inc.php:185
msgid "Default language"
msgstr ""

#: setup/frames/index.inc.php:195
msgid "let the user choose"
msgstr ""

#: setup/frames/index.inc.php:206
msgid "- none -"
msgstr ""

#: setup/frames/index.inc.php:209
msgid "Default server"
msgstr ""

#: setup/frames/index.inc.php:219
msgid "End of line"
msgstr ""

#: setup/frames/index.inc.php:224
msgid "Display"
msgstr ""

#: setup/frames/index.inc.php:228
msgid "Load"
msgstr ""

#: setup/frames/index.inc.php:239
msgid "phpMyAdmin homepage"
msgstr ""

#: setup/frames/index.inc.php:240
msgid "Donate"
msgstr ""

#: setup/frames/servers.inc.php:28
msgid "Edit server"
msgstr ""

#: setup/frames/servers.inc.php:37
msgid "Add a new server"
msgstr ""

#: setup/lib/form_processing.lib.php:42
msgid "Warning"
msgstr ""

#: setup/lib/form_processing.lib.php:43
msgid "Submitted form contains errors"
msgstr ""

#: setup/lib/form_processing.lib.php:44
msgid "Try to revert erroneous fields to their default values"
msgstr ""

#: setup/lib/form_processing.lib.php:47
msgid "Ignore errors"
msgstr ""

#: setup/lib/form_processing.lib.php:49
msgid "Show form"
msgstr ""

#: setup/lib/index.lib.php:119
msgid ""
"Neither URL wrapper nor CURL is available. Version check is not possible."
msgstr ""

#: setup/lib/index.lib.php:126
msgid ""
"Reading of version failed. Maybe you're offline or the upgrade server does "
"not respond."
msgstr ""

#: setup/lib/index.lib.php:143
msgid "Got invalid version string from server"
msgstr ""

#: setup/lib/index.lib.php:150
msgid "Unparsable version string"
msgstr ""

#: setup/lib/index.lib.php:162
#, php-format
msgid ""
"You are using Git version, run [kbd]git pull[/kbd] :-)[br]The latest stable "
"version is %s, released on %s."
msgstr ""

#: setup/lib/index.lib.php:165
msgid "No newer stable version is available"
msgstr ""

#: setup/lib/index.lib.php:250
#, php-format
msgid ""
"This %soption%s should be disabled as it allows attackers to bruteforce "
"login to any MySQL server. If you feel this is necessary, use %strusted "
"proxies list%s. However, IP-based protection may not be reliable if your IP "
"belongs to an ISP where thousands of users, including you, are connected to."
msgstr ""

#: setup/lib/index.lib.php:252
msgid ""
"You didn't have blowfish secret set and have enabled cookie authentication, "
"so a key was automatically generated for you. It is used to encrypt cookies; "
"you don't need to remember it."
msgstr ""

#: setup/lib/index.lib.php:253
#, php-format
msgid ""
"%sBzip2 compression and decompression%s requires functions (%s) which are "
"unavailable on this system."
msgstr ""

#: setup/lib/index.lib.php:255
msgid ""
"This value should be double checked to ensure that this directory is neither "
"world accessible nor readable or writable by other users on your server."
msgstr ""

#: setup/lib/index.lib.php:256
#, php-format
msgid "This %soption%s should be enabled if your web server supports it."
msgstr ""

#: setup/lib/index.lib.php:258
#, php-format
msgid ""
"%sGZip compression and decompression%s requires functions (%s) which are "
"unavailable on this system."
msgstr ""

#: setup/lib/index.lib.php:260
#, php-format
msgid ""
"%sLogin cookie validity%s greater than 1440 seconds may cause random session "
"invalidation if %ssession.gc_maxlifetime%s is lower than its value "
"(currently %d)."
msgstr ""

#: setup/lib/index.lib.php:262
#, php-format
msgid ""
"%sLogin cookie validity%s should be set to 1800 seconds (30 minutes) at "
"most. Values larger than 1800 may pose a security risk such as impersonation."
msgstr ""

#: setup/lib/index.lib.php:264
#, php-format
msgid ""
"If using cookie authentication and %sLogin cookie store%s is not 0, %sLogin "
"cookie validity%s must be set to a value less or equal to it."
msgstr ""

#: setup/lib/index.lib.php:266
#, php-format
msgid ""
"If you feel this is necessary, use additional protection settings - %shost "
"authentication%s settings and %strusted proxies list%s. However, IP-based "
"protection may not be reliable if your IP belongs to an ISP where thousands "
"of users, including you, are connected to."
msgstr ""

#: setup/lib/index.lib.php:268
#, php-format
msgid ""
"You set the [kbd]config[/kbd] authentication type and included username and "
"password for auto-login, which is not a desirable option for live hosts. "
"Anyone who knows or guesses your phpMyAdmin URL can directly access your "
"phpMyAdmin panel. Set %sauthentication type%s to [kbd]cookie[/kbd] or [kbd]"
"http[/kbd]."
msgstr ""

#: setup/lib/index.lib.php:270
#, php-format
msgid ""
"%sZip compression%s requires functions (%s) which are unavailable on this "
"system."
msgstr ""

#: setup/lib/index.lib.php:272
#, php-format
msgid ""
"%sZip decompression%s requires functions (%s) which are unavailable on this "
"system."
msgstr ""

#: setup/lib/index.lib.php:296
msgid "You should use SSL connections if your web server supports it."
msgstr ""

#: setup/lib/index.lib.php:306
msgid "You should use mysqli for performance reasons."
msgstr ""

#: setup/lib/index.lib.php:331
msgid "You allow for connecting to the server without a password."
msgstr ""

#: setup/lib/index.lib.php:351
msgid "Key is too short, it should have at least 8 characters."
msgstr ""

#: setup/lib/index.lib.php:358
msgid "Key should contain letters, numbers [em]and[/em] special characters."
msgstr ""

#: sql.php:95 tbl_change.php:254 tbl_select.php:27 tbl_select.php:28
#: tbl_select.php:31 tbl_select.php:34
msgid "Browse foreign values"
msgstr ""

#: sql.php:189
#, php-format
msgid "Using bookmark \"%s\" as default browse query."
msgstr ""

#: sql.php:661 tbl_replace.php:369
#, php-format
msgid "Inserted row id: %1$d"
msgstr ""

#: sql.php:678
msgid "Showing as PHP code"
msgstr ""

#: sql.php:681 tbl_replace.php:343
msgid "Showing SQL query"
msgstr ""

#: sql.php:683
#, fuzzy
#| msgid "Validate SQL"
msgid "Validated SQL"
msgstr "Перевірити SQL"

#: sql.php:990
#, php-format
msgid "Problems with indexes of table `%s`"
msgstr ""

#: sql.php:1022
msgid "Label"
msgstr "Мітка"

#: tbl_addfield.php:185 tbl_alter.php:99 tbl_indexes.php:98
#, php-format
msgid "Table %1$s has been altered successfully"
msgstr ""

#: tbl_change.php:680
#, fuzzy
#| msgid " Because of its length,<br /> this field might not be editable "
msgid " Because of its length,<br /> this column might not be editable "
msgstr " Через велику довжину,<br /> це поле не може бути відредаговано "

#: tbl_change.php:797
msgid "Remove BLOB Repository Reference"
msgstr ""

#: tbl_change.php:803
msgid "Binary - do not edit"
msgstr " Двійкові дані - не редагуються "

#: tbl_change.php:851
msgid "Upload to BLOB repository"
msgstr ""

#: tbl_change.php:980
msgid "Insert as new row"
msgstr "Вставити як новий рядок"

#: tbl_change.php:981
msgid "Insert as new row and ignore errors"
msgstr ""

#: tbl_change.php:982
msgid "Show insert query"
msgstr ""

#: tbl_change.php:993
msgid "and then"
msgstr "і потім"

#: tbl_change.php:997
msgid "Go back to previous page"
msgstr "Повернутись"

#: tbl_change.php:998
msgid "Insert another new row"
msgstr "Вставити новий запис"

#: tbl_change.php:1002
msgid "Go back to this page"
msgstr ""

#: tbl_change.php:1010
msgid "Edit next row"
msgstr ""

#: tbl_change.php:1021
msgid ""
"Use TAB key to move from value to value, or CTRL+arrows to move anywhere"
msgstr ""

#: tbl_change.php:1059
#, php-format
msgid "Continue insertion with %s rows"
msgstr ""

#: tbl_chart.php:85
#, fuzzy
#| msgid "Mar"
msgid "Bar"
msgstr "Бер"

#: tbl_chart.php:87
msgid "Line"
msgstr ""

#: tbl_chart.php:88
msgid "Spline"
msgstr ""

#: tbl_chart.php:89
#, fuzzy
#| msgid "PiB"
msgid "Pie"
msgstr "PB"

#: tbl_chart.php:91
msgid "Stacked"
msgstr ""

#: tbl_chart.php:94
#, fuzzy
#| msgid "Import files"
msgid "Chart title"
msgstr "Імпорт файлів"

#: tbl_chart.php:99
msgid "X-Axis:"
msgstr ""

#: tbl_chart.php:113
msgid "Series:"
msgstr ""

#: tbl_chart.php:115
msgid "The remaining columns"
msgstr ""

#: tbl_chart.php:128
msgid "X-Axis label:"
msgstr ""

#: tbl_chart.php:128
#, fuzzy
#| msgid "Value"
msgid "X Values"
msgstr "Значення"

#: tbl_chart.php:129
msgid "Y-Axis label:"
msgstr ""

#: tbl_chart.php:129
#, fuzzy
#| msgid "Value"
msgid "Y Values"
msgstr "Значення"

#: tbl_create.php:30
#, php-format
msgid "Table %s already exists!"
msgstr ""

#: tbl_create.php:216
#, php-format
msgid "Table %1$s has been created."
msgstr ""

#: tbl_export.php:24
msgid "View dump (schema) of table"
msgstr "Переглянути дамп (схему) таблиці"

#: tbl_gis_visualization.php:111
msgid "Display GIS Visualization"
msgstr ""

#: tbl_gis_visualization.php:157
msgid "Width"
msgstr ""

#: tbl_gis_visualization.php:161
msgid "Height"
msgstr ""

#: tbl_gis_visualization.php:165
#, fuzzy
#| msgid "Add into comments"
msgid "Label column"
msgstr "Додати коментар"

#: tbl_gis_visualization.php:167
msgid "-- None --"
msgstr ""

#: tbl_gis_visualization.php:180
#, fuzzy
#| msgid "Total"
msgid "Spatial column"
msgstr "Разом"

#: tbl_gis_visualization.php:201
msgid "Use OpenStreetMaps as Base Layer"
msgstr ""

#: tbl_gis_visualization.php:204
msgid "Redraw"
msgstr ""

#: tbl_gis_visualization.php:206
#, fuzzy
#| msgid "Save as file"
msgid "Save to file"
msgstr "Зберегти як файл"

#: tbl_gis_visualization.php:207
#, fuzzy
#| msgid "User name"
msgid "File name"
msgstr "Ім'я користувача"

#: tbl_indexes.php:66
msgid "The name of the primary key must be \"PRIMARY\"!"
msgstr "Ім'я первинного ключа повинно бути PRIMARY!"

#: tbl_indexes.php:75
msgid "Can't rename index to PRIMARY!"
msgstr "Неможливо перейменувати індекс в PRIMARY!"

#: tbl_indexes.php:91
msgid "No index parts defined!"
msgstr "Не визначено частини індекса!"

#: tbl_indexes.php:165
msgid "Create a new index"
msgstr "Створити новий індекс"

#: tbl_indexes.php:167
msgid "Modify an index"
msgstr "Змінити індекс"

#: tbl_indexes.php:173
msgid "Index name:"
msgstr "Назва індекса&nbsp;:"

#: tbl_indexes.php:179
msgid "Index type:"
msgstr "Тип індекса&nbsp;:"

#: tbl_indexes.php:189
msgid ""
"(\"PRIMARY\" <b>must</b> be the name of and <b>only of</b> a primary key!)"
msgstr "(\"PRIMARY\" <b>повинно</b> бути іменем <b>лише</b> первинного ключа!)"

#: tbl_indexes.php:263
#, php-format
msgid "Add to index &nbsp;%s&nbsp;column(s)"
msgstr "Додати до індексу&nbsp;%s&nbsp;колоноку(и)"

#: tbl_indexes.php:268 tbl_structure.php:727 tbl_structure.php:738
msgid "Column count has to be larger than zero."
msgstr ""

#: tbl_move_copy.php:44
msgid "Can't move table to same one!"
msgstr "Не можу перенести таблицю саму в себе!"

#: tbl_move_copy.php:46
msgid "Can't copy table to same one!"
msgstr "Не можу скопіювати таблицю саму в себе!"

#: tbl_move_copy.php:54
#, php-format
msgid "Table %s has been moved to %s."
msgstr "Таблицю %s було перенесено в %s."

#: tbl_move_copy.php:56
#, php-format
msgid "Table %s has been copied to %s."
msgstr "Таблицю %s було скопійовано в %s."

#: tbl_move_copy.php:74
msgid "The table name is empty!"
msgstr "Порожня назва таблиці!"

#: tbl_operations.php:264
msgid "Alter table order by"
msgstr "Змінити порядок таблиці"

#: tbl_operations.php:273
msgid "(singly)"
msgstr "(окремо)"

#: tbl_operations.php:293
msgid "Move table to (database<b>.</b>table):"
msgstr "Перенести таблицю в (база даних<b>.</b>таблиця):"

#: tbl_operations.php:351
msgid "Table options"
msgstr "Налаштування таблиці"

#: tbl_operations.php:355
msgid "Rename table to"
msgstr "Перейменувати таблицю в"

#: tbl_operations.php:531
msgid "Copy table to (database<b>.</b>table):"
msgstr "Скопіювати таблицю в (база даних<b>.</b>таблиця):"

#: tbl_operations.php:578
msgid "Switch to copied table"
msgstr "Перейти до скопійованої таблиці"

#: tbl_operations.php:590
msgid "Table maintenance"
msgstr "Обслговування таблиці"

#: tbl_operations.php:614
msgid "Defragment table"
msgstr ""

#: tbl_operations.php:662
#, php-format
msgid "Table %s has been flushed"
msgstr "Було очищено кеш таблиці %s"

#: tbl_operations.php:668
#, fuzzy
#| msgid "Flush the table (\"FLUSH\")"
msgid "Flush the table (FLUSH)"
msgstr "Очистити кеш таблиці (\"FLUSH\")"

#: tbl_operations.php:677
#, fuzzy
#| msgid "Dumping data for table"
msgid "Delete data or table"
msgstr "Дамп даних таблиці"

#: tbl_operations.php:692
msgid "Empty the table (TRUNCATE)"
msgstr ""

#: tbl_operations.php:712
msgid "Delete the table (DROP)"
msgstr "Видалити таюлицю (DROP)"

#: tbl_operations.php:733
msgid "Partition maintenance"
msgstr ""

#: tbl_operations.php:741
#, php-format
msgid "Partition %s"
msgstr ""

#: tbl_operations.php:744
msgid "Analyze"
msgstr ""

#: tbl_operations.php:745
msgid "Check"
msgstr ""

#: tbl_operations.php:746
msgid "Optimize"
msgstr ""

#: tbl_operations.php:747
msgid "Rebuild"
msgstr ""

#: tbl_operations.php:748
msgid "Repair"
msgstr ""

#: tbl_operations.php:760
msgid "Remove partitioning"
msgstr ""

#: tbl_operations.php:786
msgid "Check referential integrity:"
msgstr "Перевір цілісність даних на рівні посилань:"

#: tbl_printview.php:72
msgid "Show tables"
msgstr "Показати таблиці"

#: tbl_printview.php:307 tbl_structure.php:793
msgid "Space usage"
msgstr "Простір, що використовується"

#: tbl_printview.php:311 tbl_structure.php:797
msgid "Usage"
msgstr "Використання"

#: tbl_printview.php:338 tbl_structure.php:824
msgid "Effective"
msgstr "Ефективність"

#: tbl_printview.php:363 tbl_structure.php:862
msgid "Row Statistics"
msgstr "Статистика рядка"

#: tbl_printview.php:366 tbl_structure.php:865
msgid "Statements"
msgstr "Параметр"

#: tbl_printview.php:377 tbl_structure.php:877
msgid "static"
msgstr ""

#: tbl_printview.php:379 tbl_structure.php:879
msgid "dynamic"
msgstr "динамічний"

#: tbl_printview.php:401 tbl_structure.php:922
msgid "Row length"
msgstr "Довжина рядка"

#: tbl_printview.php:411 tbl_structure.php:930
msgid " Row size "
msgstr " Розмір рядка "

#: tbl_relation.php:276
#, php-format
msgid "Error creating foreign key on %1$s (check data types)"
msgstr ""

#: tbl_relation.php:402
#, fuzzy
#| msgid "General relation features"
msgid "Internal relation"
msgstr "Загальні можливості"

#: tbl_relation.php:404
msgid ""
"An internal relation is not necessary when a corresponding FOREIGN KEY "
"relation exists."
msgstr ""

#: tbl_relation.php:410
msgid "Foreign key constraint"
msgstr ""

#: tbl_select.php:110
msgid "Do a \"query by example\" (wildcard: \"%\")"
msgstr "Виконати \"запит згідно прикладу\" (символ підставновки: \"%\")"

#: tbl_select.php:234
#, fuzzy
#| msgid "Select fields (at least one):"
msgid "Select columns (at least one):"
msgstr "Вибрати поля (щонайменше одне):"

#: tbl_select.php:252
msgid "Add search conditions (body of the \"where\" clause):"
msgstr "Додати умови пошуку (тіло для умови \"where\"):"

#: tbl_select.php:259
msgid "Number of rows per page"
msgstr "записів на сторінці"

#: tbl_select.php:265
msgid "Display order:"
msgstr "Порядок перегляду:"

#: tbl_structure.php:158 tbl_structure.php:163 tbl_structure.php:611
msgid "Spatial"
msgstr ""

#: tbl_structure.php:165 tbl_structure.php:169
msgid "Browse distinct values"
msgstr ""

#: tbl_structure.php:170 tbl_structure.php:171
msgid "Add primary key"
msgstr ""

#: tbl_structure.php:172 tbl_structure.php:173
msgid "Add index"
msgstr ""

#: tbl_structure.php:174 tbl_structure.php:175
msgid "Add unique index"
msgstr ""

#: tbl_structure.php:176 tbl_structure.php:177
msgid "Add SPATIAL index"
msgstr ""

#: tbl_structure.php:178 tbl_structure.php:179
msgid "Add FULLTEXT index"
msgstr ""

#: tbl_structure.php:391
#, fuzzy
#| msgid "None"
msgctxt "None for default"
msgid "None"
msgstr "Немає"

#: tbl_structure.php:404
#, fuzzy, php-format
#| msgid "Table %s has been dropped"
msgid "Column %s has been dropped"
msgstr "Таблицю %s було знищено"

#: tbl_structure.php:415 tbl_structure.php:509
#, php-format
msgid "A primary key has been added on %s"
msgstr "Було додано первинний ключ до %s"

#: tbl_structure.php:430 tbl_structure.php:445 tbl_structure.php:465
#: tbl_structure.php:480 tbl_structure.php:522 tbl_structure.php:535
#: tbl_structure.php:548 tbl_structure.php:561
#, php-format
msgid "An index has been added on %s"
msgstr "Було додано індекс для %s"

#: tbl_structure.php:497
#, fuzzy
#| msgid "Show PHP information"
msgid "Show more actions"
msgstr "Показати інформацію про PHP"

#: tbl_structure.php:642 tbl_structure.php:644
msgid "Relation view"
msgstr "Перегляд залежностей"

#: tbl_structure.php:651 tbl_structure.php:653
msgid "Propose table structure"
msgstr "Запропонувати структуру таблиці"

#: tbl_structure.php:676
#, fuzzy
#| msgid "Add into comments"
msgid "Add column"
msgstr "Додати коментар"

#: tbl_structure.php:690
msgid "At End of Table"
msgstr "У кінці таблиці"

#: tbl_structure.php:691
msgid "At Beginning of Table"
msgstr "На початку таблиці"

#: tbl_structure.php:692
#, php-format
msgid "After %s"
msgstr "Після %s"

#: tbl_structure.php:732
#, fuzzy, php-format
#| msgid "Create an index on&nbsp;%s&nbsp;columns"
msgid "Create an index on &nbsp;%s&nbsp;columns"
msgstr "Створити індекс на&nbsp;%s&nbsp;колонках"

#: tbl_structure.php:893
msgid "partitioned"
msgstr ""

#: tbl_tracking.php:109
#, php-format
msgid "Tracking report for table `%s`"
msgstr ""

#: tbl_tracking.php:182
#, php-format
msgid "Version %s is created, tracking for %s.%s is activated."
msgstr ""

#: tbl_tracking.php:190
#, php-format
msgid "Tracking for %s.%s , version %s is deactivated."
msgstr ""

#: tbl_tracking.php:198
#, php-format
msgid "Tracking for %s.%s , version %s is activated."
msgstr ""

#: tbl_tracking.php:208
msgid "SQL statements executed."
msgstr ""

#: tbl_tracking.php:214
msgid ""
"You can execute the dump by creating and using a temporary database. Please "
"ensure that you have the privileges to do so."
msgstr ""

#: tbl_tracking.php:215
msgid "Comment out these two lines if you do not need them."
msgstr ""

#: tbl_tracking.php:224
msgid "SQL statements exported. Please copy the dump or execute it."
msgstr ""

#: tbl_tracking.php:255
#, php-format
msgid "Version %s snapshot (SQL code)"
msgstr ""

#: tbl_tracking.php:382
msgid "Tracking data definition successfully deleted"
msgstr ""

#: tbl_tracking.php:384 tbl_tracking.php:401
#, fuzzy
#| msgid "Query type"
msgid "Query error"
msgstr "Тип запиту"

#: tbl_tracking.php:399
msgid "Tracking data manipulation successfully deleted"
msgstr ""

#: tbl_tracking.php:411
msgid "Tracking statements"
msgstr ""

#: tbl_tracking.php:427 tbl_tracking.php:555
#, php-format
msgid "Show %s with dates from %s to %s by user %s %s"
msgstr ""

#: tbl_tracking.php:432
#, fuzzy
#| msgid "Deleting tracking data"
msgid "Delete tracking data row from report"
msgstr "Видалення даних трекінгу"

#: tbl_tracking.php:443
#, fuzzy
#| msgid "No databases"
msgid "No data"
msgstr "БД відсутні"

#: tbl_tracking.php:453 tbl_tracking.php:510
msgid "Date"
msgstr ""

#: tbl_tracking.php:455
msgid "Data definition statement"
msgstr ""

#: tbl_tracking.php:512
msgid "Data manipulation statement"
msgstr ""

#: tbl_tracking.php:558
msgid "SQL dump (file download)"
msgstr ""

#: tbl_tracking.php:559
msgid "SQL dump"
msgstr ""

#: tbl_tracking.php:560
msgid "This option will replace your table and contained data."
msgstr ""

#: tbl_tracking.php:560
msgid "SQL execution"
msgstr ""

#: tbl_tracking.php:572
#, php-format
msgid "Export as %s"
msgstr ""

#: tbl_tracking.php:612
msgid "Show versions"
msgstr ""

#: tbl_tracking.php:644
msgid "Version"
msgstr ""

#: tbl_tracking.php:692
#, php-format
msgid "Deactivate tracking for %s.%s"
msgstr ""

#: tbl_tracking.php:694
msgid "Deactivate now"
msgstr ""

#: tbl_tracking.php:705
#, php-format
msgid "Activate tracking for %s.%s"
msgstr ""

#: tbl_tracking.php:707
msgid "Activate now"
msgstr ""

#: tbl_tracking.php:720
#, php-format
msgid "Create version %s of %s.%s"
msgstr ""

#: tbl_tracking.php:724
msgid "Track these data definition statements:"
msgstr ""

#: tbl_tracking.php:732
msgid "Track these data manipulation statements:"
msgstr ""

#: tbl_tracking.php:740
msgid "Create version"
msgstr ""

#: themes.php:31
#, php-format
msgid ""
"No themes support; please check your configuration and/or your themes in "
"directory %s."
msgstr ""

#: themes.php:41
msgid "Get more themes!"
msgstr ""

#: transformation_overview.php:24
msgid "Available MIME types"
msgstr "Доступні MIME-types"

#: transformation_overview.php:37
msgid ""
"MIME types printed in italics do not have a separate transformation function"
msgstr "MIME-types подані курсивом не мають окремих функцій перетворення"

#: transformation_overview.php:42
msgid "Available transformations"
msgstr "Доступні перетворення"

#: transformation_overview.php:47
#, fuzzy
#| msgid "Description"
msgctxt "for MIME transformation"
msgid "Description"
msgstr "Опис"

#: user_password.php:34
msgid "You don't have sufficient privileges to be here right now!"
msgstr "Ви для цього маєте недостатньо прав!"

#: user_password.php:96
msgid "The profile has been updated."
msgstr "Профіль було поновлено."

#: view_create.php:141
msgid "VIEW name"
msgstr ""

#: view_operations.php:91
msgid "Rename view to"
msgstr ""

#, fuzzy
#~| msgid "row(s) starting from record #"
#~ msgid "row(s) starting from row #"
#~ msgstr "рядків з"

#~ msgid "in %s mode and repeat headers after %s cells"
#~ msgstr "в %s режимі і дублювати заголовки через кожні %s рядків "

#~ msgid ""
#~ "phpMyAdmin was unable to read your configuration file!<br />This might "
#~ "happen if PHP finds a parse error in it or PHP cannot find the file.<br /"
#~ ">Please call the configuration file directly using the link below and "
#~ "read the PHP error message(s) that you receive. In most cases a quote or "
#~ "a semicolon is missing somewhere.<br />If you receive a blank page, "
#~ "everything is fine."
#~ msgstr ""
#~ "phpMyAdmin не може прочитати ваш конфігураційний файл!<br />Це може "
#~ "статися у тому випадку, коли PHP натрапить на синтаксичну помилку у "
#~ "ньому, або не може знайти самого файлу.<br />Завантажте конфігураційний "
#~ "файл безпосередньо за допомогою посилання поданого нижче і прочитайте "
#~ "отримані повідомлення про помилки (PHP error messages). Найчастіше десь у "
#~ "файлі просто бракує лапок чи крапки з комою. <br />Якщо Ви отримаєте "
#~ "порожню сторінку - значить все в порядку."

#~ msgid "seconds"
#~ msgstr "Секунда"

#~ msgid "Query results"
#~ msgstr "Результати запиту"

#~ msgid "Show processes"
#~ msgstr "Показати процеси"

#~ msgctxt "for Show status"
#~ msgid "Reset"
#~ msgstr "Перевстановити"

#~ msgid ""
#~ "<b>Server traffic</b>: These tables show the network traffic statistics "
#~ "of this MySQL server since its startup."
#~ msgstr ""
#~ "<b>Трафік сервера</b>: таблиці показують статистику завантаження мережі "
#~ "цим MySQL сервером з моменту його запуску."

#~ msgid ""
#~ "<b>Query statistics</b>: Since its startup, %s queries have been sent to "
#~ "the server."
#~ msgstr ""
#~ "<b>Статистика запитів</b>: З моменту запуску, до сервера було надіслано %"
#~ "s запитів."

#~ msgid "Chart generated successfully."
#~ msgstr "Права успішно перезавантажено."

#~ msgid "Bar type"
#~ msgstr "Тип запиту"

#~ msgid "Add a New User"
#~ msgstr "Додати нового користувача"

#~ msgid "Create User"
#~ msgstr "Створити користувача"

#~ msgid "Delete the matches for the "
#~ msgstr "Видалити співпадіння для таблиці  %s ?"

#~ msgid "yes"
#~ msgstr "Так"

#~ msgid "Disable Statistics"
#~ msgstr "Заборонити статистику"<|MERGE_RESOLUTION|>--- conflicted
+++ resolved
@@ -3,23 +3,14 @@
 msgstr ""
 "Project-Id-Version: phpMyAdmin 3.5.0-dev\n"
 "Report-Msgid-Bugs-To: phpmyadmin-devel@lists.sourceforge.net\n"
-<<<<<<< HEAD
 "POT-Creation-Date: 2011-07-03 07:35-0400\n"
-"PO-Revision-Date: 2011-06-17 10:55+0200\n"
-"Last-Translator: Michal Čihař <michal@cihar.com>\n"
-=======
-"POT-Creation-Date: 2011-06-27 10:29+0200\n"
 "PO-Revision-Date: 2011-07-03 18:10+0200\n"
 "Last-Translator:  <vovka2008@gmail.com>\n"
->>>>>>> 60d36df9
 "Language-Team: ukrainian <uk@li.org>\n"
 "MIME-Version: 1.0\n"
 "Content-Type: text/plain; charset=UTF-8\n"
 "Content-Transfer-Encoding: 8bit\n"
-<<<<<<< HEAD
 "Language: uk\n"
-=======
->>>>>>> 60d36df9
 "Plural-Forms: nplurals=3; plural=(n%10==1 && n%100!=11 ? 0 : n%10>=2 && n%"
 "10<=4 && (n%100<10 || n%100>=20) ? 1 : 2);\n"
 "X-Generator: Pootle 2.0.5\n"
@@ -1318,22 +1309,12 @@
 msgid "Searching"
 msgstr "Пошук"
 
-<<<<<<< HEAD
 #: js/messages.php:118
-#, fuzzy
-=======
-#: js/messages.php:116
->>>>>>> 60d36df9
 #| msgid "Hide search criteria"
 msgid "Hide search results"
 msgstr "Сховати результати пошуку"
 
-<<<<<<< HEAD
 #: js/messages.php:119
-#, fuzzy
-=======
-#: js/messages.php:117
->>>>>>> 60d36df9
 #| msgid "Show search criteria"
 msgid "Show search results"
 msgstr "Показати результати пошуку"
