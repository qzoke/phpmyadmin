--- conflicted
+++ resolved
@@ -85,19 +85,15 @@
 if ($form_display->hasErrors()) {
     $formErrors = $form_display->displayErrors();
 }
-<<<<<<< HEAD
 
 echo $template->render('preferences/forms/main', [
     'error' => $error ? $error->getDisplay() : '',
     'has_errors' => $form_display->hasErrors(),
     'errors' => $formErrors ?? null,
-    'form' => $form_display->getDisplay(true, true),
+    'form' => $form_display->getDisplay(true, true, true, 'prefs_forms.php?form=' . $form_param, [
+        'server' => $GLOBALS['server'],
+    ]),
 ]);
-=======
-echo $form_display->getDisplay(true, true, true, 'prefs_forms.php?form=' . $form_param, array(
-    'server' => $GLOBALS['server']
-));
->>>>>>> 14ddb9a4
 
 if ($response->isAjax()) {
     $response->addJSON('_disableNaviSettings', true);
