--- conflicted
+++ resolved
@@ -137,11 +137,7 @@
 echo '<div id="querywindowcontainer">';
 
 if ($tabs) {
-<<<<<<< HEAD
-    echo $common_functions->generateHtmlTabs($tabs, array());
-=======
-    echo PMA_getHtmlTabs($tabs, array());
->>>>>>> 9d2a8ca6
+    echo $common_functions->getHtmlTabs($tabs, array());
     unset($tabs);
 }
 
