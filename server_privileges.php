<?php
/* vim: set expandtab sw=4 ts=4 sts=4: */
/**
 *
 * @package PhpMyAdmin
 */

/**
 *
 */
require_once 'libraries/common.inc.php';

/**
 * functions implementation for this script
 */
require_once 'libraries/server_privileges.lib.php';

/**
 * Does the common work
 */
$response = PMA_Response::getInstance();
$header   = $response->getHeader();
$scripts  = $header->getScripts();
$scripts->addFile('server_privileges.js');
$common_functions = PMA_CommonFunctions::getInstance();

$_add_user_error = false;

if (isset ($_REQUEST['username'])) {
    $username = $_REQUEST['username'];
}
if (isset ($_REQUEST['hostname'])) {
    $hostname = $_REQUEST['hostname'];
}

/**
 * Sets globals from $_POST patterns, for privileges and max_* vars
 */

$post_patterns = array(
    '/_priv$/i',
    '/^max_/i'
);
foreach (array_keys($_POST) as $post_key) {
    foreach ($post_patterns as $one_post_pattern) {
        if (preg_match($one_post_pattern, $post_key)) {
            $GLOBALS[$post_key] = $_POST[$post_key];
        }
    }
}

require 'libraries/server_common.inc.php';

if ($GLOBALS['cfg']['AjaxEnable']) {
    $conditional_class = 'ajax';
} else {
    $conditional_class = '';
}

/**
 * Messages are built using the message name
 */
$strPrivDescAllPrivileges = __('Includes all privileges except GRANT.');
$strPrivDescAlter = __('Allows altering the structure of existing tables.');
$strPrivDescAlterRoutine = __('Allows altering and dropping stored routines.');
$strPrivDescCreateDb = __('Allows creating new databases and tables.');
$strPrivDescCreateRoutine = __('Allows creating stored routines.');
$strPrivDescCreateTbl = __('Allows creating new tables.');
$strPrivDescCreateTmpTable = __('Allows creating temporary tables.');
$strPrivDescCreateUser = __('Allows creating, dropping and renaming user accounts.');
$strPrivDescCreateView = __('Allows creating new views.');
$strPrivDescDelete = __('Allows deleting data.');
$strPrivDescDropDb = __('Allows dropping databases and tables.');
$strPrivDescDropTbl = __('Allows dropping tables.');
$strPrivDescEvent = __('Allows to set up events for the event scheduler');
$strPrivDescExecute = __('Allows executing stored routines.');
$strPrivDescFile = __('Allows importing data from and exporting data into files.');
$strPrivDescGrant = __('Allows adding users and privileges without reloading the privilege tables.');
$strPrivDescIndex = __('Allows creating and dropping indexes.');
$strPrivDescInsert = __('Allows inserting and replacing data.');
$strPrivDescLockTables = __('Allows locking tables for the current thread.');
$strPrivDescMaxConnections = __('Limits the number of new connections the user may open per hour.');
$strPrivDescMaxQuestions = __('Limits the number of queries the user may send to the server per hour.');
$strPrivDescMaxUpdates = __('Limits the number of commands that change any table or database the user may execute per hour.');
$strPrivDescMaxUserConnections = __('Limits the number of simultaneous connections the user may have.');
$strPrivDescProcess = __('Allows viewing processes of all users');
$strPrivDescReferences = __('Has no effect in this MySQL version.');
$strPrivDescReload = __('Allows reloading server settings and flushing the server\'s caches.');
$strPrivDescReplClient = __('Allows the user to ask where the slaves / masters are.');
$strPrivDescReplSlave = __('Needed for the replication slaves.');
$strPrivDescSelect = __('Allows reading data.');
$strPrivDescShowDb = __('Gives access to the complete list of databases.');
$strPrivDescShowView = __('Allows performing SHOW CREATE VIEW queries.');
$strPrivDescShutdown = __('Allows shutting down the server.');
$strPrivDescSuper = __('Allows connecting, even if maximum number of connections is reached; required for most administrative operations like setting global variables or killing threads of other users.');
$strPrivDescTrigger = __('Allows creating and dropping triggers');
$strPrivDescUpdate = __('Allows changing data.');
$strPrivDescUsage = __('No privileges.');

/**
 * Checks if a dropdown box has been used for selecting a database / table
 */
if (PMA_isValid($_REQUEST['pred_tablename'])) {
    $tablename = $_REQUEST['pred_tablename'];
} elseif (PMA_isValid($_REQUEST['tablename'])) {
    $tablename = $_REQUEST['tablename'];
} else {
    unset($tablename);
}

if (PMA_isValid($_REQUEST['pred_dbname'])) {
    $dbname = $_REQUEST['pred_dbname'];
    unset($pred_dbname);
} elseif (PMA_isValid($_REQUEST['dbname'])) {
    $dbname = $_REQUEST['dbname'];
} else {
    unset($dbname);
    unset($tablename);
}

if (isset($dbname)) {
    $unescaped_db = $common_functions->unescapeMysqlWildcards($dbname);
    $db_and_table = $common_functions->backquote($unescaped_db) . '.';
    if (isset($tablename)) {
        $db_and_table .= $common_functions->backquote($tablename);
    } else {
        $db_and_table .= '*';
    }
} else {
    $db_and_table = '*.*';
}

$dbname_is_wildcard = false;
// check if given $dbname is a wildcard or not
if (isset($dbname)) {
    //if (preg_match('/\\\\(?:_|%)/i', $dbname)) {
    if (preg_match('/(?<!\\\\)(?:_|%)/i', $dbname)) {
        $dbname_is_wildcard = true;
    }
}

/**
 * Checks if the user is allowed to do what he tries to...
 */
if (! $is_superuser) {
    echo '<h2>' . "\n"
       . $common_functions->getIcon('b_usrlist.png')
       . __('Privileges') . "\n"
       . '</h2>' . "\n";
    PMA_Message::error(__('No Privileges'))->display();
    exit;
}

// a random number that will be appended to the id of the user forms
$random_n = mt_rand(0, 1000000);

/**
 * Changes / copies a user, part I
 */
if (isset($_REQUEST['change_copy'])) {
    $user_host_condition = ' WHERE `User` = '
        . "'". $common_functions->sqlAddSlashes($_REQUEST['old_username']) . "'"
        . ' AND `Host` = '
        . "'" . $common_functions->sqlAddSlashes($_REQUEST['old_hostname']) . "';";
    $row = PMA_DBI_fetch_single_row(
        'SELECT * FROM `mysql`.`user` ' . $user_host_condition
    );
    if (! $row) {
        PMA_Message::notice(__('No user found.'))->display();
        unset($_REQUEST['change_copy']);
    } else {
        extract($row, EXTR_OVERWRITE);
        // Recent MySQL versions have the field "Password" in mysql.user,
        // so the previous extract creates $Password but this script
        // uses $password
        if (! isset($password) && isset($Password)) {
            $password = $Password;
        }
        $queries = array();
    }
}

/**
 * Adds a user
 *   (Changes / copies a user, part II)
 */
if (isset($_REQUEST['adduser_submit']) || isset($_REQUEST['change_copy'])) {
    $sql_query = '';
    if ($_POST['pred_username'] == 'any') {
        $username = '';
    }
    switch ($_POST['pred_hostname']) {
    case 'any':
        $hostname = '%';
        break;
    case 'localhost':
        $hostname = 'localhost';
        break;
    case 'hosttable':
        $hostname = '';
        break;
    case 'thishost':
        $_user_name = PMA_DBI_fetch_value('SELECT USER()');
        $hostname = substr($_user_name, (strrpos($_user_name, '@') + 1));
        unset($_user_name);
        break;
    }
    $sql = "SELECT '1' FROM `mysql`.`user`"
        . " WHERE `User` = '" . $common_functions->sqlAddSlashes($username) . "'"
        . " AND `Host` = '" . $common_functions->sqlAddSlashes($hostname) . "';";
    if (PMA_DBI_fetch_value($sql) == 1) {
        $message = PMA_Message::error(__('The user %s already exists!'));
        $message->addParam('[i]\'' . $username . '\'@\'' . $hostname . '\'[/i]');
        $_REQUEST['adduser'] = true;
        $_add_user_error = true;
    } else {
        list($create_user_real, $create_user_show, $real_sql_query, $sql_query)
            = PMA_getSqlQueriesForDisplayAndAddUser($username, $hostname, $password);

        if (empty($_REQUEST['change_copy'])) {
            $_error = false;

            if (isset($create_user_real)) {
                if (! PMA_DBI_try_query($create_user_real)) {
                    $_error = true;
                }
                $sql_query = $create_user_show . $sql_query;
            }
            list($sql_query, $message) = PMA_addUserAndCreateDatabase(
                $_error, $real_sql_query, $sql_query, $username, $hostname
            );

        } else {
            if (isset($create_user_real)) {
                $queries[] = $create_user_real;
            }
            $queries[] = $real_sql_query;
            // we put the query containing the hidden password in
            // $queries_for_display, at the same position occupied
            // by the real query in $queries
            $tmp_count = count($queries);
            if (isset($create_user_real)) {
                $queries_for_display[$tmp_count - 2] = $create_user_show;
            }
            $queries_for_display[$tmp_count - 1] = $sql_query;
        }
        unset($res, $real_sql_query);
    }
}

/**
 * Changes / copies a user, part III
 */
if (isset($_REQUEST['change_copy'])) {
    $queries = PMA_getDbSpecificPrivsQueriesForChangeOrCopyUser(
        $queries, $username, $hostname
    );
}

/**
 * Updates privileges
 */
if (! empty($_POST['update_privs'])) {
    list($sql_query, $message) = PMA_updatePrivileges(
        $username,
        $hostname,
        (isset($tablename) ? $tablename : ''),
        (isset($dbname) ? $dbname : '')
    );
}

/**
 * Revokes Privileges
 */
if (isset($_REQUEST['revokeall'])) {
    list ($message, $sql_query) = PMA_getMessageAndSqlQueryForPrivilegesRevoke(
        $db_and_table,
        (isset($dbename) ? $dbname : ''),
        (isset($tablename) ? $tablename : ''),
        $username, $hostname
    );
}

/**
 * Updates the password
 */
if (isset($_REQUEST['change_pw'])) {
    $message = PMA_getMessageForUpdatePassword(
        $err_url, $username, $hostname
    );
}

/**
 * Deletes users
 *   (Changes / copies a user, part IV)
 */
if (isset($_REQUEST['delete'])
    || (isset($_REQUEST['change_copy']) && $_REQUEST['mode'] < 4)
) {
    if (isset($_REQUEST['change_copy'])) {
        $selected_usr = array(
            $_REQUEST['old_username'] . '&amp;#27;' . $_REQUEST['old_hostname']
        );
    } else {
        $selected_usr = $_REQUEST['selected_usr'];
        $queries = array();
    }
    foreach ($selected_usr as $each_user) {
        list($this_user, $this_host) = explode('&amp;#27;', $each_user);
        $queries[] = '# '
            . sprintf(
                __('Deleting %s'),
                '\'' . $this_user . '\'@\'' . $this_host . '\''
            )
            . ' ...';
        $queries[] = 'DROP USER \''
            . $common_functions->sqlAddSlashes($this_user)
            . '\'@\'' . $common_functions->sqlAddSlashes($this_host) . '\';';

        if (isset($_REQUEST['drop_users_db'])) {
            $queries[] = 'DROP DATABASE IF EXISTS '
                . $common_functions->backquote($this_user) . ';';
            $GLOBALS['reload'] = true;

            if ($GLOBALS['is_ajax_request'] != true) {
                echo $common_functions->getReloadNavigationScript();
            }
        }
    }
    if (empty($_REQUEST['change_copy'])) {
        list($sql_query, $message) = PMA_deleteUser($queries);
    }
}

/**
 * Changes / copies a user, part V
 */
if (isset($_REQUEST['change_copy'])) {
    $tmp_count = 0;
    foreach ($queries as $sql_query) {
        if ($sql_query{0} != '#') {
            PMA_DBI_query($sql_query);
        }
        // when there is a query containing a hidden password, take it
        // instead of the real query sent
        if (isset($queries_for_display[$tmp_count])) {
            $queries[$tmp_count] = $queries_for_display[$tmp_count];
        }
        $tmp_count++;
    }
    $message = PMA_Message::success();
    $sql_query = join("\n", $queries);
}

/**
 * Reloads the privilege tables into memory
 */
if (isset($_REQUEST['flush_privileges'])) {
    $sql_query = 'FLUSH PRIVILEGES;';
    PMA_DBI_query($sql_query);
    $message = PMA_Message::success(__('The privileges were reloaded successfully.'));
}

/**
 * some standard links
 */
list($link_edit, $link_revoke, $link_export)
    = PMA_getStandardLinks($conditional_class);

/**
 * If we are in an Ajax request for Create User/Edit User/Revoke User/
 * Flush Privileges, show $message and exit.
 */
if ($GLOBALS['is_ajax_request']
    && ! isset($_REQUEST['export'])
    && (! isset($_REQUEST['submit_mult']) || $_REQUEST['submit_mult'] != 'export')
    && (! isset($_REQUEST['adduser']) || $_add_user_error)
    && (! isset($_REQUEST['initial']) || empty($_REQUEST['initial']))
    && ! isset($_REQUEST['showall'])
    && ! isset($_REQUEST['edit_user_dialog'])
    && ! isset($_REQUEST['db_specific'])
) {
    $isPass = false;
    if (isset($password)) {
        $isPass = true;
    }
<<<<<<< HEAD
    $extra_data = PMA_getExtraDataForAjaxBehavior($isPass, $link_export,
        (isset($sql_query) ? $sql_query : ''), $link_edit, $dbname_is_wildcard,
        $hostname, $username
=======
    $extra_data = PMA_getExtraDataForAjaxBehavior(
        $isPass, $link_export,
        (isset($sql_query) ? $sql_query : ''),
        $link_edit, $dbname_is_wildcard
>>>>>>> 8fd53394
    );

    if ($message instanceof PMA_Message) {
        $response = PMA_Response::getInstance();
        $response->isSuccess($message->isSuccess());
        $response->addJSON('message', $message);
        $response->addJSON($extra_data);
        exit;
    }
}

/**
 * Displays the links
 */
if (isset($_REQUEST['viewing_mode']) && $_REQUEST['viewing_mode'] == 'db') {
    $_REQUEST['db'] = $_REQUEST['checkprivs'];

    $url_query .= '&amp;goto=db_operations.php';

    // Gets the database structure
    $sub_part = '_structure';
    include 'libraries/db_info.inc.php';
    echo "\n";
} else {
    if (! empty($GLOBALS['message'])) {
        echo $common_functions->getMessage($GLOBALS['message']);
        unset($GLOBALS['message']);
    }
}

/**
 * Displays the page
 */

// export user definition
if (isset($_REQUEST['export'])
    || (isset($_REQUEST['submit_mult']) && $_REQUEST['submit_mult'] == 'export')
) {
    list($title, $export) = PMA_getHtmlForExportUserDefinition($username, $hostname);

    unset($username, $hostname, $grants, $one_grant);

    $response = PMA_Response::getInstance();
    if ($GLOBALS['is_ajax_request']) {
        $response->addJSON('message', $export);
        $response->addJSON('title', $title);
        exit;
    } else {
        $response->addHTML("<h2>$title</h2>$export");
    }
}

if (empty($_REQUEST['adduser'])
    && (! isset($_REQUEST['checkprivs'])
    || ! strlen($_REQUEST['checkprivs']))
) {
    if (! isset($username)) {
        // No username is given --> display the overview
        $response->addHTML(
            PMA_getHtmlForDisplayUserOverviewPage(
                $link_edit, $pmaThemeImage, $text_dir,
                $conditional_class, $link_export
            )
        );
    } else {
        // A user was selected -> display the user's properties

        // In an Ajax request, prevent cached values from showing
        if ($GLOBALS['is_ajax_request'] == true) {
            header('Cache-Control: no-cache');
        }
        $url_dbname = urlencode(
            str_replace(
                array('\_', '\%'),
                array('_', '%'), $_REQUEST['dbname']
            )
        );
        $response->addHTML(
            PMA_getHtmlForDisplayUserProperties(
                $dbname_is_wildcard, $url_dbname, $random_n,
                $username, $hostname, $link_edit, $link_revoke,
                (isset($dbename) ? $dbname : ''),
                (isset($tablename) ? $tablename : '')
            )
        );
    }
} elseif (isset($_REQUEST['adduser'])) {
    // Add user
    $response->addHTML(
        PMA_getHtmlForAddUser($random_n, $dbname)
    );
} else {
    // check the privileges for a particular database.
    $response->addHTML(
        PMA_getHtmlForSpecificDbPrivileges($link_edit, $conditional_class)
    );
} // end if (empty($_REQUEST['adduser']) && empty($checkprivs))... elseif... else...

?><|MERGE_RESOLUTION|>--- conflicted
+++ resolved
@@ -384,16 +384,11 @@
     if (isset($password)) {
         $isPass = true;
     }
-<<<<<<< HEAD
-    $extra_data = PMA_getExtraDataForAjaxBehavior($isPass, $link_export,
-        (isset($sql_query) ? $sql_query : ''), $link_edit, $dbname_is_wildcard,
-        $hostname, $username
-=======
+
     $extra_data = PMA_getExtraDataForAjaxBehavior(
         $isPass, $link_export,
         (isset($sql_query) ? $sql_query : ''),
         $link_edit, $dbname_is_wildcard
->>>>>>> 8fd53394
     );
 
     if ($message instanceof PMA_Message) {
