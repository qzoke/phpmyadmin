<?php
/* vim: set expandtab sw=4 ts=4 sts=4: */
/**
 * Server privileges and users manipulations
 *
 * @package PhpMyAdmin
 */

/**
 * include common file
 */
require_once 'libraries/common.inc.php';

/**
 * functions implementation for this script
 */
require_once 'libraries/display_change_password.lib.php';
require_once 'libraries/server_privileges.lib.php';

$cfgRelation = PMA_getRelationsParam();

/**
 * Does the common work
 */
$response = PMA_Response::getInstance();
$header   = $response->getHeader();
$scripts  = $header->getScripts();
$scripts->addFile('server_privileges.js');

if ((isset($_REQUEST['viewing_mode']) && $_REQUEST['viewing_mode'] == 'server')
    && $GLOBALS['cfgRelation']['menuswork']
) {
    $response->addHTML('<div>');
    $response->addHTML(PMA_getHtmlForSubMenusOnUsersPage('server_privileges.php'));
}

/**
 * Sets globals from $_POST patterns, for privileges and max_* vars
 */

$post_patterns = array(
    '/_priv$/i',
    '/^max_/i'
);
foreach (array_keys($_POST) as $post_key) {
    foreach ($post_patterns as $one_post_pattern) {
        if (preg_match($one_post_pattern, $post_key)) {
            $GLOBALS[$post_key] = $_POST[$post_key];
        }
    }
}

require 'libraries/server_common.inc.php';

/**
 * Messages are built using the message name
 */
$strPrivDescAllPrivileges = __('Includes all privileges except GRANT.');
$strPrivDescAlter = __('Allows altering the structure of existing tables.');
$strPrivDescAlterRoutine = __('Allows altering and dropping stored routines.');
$strPrivDescCreateDb = __('Allows creating new databases and tables.');
$strPrivDescCreateRoutine = __('Allows creating stored routines.');
$strPrivDescCreateTbl = __('Allows creating new tables.');
$strPrivDescCreateTmpTable = __('Allows creating temporary tables.');
$strPrivDescCreateUser = __('Allows creating, dropping and renaming user accounts.');
$strPrivDescCreateView = __('Allows creating new views.');
$strPrivDescDelete = __('Allows deleting data.');
$strPrivDescDropDb = __('Allows dropping databases and tables.');
$strPrivDescDropTbl = __('Allows dropping tables.');
$strPrivDescEvent = __('Allows to set up events for the event scheduler');
$strPrivDescExecute = __('Allows executing stored routines.');
$strPrivDescFile = __('Allows importing data from and exporting data into files.');
$strPrivDescGrant = __(
    'Allows adding users and privileges without reloading the privilege tables.'
);
$strPrivDescIndex = __('Allows creating and dropping indexes.');
$strPrivDescInsert = __('Allows inserting and replacing data.');
$strPrivDescLockTables = __('Allows locking tables for the current thread.');
$strPrivDescMaxConnections = __(
    'Limits the number of new connections the user may open per hour.'
);
$strPrivDescMaxQuestions = __(
    'Limits the number of queries the user may send to the server per hour.'
);
$strPrivDescMaxUpdates = __(
    'Limits the number of commands that change any table or database '
    . 'the user may execute per hour.'
);
$strPrivDescMaxUserConnections = __(
    'Limits the number of simultaneous connections the user may have.'
);
$strPrivDescProcess = __('Allows viewing processes of all users');
$strPrivDescReferences = __('Has no effect in this MySQL version.');
$strPrivDescReload = __(
    'Allows reloading server settings and flushing the server\'s caches.'
);
$strPrivDescReplClient = __(
    'Allows the user to ask where the slaves / masters are.'
);
$strPrivDescReplSlave = __('Needed for the replication slaves.');
$strPrivDescSelect = __('Allows reading data.');
$strPrivDescShowDb = __('Gives access to the complete list of databases.');
$strPrivDescShowView = __('Allows performing SHOW CREATE VIEW queries.');
$strPrivDescShutdown = __('Allows shutting down the server.');
$strPrivDescSuper = __(
    'Allows connecting, even if maximum number of connections is reached; '
    . 'required for most administrative operations like setting global variables '
    . 'or killing threads of other users.'
);
$strPrivDescTrigger = __('Allows creating and dropping triggers');
$strPrivDescUpdate = __('Allows changing data.');
$strPrivDescUsage = __('No privileges.');

$_add_user_error = false;
/**
 * Get DB information: username, hostname, dbname,
 * tablename, db_and_table, dbname_is_wildcard
 */
<<<<<<< HEAD
list($dbname, $tablename, $db_and_table, $dbname_is_wildcard)
    = PMA_getDataForDBInfo();
=======
list(
    $username, $hostname, $dbname, $tablename,
    $db_and_table, $dbname_is_wildcard
) = PMA_getDataForDBInfo();
>>>>>>> 1b290df9

/**
 * Checks if the user is allowed to do what he tries to...
 */
if (! $is_superuser) {
    $response->addHTML(PMA_getHtmlForSubPageHeader('privileges', '', false));
    $response->addHTML(PMA_Message::error(__('No Privileges'))->getDisplay());
    exit;
}

/**
 * Changes / copies a user, part I
 */
list($queries, $password) = PMA_getDataForChangeOrCopyUser();

/**
 * Adds a user
 *   (Changes / copies a user, part II)
 */
list($ret_message, $ret_queries, $queries_for_display, $sql_query, $_add_user_error)
    = PMA_addUser(
        isset($dbname)? $dbname : null,
        isset($username)? $username : null,
        isset($hostname)? $hostname : null,
        isset($password)? $password : null,
        $cfgRelation['menuswork']
    );
//update the old variables
if (isset($ret_queries)) {
    $queries = $ret_queries;
    unset($ret_queries);
}
if (isset($ret_message)) {
    $message = $ret_message;
    unset($ret_message);
}

/**
 * Changes / copies a user, part III
 */
if (isset($_REQUEST['change_copy'])) {
    $queries = PMA_getDbSpecificPrivsQueriesForChangeOrCopyUser(
        $queries, $username, $hostname
    );
}

/**
 * Updates privileges
 */
if (! empty($_POST['update_privs'])) {
    list($sql_query, $message) = PMA_updatePrivileges(
        (isset($username) ? $username : ''),
        (isset($hostname) ? $hostname : ''),
        (isset($tablename) ? $tablename : ''),
        (isset($dbname) ? $dbname : '')
    );
}

/**
 * Assign users to user groups
 */
if (! empty($_REQUEST['changeUserGroup']) && $cfgRelation['menuswork']) {
    PMA_setUserGroup($username, $_REQUEST['userGroup']);
    $message = PMA_Message::success();
}

/**
 * Revokes Privileges
 */
if (isset($_REQUEST['revokeall'])) {
    list ($message, $sql_query) = PMA_getMessageAndSqlQueryForPrivilegesRevoke(
        $db_and_table,
        (isset($dbname) ? $dbname : ''),
        (isset($tablename) ? $tablename : ''),
        $username, $hostname
    );
}

/**
 * Updates the password
 */
if (isset($_REQUEST['change_pw'])) {
    $message = PMA_updatePassword(
        $err_url, $username, $hostname
    );
}

/**
 * Deletes users
 *   (Changes / copies a user, part IV)
 */
if (isset($_REQUEST['delete'])
    || (isset($_REQUEST['change_copy']) && $_REQUEST['mode'] < 4)
) {
    $queries = PMA_getDataForDeleteUsers($queries);
    if (empty($_REQUEST['change_copy'])) {
        list($sql_query, $message) = PMA_deleteUser($queries);
    }
}

/**
 * Changes / copies a user, part V
 */
if (isset($_REQUEST['change_copy'])) {
    $queries = PMA_getDataForQueries($queries, $queries_for_display);
    $message = PMA_Message::success();
    $sql_query = join("\n", $queries);
}

/**
 * Reloads the privilege tables into memory
 */
$message_ret = PMA_updateMessageForReload();
if (isset($message_ret)) {
    $message = $message_ret;
    unset($message_ret);
}

/**
 * If we are in an Ajax request for Create User/Edit User/Revoke User/
 * Flush Privileges, show $message and exit.
 */
if ($GLOBALS['is_ajax_request']
    && empty($_REQUEST['ajax_page_request'])
    && ! isset($_REQUEST['export'])
    && (! isset($_REQUEST['submit_mult']) || $_REQUEST['submit_mult'] != 'export')
    && (! isset($_REQUEST['adduser']) || $_add_user_error)
    && (! isset($_REQUEST['initial']) || empty($_REQUEST['initial']))
    && ! isset($_REQUEST['showall'])
    && ! isset($_REQUEST['edit_user_dialog'])
    && ! isset($_REQUEST['edit_user_group_dialog'])
    && ! isset($_REQUEST['db_specific'])
) {
    $extra_data = PMA_getExtraDataForAjaxBehavior(
        (isset($password) ? $password : ''),
        (isset($sql_query) ? $sql_query : ''),
        (isset($hostname) ? $hostname : ''),
        (isset($username) ? $username : '')
    );

    if (! empty($message) && $message instanceof PMA_Message) {
        $response = PMA_Response::getInstance();
        $response->isSuccess($message->isSuccess());
        $response->addJSON('message', $message);
        $response->addJSON($extra_data);
        exit;
    }
}

/**
 * Displays the links
 */
if (isset($_REQUEST['viewing_mode']) && $_REQUEST['viewing_mode'] == 'db') {
    $_REQUEST['db'] = $_REQUEST['checkprivsdb'];

    $url_query .= '&amp;goto=db_operations.php';

    // Gets the database structure
    $sub_part = '_structure';
    ob_start();
    include 'libraries/db_info.inc.php';
    $content = ob_get_contents();
    ob_end_clean();
    $response->addHTML($content . "\n");
} else {
    if (! empty($GLOBALS['message'])) {
        $response->addHTML(PMA_Util::getMessage($GLOBALS['message']));
        unset($GLOBALS['message']);
    }
}

/**
 * Displays the page
 */
$response->addHTML(
    PMA_getHtmlForUserGroupDialog(
        isset($username)? $username : null,
        $cfgRelation['menuswork']
    )
);

// export user definition
if (isset($_REQUEST['export'])
    || (isset($_REQUEST['submit_mult']) && $_REQUEST['submit_mult'] == 'export')
) {
    list($title, $export) = PMA_getListForExportUserDefinition(
        isset($username) ? $username : null,
        isset($hostname) ? $hostname : null
    );

    unset($username, $hostname, $grants, $one_grant);

    $response = PMA_Response::getInstance();
    if ($GLOBALS['is_ajax_request']) {
        $response->addJSON('message', $export);
        $response->addJSON('title', $title);
        exit;
    } else {
        $response->addHTML("<h2>$title</h2>$export");
    }
}

if (isset($_REQUEST['adduser'])) {
    // Add user
    $response->addHTML(
        PMA_getHtmlForAddUser((isset($dbname) ? $dbname : ''))
    );
} elseif (isset($_REQUEST['checkprivsdb'])) {
    if (isset($_REQUEST['checkprivstable'])) {
        // check the privileges for a particular table.
        $response->addHTML(
            PMA_getHtmlForSpecificTablePrivileges(
                $_REQUEST['checkprivsdb'], $_REQUEST['checkprivstable']
            )
        );
    } else {
        // check the privileges for a particular database.
        $response->addHTML(
            PMA_getHtmlForSpecificDbPrivileges($_REQUEST['checkprivsdb'])
        );
    }
} else {
    if (! isset($username)) {
        // No username is given --> display the overview
        $response->addHTML(
            PMA_getHtmlForDisplayUserOverviewPage($pmaThemeImage, $text_dir)
        );
    } else {
        // A user was selected -> display the user's properties
        // In an Ajax request, prevent cached values from showing
        if ($GLOBALS['is_ajax_request'] == true) {
            header('Cache-Control: no-cache');
        }
        $url_dbname = urlencode(
            str_replace(
                array('\_', '\%'),
                array('_', '%'), $_REQUEST['dbname']
            )
        );
        $response->addHTML(
            PMA_getHtmlForDisplayUserProperties(
                ((isset ($dbname_is_wildcard)) ? $dbname_is_wildcard : ''),
                $url_dbname, $username, $hostname,
                (isset($dbname) ? $dbname : ''),
                (isset($tablename) ? $tablename : '')
            )
        );
    }
}

if ((isset($_REQUEST['viewing_mode']) && $_REQUEST['viewing_mode'] == 'server')
    && $GLOBALS['cfgRelation']['menuswork']
) {
    $response->addHTML('</div>');
}

?><|MERGE_RESOLUTION|>--- conflicted
+++ resolved
@@ -116,15 +116,10 @@
  * Get DB information: username, hostname, dbname,
  * tablename, db_and_table, dbname_is_wildcard
  */
-<<<<<<< HEAD
-list($dbname, $tablename, $db_and_table, $dbname_is_wildcard)
-    = PMA_getDataForDBInfo();
-=======
 list(
     $username, $hostname, $dbname, $tablename,
     $db_and_table, $dbname_is_wildcard
 ) = PMA_getDataForDBInfo();
->>>>>>> 1b290df9
 
 /**
  * Checks if the user is allowed to do what he tries to...
