--- conflicted
+++ resolved
@@ -883,47 +883,27 @@
             </fieldset>
             <div id="linkSuggestions" class="defaultLinks" style="display:none">
                 <p class="notice"><?php echo __('Related links:'); ?>
-<<<<<<< HEAD
-                <?php
-                foreach ($links as $section_name => $section_links) {
-                    echo '<span class="status_' . $section_name . '"> ';
-                    $i=0;
-                    foreach ($section_links as $link_name => $link_url) {
-                        if ($i > 0) {
-                            echo ', ';
+                
+                    <?php
+                    foreach ($links as $section_name => $section_links) {
+                        echo '<span class="status_' . $section_name . '"> ';
+                        $i=0;
+                        foreach ($section_links as $link_name => $link_url) {
+                            if ($i > 0) {
+                                echo ', ';
+                            }
+                            if ('doc' == $link_name) {
+                                echo $common_functions->showMySQLDocu($link_url, $link_url);
+                            } else {
+                                echo '<a href="' . $link_url . '">' . $link_name . '</a>';
+                            }
+                            $i++;
                         }
-                        if ('doc' == $link_name) {
-                            echo $common_functions->showMySQLDocu($link_url, $link_url);
-                        } else {
-                            echo '<a href="' . $link_url . '">' . $link_name . '</a>';
-                        }
-                        $i++;
+                        echo '</span>';
                     }
-                    echo '</span>';
-                }
-                unset($link_url, $link_name, $i);
-                ?>
-=======
-<?php
-foreach ($links as $section_name => $section_links) {
-    echo '<span class="status_' . $section_name . '"> ';
-    $i=0;
-    foreach ($section_links as $link_name => $link_url) {
-        if ($i > 0) {
-            echo ', ';
-        }
-        if ('doc' == $link_name) {
-            echo PMA_showMySQLDocu($link_url, $link_url);
-        } else {
-            echo '<a href="' . $link_url . '">' . $link_name . '</a>';
-        }
-        $i++;
-    }
-    echo '</span>';
-}
-unset($link_url, $link_name, $i);
-?>
->>>>>>> 9d2a8ca6
+                    unset($link_url, $link_name, $i);
+                    ?>
+
                 </p>
             </div>
             <div class="tabInnerContent">
