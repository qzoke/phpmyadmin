<?php
/* vim: set expandtab sw=4 ts=4 sts=4: */
/**
 * displays status variables with descriptions and some hints an optmizing
 *  + reset status variables
 *
 * @package PhpMyAdmin
 */

require_once 'libraries/common.inc.php';

/**
 * Ajax request
 */

if (isset($_REQUEST['ajax_request']) && $_REQUEST['ajax_request'] == true) {
    // Send with correct charset
    header('Content-Type: text/html; charset=UTF-8');

    // real-time charting data
    if (isset($_REQUEST['chart_data'])) {
        switch($_REQUEST['type']) {
        // Process and Connections realtime chart
        case 'proc':
            $c = PMA_DBI_fetch_result(
                "SHOW GLOBAL STATUS WHERE Variable_name = 'Connections'", 0, 1
            );
            $result = PMA_DBI_query('SHOW PROCESSLIST');
            $num_procs = PMA_DBI_num_rows($result);

            $ret = array(
                'x'      => microtime(true) * 1000,
                'y_proc' => $num_procs,
                'y_conn' => $c['Connections']
            );

            exit(json_encode($ret));

        case 'queries': // Query realtime chart
            if (PMA_DRIZZLE) {
                $sql = "SELECT concat('Com_', variable_name), variable_value
                    FROM data_dictionary.GLOBAL_STATEMENTS
                    WHERE variable_value > 0
                      UNION
                    SELECT variable_name, variable_value
                    FROM data_dictionary.GLOBAL_STATUS
                    WHERE variable_name = 'Questions'";
                $queries = PMA_DBI_fetch_result($sql, 0, 1);
            } else {
                $queries = PMA_DBI_fetch_result(
                    "SHOW GLOBAL STATUS
                    WHERE (Variable_name LIKE 'Com_%' OR Variable_name = 'Questions')
                        AND Value > 0", 0, 1
                );
            }
            cleanDeprecated($queries);
            // admin commands are not queries
            unset($queries['Com_admin_commands']);
            $questions = $queries['Questions'];
            unset($queries['Questions']);

            //$sum=array_sum($queries);
            $ret = array(
                'x'         => microtime(true) * 1000,
                'y'         => $questions,
                'pointInfo' => $queries
            );

            exit(json_encode($ret));

        case 'traffic': // Traffic realtime chart
            $traffic = PMA_DBI_fetch_result(
                "SHOW GLOBAL STATUS
                WHERE Variable_name = 'Bytes_received'
                    OR Variable_name = 'Bytes_sent'", 0, 1
            );

            $ret = array(
                'x'          => microtime(true) * 1000,
                'y_sent'     => $traffic['Bytes_sent'],
                'y_received' => $traffic['Bytes_received']
            );

            exit(json_encode($ret));

        case 'chartgrid': // Data for the monitor
            $ret = json_decode($_REQUEST['requiredData'], true);
            $statusVars = array();
            $serverVars = array();
            $sysinfo = $cpuload = $memory = 0;
            $pName = '';

            /* Accumulate all required variables and data */
            // For each chart
            foreach ($ret as $chart_id => $chartNodes) {
                // For each data series
                foreach ($chartNodes as $node_id => $nodeDataPoints) {
                    // For each data point in the series (usually just 1)
                    foreach ($nodeDataPoints as $point_id => $dataPoint) {
                        $pName = $dataPoint['name'];

                        switch ($dataPoint['type']) {
                        /* We only collect the status and server variables here to
                         * read them all in one query,
                         * and only afterwards assign them.
                         * Also do some white list filtering on the names
                        */
                        case 'servervar':
                            if (! preg_match('/[^a-zA-Z_]+/', $pName)) {
                                $serverVars[] = $pName;
                            }
                            break;

                        case 'statusvar':
                            if (! preg_match('/[^a-zA-Z_]+/', $pName)) {
                                $statusVars[] = $pName;
                            }
                            break;

                        case 'proc':
                            $result = PMA_DBI_query('SHOW PROCESSLIST');
                            $ret[$chart_id][$node_id][$point_id]['value']
                                = PMA_DBI_num_rows($result);
                            break;

                        case 'cpu':
                            if (!$sysinfo) {
                                include_once 'libraries/sysinfo.lib.php';
                                $sysinfo = PMA_getSysInfo();
                            }
                            if (!$cpuload) {
                                $cpuload = $sysinfo->loadavg();
                            }

                            if (PMA_getSysInfoOs() == 'Linux') {
                                $ret[$chart_id][$node_id][$point_id]['idle']
                                    = $cpuload['idle'];
                                $ret[$chart_id][$node_id][$point_id]['busy']
                                    = $cpuload['busy'];
                            } else {
                                $ret[$chart_id][$node_id][$point_id]['value']
                                    = $cpuload['loadavg'];
                            }

                            break;

                        case 'memory':
                            if (!$sysinfo) {
                                include_once 'libraries/sysinfo.lib.php';
                                $sysinfo = PMA_getSysInfo();
                            }
                            if (!$memory) {
                                $memory  = $sysinfo->memory();
                            }

                            $ret[$chart_id][$node_id][$point_id]['value']
                                = $memory[$pName];
                            break;
                        } /* switch */
                    } /* foreach */
                } /* foreach */
            } /* foreach */

            // Retrieve all required status variables
            if (count($statusVars)) {
                $statusVarValues = PMA_DBI_fetch_result(
                    "SHOW GLOBAL STATUS WHERE Variable_name='"
                    . implode("' OR Variable_name='", $statusVars) . "'",
                    0,
                    1
                );
            } else {
                $statusVarValues = array();
            }

            // Retrieve all required server variables
            if (count($serverVars)) {
                $serverVarValues = PMA_DBI_fetch_result(
                    "SHOW GLOBAL VARIABLES WHERE Variable_name='"
                    . implode("' OR Variable_name='", $serverVars) . "'",
                    0,
                    1
                );
            } else {
                $serverVarValues = array();
            }

            // ...and now assign them
            foreach ($ret as $chart_id => $chartNodes) {
                foreach ($chartNodes as $node_id => $nodeDataPoints) {
                    foreach ($nodeDataPoints as $point_id => $dataPoint) {
                        switch($dataPoint['type']) {
                        case 'statusvar':
                            $ret[$chart_id][$node_id][$point_id]['value']
                                = $statusVarValues[$dataPoint['name']];
                            break;
                        case 'servervar':
                            $ret[$chart_id][$node_id][$point_id]['value']
                                = $serverVarValues[$dataPoint['name']];
                            break;
                        }
                    }
                }
            }

            $ret['x'] = microtime(true) * 1000;

            exit(json_encode($ret));
        }
    }

    if (isset($_REQUEST['log_data'])) {
        if (PMA_MYSQL_INT_VERSION < 50106) {
            // Table logging is only available since 5.1.6
            exit('""');
        }

        $start = intval($_REQUEST['time_start']);
        $end = intval($_REQUEST['time_end']);

        if ($_REQUEST['type'] == 'slow') {
            $q = 'SELECT start_time, user_host, ';
            $q .= 'Sec_to_Time(Sum(Time_to_Sec(query_time))) as query_time, ';
            $q .= 'Sec_to_Time(Sum(Time_to_Sec(lock_time))) as lock_time, ';
            $q .= 'SUM(rows_sent) AS rows_sent, ';
            $q .= 'SUM(rows_examined) AS rows_examined, db, sql_text, ';
            $q .= 'COUNT(sql_text) AS \'#\' ';
            $q .= 'FROM `mysql`.`slow_log` ';
            $q .= 'WHERE start_time > FROM_UNIXTIME(' . $start . ') ';
            $q .= 'AND start_time < FROM_UNIXTIME(' . $end . ') GROUP BY sql_text';

            $result = PMA_DBI_try_query($q);

            $return = array('rows' => array(), 'sum' => array());
            $type = '';

            while ($row = PMA_DBI_fetch_assoc($result)) {
                $type = strtolower(
                    substr($row['sql_text'], 0, strpos($row['sql_text'], ' '))
                );

                switch($type) {
                case 'insert':
                case 'update':
                    //Cut off big inserts and updates, but append byte count instead
                    if (strlen($row['sql_text']) > 220) {
                        $implode_sql_text = implode(
                            ' ',
                            PMA_Util::formatByteDown(
                                strlen($row['sql_text']), 2, 2
                            )
                        );
                        $row['sql_text'] = substr($row['sql_text'], 0, 200)
                            . '... [' . $implode_sql_text . ']';
                    }
                    break;
                default:
                    break;
                }

                if (! isset($return['sum'][$type])) {
                    $return['sum'][$type] = 0;
                }
                $return['sum'][$type] += $row['#'];
                $return['rows'][] = $row;
            }

            $return['sum']['TOTAL'] = array_sum($return['sum']);
            $return['numRows'] = count($return['rows']);

            PMA_DBI_free_result($result);

            exit(json_encode($return));
        }

        if ($_REQUEST['type'] == 'general') {
            $limitTypes = (isset($_REQUEST['limitTypes']) && $_REQUEST['limitTypes'])
                ? 'AND argument REGEXP \'^(INSERT|SELECT|UPDATE|DELETE)\' ' : '';

            $q = 'SELECT TIME(event_time) as event_time, user_host, thread_id, ';
            $q .= 'server_id, argument, count(argument) as \'#\' ';
            $q .= 'FROM `mysql`.`general_log` ';
            $q .= 'WHERE command_type=\'Query\' ';
            $q .= 'AND event_time > FROM_UNIXTIME(' . $start . ') ';
            $q .= 'AND event_time < FROM_UNIXTIME(' . $end . ') ';
            $q .= $limitTypes . 'GROUP by argument'; // HAVING count > 1';

            $result = PMA_DBI_try_query($q);

            $return = array('rows' => array(), 'sum' => array());
            $type = '';
            $insertTables = array();
            $insertTablesFirst = -1;
            $i = 0;
            $removeVars = isset($_REQUEST['removeVariables'])
                && $_REQUEST['removeVariables'];

            while ($row = PMA_DBI_fetch_assoc($result)) {
                preg_match('/^(\w+)\s/', $row['argument'], $match);
                $type = strtolower($match[1]);

                if (! isset($return['sum'][$type])) {
                    $return['sum'][$type] = 0;
                }
                $return['sum'][$type] += $row['#'];

                switch($type) {
                case 'insert':
                    // Group inserts if selected
                    if ($removeVars
                        && preg_match(
                            '/^INSERT INTO (`|\'|"|)([^\s\\1]+)\\1/i',
                            $row['argument'], $matches
                        )
                    ) {
                        $insertTables[$matches[2]]++;
                        if ($insertTables[$matches[2]] > 1) {
                            $return['rows'][$insertTablesFirst]['#']
                                = $insertTables[$matches[2]];

                            // Add a ... to the end of this query to indicate that
                            // there's been other queries
                            $temp = $return['rows'][$insertTablesFirst]['argument'];
                            if ($temp[strlen($temp) - 1] != '.') {
                                $return['rows'][$insertTablesFirst]['argument']
                                    .= '<br/>...';
                            }

                            // Group this value, thus do not add to the result list
                            continue 2;
                        } else {
                            $insertTablesFirst = $i;
                            $insertTables[$matches[2]] += $row['#'] - 1;
                        }
                    }
                    // No break here

                case 'update':
                    // Cut off big inserts and updates,
                    // but append byte count therefor
                    if (strlen($row['argument']) > 220) {
                        $row['argument'] = substr($row['argument'], 0, 200)
                            . '... ['
                            .  implode(
                                ' ',
                                PMA_Util::formatByteDown(
                                    strlen($row['argument'])
                                ),
                                2,
                                2
                            )
                            . ']';
                    }
                    break;

                default:
                    break;
                }

                $return['rows'][] = $row;
                $i++;
            }

            $return['sum']['TOTAL'] = array_sum($return['sum']);
            $return['numRows'] = count($return['rows']);

            PMA_DBI_free_result($result);

            exit(json_encode($return));
        }
    }

    if (isset($_REQUEST['logging_vars'])) {
        if (isset($_REQUEST['varName']) && isset($_REQUEST['varValue'])) {
            $value = PMA_Util::sqlAddSlashes($_REQUEST['varValue']);
            if (! is_numeric($value)) {
                $value="'" . $value . "'";
            }

            if (! preg_match("/[^a-zA-Z0-9_]+/", $_REQUEST['varName'])) {
                PMA_DBI_query('SET GLOBAL ' . $_REQUEST['varName'] . ' = ' . $value);
            }

        }

        $loggingVars = PMA_DBI_fetch_result(
            'SHOW GLOBAL VARIABLES WHERE Variable_name IN'
            . ' ("general_log","slow_query_log","long_query_time","log_output")',
            0,
            1
        );
        exit(json_encode($loggingVars));
    }

    if (isset($_REQUEST['query_analyzer'])) {
        $return = array();

        if (strlen($_REQUEST['database'])) {
            PMA_DBI_select_db($_REQUEST['database']);
        }

        if ($profiling == PMA_Util::profilingSupported()) {
            PMA_DBI_query('SET PROFILING=1;');
        }

        // Do not cache query
        $query = preg_replace(
            '/^(\s*SELECT)/i',
            '\\1 SQL_NO_CACHE',
            $_REQUEST['query']
        );

        $result = PMA_DBI_try_query($query);
        $return['affectedRows'] = $GLOBALS['cached_affected_rows'];

        $result = PMA_DBI_try_query('EXPLAIN ' . $query);
        while ($row = PMA_DBI_fetch_assoc($result)) {
            $return['explain'][] = $row;
        }

        // In case an error happened
        $return['error'] = PMA_DBI_getError();

        PMA_DBI_free_result($result);

        if ($profiling) {
            $return['profiling'] = array();
            $result = PMA_DBI_try_query(
                'SELECT seq,state,duration FROM INFORMATION_SCHEMA.PROFILING'
                . ' WHERE QUERY_ID=1 ORDER BY seq'
            );
            while ($row = PMA_DBI_fetch_assoc($result)) {
                $return['profiling'][]= $row;
            }
            PMA_DBI_free_result($result);
        }

        exit(json_encode($return));
    }

    if (isset($_REQUEST['advisor'])) {
        include 'libraries/Advisor.class.php';
        $advisor = new Advisor();
        exit(json_encode($advisor->run()));
    }
}


/**
 * Replication library
 */
if (PMA_DRIZZLE) {
    $server_master_status = false;
    $server_slave_status = false;
} else {
    include_once 'libraries/replication.inc.php';
    include_once 'libraries/replication_gui.lib.php';
}

/**
 * JS Includes
 */
$response = PMA_Response::getInstance();
$header   = $response->getHeader();
$scripts  = $header->getScripts();
$scripts->addFile('server_status.js');

$scripts->addFile('jquery/jquery.tablesorter.js');
$scripts->addFile('jquery/jquery.cookie.js'); // For tab persistence
$scripts->addFile('server_status.js');
$scripts->addFile('jquery/jquery-ui-1.8.16.custom.js');
/* < IE 9 doesn't support canvas natively */
if (PMA_USR_BROWSER_AGENT == 'IE' && PMA_USR_BROWSER_VER < 9) {
<<<<<<< HEAD
    $scripts->addFile('canvg/flashcanvas.js');
=======
    $GLOBALS['js_include'][] = 'jqplot/excanvas.js';
>>>>>>> d1a7a856
}

$scripts->addFile('canvg/canvg.js');
// for charting
$scripts->addFile('jqplot/jquery.jqplot.js');
$scripts->addFile('jqplot/plugins/jqplot.pieRenderer.js');
$scripts->addFile('jqplot/plugins/jqplot.canvasTextRenderer.js');
$scripts->addFile('jqplot/plugins/jqplot.canvasAxisLabelRenderer.js');
$scripts->addFile('jqplot/plugins/jqplot.dateAxisRenderer.js');
$scripts->addFile('jqplot/plugins/jqplot.highlighter.js');
$scripts->addFile('jqplot/plugins/jqplot.cursor.js');
$scripts->addFile('date.js');

/**
 * flush status variables if requested
 */
if (isset($_REQUEST['flush'])) {
    $_flush_commands = array(
        'STATUS',
        'TABLES',
        'QUERY CACHE',
    );

    if (in_array($_REQUEST['flush'], $_flush_commands)) {
        PMA_DBI_query('FLUSH ' . $_REQUEST['flush'] . ';');
    }
    unset($_flush_commands);
}

/**
 * Kills a selected process
 */
if (! empty($_REQUEST['kill'])) {
    if (PMA_DBI_try_query('KILL ' . $_REQUEST['kill'] . ';')) {
        $message = PMA_Message::success(__('Thread %s was successfully killed.'));
    } else {
        $message = PMA_Message::error(
            __(
                'phpMyAdmin was unable to kill thread %s.'
                . ' It probably has already been closed.'
            )
        );
    }
    $message->addParam($_REQUEST['kill']);
    //$message->display();
}



/**
 * get status from server
 */
$server_status = PMA_DBI_fetch_result('SHOW GLOBAL STATUS', 0, 1);
if (PMA_DRIZZLE) {
    // Drizzle doesn't put query statistics into variables, add it
    $sql = "SELECT concat('Com_', variable_name), variable_value
        FROM data_dictionary.GLOBAL_STATEMENTS";
    $statements = PMA_DBI_fetch_result($sql, 0, 1);
    $server_status = array_merge($server_status, $statements);
}

/**
 * for some calculations we require also some server settings
 */
$server_variables = PMA_DBI_fetch_result('SHOW GLOBAL VARIABLES', 0, 1);

/**
 * cleanup of some deprecated values
 */
cleanDeprecated($server_status);

/**
 * calculate some values
 */
// Key_buffer_fraction
if (isset($server_status['Key_blocks_unused'])
    && isset($server_variables['key_cache_block_size'])
    && isset($server_variables['key_buffer_size'])
) {
    $server_status['Key_buffer_fraction_%']
        = 100
        - $server_status['Key_blocks_unused']
        * $server_variables['key_cache_block_size']
        / $server_variables['key_buffer_size']
        * 100;
} elseif (isset($server_status['Key_blocks_used'])
        && isset($server_variables['key_buffer_size'])) {
    $server_status['Key_buffer_fraction_%']
        = $server_status['Key_blocks_used']
        * 1024
        / $server_variables['key_buffer_size'];
}

// Ratio for key read/write
if (isset($server_status['Key_writes'])
    && isset($server_status['Key_write_requests'])
    && $server_status['Key_write_requests'] > 0
) {
    $server_status['Key_write_ratio_%']
        = 100 * $server_status['Key_writes'] / $server_status['Key_write_requests'];
}

if (isset($server_status['Key_reads'])
    && isset($server_status['Key_read_requests'])
    && $server_status['Key_read_requests'] > 0
) {
    $server_status['Key_read_ratio_%']
        = 100 * $server_status['Key_reads'] / $server_status['Key_read_requests'];
}

// Threads_cache_hitrate
if (isset($server_status['Threads_created'])
    && isset($server_status['Connections'])
    && $server_status['Connections'] > 0
) {

    $server_status['Threads_cache_hitrate_%']
        = 100 - $server_status['Threads_created']
        / $server_status['Connections'] * 100;
}

/**
 * split variables in sections
 */
$allocations = array(
    // variable name => section
    // variable names match when they begin with the given string

    'Com_'              => 'com',
    'Innodb_'           => 'innodb',
    'Ndb_'              => 'ndb',
    'Handler_'          => 'handler',
    'Qcache_'           => 'qcache',
    'Threads_'          => 'threads',
    'Slow_launch_threads' => 'threads',

    'Binlog_cache_'     => 'binlog_cache',
    'Created_tmp_'      => 'created_tmp',
    'Key_'              => 'key',

    'Delayed_'          => 'delayed',
    'Not_flushed_delayed_rows' => 'delayed',

    'Flush_commands'    => 'query',
    'Last_query_cost'   => 'query',
    'Slow_queries'      => 'query',
    'Queries'           => 'query',
    'Prepared_stmt_count' => 'query',

    'Select_'           => 'select',
    'Sort_'             => 'sort',

    'Open_tables'       => 'table',
    'Opened_tables'     => 'table',
    'Open_table_definitions' => 'table',
    'Opened_table_definitions' => 'table',
    'Table_locks_'      => 'table',

    'Rpl_status'        => 'repl',
    'Slave_'            => 'repl',

    'Tc_'               => 'tc',

    'Ssl_'              => 'ssl',

    'Open_files'        => 'files',
    'Open_streams'      => 'files',
    'Opened_files'      => 'files',
);

$sections = array(
    // section => section name (description)
    'com'           => 'Com',
    'query'         => __('SQL query'),
    'innodb'        => 'InnoDB',
    'ndb'           => 'NDB',
    'handler'       => __('Handler'),
    'qcache'        => __('Query cache'),
    'threads'       => __('Threads'),
    'binlog_cache'  => __('Binary log'),
    'created_tmp'   => __('Temporary data'),
    'delayed'       => __('Delayed inserts'),
    'key'           => __('Key cache'),
    'select'        => __('Joins'),
    'repl'          => __('Replication'),
    'sort'          => __('Sorting'),
    'table'         => __('Tables'),
    'tc'            => __('Transaction coordinator'),
    'files'         => __('Files'),
    'ssl'           => 'SSL',
    'other'         => __('Other')
);

/**
 * define some needfull links/commands
 */
// variable or section name => (name => url)
$links = array();

$links['table'][__('Flush (close) all tables')]
    = $PMA_PHP_SELF . '?flush=TABLES&amp;' . PMA_generate_common_url();
$links['table'][__('Show open tables')]
    = 'sql.php?sql_query=' . urlencode('SHOW OPEN TABLES') .
        '&amp;goto=server_status.php&amp;' . PMA_generate_common_url();

if ($server_master_status) {
    $links['repl'][__('Show slave hosts')]
        = 'sql.php?sql_query=' . urlencode('SHOW SLAVE HOSTS') .
            '&amp;goto=server_status.php&amp;' . PMA_generate_common_url();
    $links['repl'][__('Show master status')] = '#replication_master';
}
if ($server_slave_status) {
    $links['repl'][__('Show slave status')] = '#replication_slave';
}

$links['repl']['doc'] = 'replication';

$links['qcache'][__('Flush query cache')]
    = $PMA_PHP_SELF . '?flush=' . urlencode('QUERY CACHE') . '&amp;' .
        PMA_generate_common_url();
$links['qcache']['doc'] = 'query_cache';

//$links['threads'][__('Show processes')]
//    = 'server_processlist.php?' . PMA_generate_common_url();
$links['threads']['doc'] = 'mysql_threads';

$links['key']['doc'] = 'myisam_key_cache';

$links['binlog_cache']['doc'] = 'binary_log';

$links['Slow_queries']['doc'] = 'slow_query_log';

$links['innodb'][__('Variables')]
    = 'server_engines.php?engine=InnoDB&amp;' . PMA_generate_common_url();
$links['innodb'][__('InnoDB Status')]
    = 'server_engines.php?engine=InnoDB&amp;page=Status&amp;' .
        PMA_generate_common_url();
$links['innodb']['doc'] = 'innodb';


// Variable to contain all com_ variables (query statistics)
$used_queries = array();

// Variable to map variable names to their respective section name
// (used for js category filtering)
$allocationMap = array();

// Variable to mark used sections
$categoryUsed = array();

// sort vars into arrays
foreach ($server_status as $name => $value) {
    $section_found = false;
    foreach ($allocations as $filter => $section) {
        if (strpos($name, $filter) !== false) {
            $allocationMap[$name] = $section;
            $categoryUsed[$section] = true;
            $section_found = true;
            if ($section == 'com' && $value > 0) {
                $used_queries[$name] = $value;
            }
            break; // Only exits inner loop
        }
    }
    if (!$section_found) {
        $allocationMap[$name] = 'other';
        $categoryUsed['other'] = true;
    }
}

if (PMA_DRIZZLE) {
    $used_queries = PMA_DBI_fetch_result(
        'SELECT * FROM data_dictionary.global_statements',
        0,
        1
    );
    unset($used_queries['admin_commands']);
} else {
    // admin commands are not queries (e.g. they include COM_PING,
    // which is excluded from $server_status['Questions'])
    unset($used_queries['Com_admin_commands']);
}

/* Ajax request refresh */
if (isset($_REQUEST['show']) && isset($_REQUEST['ajax_request'])) {
    switch($_REQUEST['show']) {
    case 'query_statistics':
        printQueryStatistics();
        exit();
    case 'server_traffic':
        printServerTraffic();
        exit();
    case 'variables_table':
        // Prints the variables table
        printVariablesTable();
        exit();

    default:
        break;
    }
}

$server_db_isLocal = strtolower($cfg['Server']['host']) == 'localhost'
                              || $cfg['Server']['host'] == '127.0.0.1'
                              || $cfg['Server']['host'] == '::1';

PMA_addJSVar(
    'pma_token',
    $_SESSION[' PMA_token ']
);
PMA_addJSVar(
    'url_query',
    str_replace('&amp;', '&', PMA_generate_common_url($db))
);
PMA_addJSVar(
    'server_time_diff',
    'new Date().getTime() - ' . (microtime(true) * 1000),
    false
);
PMA_addJSVar(
    'server_os',
    PHP_OS
);
PMA_addJSVar(
    'is_superuser',
    PMA_isSuperuser()
);
PMA_addJSVar(
    'server_db_isLocal',
    $server_db_isLocal
);
PMA_addJSVar(
    'profiling_docu',
    PMA_Util::showMySQLDocu(
        'general-thread-states', 'general-thread-states'
    )
);
PMA_addJSVar(
    'explain_docu',
    PMA_Util::showMySQLDocu('explain-output', 'explain-output')
);

/**
 * start output
 */

 /**
 * Does the common work
 */
require 'libraries/server_common.inc.php';

echo '<div id="serverstatus">';
echo '<h2>';

/**
 * Displays the sub-page heading
 */
echo PMA_Util::getImage('s_status.png');

echo __('Runtime Information');

?></h2>
    <div id="serverStatusTabs">
        <ul>
            <li><a href="#statustabs_traffic"><?php echo __('Server'); ?></a></li>
            <li><a href="#statustabs_queries"><?php echo __('Query statistics'); ?></a></li>
            <li><a href="#statustabs_allvars"><?php echo __('All status variables'); ?></a></li>
            <li class="jsfeature"><a href="#statustabs_charting"><?php echo __('Monitor'); ?></a></li>
            <li class="jsfeature"><a href="#statustabs_advisor"><?php echo __('Advisor'); ?></a></li>
        </ul>

        <div id="statustabs_traffic" class="clearfloat">
            <div class="buttonlinks jsfeature">
                <a class="tabRefresh" href="<?php echo $PMA_PHP_SELF . '?show=server_traffic&amp;' . PMA_generate_common_url(); ?>" >
                    <img src="<?php echo $GLOBALS['pmaThemeImage'];?>ajax_clock_small.gif" width="16" height="16" alt="ajax clock" style="display: none;" />
                    <?php echo __('Refresh'); ?>
                </a>
                <span class="refreshList" style="display:none;">
                    <label for="id_trafficChartDataPointsList"><?php echo __('Number of data points: '); ?></label>
                       <?php echo getDataPointsNumberList('trafficChartDataPoints'); ?>
                </span>
                <span class="refreshList" style="display:none;">
                    <label for="id_trafficChartRefresh"><?php echo __('Refresh rate: '); ?></label>
                    <?php echo PMA_getRefreshList('trafficChartRefresh'); ?>
                </span>

                <a class="tabChart livetrafficLink" href="#">
                    <?php echo __('Live traffic chart'); ?>
                </a>
                <a class="tabChart liveconnectionsLink" href="#">
                    <?php echo __('Live conn./process chart'); ?>
                </a>
            </div>
            <div class="tabInnerContent">
                <?php printServerTraffic(); ?>
            </div>
        </div>
        <div id="statustabs_queries" class="clearfloat">
            <div class="buttonlinks jsfeature">
                <a class="tabRefresh"  href="<?php echo $PMA_PHP_SELF . '?show=query_statistics&amp;' . PMA_generate_common_url(); ?>" >
                    <img src="<?php echo $GLOBALS['pmaThemeImage'];?>ajax_clock_small.gif" width="16" height="16" alt="ajax clock" style="display: none;" />
                    <?php echo __('Refresh'); ?>
                </a>
                <span class="refreshList" style="display:none;">
                    <label for="id_queryChartDataPointsList"><?php echo __('Number of data points: '); ?></label>
                       <?php echo getDataPointsNumberList('queryChartDataPoints'); ?>
                </span>
                <span class="refreshList" style="display:none;">
                    <label for="id_queryChartRefresh"><?php echo __('Refresh rate: '); ?></label>
                       <?php echo PMA_getRefreshList('queryChartRefresh'); ?>
                </span>
                <a class="tabChart livequeriesLink" href="#">
                    <?php echo __('Live query chart'); ?>
                </a>
            </div>
            <div class="tabInnerContent">
                <?php printQueryStatistics(); ?>
            </div>
        </div>
        <div id="statustabs_allvars" class="clearfloat">
            <fieldset id="tableFilter" class="jsfeature">
                <legend><?php echo __('Filters'); ?></legend>
                <div class="buttonlinks">
                    <a class="tabRefresh" href="<?php echo $PMA_PHP_SELF . '?show=variables_table&amp;' . PMA_generate_common_url(); ?>" >
                        <img src="<?php echo $GLOBALS['pmaThemeImage'];?>ajax_clock_small.gif" width="16" height="16" alt="ajax clock" style="display: none;" />
                        <?php echo __('Refresh'); ?>
                    </a>
                </div>
                <div class="formelement">
                    <label for="filterText"><?php echo __('Containing the word:'); ?></label>
                    <input name="filterText" type="text" id="filterText" style="vertical-align: baseline;" />
                </div>
                <div class="formelement">
                    <input type="checkbox" name="filterAlert" id="filterAlert" />
                    <label for="filterAlert"><?php echo __('Show only alert values'); ?></label>
                </div>
                <div class="formelement">
                    <select id="filterCategory" name="filterCategory">
                        <option value=''><?php echo __('Filter by category...'); ?></option>
<?php
foreach ($sections as $section_id => $section_name) {
    if (isset($categoryUsed[$section_id])) {
        echo '<option value="' . $section_id. '">'
            . $section_name. '</option>'. "\n";
    }
}
?>
                    </select>
                </div>
                <div class="formelement">
                    <input type="checkbox" name="dontFormat" id="dontFormat" />
                    <label for="dontFormat"><?php echo __('Show unformatted values'); ?></label>
                </div>
            </fieldset>
            <div id="linkSuggestions" class="defaultLinks" style="display:none">
                <p class="notice"><?php echo __('Related links:'); ?>

                    <?php
                    foreach ($links as $section_name => $section_links) {
                        echo '<span class="status_' . $section_name . '"> ';
                        $i=0;
                        foreach ($section_links as $link_name => $link_url) {
                            if ($i > 0) {
                                echo ', ';
                            }
                            if ('doc' == $link_name) {
                                echo PMA_Util::showMySQLDocu($link_url, $link_url);
                            } else {
                                echo '<a href="' . $link_url . '">' . $link_name . '</a>';
                            }
                            $i++;
                        }
                        echo '</span>';
                    }
                    unset($link_url, $link_name, $i);
                    ?>

                </p>
            </div>
            <div class="tabInnerContent">
                <?php printVariablesTable(); ?>
            </div>
        </div>

        <div id="statustabs_charting" class="jsfeature">
            <?php printMonitor(); ?>
        </div>

        <div id="statustabs_advisor" class="jsfeature">
            <div class="tabLinks">
                <?php echo PMA_Util::getImage('play.png'); ?> <a href="#startAnalyzer"><?php echo __('Run analyzer'); ?></a>
                <?php echo PMA_Util::getImage('b_help.png'); ?> <a href="#openAdvisorInstructions"><?php echo __('Instructions'); ?></a>
            </div>
            <div class="tabInnerContent clearfloat">
            </div>
            <div id="advisorInstructionsDialog" style="display:none;">
<?php
echo '<p>';
echo __('The Advisor system can provide recommendations on server variables by analyzing the server status variables.');
echo '</p> <p>';
echo __('Do note however that this system provides recommendations based on simple calculations and by rule of thumb which may not necessarily apply to your system.');
echo '</p> <p>';
echo __('Prior to changing any of the configuration, be sure to know what you are changing (by reading the documentation) and how to undo the change. Wrong tuning can have a very negative effect on performance.');
echo '</p> <p>';
echo __('The best way to tune your system would be to change only one setting at a time, observe or benchmark your database, and undo the change if there was no clearly measurable improvement.');
echo '</p>';
?>
            </div>
        </div>
    </div>
</div>

<?php

/**
 * Prints query statistincs
 *
 * @return void
 */
function printQueryStatistics()
{
    global $server_status, $used_queries, $url_query, $PMA_PHP_SELF;

    $hour_factor   = 3600 / $server_status['Uptime'];

    $total_queries = array_sum($used_queries);

    echo '<h3 id="serverstatusqueries">';
    /* l10n: Questions is the name of a MySQL Status variable */
    echo sprintf(__('Questions since startup: %s'), PMA_Util::formatNumber($total_queries, 0)) . ' ';
    echo PMA_Util::showMySQLDocu('server-status-variables', 'server-status-variables', false, 'statvar_Questions');

    echo '<br />';
    echo '<span>';

    echo '&oslash; ' . __('per hour') . ': ';
    echo PMA_Util::formatNumber($total_queries * $hour_factor, 0);
    echo '<br />';

    echo '&oslash; ' . __('per minute') . ': ';
    echo PMA_Util::formatNumber($total_queries * 60 / $server_status['Uptime'], 0);
    echo '<br />';

    if ($total_queries / $server_status['Uptime'] >= 1) {
        echo '&oslash; ' . __('per second') . ': ';
        echo PMA_Util::formatNumber($total_queries / $server_status['Uptime'], 0);
    }

    echo '</span>';
    echo '</h3>';

    // reverse sort by value to show most used statements first
    arsort($used_queries);

    $odd_row        = true;
    $count_displayed_rows = 0;
    $perc_factor    = 100 / $total_queries; //(- $server_status['Connections']);

    ?>

        <table id="serverstatusqueriesdetails" class="data sortable noclick">
        <col class="namecol" />
        <col class="valuecol" span="3" />
        <thead>
            <tr><th><?php echo __('Statements'); ?></th>
                <th><?php
                    /* l10n: # = Amount of queries */
                    echo __('#');
                    ?>
                </th>
                <th>&oslash; <?php echo __('per hour'); ?></th>
                <th>%</th>
            </tr>
        </thead>
        <tbody>

    <?php
    $chart_json = array();
    $query_sum = array_sum($used_queries);
    $other_sum = 0;
    foreach ($used_queries as $name => $value) {
        $odd_row = !$odd_row;

        // For the percentage column, use Questions - Connections, because
        // the number of connections is not an item of the Query types
        // but is included in Questions. Then the total of the percentages is 100.
        $name = str_replace(array('Com_', '_'), array('', ' '), $name);

        // Group together values that make out less than 2% into "Other", but only if we have more than 6 fractions already
        if ($value < $query_sum * 0.02 && count($chart_json)>6) {
            $other_sum += $value;
        } else {
            $chart_json[$name] = $value;
        }
    ?>
            <tr class="<?php echo $odd_row ? 'odd' : 'even'; ?>">
                <th class="name"><?php echo htmlspecialchars($name); ?></th>
                <td class="value"><?php echo htmlspecialchars(PMA_Util::formatNumber($value, 5, 0, true)); ?></td>
                <td class="value"><?php echo
                    htmlspecialchars(PMA_Util::formatNumber($value * $hour_factor, 4, 1, true)); ?></td>
                <td class="value"><?php echo
                    htmlspecialchars(PMA_Util::formatNumber($value * $perc_factor, 0, 2)); ?>%</td>
            </tr>
    <?php
    }
    echo '</tbody>';
    echo '</table>';

    echo '<div id="serverstatusquerieschart">';
    echo '<span style="display:none;">';

    if ($other_sum > 0) {
        $chart_json[__('Other')] = $other_sum;
    }

    echo json_encode($chart_json);
    echo '</span>';
    echo '</div>';
}

/**
 * Prints server traffic information
 *
 * @return void
 */
function printServerTraffic()
{
    global $server_status, $PMA_PHP_SELF;
    global $server_master_status, $server_slave_status, $replication_types;

    $hour_factor    = 3600 / $server_status['Uptime'];

    /**
     * starttime calculation
     */
    $start_time = PMA_DBI_fetch_value(
        'SELECT UNIX_TIMESTAMP() - ' . $server_status['Uptime']
    );

    echo '<h3>';

    echo sprintf(
        __('Network traffic since startup: %s'),
        implode(
            ' ',
            PMA_Util::formatByteDown(
                $server_status['Bytes_received'] + $server_status['Bytes_sent'],
                3,
                1
            )
        )
    );
    echo '</h3>';

    echo '<p>';

    printf(
        __('This MySQL server has been running for %1$s. It started up on %2$s.'),
        PMA_Util::timespanFormat($server_status['Uptime']),
        PMA_Util::localisedDate($start_time)
    ) . "\n";

    echo '</p>';

    if ($server_master_status || $server_slave_status) {
        echo '<p class="notice">';
        if ($server_master_status && $server_slave_status) {
            echo __('This MySQL server works as <b>master</b> and <b>slave</b> in <b>replication</b> process.');
        } elseif ($server_master_status) {
            echo __('This MySQL server works as <b>master</b> in <b>replication</b> process.');
        } elseif ($server_slave_status) {
            echo __('This MySQL server works as <b>slave</b> in <b>replication</b> process.');
        }
        echo ' ';
        echo __('For further information about replication status on the server, please visit the <a href="#replication">replication section</a>.');
        echo '</p>';
    }

    /* if the server works as master or slave in replication process, display useful information */
    if ($server_master_status || $server_slave_status) {
        echo '<hr class="clearfloat" />';

        echo '<h3><a name="replication"></a>' . __('Replication status') . '</h3>';

        foreach ($replication_types as $type) {
            if (${"server_{$type}_status"}) {
                PMA_replication_print_status_table($type);
            }
        }
        unset($types);
    }
    ?>

    <table id="serverstatustraffic" class="data noclick">
    <thead>
    <tr>
        <th colspan="2"><?php echo __('Traffic') . '&nbsp;' . PMA_Util::showHint(__('On a busy server, the byte counters may overrun, so those statistics as reported by the MySQL server may be incorrect.')); ?></th>
        <th>&oslash; <?php echo __('per hour'); ?></th>
    </tr>
    </thead>
    <tbody>
    <tr class="odd">
        <th class="name"><?php echo __('Received'); ?></th>
        <td class="value"><?php echo
            implode(
                ' ',
                PMA_Util::formatByteDown(
                    $server_status['Bytes_received'], 3, 1
                )
            ); ?></td>
        <td class="value"><?php echo
            implode(
                ' ',
                PMA_Util::formatByteDown(
                    $server_status['Bytes_received'] * $hour_factor, 3, 1
                )
            ); ?></td>
    </tr>
    <tr class="even">
        <th class="name"><?php echo __('Sent'); ?></th>
        <td class="value"><?php echo
            implode(
                ' ',
                PMA_Util::formatByteDown(
                    $server_status['Bytes_sent'], 3, 1
                )
            ); ?></td>
        <td class="value"><?php echo
            implode(
                ' ',
                PMA_Util::formatByteDown(
                    $server_status['Bytes_sent'] * $hour_factor, 3, 1
                )
            ); ?></td>
    </tr>
    <tr class="odd">
        <th class="name"><?php echo __('Total'); ?></th>
        <td class="value"><?php echo
            implode(
                ' ',
                PMA_Util::formatByteDown(
                    $server_status['Bytes_received'] + $server_status['Bytes_sent'], 3, 1
                )
            ); ?></td>
        <td class="value"><?php echo
            implode(
                ' ',
                PMA_Util::formatByteDown(
                    ($server_status['Bytes_received'] + $server_status['Bytes_sent'])
                    * $hour_factor, 3, 1
                )
            ); ?></td>
    </tr>
    </tbody>
    </table>

    <table id="serverstatusconnections" class="data noclick">
    <thead>
    <tr>
        <th colspan="2"><?php echo __('Connections'); ?></th>
        <th>&oslash; <?php echo __('per hour'); ?></th>
        <th>%</th>
    </tr>
    </thead>
    <tbody>
    <tr class="odd">
        <th class="name"><?php echo __('max. concurrent connections'); ?></th>
        <td class="value"><?php echo
            PMA_Util::formatNumber($server_status['Max_used_connections'], 0); ?>  </td>
        <td class="value">--- </td>
        <td class="value">--- </td>
    </tr>
    <tr class="even">
        <th class="name"><?php echo __('Failed attempts'); ?></th>
        <td class="value"><?php echo
            PMA_Util::formatNumber($server_status['Aborted_connects'], 4, 1, true); ?></td>
        <td class="value"><?php echo
            PMA_Util::formatNumber(
                $server_status['Aborted_connects'] * $hour_factor, 4, 2, true
            ); ?></td>
        <td class="value"><?php echo
            $server_status['Connections'] > 0
            ? PMA_Util::formatNumber(
                $server_status['Aborted_connects'] * 100 / $server_status['Connections'],
                0, 2, true
            ) . '%'
            : '--- '; ?></td>
    </tr>
    <tr class="odd">
        <th class="name"><?php echo __('Aborted'); ?></th>
        <td class="value"><?php echo
            PMA_Util::formatNumber($server_status['Aborted_clients'], 4, 1, true); ?></td>
        <td class="value"><?php echo
            PMA_Util::formatNumber(
                $server_status['Aborted_clients'] * $hour_factor, 4, 2, true
            ); ?></td>
        <td class="value"><?php echo
            $server_status['Connections'] > 0
            ? PMA_Util::formatNumber(
                $server_status['Aborted_clients'] * 100 / $server_status['Connections'],
                0, 2, true
            ) . '%'
            : '--- '; ?></td>
    </tr>
    <tr class="even">
        <th class="name"><?php echo __('Total'); ?></th>
        <td class="value"><?php echo
            PMA_Util::formatNumber($server_status['Connections'], 4, 0); ?></td>
        <td class="value"><?php echo
            PMA_Util::formatNumber(
                $server_status['Connections'] * $hour_factor, 4, 2
            ); ?></td>
        <td class="value"><?php echo
            PMA_Util::formatNumber(100, 0, 2); ?>%</td>
    </tr>
    </tbody>
    </table>
    <?php

    $url_params = array();

    $show_full_sql = ! empty($_REQUEST['full']);
    if ($show_full_sql) {
        $url_params['full'] = 1;
        $full_text_link = 'server_status.php' . PMA_generate_common_url(array(), 'html', '?');
    } else {
        $full_text_link = 'server_status.php' . PMA_generate_common_url(array('full' => 1));
    }

    // This array contains display name and real column name of each
    // sortable column in the table
    $sortable_columns = array(
        array(
            'column_name' => __('ID'),
            'order_by_field' => 'Id'
        ),
        array(
            'column_name' => __('User'),
            'order_by_field' => 'User'
        ),
        array(
            'column_name' => __('Host'),
            'order_by_field' => 'Host'
        ),
        array(
            'column_name' => __('Database'),
            'order_by_field' => 'db'
        ),
        array(
            'column_name' => __('Command'),
            'order_by_field' => 'Command'
        ),
        array(
            'column_name' => __('Time'),
            'order_by_field' => 'Time'
        ),
        array(
            'column_name' => __('Status'),
            'order_by_field' => 'State'
        ),
        array(
            'column_name' => __('SQL query'),
            'order_by_field' => 'Info'
        )
    );
    $sortable_columns_count = count($sortable_columns);

    if (PMA_DRIZZLE) {
        $sql_query = "SELECT
                p.id       AS Id,
                p.username AS User,
                p.host     AS Host,
                p.db       AS db,
                p.command  AS Command,
                p.time     AS Time,
                p.state    AS State,
                " . ($show_full_sql ? 's.query' : 'left(p.info, ' . (int)$GLOBALS['cfg']['MaxCharactersInDisplayedSQL'] . ')') . " AS Info
            FROM data_dictionary.PROCESSLIST p
                " . ($show_full_sql ? 'LEFT JOIN data_dictionary.SESSIONS s ON s.session_id = p.id' : '');
        if (!empty($_REQUEST['order_by_field'])
            && !empty($_REQUEST['sort_order'])
        ) {
            $sql_query .= ' ORDER BY p.' . $_REQUEST['order_by_field'] . ' ' . $_REQUEST['sort_order'];
        }
    } else {
        $sql_query = $show_full_sql
            ? 'SHOW FULL PROCESSLIST'
            : 'SHOW PROCESSLIST';
        if (!empty($_REQUEST['order_by_field'])
            && !empty($_REQUEST['sort_order'])
        ) {
            $sql_query = 'SELECT * FROM `INFORMATION_SCHEMA`.`PROCESSLIST` ORDER BY `'
                . $_REQUEST['order_by_field'] . '` ' . $_REQUEST['sort_order'];
        }
    }

    $result = PMA_DBI_query($sql_query);

    /**
     * Displays the page
     */
    ?>
    <table id="tableprocesslist" class="data clearfloat noclick sortable">
    <thead>
        <tr>
            <th><?php echo __('Processes'); ?></th>
            <?php foreach ($sortable_columns as $column) { ?>

                <?php
                    $is_sorted = !empty($_REQUEST['order_by_field'])
                        && !empty($_REQUEST['sort_order'])
                        && ($_REQUEST['order_by_field'] == $column['order_by_field']);

                    $column['sort_order'] = ($is_sorted
                        && ($_REQUEST['sort_order'] == 'ASC'))
                        ? 'DESC'
                        : 'ASC';

                    if ($is_sorted) {
                        if ($_REQUEST['sort_order'] == 'ASC') {
                           $asc_display_style = 'inline';
                           $desc_display_style = 'none';
                        } elseif ($_REQUEST['sort_order'] == 'DESC') {
                            $desc_display_style = 'inline';
                            $asc_display_style = 'none';
                        }
                    }
                ?>

                <th>
                    <a href="server_status.php<?php echo PMA_generate_common_url($column) ?>"
                        <?php if ($is_sorted) { ?>
                            onmouseout="$('.soimg').toggle()" onmouseover="$('.soimg').toggle()"
                        <?php } ?>
                    >

                        <?php echo $column['column_name']; ?>

                        <?php if ($is_sorted) { ?>
                            <img class="icon ic_s_desc soimg" alt="Descending" title="" src="themes/dot.gif" style="display: <?php echo $desc_display_style; ?>;" />
                            <img class="icon ic_s_asc soimg hide" alt="Ascending" title="" src="themes/dot.gif" style="display: <?php echo $asc_display_style; ?>;" />
                        <?php } ?>

                    </a>

                    <?php if (! PMA_DRIZZLE && (0 === --$sortable_columns_count)) { ?>
                        <a href="<?php echo $full_text_link; ?>"
                            title="<?php echo $show_full_sql ? __('Truncate Shown Queries') : __('Show Full Queries'); ?>">
                            <img src="<?php echo $GLOBALS['pmaThemeImage'] . 's_' . ($show_full_sql ? 'partial' : 'full'); ?>text.png"
                            alt="<?php echo $show_full_sql ? __('Truncate Shown Queries') : __('Show Full Queries'); ?>" />
                        </a>
                    <?php } ?>

                </th>

            <?php } ?>
        </tr>
    </thead>
    <tbody>
    <?php
    $odd_row = true;
    while ($process = PMA_DBI_fetch_assoc($result)) {

        // Array keys need to modify due to the way it has used
        // to display column values
        if (!empty($_REQUEST['order_by_field'])
            && !empty($_REQUEST['sort_order'])
        ) {
            foreach (array_keys($process) as $key) {
                $new_key = ucfirst(strtolower($key));
                $process[$new_key] = $process[$key];
                unset($process[$key]);
            }
        }

        $url_params['kill'] = $process['Id'];
        $kill_process = 'server_status.php' . PMA_generate_common_url($url_params);
        ?>
    <tr class="<?php echo $odd_row ? 'odd' : 'even'; ?>">
        <td><a href="<?php echo $kill_process ; ?>"><?php echo __('Kill'); ?></a></td>
        <td class="value"><?php echo $process['Id']; ?></td>
        <td><?php echo $process['User']; ?></td>
        <td><?php echo $process['Host']; ?></td>
        <td><?php echo ((! isset($process['db']) || ! strlen($process['db'])) ? '<i>' . __('None') . '</i>' : $process['db']); ?></td>
        <td><?php echo $process['Command']; ?></td>
        <td class="value"><?php echo $process['Time']; ?></td>
        <td><?php echo (empty($process['State']) ? '---' : $process['State']); ?></td>
        <td>
        <?php
        if (empty($process['Info'])) {
            echo '---';
        } else {
            if (!$show_full_sql && strlen($process['Info']) > $GLOBALS['cfg']['MaxCharactersInDisplayedSQL']) {
                echo htmlspecialchars(substr($process['Info'], 0, $GLOBALS['cfg']['MaxCharactersInDisplayedSQL'])) . '[...]';
            } else {
                echo PMA_SQP_formatHtml(PMA_SQP_parse($process['Info']));
            }
        }
        ?>
        </td>
    </tr>
        <?php
        $odd_row = ! $odd_row;
    }
    ?>
    </tbody>
    </table>
    <?php
}

/**
 * Prints table with variables information
 *
 * @return void
 */
function printVariablesTable()
{
    global $server_status, $server_variables, $allocationMap, $links;

    /**
     * Messages are built using the message name
     */
    $strShowStatus = array(
        'Aborted_clients' => __('The number of connections that were aborted because the client died without closing the connection properly.'),
        'Aborted_connects' => __('The number of failed attempts to connect to the MySQL server.'),
        'Binlog_cache_disk_use' => __('The number of transactions that used the temporary binary log cache but that exceeded the value of binlog_cache_size and used a temporary file to store statements from the transaction.'),
        'Binlog_cache_use' => __('The number of transactions that used the temporary binary log cache.'),
        'Connections' => __('The number of connection attempts (successful or not) to the MySQL server.'),
        'Created_tmp_disk_tables' => __('The number of temporary tables on disk created automatically by the server while executing statements. If Created_tmp_disk_tables is big, you may want to increase the tmp_table_size  value to cause temporary tables to be memory-based instead of disk-based.'),
        'Created_tmp_files' => __('How many temporary files mysqld has created.'),
        'Created_tmp_tables' => __('The number of in-memory temporary tables created automatically by the server while executing statements.'),
        'Delayed_errors' => __('The number of rows written with INSERT DELAYED for which some error occurred (probably duplicate key).'),
        'Delayed_insert_threads' => __('The number of INSERT DELAYED handler threads in use. Every different table on which one uses INSERT DELAYED gets its own thread.'),
        'Delayed_writes' => __('The number of INSERT DELAYED rows written.'),
        'Flush_commands'  => __('The number of executed FLUSH statements.'),
        'Handler_commit' => __('The number of internal COMMIT statements.'),
        'Handler_delete' => __('The number of times a row was deleted from a table.'),
        'Handler_discover' => __('The MySQL server can ask the NDB Cluster storage engine if it knows about a table with a given name. This is called discovery. Handler_discover indicates the number of time tables have been discovered.'),
        'Handler_read_first' => __('The number of times the first entry was read from an index. If this is high, it suggests that the server is doing a lot of full index scans; for example, SELECT col1 FROM foo, assuming that col1 is indexed.'),
        'Handler_read_key' => __('The number of requests to read a row based on a key. If this is high, it is a good indication that your queries and tables are properly indexed.'),
        'Handler_read_next' => __('The number of requests to read the next row in key order. This is incremented if you are querying an index column with a range constraint or if you are doing an index scan.'),
        'Handler_read_prev' => __('The number of requests to read the previous row in key order. This read method is mainly used to optimize ORDER BY ... DESC.'),
        'Handler_read_rnd' => __('The number of requests to read a row based on a fixed position. This is high if you are doing a lot of queries that require sorting of the result. You probably have a lot of queries that require MySQL to scan whole tables or you have joins that don\'t use keys properly.'),
        'Handler_read_rnd_next' => __('The number of requests to read the next row in the data file. This is high if you are doing a lot of table scans. Generally this suggests that your tables are not properly indexed or that your queries are not written to take advantage of the indexes you have.'),
        'Handler_rollback' => __('The number of internal ROLLBACK statements.'),
        'Handler_update' => __('The number of requests to update a row in a table.'),
        'Handler_write' => __('The number of requests to insert a row in a table.'),
        'Innodb_buffer_pool_pages_data' => __('The number of pages containing data (dirty or clean).'),
        'Innodb_buffer_pool_pages_dirty' => __('The number of pages currently dirty.'),
        'Innodb_buffer_pool_pages_flushed' => __('The number of buffer pool pages that have been requested to be flushed.'),
        'Innodb_buffer_pool_pages_free' => __('The number of free pages.'),
        'Innodb_buffer_pool_pages_latched' => __('The number of latched pages in InnoDB buffer pool. These are pages currently being read or written or that can\'t be flushed or removed for some other reason.'),
        'Innodb_buffer_pool_pages_misc' => __('The number of pages busy because they have been allocated for administrative overhead such as row locks or the adaptive hash index. This value can also be calculated as Innodb_buffer_pool_pages_total - Innodb_buffer_pool_pages_free - Innodb_buffer_pool_pages_data.'),
        'Innodb_buffer_pool_pages_total' => __('Total size of buffer pool, in pages.'),
        'Innodb_buffer_pool_read_ahead_rnd' => __('The number of "random" read-aheads InnoDB initiated. This happens when a query is to scan a large portion of a table but in random order.'),
        'Innodb_buffer_pool_read_ahead_seq' => __('The number of sequential read-aheads InnoDB initiated. This happens when InnoDB does a sequential full table scan.'),
        'Innodb_buffer_pool_read_requests' => __('The number of logical read requests InnoDB has done.'),
        'Innodb_buffer_pool_reads' => __('The number of logical reads that InnoDB could not satisfy from buffer pool and had to do a single-page read.'),
        'Innodb_buffer_pool_wait_free' => __('Normally, writes to the InnoDB buffer pool happen in the background. However, if it\'s necessary to read or create a page and no clean pages are available, it\'s necessary to wait for pages to be flushed first. This counter counts instances of these waits. If the buffer pool size was set properly, this value should be small.'),
        'Innodb_buffer_pool_write_requests' => __('The number writes done to the InnoDB buffer pool.'),
        'Innodb_data_fsyncs' => __('The number of fsync() operations so far.'),
        'Innodb_data_pending_fsyncs' => __('The current number of pending fsync() operations.'),
        'Innodb_data_pending_reads' => __('The current number of pending reads.'),
        'Innodb_data_pending_writes' => __('The current number of pending writes.'),
        'Innodb_data_read' => __('The amount of data read so far, in bytes.'),
        'Innodb_data_reads' => __('The total number of data reads.'),
        'Innodb_data_writes' => __('The total number of data writes.'),
        'Innodb_data_written' => __('The amount of data written so far, in bytes.'),
        'Innodb_dblwr_pages_written' => __('The number of pages that have been written for doublewrite operations.'),
        'Innodb_dblwr_writes' => __('The number of doublewrite operations that have been performed.'),
        'Innodb_log_waits' => __('The number of waits we had because log buffer was too small and we had to wait for it to be flushed before continuing.'),
        'Innodb_log_write_requests' => __('The number of log write requests.'),
        'Innodb_log_writes' => __('The number of physical writes to the log file.'),
        'Innodb_os_log_fsyncs' => __('The number of fsync() writes done to the log file.'),
        'Innodb_os_log_pending_fsyncs' => __('The number of pending log file fsyncs.'),
        'Innodb_os_log_pending_writes' => __('Pending log file writes.'),
        'Innodb_os_log_written' => __('The number of bytes written to the log file.'),
        'Innodb_pages_created' => __('The number of pages created.'),
        'Innodb_page_size' => __('The compiled-in InnoDB page size (default 16KB). Many values are counted in pages; the page size allows them to be easily converted to bytes.'),
        'Innodb_pages_read' => __('The number of pages read.'),
        'Innodb_pages_written' => __('The number of pages written.'),
        'Innodb_row_lock_current_waits' => __('The number of row locks currently being waited for.'),
        'Innodb_row_lock_time_avg' => __('The average time to acquire a row lock, in milliseconds.'),
        'Innodb_row_lock_time' => __('The total time spent in acquiring row locks, in milliseconds.'),
        'Innodb_row_lock_time_max' => __('The maximum time to acquire a row lock, in milliseconds.'),
        'Innodb_row_lock_waits' => __('The number of times a row lock had to be waited for.'),
        'Innodb_rows_deleted' => __('The number of rows deleted from InnoDB tables.'),
        'Innodb_rows_inserted' => __('The number of rows inserted in InnoDB tables.'),
        'Innodb_rows_read' => __('The number of rows read from InnoDB tables.'),
        'Innodb_rows_updated' => __('The number of rows updated in InnoDB tables.'),
        'Key_blocks_not_flushed' => __('The number of key blocks in the key cache that have changed but haven\'t yet been flushed to disk. It used to be known as Not_flushed_key_blocks.'),
        'Key_blocks_unused' => __('The number of unused blocks in the key cache. You can use this value to determine how much of the key cache is in use.'),
        'Key_blocks_used' => __('The number of used blocks in the key cache. This value is a high-water mark that indicates the maximum number of blocks that have ever been in use at one time.'),
        'Key_buffer_fraction_%' => __('Percentage of used key cache (calculated value)'),
        'Key_read_requests' => __('The number of requests to read a key block from the cache.'),
        'Key_reads' => __('The number of physical reads of a key block from disk. If Key_reads is big, then your key_buffer_size value is probably too small. The cache miss rate can be calculated as Key_reads/Key_read_requests.'),
        'Key_read_ratio_%' => __('Key cache miss calculated as rate of physical reads compared to read requests (calculated value)'),
        'Key_write_requests' => __('The number of requests to write a key block to the cache.'),
        'Key_writes' => __('The number of physical writes of a key block to disk.'),
        'Key_write_ratio_%' => __('Percentage of physical writes compared to write requests (calculated value)'),
        'Last_query_cost' => __('The total cost of the last compiled query as computed by the query optimizer. Useful for comparing the cost of different query plans for the same query. The default value of 0 means that no query has been compiled yet.'),
        'Max_used_connections' => __('The maximum number of connections that have been in use simultaneously since the server started.'),
        'Not_flushed_delayed_rows' => __('The number of rows waiting to be written in INSERT DELAYED queues.'),
        'Opened_tables' => __('The number of tables that have been opened. If opened tables is big, your table cache value is probably too small.'),
        'Open_files' => __('The number of files that are open.'),
        'Open_streams' => __('The number of streams that are open (used mainly for logging).'),
        'Open_tables' => __('The number of tables that are open.'),
        'Qcache_free_blocks' => __('The number of free memory blocks in query cache. High numbers can indicate fragmentation issues, which may be solved by issuing a FLUSH QUERY CACHE statement.'),
        'Qcache_free_memory' => __('The amount of free memory for query cache.'),
        'Qcache_hits' => __('The number of cache hits.'),
        'Qcache_inserts' => __('The number of queries added to the cache.'),
        'Qcache_lowmem_prunes' => __('The number of queries that have been removed from the cache to free up memory for caching new queries. This information can help you tune the query cache size. The query cache uses a least recently used (LRU) strategy to decide which queries to remove from the cache.'),
        'Qcache_not_cached' => __('The number of non-cached queries (not cachable, or not cached due to the query_cache_type setting).'),
        'Qcache_queries_in_cache' => __('The number of queries registered in the cache.'),
        'Qcache_total_blocks' => __('The total number of blocks in the query cache.'),
        'Rpl_status' => __('The status of failsafe replication (not yet implemented).'),
        'Select_full_join' => __('The number of joins that do not use indexes. If this value is not 0, you should carefully check the indexes of your tables.'),
        'Select_full_range_join' => __('The number of joins that used a range search on a reference table.'),
        'Select_range_check' => __('The number of joins without keys that check for key usage after each row. (If this is not 0, you should carefully check the indexes of your tables.)'),
        'Select_range' => __('The number of joins that used ranges on the first table. (It\'s normally not critical even if this is big.)'),
        'Select_scan' => __('The number of joins that did a full scan of the first table.'),
        'Slave_open_temp_tables' => __('The number of temporary tables currently open by the slave SQL thread.'),
        'Slave_retried_transactions' => __('Total (since startup) number of times the replication slave SQL thread has retried transactions.'),
        'Slave_running' => __('This is ON if this server is a slave that is connected to a master.'),
        'Slow_launch_threads' => __('The number of threads that have taken more than slow_launch_time seconds to create.'),
        'Slow_queries' => __('The number of queries that have taken more than long_query_time seconds.'),
        'Sort_merge_passes' => __('The number of merge passes the sort algorithm has had to do. If this value is large, you should consider increasing the value of the sort_buffer_size system variable.'),
        'Sort_range' => __('The number of sorts that were done with ranges.'),
        'Sort_rows' => __('The number of sorted rows.'),
        'Sort_scan' => __('The number of sorts that were done by scanning the table.'),
        'Table_locks_immediate' => __('The number of times that a table lock was acquired immediately.'),
        'Table_locks_waited' => __('The number of times that a table lock could not be acquired immediately and a wait was needed. If this is high, and you have performance problems, you should first optimize your queries, and then either split your table or tables or use replication.'),
        'Threads_cached' => __('The number of threads in the thread cache. The cache hit rate can be calculated as Threads_created/Connections. If this value is red you should raise your thread_cache_size.'),
        'Threads_connected' => __('The number of currently open connections.'),
        'Threads_created' => __('The number of threads created to handle connections. If Threads_created is big, you may want to increase the thread_cache_size value. (Normally this doesn\'t give a notable performance improvement if you have a good thread implementation.)'),
        'Threads_cache_hitrate_%' => __('Thread cache hit rate (calculated value)'),
        'Threads_running' => __('The number of threads that are not sleeping.')
    );

    /**
     * define some alerts
     */
    // name => max value before alert
    $alerts = array(
        // lower is better
        // variable => max value
        'Aborted_clients' => 0,
        'Aborted_connects' => 0,

        'Binlog_cache_disk_use' => 0,

        'Created_tmp_disk_tables' => 0,

        'Handler_read_rnd' => 0,
        'Handler_read_rnd_next' => 0,

        'Innodb_buffer_pool_pages_dirty' => 0,
        'Innodb_buffer_pool_reads' => 0,
        'Innodb_buffer_pool_wait_free' => 0,
        'Innodb_log_waits' => 0,
        'Innodb_row_lock_time_avg' => 10, // ms
        'Innodb_row_lock_time_max' => 50, // ms
        'Innodb_row_lock_waits' => 0,

        'Slow_queries' => 0,
        'Delayed_errors' => 0,
        'Select_full_join' => 0,
        'Select_range_check' => 0,
        'Sort_merge_passes' => 0,
        'Opened_tables' => 0,
        'Table_locks_waited' => 0,
        'Qcache_lowmem_prunes' => 0,

        'Qcache_free_blocks' => isset($server_status['Qcache_total_blocks'])
            ? $server_status['Qcache_total_blocks'] / 5 : 0,
        'Slow_launch_threads' => 0,

        // depends on Key_read_requests
        // normaly lower then 1:0.01
        'Key_reads' => isset($server_status['Key_read_requests'])
            ? (0.01 * $server_status['Key_read_requests']) : 0,
        // depends on Key_write_requests
        // normaly nearly 1:1
        'Key_writes' => isset($server_status['Key_write_requests'])
            ? (0.9 * $server_status['Key_write_requests']) : 0,

        'Key_buffer_fraction' => 0.5,

        // alert if more than 95% of thread cache is in use
        'Threads_cached' => isset($server_variables['thread_cache_size'])
            ? 0.95 * $server_variables['thread_cache_size'] : 0

        // higher is better
        // variable => min value
        //'Handler read key' => '> ',
    );

?>
<table class="data sortable noclick" id="serverstatusvariables">
    <col class="namecol" />
    <col class="valuecol" />
    <col class="descrcol" />
    <thead>
        <tr>
            <th><?php echo __('Variable'); ?></th>
            <th><?php echo __('Value'); ?></th>
            <th><?php echo __('Description'); ?></th>
        </tr>
    </thead>
    <tbody>
    <?php

    $odd_row = false;
    foreach ($server_status as $name => $value) {
            $odd_row = !$odd_row;
?>
        <tr class="<?php echo $odd_row ? 'odd' : 'even'; echo isset($allocationMap[$name])?' s_' . $allocationMap[$name]:''; ?>">
            <th class="name"><?php
            echo htmlspecialchars(str_replace('_', ' ', $name));
            /* Fields containing % are calculated, they can not be described in MySQL documentation */
            if (strpos($name, '%') === false) {
                 echo PMA_Util::showMySQLDocu('server-status-variables', 'server-status-variables', false, 'statvar_' . $name);
            }
            ?>
            </th>
            <td class="value"><span class="formatted"><?php
            if (isset($alerts[$name])) {
                if ($value > $alerts[$name]) {
                    echo '<span class="attention">';
                } else {
                    echo '<span class="allfine">';
                }
            }
            if ('%' === substr($name, -1, 1)) {
                echo htmlspecialchars(PMA_Util::formatNumber($value, 0, 2)) . ' %';
            } elseif (strpos($name, 'Uptime') !== false) {
                echo htmlspecialchars(
                    PMA_Util::timespanFormat($value)
                );
            } elseif (is_numeric($value) && $value == (int) $value && $value > 1000) {
                echo htmlspecialchars(PMA_Util::formatNumber($value, 3, 1));
            } elseif (is_numeric($value) && $value == (int) $value) {
                echo htmlspecialchars(PMA_Util::formatNumber($value, 3, 0));
            } elseif (is_numeric($value)) {
                echo htmlspecialchars(PMA_Util::formatNumber($value, 3, 1));
            } else {
                echo htmlspecialchars($value);
            }
            if (isset($alerts[$name])) {
                echo '</span>';
            }
            ?></span><span style="display:none;" class="original"><?php echo $value; ?></span>
            </td>
            <td class="descr">
            <?php
            if (isset($strShowStatus[$name ])) {
                echo $strShowStatus[$name];
            }

            if (isset($links[$name])) {
                foreach ($links[$name] as $link_name => $link_url) {
                    if ('doc' == $link_name) {
                        echo PMA_Util::showMySQLDocu($link_url, $link_url);
                    } else {
                        echo ' <a href="' . $link_url . '">' . $link_name . '</a>' .
                        "\n";
                    }
                }
                unset($link_url, $link_name);
            }
            ?>
            </td>
        </tr>
    <?php
    }
    ?>
    </tbody>
    </table>
    <?php
}

/**
 * Prints html with monitor
 *
 * @return void
 */
function printMonitor()
{
    global $server_status, $server_db_isLocal;

?>
    <div class="tabLinks" style="display:none;">
        <a href="#pauseCharts">
            <?php echo PMA_Util::getImage('play.png'); ?>
            <?php echo __('Start Monitor'); ?>
        </a>
        <a href="#settingsPopup" class="popupLink" style="display:none;">
            <?php echo PMA_Util::getImage('s_cog.png'); ?>
            <?php echo __('Settings'); ?>
        </a>
        <?php
        if (! PMA_DRIZZLE) {
            ?>
        <a href="#monitorInstructionsDialog">
            <?php echo PMA_Util::getImage('b_help.png'); ?>
            <?php echo __('Instructions/Setup'); ?>
        </a>
        <?php
        }
        ?>
        <a href="#endChartEditMode" style="display:none;">
            <?php echo PMA_Util::getImage('s_okay.png'); ?>
            <?php echo __('Done rearranging/editing charts'); ?>
        </a>
    </div>

    <div class="popupContent settingsPopup">
        <a href="#addNewChart">
            <?php echo PMA_Util::getImage('b_chart.png'); ?>
            <?php echo __('Add chart'); ?>
        </a>
        <a href="#rearrangeCharts"><?php echo PMA_Util::getImage('b_tblops.png'); ?><?php echo __('Rearrange/edit charts'); ?></a>
        <div class="clearfloat paddingtop"></div>
        <div class="floatleft">
            <?php
            echo __('Refresh rate') . '<br />';
            echo PMA_getRefreshList('gridChartRefresh', 5, Array(2, 3, 4, 5, 10, 20, 40, 60, 120, 300, 600, 1200));
        ?><br />
        </div>
        <div class="floatleft">
            <?php echo __('Chart columns'); ?> <br />
            <select name="chartColumns">
                <option>1</option>
                <option>2</option>
                <option>3</option>
                <option>4</option>
                <option>5</option>
                <option>6</option>
                <option>7</option>
                <option>8</option>
                <option>9</option>
                <option>10</option>
            </select>
        </div>

        <div class="clearfloat paddingtop">
            <b><?php echo __('Chart arrangement'); ?></b> <?php echo PMA_Util::showHint(__('The arrangement of the charts is stored to the browsers local storage. You may want to export it if you have a complicated set up.')); ?><br/>
        <a href="#importMonitorConfig"><?php echo __('Import'); ?></a>&nbsp;&nbsp;<a href="#exportMonitorConfig"><?php echo __('Export'); ?></a>&nbsp;&nbsp;<a href="#clearMonitorConfig"><?php echo __('Reset to default'); ?></a>
        </div>
    </div>

    <div id="monitorInstructionsDialog" title="<?php echo __('Monitor Instructions'); ?>" style="display:none;">
        <?php echo __('The phpMyAdmin Monitor can assist you in optimizing the server configuration and track down time intensive queries. For the latter you will need to set log_output to \'TABLE\' and have either the slow_query_log or general_log enabled. Note however, that the general_log produces a lot of data and increases server load by up to 15%'); ?>
    <?php if (PMA_MYSQL_INT_VERSION < 50106) { ?>
        <p>
        <?php echo PMA_Util::getImage('s_attention.png'); ?>
        <?php
            echo __('Unfortunately your Database server does not support logging to table, which is a requirement for analyzing the database logs with phpMyAdmin. Logging to table is supported by MySQL 5.1.6 and onwards. You may still use the server charting features however.');
        ?>
        </p>
    <?php
    } else {
    ?>
        <p></p>
        <img class="ajaxIcon" src="<?php echo $GLOBALS['pmaThemeImage']; ?>ajax_clock_small.gif" alt="Loading" />
        <div class="ajaxContent"></div>
        <div class="monitorUse" style="display:none;">
            <p></p>
            <?php
                echo '<strong>';
                echo __('Using the monitor:');
                echo '</strong><p>';
                echo __('Your browser will refresh all displayed charts in a regular interval. You may add charts and change the refresh rate under \'Settings\', or remove any chart using the cog icon on each respective chart.');
                echo '</p><p>';
                echo __('To display queries from the logs, select the relevant time span on any chart by holding down the left mouse button and panning over the chart. Once confirmed, this will load a table of grouped queries, there you may click on any occuring SELECT statements to further analyze them.');
                echo '</p>';
            ?>
            <p>
            <?php echo PMA_Util::getImage('s_attention.png'); ?>
            <?php
                echo '<strong>';
                echo __('Please note:');
                echo '</strong><br />';
                echo __('Enabling the general_log may increase the server load by 5-15%. Also be aware that generating statistics from the logs is a load intensive task, so it is advisable to select only a small time span and to disable the general_log and empty its table once monitoring is not required any more.');
            ?>
            </p>
        </div>
    <?php
    }
    ?>
    </div>

    <div id="addChartDialog" title="<?php echo __('Add chart'); ?>" style="display:none;">
        <div id="tabGridVariables">
            <p><input type="text" name="chartTitle" value="<?php echo __('Chart Title'); ?>" /></p>

            <input type="radio" name="chartType" value="preset" id="chartPreset" />
            <label for="chartPreset"><?php echo __('Preset chart'); ?></label>
            <select name="presetCharts"></select><br/>

            <input type="radio" name="chartType" value="variable" id="chartStatusVar" checked="checked" />
            <label for="chartStatusVar"><?php echo __('Status variable(s)'); ?></label><br/>
            <div id="chartVariableSettings">
                <label for="chartSeries"><?php echo __('Select series:'); ?></label><br />
                <select id="chartSeries" name="varChartList" size="1">
                    <option><?php echo __('Commonly monitored'); ?></option>
                    <option>Processes</option>
                    <option>Questions</option>
                    <option>Connections</option>
                    <option>Bytes_sent</option>
                    <option>Bytes_received</option>
                    <option>Threads_connected</option>
                    <option>Created_tmp_disk_tables</option>
                    <option>Handler_read_first</option>
                    <option>Innodb_buffer_pool_wait_free</option>
                    <option>Key_reads</option>
                    <option>Open_tables</option>
                    <option>Select_full_join</option>
                    <option>Slow_queries</option>
                </select><br />
                <label for="variableInput"><?php echo __('or type variable name:'); ?> </label>
                <input type="text" name="variableInput" id="variableInput" />
                <p></p>
                <input type="checkbox" name="differentialValue" id="differentialValue" value="differential" checked="checked" />
                <label for="differentialValue"><?php echo __('Display as differential value'); ?></label><br />
                <input type="checkbox" id="useDivisor" name="useDivisor" value="1" />
                <label for="useDivisor"><?php echo __('Apply a divisor'); ?></label>
                <span class="divisorInput" style="display:none;">
                    <input type="text" name="valueDivisor" size="4" value="1" />
                    (<a href="#kibDivisor"><?php echo __('KiB'); ?></a>, <a href="#mibDivisor"><?php echo __('MiB'); ?></a>)
                </span><br />

                <input type="checkbox" id="useUnit" name="useUnit" value="1" />
                <label for="useUnit"><?php echo __('Append unit to data values'); ?></label>

                <span class="unitInput" style="display:none;">
                    <input type="text" name="valueUnit" size="4" value="" />
                </span>
                <p>
                    <a href="#submitAddSeries"><b><?php echo __('Add this series'); ?></b></a>
                    <span id="clearSeriesLink" style="display:none;">
                       | <a href="#submitClearSeries"><?php echo __('Clear series'); ?></a>
                    </span>
                </p>
                <?php echo __('Series in Chart:'); ?><br/>
                <span id="seriesPreview">
                <i><?php echo __('None'); ?></i>
                </span>
            </div>
        </div>
    </div>

    <!-- For generic use -->
    <div id="emptyDialog" title="Dialog" style="display:none;">
    </div>

    <?php
    if (! PMA_DRIZZLE) {
    ?>
    <div id="logAnalyseDialog" title="<?php echo __('Log statistics'); ?>" style="display:none;">
        <p> <?php echo __('Selected time range:'); ?>
        <input type="text" name="dateStart" class="datetimefield" value="" /> -
        <input type="text" name="dateEnd" class="datetimefield" value="" /></p>
        <input type="checkbox" id="limitTypes" value="1" checked="checked" />
        <label for="limitTypes">
            <?php echo __('Only retrieve SELECT,INSERT,UPDATE and DELETE Statements'); ?>
        </label>
        <br/>
        <input type="checkbox" id="removeVariables" value="1" checked="checked" />
        <label for="removeVariables">
            <?php echo __('Remove variable data in INSERT statements for better grouping'); ?>
        </label>

        <?php
        echo '<p>';
        echo __('Choose from which log you want the statistics to be generated from.');
        echo '</p><p>';
        echo __('Results are grouped by query text.');
        echo '</p>';
        ?>
    </div>

    <div id="queryAnalyzerDialog" title="<?php echo __('Query analyzer'); ?>" style="display:none;">
        <textarea id="sqlquery"> </textarea>
        <p></p>
        <div class="placeHolder"></div>
    </div>
    <?php
    }
    ?>

    <table class="clearfloat" id="chartGrid">

    </table>
    <div id="logTable">
        <br/>
    </div>

    <script type="text/javascript">
        variableNames = [ <?php
    $i=0;
    foreach ($server_status as $name=>$value) {
        if (is_numeric($value)) {
            if ($i++ > 0) {
                echo ", ";
            }
            echo "'" . $name . "'";
        }
    }
    ?> ];
    </script>
<?php
}

/**
 * Builds a <select> list for refresh rates
 *
 * @param string $name         Name of select
 * @param int    $defaultRate  Currently chosen rate
 * @param array  $refreshRates List of refresh rates
 *
 * @return HTML code with select
 */
function PMA_getRefreshList($name,
    $defaultRate = 5,
    $refreshRates = Array(1, 2, 5, 10, 20, 40, 60, 120, 300, 600)
) {
    $return = '<select name="' . $name . '" id="id_' . $name . '" class="refreshRate">';
    foreach ($refreshRates as $rate) {
        $selected = ($rate == $defaultRate)?' selected="selected"':'';
        $return .= '<option value="' . $rate . '"' . $selected . '>';
        if ($rate < 60) {
            $return .= sprintf(_ngettext('%d second', '%d seconds', $rate), $rate);
        } else {
            $rate = $rate / 60;
            $return .= sprintf(_ngettext('%d minute', '%d minutes', $rate), $rate);
        }
        $return .=  '</option>';
    }
    $return .= '</select>';
    return $return;
}

/**
 * Builds a <select> list for number of data points to be displayed
 *
 * @param string  $name         name of select
 * @param integer $defaultValue chosen value
 * @param array   $values       list of values
 *
 * @return string with html code
 */
function getDataPointsNumberList(
    $name, $defaultValue = 12, $values = Array(8, 10, 12, 15, 20, 25, 30, 40)
) {
    $html_output = '<select name="' . $name . '" id="id_' . $name . '" class="dataPointsNumber">';
            foreach ($values as $number) {
                $selected = ($number == $defaultValue)?' selected="selected"':'';
                $html_output .= '<option value="' . $number . '"' . $selected . '>'
                    . sprintf(_ngettext('%d second', '%d points', $number), $number)
                    . '</option>';
            }

    $html_output .= '</select>';
    return $html_output;
}

/**
 * cleanup of some deprecated values
 *
 * @param array &$server_status status array to process
 *
 * @return void
 */
function cleanDeprecated(&$server_status)
{
    $deprecated = array(
        'Com_prepare_sql' => 'Com_stmt_prepare',
        'Com_execute_sql' => 'Com_stmt_execute',
        'Com_dealloc_sql' => 'Com_stmt_close',
    );

    foreach ($deprecated as $old => $new) {
        if (isset($server_status[$old]) && isset($server_status[$new])) {
            unset($server_status[$old]);
        }
    }
}

?><|MERGE_RESOLUTION|>--- conflicted
+++ resolved
@@ -471,11 +471,7 @@
 $scripts->addFile('jquery/jquery-ui-1.8.16.custom.js');
 /* < IE 9 doesn't support canvas natively */
 if (PMA_USR_BROWSER_AGENT == 'IE' && PMA_USR_BROWSER_VER < 9) {
-<<<<<<< HEAD
-    $scripts->addFile('canvg/flashcanvas.js');
-=======
-    $GLOBALS['js_include'][] = 'jqplot/excanvas.js';
->>>>>>> d1a7a856
+    $scripts->addFile('jqplot/excanvas.js');
 }
 
 $scripts->addFile('canvg/canvg.js');
