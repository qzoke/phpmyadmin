<?php
/* vim: set expandtab sw=4 ts=4 sts=4: */
/**
 * displays status variables with descriptions and some hints an optmizing
 *  + reset status variables
 *
 * @package phpMyAdmin
 */

/**
 * no need for variables importing
 * @ignore
 */
if (! defined('PMA_NO_VARIABLES_IMPORT')) {
    define('PMA_NO_VARIABLES_IMPORT', true);
}

if (isset($_REQUEST['ajax_request']) && $_REQUEST['ajax_request'] == true)
    $GLOBALS['is_header_sent'] = true;

require_once './libraries/common.inc.php';

/**
 * Ajax request
 */

if (isset($_REQUEST['ajax_request']) && $_REQUEST['ajax_request'] == true) {
    // Send with correct charset
    header('Content-Type: text/html; charset=UTF-8');

<<<<<<< HEAD
    if (isset($_REQUEST['logging_vars'])) {
        if (isset($_REQUEST['varName']) && isset($_REQUEST['varValue'])) {
            $value = PMA_sqlAddslashes($_REQUEST['varValue']);
            if (!is_numeric($value)) $value="'".$value."'";

            if (!preg_match("/[^a-zA-Z0-9_]+/",$_REQUEST['varName']))
                PMA_DBI_query('SET GLOBAL ' . $_REQUEST['varName'] . ' = '.$value);

        }

        $loggingVars = PMA_DBI_fetch_result(
            "SHOW GLOBAL VARIABLES WHERE Variable_name IN (
                'general_log', 'slow_query_log', 'long_query_time', 'log_output')", 0, 1);
        exit(json_encode($loggingVars));
    }

=======
>>>>>>> ace73f25
    // real-time charting data
    if (isset($_REQUEST['chart_data'])) {
        switch($_REQUEST['type']) {
            case 'proc':
                $c = PMA_DBI_fetch_result("SHOW GLOBAL STATUS WHERE Variable_name = 'Connections'", 0, 1);
                $result = PMA_DBI_query('SHOW PROCESSLIST');
                $num_procs = PMA_DBI_num_rows($result);

                $ret = array(
                    'x'      => microtime(true)*1000,
                    'y_proc' => $num_procs,
                    'y_conn' => $c['Connections']
                );

                exit(json_encode($ret));

            case 'queries':
                $queries = PMA_DBI_fetch_result(
                    "SHOW GLOBAL STATUS
                    WHERE (Variable_name LIKE 'Com_%' OR Variable_name = 'Questions')
                        AND Value > 0'", 0, 1);
                cleanDeprecated($queries);
                // admin commands are not queries
                unset($queries['Com_admin_commands']);
                $questions = $queries['Questions'];
                unset($queries['Questions']);

                //$sum=array_sum($queries);
                $ret = array(
                    'x'         => microtime(true)*1000,
                    'y'         => $questions,
                    'pointInfo' => $queries
                );

                exit(json_encode($ret));

            case 'traffic':
                $traffic = PMA_DBI_fetch_result(
                    "SHOW GLOBAL STATUS
                    WHERE Variable_name = 'Bytes_received'
                        OR Variable_name = 'Bytes_sent'", 0, 1);

                $ret = array(
                    'x'          => microtime(true)*1000,
                    'y_sent'     => $traffic['Bytes_sent'],
                    'y_received' => $traffic['Bytes_received']
                );

                exit(json_encode($ret));

            case 'chartgrid':
                $ret = json_decode($_REQUEST['requiredData'], true);
                $statusVars = array();
                $sysinfo = $cpuload = $memory = 0;

                foreach ($ret as $chart_id => $chartNodes) {
                    foreach ($chartNodes as $node_id => $node) {
                        switch ($node['dataType']) {
                            case 'statusvar':
                                // Some white list filtering
                                if (!preg_match('/[^a-zA-Z_]+/',$node['name']))
                                    $statusVars[] = $node['name'];
                                break;

                            case 'proc':
                                $result = PMA_DBI_query('SHOW PROCESSLIST');
                                $ret[$chart_id][$node_id]['y'] = PMA_DBI_num_rows($result);
                                break;

                            case 'cpu':
                                if (!$sysinfo) {
                                    require_once('libraries/sysinfo.lib.php');
                                    $sysinfo = getSysInfo();
                                }
                                if (!$cpuload)
                                    $cpuload = $sysinfo->loadavg();

                                if (PHP_OS == 'Linux') {
                                    $ret[$chart_id][$node_id]['idle'] = $cpuload['idle'];
                                    $ret[$chart_id][$node_id]['busy'] = $cpuload['busy'];
                                } else
                                    $ret[$chart_id][$node_id]['y'] = $cpuload['loadavg'];

                                break;

                            case 'memory':
                                if (!$sysinfo) {
                                    require_once('libraries/sysinfo.lib.php');
                                    $sysinfo = getSysInfo();
                                }
                                if (!$memory)
                                    $memory  = $sysinfo->memory();

                                $ret[$chart_id][$node_id]['y'] = $memory[$node['name']];
                                break;
                        }
                    }
                }

                $vars = PMA_DBI_fetch_result(
                    "SHOW GLOBAL STATUS
                    WHERE Variable_name='" . implode("' OR Variable_name='", $statusVars) . "'", 0, 1);

                foreach ($ret as $chart_id => $chartNodes) {
                    foreach ($chartNodes as $node_id => $node) {
                        if ($node['dataType'] == 'statusvar')
                            $ret[$chart_id][$node_id]['y'] = $vars[$node['name']];
                    }
                }

                $ret['x'] = microtime(true)*1000;

                exit(json_encode($ret));
        }
    }

    if (isset($_REQUEST['log_data'])) {
        $start = intval($_REQUEST['time_start']);
        $end = intval($_REQUEST['time_end']);

        if ($_REQUEST['type'] == 'slow') {
            $q = 'SELECT SUM(query_time) AS TIME(query_time), SUM(lock_time) as lock_time, '.
                 'SUM(rows_sent) AS rows_sent, SUM(rows_examined) AS rows_examined, sql_text, COUNT(sql_text) AS \'#\' '.
                 'FROM `mysql`.`slow_log` WHERE event_time > FROM_UNIXTIME('.$start.') '.
                 'AND event_time < FROM_UNIXTIME('.$end.') GROUP BY sql_text';

            $result = PMA_DBI_try_query($q);

            $return = array('rows' => array(), 'sum' => array());
            $type = '';

            while ($row = PMA_DBI_fetch_assoc($result)) {
                $type = substr($row['sql_text'],0,strpos($row['sql_text'],' '));
                $return['sum'][$type]++;
                $return['rows'][] = $row;
            }

            $return['sum']['TOTAL'] = array_sum($return['sum']);

            PMA_DBI_free_result($result);

            exit(json_encode($return));
        }
<<<<<<< HEAD

        if ($_REQUEST['type'] == 'general') {
            $q = 'SELECT TIME(event_time) as event_time, user_host, thread_id, server_id, argument, count(argument) as \'#\' FROM `mysql`.`general_log` WHERE command_type=\'Query\' '.
                 'AND event_time > FROM_UNIXTIME('.$start.') AND event_time < FROM_UNIXTIME('.$end.') '.
                 'AND argument REGEXP \'^(INSERT|SELECT|UPDATE|DELETE)\' GROUP by argument'; // HAVING count > 1';

=======
        
        if($_REQUEST['type'] == 'general') {
            $limitTypes = (isset($_REQUEST['limitTypes']) && $_REQUEST['limitTypes']) 
                            ? 'AND argument REGEXP \'^(INSERT|SELECT|UPDATE|DELETE)\' ' : '';
            
            $q = 'SELECT TIME(event_time) as event_time, user_host, thread_id, server_id, argument, count(argument) as \'#\' '.
                 'FROM `mysql`.`general_log` WHERE command_type=\'Query\' '.
                 'AND event_time > FROM_UNIXTIME('.$start.') AND event_time < FROM_UNIXTIME('.$end.') '.
                 $limitTypes . 'GROUP by argument'; // HAVING count > 1';
            
>>>>>>> ace73f25
            $result = PMA_DBI_try_query($q);

            $return = array('rows' => array(), 'sum' => array());
            $type = '';
            $insertTables = array();
            $insertTablesFirst = -1;
            $i = 0;
<<<<<<< HEAD

            while ($row = PMA_DBI_fetch_assoc($result)) {
                preg_match('/^(\w+)\s/',$row['argument'],$match);
                $type = strtolower($match[1]);
                // Ignore undefined index warning, just increase counter by one
                @$return['sum'][$type] += $row['#'];

                if ($type=='insert' || $type=='update') {
                    // Group inserts if selected
                    if ($type=='insert' && isset($_REQUEST['groupInserts']) && $_REQUEST['groupInserts'] && preg_match('/^INSERT INTO (`|\'|"|)([^\s\\1]+)\\1/i',$row['argument'],$matches)) {
                        $insertTables[$matches[2]]++;
                        if ($insertTables[$matches[2]] > 1) {
                            $return['rows'][$insertTablesFirst]['#'] = $insertTables[$matches[2]];

                            // Add a ... to the end of this query to indicate that there's been other queries
                            if ($return['rows'][$insertTablesFirst]['argument'][strlen($return['rows'][$insertTablesFirst]['argument'])-1] != '.')
                                $return['rows'][$insertTablesFirst]['argument'] .= '<br/>...';

                            // Group this value, thus do not add to the result list
                            continue;
                        } else {
                            $insertTablesFirst = $i;
                            $insertTables[$matches[2]] += $row['#'] - 1;
                        }
                    }

                    // Cut off big selects, but append byte count therefor
                    if (strlen($row['argument']) > 180) {
                        $row['argument'] = substr($row['argument'],0,160) . '... [' .
                                            PMA_formatByteDown(strlen($row['argument']), 2).']';
                    }
=======
            $removeVars = isset($_REQUEST['removeVariables']) && $_REQUEST['removeVariables'];
            
            while ($row = PMA_DBI_fetch_assoc($result)) {
                preg_match('/^(\w+)\s/',$row['argument'],$match);
                $type = strtolower($match[1]);
                
                if(!isset($return['sum'][$type])) $return['sum'][$type] = 0;
                $return['sum'][$type] += $row['#'];
                
                switch($type) {
                    case 'insert':
                        // Group inserts if selected
                        if($removeVars && preg_match('/^INSERT INTO (`|\'|"|)([^\s\\1]+)\\1/i',$row['argument'],$matches)) {
                            $insertTables[$matches[2]]++;
                            if ($insertTables[$matches[2]] > 1) {
                                $return['rows'][$insertTablesFirst]['#'] = $insertTables[$matches[2]];
                                
                                // Add a ... to the end of this query to indicate that there's been other queries
                                if($return['rows'][$insertTablesFirst]['argument'][strlen($return['rows'][$insertTablesFirst]['argument'])-1] != '.')
                                    $return['rows'][$insertTablesFirst]['argument'] .= '<br/>...';
                                    
                                // Group this value, thus do not add to the result list
                                continue 2;
                            } else {
                                $insertTablesFirst = $i;
                                $insertTables[$matches[2]] += $row['#'] - 1;
                            }
                        }
                        // No break here
                        
                    case 'update':
                        // Cut off big inserts and updates, but append byte count therefor
                        if(strlen($row['argument']) > 180)
                            $row['argument'] = substr($row['argument'],0,160) . '... [' . 
                                                PMA_formatByteDown(strlen($row['argument']), 2).']';
                                                
                        break;
                    
                    default: break;
>>>>>>> ace73f25
                }
                
                $return['rows'][] = $row;
                $i++;
            }

            $return['sum']['TOTAL'] = array_sum($return['sum']);
            $return['numRows'] = count($return['rows']);
<<<<<<< HEAD

=======
            
>>>>>>> ace73f25
            PMA_DBI_free_result($result);

            exit(json_encode($return));
        }
    }
    
    if (isset($_REQUEST['logging_vars'])) {
        if(isset($_REQUEST['varName']) && isset($_REQUEST['varValue'])) {
            $value = PMA_sqlAddslashes($_REQUEST['varValue']);
            if(!is_numeric($value)) $value="'".$value."'";
            
            if(! preg_match("/[^a-zA-Z0-9_]+/",$_REQUEST['varName']))
                PMA_DBI_query('SET GLOBAL '.$_REQUEST['varName'].' = '.$value);
            
        }
    
        $loggingVars = PMA_DBI_fetch_result('SHOW GLOBAL VARIABLES WHERE Variable_name IN ("general_log","slow_query_log","long_query_time","log_output")', 0, 1);
        exit(json_encode($loggingVars));
    }

    if(isset($_REQUEST['query_analyzer'])) {
        $return = array();
        
        if ($profiling = PMA_profilingSupported())
            PMA_DBI_query('SET PROFILING=1;');
        
        // Do not cache query
        $query = preg_replace('/^(\s*SELECT)/i','\\1 SQL_NO_CACHE',$_REQUEST['query']);
        
        $result = PMA_DBI_try_query('EXPLAIN ' . $query);
        $return['explain'] = PMA_DBI_fetch_assoc($result);
        
        // In case an error happened
        $return['error'] = PMA_DBI_getError();
        
        PMA_DBI_free_result($result);        
        
        if($profiling) {
            $return['profiling'] = array();
            $result = PMA_DBI_try_query('SELECT seq,state,duration FROM INFORMATION_SCHEMA.PROFILING WHERE QUERY_ID=1 ORDER BY seq');
            while ($row = PMA_DBI_fetch_assoc($result)) {
                $return['profiling'][]= $row;
            }
            PMA_DBI_free_result($result);
        }
        
        exit(json_encode($return));
    }
}


/**
 * Replication library
 */
require './libraries/replication.inc.php';
require_once './libraries/replication_gui.lib.php';

/**
 * JS Includes
 */

$GLOBALS['js_include'][] = 'server_status.js';
$GLOBALS['js_include'][] = 'jquery/jquery-ui-1.8.custom.js';
$GLOBALS['js_include'][] = 'jquery/jquery.tablesorter.js';
$GLOBALS['js_include'][] = 'jquery/jquery.cookie.js'; // For tab persistence
$GLOBALS['js_include'][] = 'jquery/jquery.json-2.2.js';
$GLOBALS['js_include'][] = 'jquery/jquery.sprintf.js';
$GLOBALS['js_include'][] = 'jquery/jquery.sortableTable.js';
$GLOBALS['js_include'][] = 'jquery/timepicker.js';
// Charting
$GLOBALS['js_include'][] = 'highcharts/highcharts.js';
/* Files required for chart exporting */
$GLOBALS['js_include'][] = 'highcharts/exporting.js';
$GLOBALS['js_include'][] = 'canvg/flashcanvas.js';
$GLOBALS['js_include'][] = 'canvg/canvg.js';
$GLOBALS['js_include'][] = 'canvg/rgbcolor.js';
$GLOBALS['js_include'][] = 'codemirror/lib/codemirror.js';
$GLOBALS['js_include'][] = 'codemirror/mode/mysql/mysql.js';

/**
 * flush status variables if requested
 */
if (isset($_REQUEST['flush'])) {
    $_flush_commands = array(
        'STATUS',
        'TABLES',
        'QUERY CACHE',
    );

    if (in_array($_REQUEST['flush'], $_flush_commands)) {
        PMA_DBI_query('FLUSH ' . $_REQUEST['flush'] . ';');
    }
    unset($_flush_commands);
}

/**
 * Kills a selected process
 */
if (!empty($_REQUEST['kill'])) {
    if (PMA_DBI_try_query('KILL ' . $_REQUEST['kill'] . ';')) {
        $message = PMA_Message::success(__('Thread %s was successfully killed.'));
    } else {
        $message = PMA_Message::error(__('phpMyAdmin was unable to kill thread %s. It probably has already been closed.'));
    }
    $message->addParam($_REQUEST['kill']);
    //$message->display();
}



/**
 * get status from server
 */
$server_status = PMA_DBI_fetch_result('SHOW GLOBAL STATUS', 0, 1);

/**
 * for some calculations we require also some server settings
 */
$server_variables = PMA_DBI_fetch_result('SHOW GLOBAL VARIABLES', 0, 1);

/**
 * cleanup of some deprecated values
 */
cleanDeprecated($server_status);

/**
 * calculate some values
 */
// Key_buffer_fraction
if (isset($server_status['Key_blocks_unused'])
        && isset($server_variables['key_cache_block_size'])
        && isset($server_variables['key_buffer_size'])) {
    $server_status['Key_buffer_fraction_%'] =
        100
        - $server_status['Key_blocks_unused']
        * $server_variables['key_cache_block_size']
        / $server_variables['key_buffer_size']
        * 100;
} elseif (isset($server_status['Key_blocks_used'])
        && isset($server_variables['key_buffer_size'])) {
    $server_status['Key_buffer_fraction_%'] =
        $server_status['Key_blocks_used']
        * 1024
        / $server_variables['key_buffer_size'];
  }

// Ratio for key read/write
if (isset($server_status['Key_writes'])
        && isset($server_status['Key_write_requests'])
        && $server_status['Key_write_requests'] > 0) {
    $server_status['Key_write_ratio_%'] = 100 * $server_status['Key_writes'] / $server_status['Key_write_requests'];
}

if (isset($server_status['Key_reads'])
        && isset($server_status['Key_read_requests'])
        && $server_status['Key_read_requests'] > 0) {
    $server_status['Key_read_ratio_%'] = 100 * $server_status['Key_reads'] / $server_status['Key_read_requests'];
}

// Threads_cache_hitrate
if (isset($server_status['Threads_created'])
        && isset($server_status['Connections'])
        && $server_status['Connections'] > 0) {
    $server_status['Threads_cache_hitrate_%'] =
        100
        - $server_status['Threads_created']
        / $server_status['Connections']
        * 100;
}

// Format Uptime_since_flush_status : show as days, hours, minutes, seconds
if (isset($server_status['Uptime_since_flush_status'])) {
    $server_status['Uptime_since_flush_status'] = PMA_timespanFormat($server_status['Uptime_since_flush_status']);
}

/**
 * split variables in sections
 */
$allocations = array(
    // variable name => section
    // variable names match when they begin with the given string

    'Com_'              => 'com',
    'Innodb_'           => 'innodb',
    'Ndb_'              => 'ndb',
    'Handler_'          => 'handler',
    'Qcache_'           => 'qcache',
    'Threads_'          => 'threads',
    'Slow_launch_threads' => 'threads',

    'Binlog_cache_'     => 'binlog_cache',
    'Created_tmp_'      => 'created_tmp',
    'Key_'              => 'key',

    'Delayed_'          => 'delayed',
    'Not_flushed_delayed_rows' => 'delayed',

    'Flush_commands'    => 'query',
    'Last_query_cost'   => 'query',
    'Slow_queries'      => 'query',
    'Queries'           => 'query',
    'Prepared_stmt_count' => 'query',

    'Select_'           => 'select',
    'Sort_'             => 'sort',

    'Open_tables'       => 'table',
    'Opened_tables'     => 'table',
    'Open_table_definitions' => 'table',
    'Opened_table_definitions' => 'table',
    'Table_locks_'      => 'table',

    'Rpl_status'        => 'repl',
    'Slave_'            => 'repl',

    'Tc_'               => 'tc',

    'Ssl_'              => 'ssl',

    'Open_files'        => 'files',
    'Open_streams'      => 'files',
    'Opened_files'      => 'files',
);

$sections = array(
    // section => section name (description)
    'com'           => 'Com',
    'query'         => __('SQL query'),
    'innodb'        => 'InnoDB',
    'ndb'           => 'NDB',
    'handler'       => __('Handler'),
    'qcache'        => __('Query cache'),
    'threads'       => __('Threads'),
    'binlog_cache'  => __('Binary log'),
    'created_tmp'   => __('Temporary data'),
    'delayed'       => __('Delayed inserts'),
    'key'           => __('Key cache'),
    'select'        => __('Joins'),
    'repl'          => __('Replication'),
    'sort'          => __('Sorting'),
    'table'         => __('Tables'),
    'tc'            => __('Transaction coordinator'),
    'files'         => __('Files'),
    'ssl'           => 'SSL',
);

/**
 * define some needfull links/commands
 */
// variable or section name => (name => url)
$links = array();

$links['table'][__('Flush (close) all tables')]
    = $PMA_PHP_SELF . '?flush=TABLES&amp;' . PMA_generate_common_url();
$links['table'][__('Show open tables')]
    = 'sql.php?sql_query=' . urlencode('SHOW OPEN TABLES') .
        '&amp;goto=server_status.php&amp;' . PMA_generate_common_url();

if ($server_master_status) {
    $links['repl'][__('Show slave hosts')]
        = 'sql.php?sql_query=' . urlencode('SHOW SLAVE HOSTS') .
            '&amp;goto=server_status.php&amp;' . PMA_generate_common_url();
    $links['repl'][__('Show master status')] = '#replication_master';
}
if ($server_slave_status) {
    $links['repl'][__('Show slave status')] = '#replication_slave';
}

$links['repl']['doc'] = 'replication';

$links['qcache'][__('Flush query cache')]
    = $PMA_PHP_SELF . '?flush=' . urlencode('QUERY CACHE') . '&amp;' .
        PMA_generate_common_url();
$links['qcache']['doc'] = 'query_cache';

//$links['threads'][__('Show processes')]
//    = 'server_processlist.php?' . PMA_generate_common_url();
$links['threads']['doc'] = 'mysql_threads';

$links['key']['doc'] = 'myisam_key_cache';

$links['binlog_cache']['doc'] = 'binary_log';

$links['Slow_queries']['doc'] = 'slow_query_log';

$links['innodb'][__('Variables')]
    = 'server_engines.php?engine=InnoDB&amp;' . PMA_generate_common_url();
$links['innodb'][__('InnoDB Status')]
    = 'server_engines.php?engine=InnoDB&amp;page=Status&amp;' .
        PMA_generate_common_url();
$links['innodb']['doc'] = 'innodb';


// Variable to contain all com_ variables
$used_queries = array();

// Variable to map variable names to their respective section name (used for js category filtering)
$allocationMap = array();

// sort vars into arrays
foreach ($server_status as $name => $value) {
    foreach ($allocations as $filter => $section) {
        if (strpos($name, $filter) !== false) {
            $allocationMap[$name] = $section;
            if ($section == 'com' && $value > 0) $used_queries[$name] = $value;
            break; // Only exits inner loop
        }
    }
}

// admin commands are not queries (e.g. they include COM_PING, which is excluded from $server_status['Questions'])
unset($used_queries['Com_admin_commands']);

/* Ajax request refresh */
if (isset($_REQUEST['show']) && isset($_REQUEST['ajax_request'])) {
    switch($_REQUEST['show']) {
        case 'query_statistics':
            printQueryStatistics();
            exit();
        case 'server_traffic':
            printServerTraffic();
            exit();
        case 'variables_table':
            // Prints the variables table
            printVariablesTable();
            exit();

        default:
            break;
    }
}

/**
 * start output
 */

 /**
 * Does the common work
 */
require './libraries/server_common.inc.php';


/**
 * Displays the links
 */
require './libraries/server_links.inc.php';

$server = 1;
if (isset($_REQUEST['server']) && intval($_REQUEST['server'])) $server = intval($_REQUEST['server']);

$server_db_isLocal = strtolower($cfg['Servers'][$server]['host']) == 'localhost'
                              || $cfg['Servers'][$server]['host'] == '127.0.0.1'
                              || $cfg['Servers'][$server]['host'] == '::1';

?>
<script type="text/javascript">
pma_token = '<?php echo $_SESSION[' PMA_token ']; ?>';
url_query = '<?php echo str_replace('&amp;','&',$url_query);?>';
server_time_diff = new Date().getTime() - <?php echo microtime(true)*1000; ?>;
server_os = '<?php echo PHP_OS; ?>';
is_superuser = <?php echo PMA_isSuperuser()?'true':'false'; ?>;
server_db_isLocal = <?php echo ($server_db_isLocal)?'true':'false'; ?>;
</script>
<div id="serverstatus">
    <h2><?php
/**
 * Displays the sub-page heading
 */
if ($GLOBALS['cfg']['MainPageIconic']) {
    echo '<img class="icon ic_s_status" src="themes/dot.gif" width="16" height="16" alt="" />';
}

echo __('Runtime Information');

?></h2>
    <div id="serverStatusTabs">
        <ul>
            <li><a href="#statustabs_traffic"><?php echo __('Server'); ?></a></li>
            <li><a href="#statustabs_queries"><?php echo __('Query statistics'); ?></a></li>
            <li><a href="#statustabs_allvars"><?php echo __('All status variables'); ?></a></li>
            <li><a href="#statustabs_charting"><?php echo __('Monitor'); ?></a></li>
        </ul>

        <div id="statustabs_traffic">
            <div class="buttonlinks">
                <a class="tabRefresh" href="<?php echo $PMA_PHP_SELF . '?show=server_traffic&amp;' . PMA_generate_common_url(); ?>" >
                    <img src="<?php echo $GLOBALS['pmaThemeImage'];?>ajax_clock_small.gif" alt="ajax clock" style="display: none;" />
                    <?php echo __('Refresh'); ?>
                </a>
                <span class="refreshList" style="display:none;">
                    <label for="trafficChartRefresh"><?php echo __('Refresh rate: '); ?></label>
                    <?php refreshList('trafficChartRefresh'); ?>
                </span>

                <a class="tabChart livetrafficLink" href="#">
                    <?php echo __('Live traffic chart'); ?>
                </a>
                <a class="tabChart liveconnectionsLink" href="#">
                    <?php echo __('Live conn./process chart'); ?>
                </a>
            </div>
            <div class="tabInnerContent">
                <?php printServerTraffic(); ?>
            </div>
        </div>
        <div id="statustabs_queries">
            <div class="buttonlinks">
                <a class="tabRefresh"  href="<?php echo $PMA_PHP_SELF . '?show=query_statistics&amp;' . PMA_generate_common_url(); ?>" >
                    <img src="<?php echo $GLOBALS['pmaThemeImage'];?>ajax_clock_small.gif" alt="ajax clock" style="display: none;" />
                    <?php echo __('Refresh'); ?>
                </a>
                <span class="refreshList" style="display:none;">
                    <label for="queryChartRefresh"><?php echo __('Refresh rate: '); ?></label>
                       <?php refreshList('queryChartRefresh'); ?>
                </span>
                <a class="tabChart livequeriesLink" href="#">
                    <?php echo __('Live query chart'); ?>
                </a>
            </div>
            <div class="tabInnerContent">
                <?php printQueryStatistics(); ?>
            </div>
        </div>
        <div id="statustabs_allvars">
            <fieldset id="tableFilter">
                <div class="buttonlinks">
                    <a class="tabRefresh" href="<?php echo $PMA_PHP_SELF . '?show=variables_table&amp;' . PMA_generate_common_url(); ?>" >
                        <img src="<?php echo $GLOBALS['pmaThemeImage'];?>ajax_clock_small.gif" alt="ajax clock" style="display: none;" />
                        <?php echo __('Refresh'); ?>
                    </a>
                </div>
                <legend>Filters</legend>
                <div class="formelement">
                    <label for="filterText"><?php echo __('Containing the word:'); ?></label>
                    <input name="filterText" type="text" id="filterText" style="vertical-align: baseline;" />
                </div>
                <div class="formelement">
                    <input type="checkbox" name="filterAlert" id="filterAlert">
                    <label for="filterAlert"><?php echo __('Show only alert values'); ?></label>
                </div>
                <div class="formelement">
                    <select id="filterCategory" name="filterCategory">
                        <option value=''><?php echo __('Filter by category...'); ?></option>
                <?php
                        foreach ($sections as $section_id => $section_name) {
                ?>
                            <option value='<?php echo $section_id; ?>'><?php echo $section_name; ?></option>
                <?php
                        }

                ?>
                    </select>
                </div>
            </fieldset>
            <div id="linkSuggestions" class="defaultLinks" style="display:none">
                <p class="notice"><?php echo __('Related links:'); ?>
                <?php
                foreach ($links as $section_name => $section_links) {
                    echo '<span class="status_'.$section_name.'"> ';
                    $i=0;
                    foreach ($section_links as $link_name => $link_url) {
                        if ($i > 0) echo ', ';
                        if ('doc' == $link_name) {
                            echo PMA_showMySQLDocu($link_url, $link_url);
                        } else {
                            echo '<a href="' . $link_url . '">' . $link_name . '</a>';
                        }
                        $i++;
                    }
                    echo '</span>';
                }
                unset($link_url, $link_name, $i);
                ?>
                </p>
            </div>
            <div class="tabInnerContent">
                <?php printVariablesTable(); ?>
            </div>
        </div>

        <div id="statustabs_charting">
            <?php printMonitor(); ?>
        </div>
    </div>
</div>

<?php

function printQueryStatistics() {
    global $server_status, $used_queries, $url_query, $PMA_PHP_SELF;

    $hour_factor   = 3600 / $server_status['Uptime'];

    $total_queries = array_sum($used_queries);

    ?>
    <h3 id="serverstatusqueries">
        <?php
        /* l10n: Questions is the name of a MySQL Status variable */
        echo sprintf(__('Questions since startup: %s'),PMA_formatNumber($total_queries, 0)) . ' ';
        echo PMA_showMySQLDocu('server-status-variables', 'server-status-variables', false, 'statvar_Questions');
        ?>
        <br>
        <span>
        <?php
        echo '&oslash; '.__('per hour').': ';
        echo PMA_formatNumber($total_queries * $hour_factor, 0);
        echo '<br>';

        echo '&oslash; '.__('per minute').': ';
        echo PMA_formatNumber( $total_queries * 60 / $server_status['Uptime'], 0);
        echo '<br>';

        if ($total_queries / $server_status['Uptime'] >= 1) {
            echo '&oslash; '.__('per second').': ';
            echo PMA_formatNumber( $total_queries / $server_status['Uptime'], 0);
        }
        ?>
        </span>
    </h3>
    <?php

    // reverse sort by value to show most used statements first
    arsort($used_queries);

    $odd_row        = true;
    $count_displayed_rows = 0;
    $perc_factor    = 100 / $total_queries; //(- $server_status['Connections']);

    ?>

        <table id="serverstatusqueriesdetails" class="data sortable">
        <col class="namecol" />
        <col class="valuecol" span="3" />
        <thead>
            <tr><th><?php echo __('Statements'); ?></th>
                <th><?php
                    /* l10n: # = Amount of queries */
                    echo __('#');
                    ?>
                <th>&oslash; <?php echo __('per hour'); ?></th>
                <th>%</th>
            </tr>
        </thead>
        <tbody>

    <?php
    $chart_json = array();
    $query_sum = array_sum($used_queries);
    $other_sum = 0;
    foreach ($used_queries as $name => $value) {
        $odd_row = !$odd_row;

        // For the percentage column, use Questions - Connections, because
        // the number of connections is not an item of the Query types
        // but is included in Questions. Then the total of the percentages is 100.
        $name = str_replace(array('Com_', '_'), array('', ' '), $name);

        // Group together values that make out less than 2% into "Other", but only if we have more than 6 fractions already
        if ($value < $query_sum * 0.02 && count($chart_json)>6)
            $other_sum += $value;
        else $chart_json[$name] = $value;
    ?>
            <tr class="noclick <?php echo $odd_row ? 'odd' : 'even'; ?>">
                <th class="name"><?php echo htmlspecialchars($name); ?></th>
                <td class="value"><?php echo PMA_formatNumber($value, 5, 0, true); ?></td>
                <td class="value"><?php echo
                    PMA_formatNumber($value * $hour_factor, 4, 1, true); ?></td>
                <td class="value"><?php echo
                    PMA_formatNumber($value * $perc_factor, 0, 2); ?>%</td>
            </tr>
    <?php
    }
    ?>
        </tbody>
        </table>

        <div id="serverstatusquerieschart">
            <span style="display:none;">
        <?php
            if ($other_sum > 0)
                $chart_json[__('Other')] = $other_sum;

            echo json_encode($chart_json);
        ?>
            </span>
        </div>
        <?php
}

function printServerTraffic() {
    global $server_status,$PMA_PHP_SELF;
    global $server_master_status, $server_slave_status, $replication_types;

    $hour_factor    = 3600 / $server_status['Uptime'];

    /**
     * starttime calculation
     */
    $start_time = PMA_DBI_fetch_value(
        'SELECT UNIX_TIMESTAMP() - ' . $server_status['Uptime']);

    ?>
    <h3><?php
    echo sprintf(
        __('Network traffic since startup: %s'),
        implode(' ', PMA_formatByteDown( $server_status['Bytes_received'] + $server_status['Bytes_sent'], 3, 1))
        );
    ?>
    </h3>

    <p>
    <?php
    echo sprintf(__('This MySQL server has been running for %1$s. It started up on %2$s.'),
        PMA_timespanFormat($server_status['Uptime']),
        PMA_localisedDate($start_time)) . "\n";
    ?>
    </p>

    <?php
    if ($server_master_status || $server_slave_status) {
        echo '<p class="notice">';
        if ($server_master_status && $server_slave_status) {
            echo __('This MySQL server works as <b>master</b> and <b>slave</b> in <b>replication</b> process.');
        } elseif ($server_master_status) {
            echo __('This MySQL server works as <b>master</b> in <b>replication</b> process.');
        } elseif ($server_slave_status) {
            echo __('This MySQL server works as <b>slave</b> in <b>replication</b> process.');
        }
        echo __('For further information about replication status on the server, please visit the <a href="#replication">replication section</a>.');
        echo '</p>';
    }

    /* if the server works as master or slave in replication process, display useful information */
    if ($server_master_status || $server_slave_status)
    {
    ?>
      <hr class="clearfloat" />

      <h3><a name="replication"></a><?php echo __('Replication status'); ?></h3>
    <?php

        foreach ($replication_types as $type)
        {
            if (${"server_{$type}_status"}) {
                PMA_replication_print_status_table($type);
            }
        }
        unset($types);
    }
    ?>

    <table id="serverstatustraffic" class="data">
    <thead>
    <tr>
        <th colspan="2"><?php echo __('Traffic') . '&nbsp;' . PMA_showHint(__('On a busy server, the byte counters may overrun, so those statistics as reported by the MySQL server may be incorrect.')); ?></th>
        <th>&oslash; <?php echo __('per hour'); ?></th>
    </tr>
    </thead>
    <tbody>
    <tr class="noclick odd">
        <th class="name"><?php echo __('Received'); ?></th>
        <td class="value"><?php echo
            implode(' ',
                PMA_formatByteDown($server_status['Bytes_received'], 3, 1)); ?></td>
        <td class="value"><?php echo
            implode(' ',
                PMA_formatByteDown(
                    $server_status['Bytes_received'] * $hour_factor, 3, 1)); ?></td>
    </tr>
    <tr class="noclick even">
        <th class="name"><?php echo __('Sent'); ?></th>
        <td class="value"><?php echo
            implode(' ',
                PMA_formatByteDown($server_status['Bytes_sent'], 3, 1)); ?></td>
        <td class="value"><?php echo
            implode(' ',
                PMA_formatByteDown(
                    $server_status['Bytes_sent'] * $hour_factor, 3, 1)); ?></td>
    </tr>
    <tr class="noclick odd">
        <th class="name"><?php echo __('Total'); ?></th>
        <td class="value"><?php echo
            implode(' ',
                PMA_formatByteDown(
                    $server_status['Bytes_received'] + $server_status['Bytes_sent'], 3, 1)
            ); ?></td>
        <td class="value"><?php echo
            implode(' ',
                PMA_formatByteDown(
                    ($server_status['Bytes_received'] + $server_status['Bytes_sent'])
                    * $hour_factor, 3, 1)
            ); ?></td>
    </tr>
    </tbody>
    </table>

    <table id="serverstatusconnections" class="data">
    <thead>
    <tr>
        <th colspan="2"><?php echo __('Connections'); ?></th>
        <th>&oslash; <?php echo __('per hour'); ?></th>
        <th>%</th>
    </tr>
    </thead>
    <tbody>
    <tr class="noclick odd">
        <th class="name"><?php echo __('max. concurrent connections'); ?></th>
        <td class="value"><?php echo
            PMA_formatNumber($server_status['Max_used_connections'], 0); ?>  </td>
        <td class="value">--- </td>
        <td class="value">--- </td>
    </tr>
    <tr class="noclick even">
        <th class="name"><?php echo __('Failed attempts'); ?></th>
        <td class="value"><?php echo
            PMA_formatNumber($server_status['Aborted_connects'], 4, 1, true); ?></td>
        <td class="value"><?php echo
            PMA_formatNumber($server_status['Aborted_connects'] * $hour_factor,
                4, 2, true); ?></td>
        <td class="value"><?php echo
            $server_status['Connections'] > 0
          ? PMA_formatNumber(
                $server_status['Aborted_connects'] * 100 / $server_status['Connections'],
                0, 2, true) . '%'
          : '--- '; ?></td>
    </tr>
    <tr class="noclick odd">
        <th class="name"><?php echo __('Aborted'); ?></th>
        <td class="value"><?php echo
            PMA_formatNumber($server_status['Aborted_clients'], 4, 1, true); ?></td>
        <td class="value"><?php echo
            PMA_formatNumber($server_status['Aborted_clients'] * $hour_factor,
                4, 2, true); ?></td>
        <td class="value"><?php echo
            $server_status['Connections'] > 0
          ? PMA_formatNumber(
                $server_status['Aborted_clients'] * 100 / $server_status['Connections'],
                0, 2, true) . '%'
          : '--- '; ?></td>
    </tr>
    <tr class="noclick even">
        <th class="name"><?php echo __('Total'); ?></th>
        <td class="value"><?php echo
            PMA_formatNumber($server_status['Connections'], 4, 0); ?></td>
        <td class="value"><?php echo
            PMA_formatNumber($server_status['Connections'] * $hour_factor,
                4, 2); ?></td>
        <td class="value"><?php echo
            PMA_formatNumber(100, 0, 2); ?>%</td>
    </tr>
    </tbody>
    </table>
    <?php

    $url_params = array();

    if (! empty($_REQUEST['full'])) {
        $sql_query = 'SHOW FULL PROCESSLIST';
        $url_params['full'] = 1;
        $full_text_link = 'server_status.php' . PMA_generate_common_url(array(), 'html', '?');
    } else {
        $sql_query = 'SHOW PROCESSLIST';
        $full_text_link = 'server_status.php' . PMA_generate_common_url(array('full' => 1));
    }
    $result = PMA_DBI_query($sql_query);

    /**
     * Displays the page
     */
    ?>
    <table id="tableprocesslist" class="data clearfloat">
    <thead>
    <tr>
        <th><?php echo __('Processes'); ?></th>
        <th><?php echo __('ID'); ?></th>
        <th><?php echo __('User'); ?></th>
        <th><?php echo __('Host'); ?></th>
        <th><?php echo __('Database'); ?></th>
        <th><?php echo __('Command'); ?></th>
        <th><?php echo __('Time'); ?></th>
        <th><?php echo __('Status'); ?></th>
        <th><?php
            echo __('SQL query');
            if (! PMA_DRIZZLE) { ?>
                <a href="<?php echo $full_text_link; ?>"
                    title="<?php echo empty($full) ? __('Show Full Queries') : __('Truncate Shown Queries'); ?>">
                    <img src="<?php echo $GLOBALS['pmaThemeImage'] . 's_' . (empty($_REQUEST['full']) ? 'full' : 'partial'); ?>text.png"
                    alt="<?php echo empty($_REQUEST['full']) ? __('Show Full Queries') : __('Truncate Shown Queries'); ?>" />
                </a>
            <?php } ?>
        </th>
    </tr>
    </thead>
    <tbody>
    <?php
    $odd_row = true;
    while ($process = PMA_DBI_fetch_assoc($result)) {
        if (PMA_DRIZZLE) {
            // Drizzle uses uppercase keys
            foreach ($process as $k => $v) {
                $k = $k !== 'DB'
                    ? ucfirst(strtolower($k))
                    : 'db';
                $process[$k] = $v;
            }
        }
        $url_params['kill'] = $process['Id'];
        $kill_process = 'server_status.php' . PMA_generate_common_url($url_params);
        ?>
    <tr class="noclick <?php echo $odd_row ? 'odd' : 'even'; ?>">
        <td><a href="<?php echo $kill_process ; ?>"><?php echo __('Kill'); ?></a></td>
        <td class="value"><?php echo $process['Id']; ?></td>
        <td><?php echo $process['User']; ?></td>
        <td><?php echo $process['Host']; ?></td>
        <td><?php echo ((! isset($process['db']) || ! strlen($process['db'])) ? '<i>' . __('None') . '</i>' : $process['db']); ?></td>
        <td><?php echo $process['Command']; ?></td>
        <td class="value"><?php echo $process['Time']; ?></td>
        <td><?php echo (empty($process['State']) ? '---' : $process['State']); ?></td>
        <td><?php echo (empty($process['Info']) ? '---' : PMA_SQP_formatHtml(PMA_SQP_parse($process['Info']))); ?></td>
    </tr>
        <?php
        $odd_row = ! $odd_row;
    }
    ?>
    </tbody>
    </table>
    <?php
}

function printVariablesTable() {
    global $server_status, $server_variables, $allocationMap, $links;
    /**
     * Messages are built using the message name
     */
    $strShowStatus = array(
        'Aborted_clients' => __('The number of connections that were aborted because the client died without closing the connection properly.'),
        'Aborted_connects' => __('The number of failed attempts to connect to the MySQL server.'),
        'Binlog_cache_disk_use' => __('The number of transactions that used the temporary binary log cache but that exceeded the value of binlog_cache_size and used a temporary file to store statements from the transaction.'),
        'Binlog_cache_use' => __('The number of transactions that used the temporary binary log cache.'),
        'Connections' => __('The number of connection attempts (successful or not) to the MySQL server.'),
        'Created_tmp_disk_tables' => __('The number of temporary tables on disk created automatically by the server while executing statements. If Created_tmp_disk_tables is big, you may want to increase the tmp_table_size  value to cause temporary tables to be memory-based instead of disk-based.'),
        'Created_tmp_files' => __('How many temporary files mysqld has created.'),
        'Created_tmp_tables' => __('The number of in-memory temporary tables created automatically by the server while executing statements.'),
        'Delayed_errors' => __('The number of rows written with INSERT DELAYED for which some error occurred (probably duplicate key).'),
        'Delayed_insert_threads' => __('The number of INSERT DELAYED handler threads in use. Every different table on which one uses INSERT DELAYED gets its own thread.'),
        'Delayed_writes' => __('The number of INSERT DELAYED rows written.'),
        'Flush_commands'  => __('The number of executed FLUSH statements.'),
        'Handler_commit' => __('The number of internal COMMIT statements.'),
        'Handler_delete' => __('The number of times a row was deleted from a table.'),
        'Handler_discover' => __('The MySQL server can ask the NDB Cluster storage engine if it knows about a table with a given name. This is called discovery. Handler_discover indicates the number of time tables have been discovered.'),
        'Handler_read_first' => __('The number of times the first entry was read from an index. If this is high, it suggests that the server is doing a lot of full index scans; for example, SELECT col1 FROM foo, assuming that col1 is indexed.'),
        'Handler_read_key' => __('The number of requests to read a row based on a key. If this is high, it is a good indication that your queries and tables are properly indexed.'),
        'Handler_read_next' => __('The number of requests to read the next row in key order. This is incremented if you are querying an index column with a range constraint or if you are doing an index scan.'),
        'Handler_read_prev' => __('The number of requests to read the previous row in key order. This read method is mainly used to optimize ORDER BY ... DESC.'),
        'Handler_read_rnd' => __('The number of requests to read a row based on a fixed position. This is high if you are doing a lot of queries that require sorting of the result. You probably have a lot of queries that require MySQL to scan whole tables or you have joins that don\'t use keys properly.'),
        'Handler_read_rnd_next' => __('The number of requests to read the next row in the data file. This is high if you are doing a lot of table scans. Generally this suggests that your tables are not properly indexed or that your queries are not written to take advantage of the indexes you have.'),
        'Handler_rollback' => __('The number of internal ROLLBACK statements.'),
        'Handler_update' => __('The number of requests to update a row in a table.'),
        'Handler_write' => __('The number of requests to insert a row in a table.'),
        'Innodb_buffer_pool_pages_data' => __('The number of pages containing data (dirty or clean).'),
        'Innodb_buffer_pool_pages_dirty' => __('The number of pages currently dirty.'),
        'Innodb_buffer_pool_pages_flushed' => __('The number of buffer pool pages that have been requested to be flushed.'),
        'Innodb_buffer_pool_pages_free' => __('The number of free pages.'),
        'Innodb_buffer_pool_pages_latched' => __('The number of latched pages in InnoDB buffer pool. These are pages currently being read or written or that can\'t be flushed or removed for some other reason.'),
        'Innodb_buffer_pool_pages_misc' => __('The number of pages busy because they have been allocated for administrative overhead such as row locks or the adaptive hash index. This value can also be calculated as Innodb_buffer_pool_pages_total - Innodb_buffer_pool_pages_free - Innodb_buffer_pool_pages_data.'),
        'Innodb_buffer_pool_pages_total' => __('Total size of buffer pool, in pages.'),
        'Innodb_buffer_pool_read_ahead_rnd' => __('The number of "random" read-aheads InnoDB initiated. This happens when a query is to scan a large portion of a table but in random order.'),
        'Innodb_buffer_pool_read_ahead_seq' => __('The number of sequential read-aheads InnoDB initiated. This happens when InnoDB does a sequential full table scan.'),
        'Innodb_buffer_pool_read_requests' => __('The number of logical read requests InnoDB has done.'),
        'Innodb_buffer_pool_reads' => __('The number of logical reads that InnoDB could not satisfy from buffer pool and had to do a single-page read.'),
        'Innodb_buffer_pool_wait_free' => __('Normally, writes to the InnoDB buffer pool happen in the background. However, if it\'s necessary to read or create a page and no clean pages are available, it\'s necessary to wait for pages to be flushed first. This counter counts instances of these waits. If the buffer pool size was set properly, this value should be small.'),
        'Innodb_buffer_pool_write_requests' => __('The number writes done to the InnoDB buffer pool.'),
        'Innodb_data_fsyncs' => __('The number of fsync() operations so far.'),
        'Innodb_data_pending_fsyncs' => __('The current number of pending fsync() operations.'),
        'Innodb_data_pending_reads' => __('The current number of pending reads.'),
        'Innodb_data_pending_writes' => __('The current number of pending writes.'),
        'Innodb_data_read' => __('The amount of data read so far, in bytes.'),
        'Innodb_data_reads' => __('The total number of data reads.'),
        'Innodb_data_writes' => __('The total number of data writes.'),
        'Innodb_data_written' => __('The amount of data written so far, in bytes.'),
        'Innodb_dblwr_pages_written' => __('The number of pages that have been written for doublewrite operations.'),
        'Innodb_dblwr_writes' => __('The number of doublewrite operations that have been performed.'),
        'Innodb_log_waits' => __('The number of waits we had because log buffer was too small and we had to wait for it to be flushed before continuing.'),
        'Innodb_log_write_requests' => __('The number of log write requests.'),
        'Innodb_log_writes' => __('The number of physical writes to the log file.'),
        'Innodb_os_log_fsyncs' => __('The number of fsync() writes done to the log file.'),
        'Innodb_os_log_pending_fsyncs' => __('The number of pending log file fsyncs.'),
        'Innodb_os_log_pending_writes' => __('Pending log file writes.'),
        'Innodb_os_log_written' => __('The number of bytes written to the log file.'),
        'Innodb_pages_created' => __('The number of pages created.'),
        'Innodb_page_size' => __('The compiled-in InnoDB page size (default 16KB). Many values are counted in pages; the page size allows them to be easily converted to bytes.'),
        'Innodb_pages_read' => __('The number of pages read.'),
        'Innodb_pages_written' => __('The number of pages written.'),
        'Innodb_row_lock_current_waits' => __('The number of row locks currently being waited for.'),
        'Innodb_row_lock_time_avg' => __('The average time to acquire a row lock, in milliseconds.'),
        'Innodb_row_lock_time' => __('The total time spent in acquiring row locks, in milliseconds.'),
        'Innodb_row_lock_time_max' => __('The maximum time to acquire a row lock, in milliseconds.'),
        'Innodb_row_lock_waits' => __('The number of times a row lock had to be waited for.'),
        'Innodb_rows_deleted' => __('The number of rows deleted from InnoDB tables.'),
        'Innodb_rows_inserted' => __('The number of rows inserted in InnoDB tables.'),
        'Innodb_rows_read' => __('The number of rows read from InnoDB tables.'),
        'Innodb_rows_updated' => __('The number of rows updated in InnoDB tables.'),
        'Key_blocks_not_flushed' => __('The number of key blocks in the key cache that have changed but haven\'t yet been flushed to disk. It used to be known as Not_flushed_key_blocks.'),
        'Key_blocks_unused' => __('The number of unused blocks in the key cache. You can use this value to determine how much of the key cache is in use.'),
        'Key_blocks_used' => __('The number of used blocks in the key cache. This value is a high-water mark that indicates the maximum number of blocks that have ever been in use at one time.'),
        'Key_read_requests' => __('The number of requests to read a key block from the cache.'),
        'Key_reads' => __('The number of physical reads of a key block from disk. If Key_reads is big, then your key_buffer_size value is probably too small. The cache miss rate can be calculated as Key_reads/Key_read_requests.'),
        'Key_write_requests' => __('The number of requests to write a key block to the cache.'),
        'Key_writes' => __('The number of physical writes of a key block to disk.'),
        'Last_query_cost' => __('The total cost of the last compiled query as computed by the query optimizer. Useful for comparing the cost of different query plans for the same query. The default value of 0 means that no query has been compiled yet.'),
        'Max_used_connections' => __('The maximum number of connections that have been in use simultaneously since the server started.'),
        'Not_flushed_delayed_rows' => __('The number of rows waiting to be written in INSERT DELAYED queues.'),
        'Opened_tables' => __('The number of tables that have been opened. If opened tables is big, your table cache value is probably too small.'),
        'Open_files' => __('The number of files that are open.'),
        'Open_streams' => __('The number of streams that are open (used mainly for logging).'),
        'Open_tables' => __('The number of tables that are open.'),
        'Qcache_free_blocks' => __('The number of free memory blocks in query cache. High numbers can indicate fragmentation issues, which may be solved by issuing a FLUSH QUERY CACHE statement.'),
        'Qcache_free_memory' => __('The amount of free memory for query cache.'),
        'Qcache_hits' => __('The number of cache hits.'),
        'Qcache_inserts' => __('The number of queries added to the cache.'),
        'Qcache_lowmem_prunes' => __('The number of queries that have been removed from the cache to free up memory for caching new queries. This information can help you tune the query cache size. The query cache uses a least recently used (LRU) strategy to decide which queries to remove from the cache.'),
        'Qcache_not_cached' => __('The number of non-cached queries (not cachable, or not cached due to the query_cache_type setting).'),
        'Qcache_queries_in_cache' => __('The number of queries registered in the cache.'),
        'Qcache_total_blocks' => __('The total number of blocks in the query cache.'),
        'Rpl_status' => __('The status of failsafe replication (not yet implemented).'),
        'Select_full_join' => __('The number of joins that do not use indexes. If this value is not 0, you should carefully check the indexes of your tables.'),
        'Select_full_range_join' => __('The number of joins that used a range search on a reference table.'),
        'Select_range_check' => __('The number of joins without keys that check for key usage after each row. (If this is not 0, you should carefully check the indexes of your tables.)'),
        'Select_range' => __('The number of joins that used ranges on the first table. (It\'s normally not critical even if this is big.)'),
        'Select_scan' => __('The number of joins that did a full scan of the first table.'),
        'Slave_open_temp_tables' => __('The number of temporary tables currently open by the slave SQL thread.'),
        'Slave_retried_transactions' => __('Total (since startup) number of times the replication slave SQL thread has retried transactions.'),
        'Slave_running' => __('This is ON if this server is a slave that is connected to a master.'),
        'Slow_launch_threads' => __('The number of threads that have taken more than slow_launch_time seconds to create.'),
        'Slow_queries' => __('The number of queries that have taken more than long_query_time seconds.'),
        'Sort_merge_passes' => __('The number of merge passes the sort algorithm has had to do. If this value is large, you should consider increasing the value of the sort_buffer_size system variable.'),
        'Sort_range' => __('The number of sorts that were done with ranges.'),
        'Sort_rows' => __('The number of sorted rows.'),
        'Sort_scan' => __('The number of sorts that were done by scanning the table.'),
        'Table_locks_immediate' => __('The number of times that a table lock was acquired immediately.'),
        'Table_locks_waited' => __('The number of times that a table lock could not be acquired immediately and a wait was needed. If this is high, and you have performance problems, you should first optimize your queries, and then either split your table or tables or use replication.'),
        'Threads_cached' => __('The number of threads in the thread cache. The cache hit rate can be calculated as Threads_created/Connections. If this value is red you should raise your thread_cache_size.'),
        'Threads_connected' => __('The number of currently open connections.'),
        'Threads_created' => __('The number of threads created to handle connections. If Threads_created is big, you may want to increase the thread_cache_size value. (Normally this doesn\'t give a notable performance improvement if you have a good thread implementation.)'),
        'Threads_running' => __('The number of threads that are not sleeping.')
    );

    /**
     * define some alerts
     */
    // name => max value before alert
    $alerts = array(
        // lower is better
        // variable => max value
        'Aborted_clients' => 0,
        'Aborted_connects' => 0,

        'Binlog_cache_disk_use' => 0,

        'Created_tmp_disk_tables' => 0,

        'Handler_read_rnd' => 0,
        'Handler_read_rnd_next' => 0,

        'Innodb_buffer_pool_pages_dirty' => 0,
        'Innodb_buffer_pool_reads' => 0,
        'Innodb_buffer_pool_wait_free' => 0,
        'Innodb_log_waits' => 0,
        'Innodb_row_lock_time_avg' => 10, // ms
        'Innodb_row_lock_time_max' => 50, // ms
        'Innodb_row_lock_waits' => 0,

        'Slow_queries' => 0,
        'Delayed_errors' => 0,
        'Select_full_join' => 0,
        'Select_range_check' => 0,
        'Sort_merge_passes' => 0,
        'Opened_tables' => 0,
        'Table_locks_waited' => 0,
        'Qcache_lowmem_prunes' => 0,

        'Qcache_free_blocks' => $server_status['Qcache_total_blocks'] / 5,
        'Slow_launch_threads' => 0,

        // depends on Key_read_requests
        // normaly lower then 1:0.01
        'Key_reads' => (0.01 * $server_status['Key_read_requests']),
        // depends on Key_write_requests
        // normaly nearly 1:1
        'Key_writes' => (0.9 * $server_status['Key_write_requests']),

        'Key_buffer_fraction' => 0.5,

        // alert if more than 95% of thread cache is in use
        'Threads_cached' => 0.95 * $server_variables['thread_cache_size']

        // higher is better
        // variable => min value
        //'Handler read key' => '> ',
    );

?>
<table class="data sortable" id="serverstatusvariables">
    <col class="namecol" />
    <col class="valuecol" />
    <col class="descrcol" />
    <thead>
        <tr>
            <th><?php echo __('Variable'); ?></th>
            <th><?php echo __('Value'); ?></th>
            <th><?php echo __('Description'); ?></th>
        </tr>
    </thead>
    <tbody>
    <?php

    $odd_row = false;
    foreach ($server_status as $name => $value) {
            $odd_row = !$odd_row;
?>
        <tr class="noclick <?php echo $odd_row ? 'odd' : 'even'; echo isset($allocationMap[$name])?' s_'.$allocationMap[$name]:''; ?>">
            <th class="name"><?php echo htmlspecialchars(str_replace('_',' ',$name)) . PMA_showMySQLDocu('server-status-variables', 'server-status-variables', false, 'statvar_' . $name); ?>
            </th>
            <td class="value"><?php
            if (isset($alerts[$name])) {
                if ($value > $alerts[$name]) {
                    echo '<span class="attention">';
                } else {
                    echo '<span class="allfine">';
                }
            }
            if ('%' === substr($name, -1, 1)) {
                echo PMA_formatNumber($value, 0, 2) . ' %';
            } elseif (is_numeric($value) && $value == (int) $value && $value > 1000) {
                echo PMA_formatNumber($value, 3, 1);
            } elseif (is_numeric($value) && $value == (int) $value) {
                echo PMA_formatNumber($value, 3, 0);
            } elseif (is_numeric($value)) {
                echo PMA_formatNumber($value, 3, 1);
            } else {
                echo htmlspecialchars($value);
            }
            if (isset($alerts[$name])) {
                echo '</span>';
            }
            ?></td>
            <td class="descr">
            <?php
            if (isset($strShowStatus[$name ])) {
                echo $strShowStatus[$name];
            }

            if (isset($links[$name])) {
                foreach ($links[$name] as $link_name => $link_url) {
                    if ('doc' == $link_name) {
                        echo PMA_showMySQLDocu($link_url, $link_url);
                    } else {
                        echo ' <a href="' . $link_url . '">' . $link_name . '</a>' .
                        "\n";
                    }
                }
                unset($link_url, $link_name);
            }
            ?>
            </td>
        </tr>
    <?php
    }
    ?>
    </tbody>
    </table>
    <?php
}

function printMonitor() {
    global $server_status, $server_db_isLocal;
?>
    <div class="monitorLinks">
        <a href="#pauseCharts">
<<<<<<< HEAD
            <img src="themes/dot.gif" class="icon ic_play" alt="" />
            <?php echo __('Start Monitor'); ?>
        </a>
        <a href="#settingsPopup" rel="popupLink" style="display:none;">
            <img src="themes/dot.gif" class="icon ic_s_cog" alt="" />
            <?php echo __('Settings'); ?>
        </a>
        <a href="#monitorInstructionsDialog">
            <img src="themes/dot.gif" class="icon ic_b_help" alt="" />
            <?php echo __('Instructions/Setup'); ?>
        </a>
        <a href="#endChartEditMode" style="display:none;">
            <img src="themes/dot.gif" class="icon ic_s_okay" alt="" />
=======
            <img src="themes/dot.gif" class="icon ic_play" alt="" /> 
            <?php echo __('Start Monitor'); ?>
        </a>
        <a href="#settingsPopup" rel="popupLink" style="display:none;">
            <img src="themes/dot.gif" class="icon ic_s_cog" alt="" /> 
            <?php echo __('Settings'); ?>
        </a>
        <a href="#monitorInstructionsDialog">
            <img src="themes/dot.gif" class="icon ic_b_help" alt="" /> 
            <?php echo __('Instructions/Setup'); ?>
        </a>
        <a href="#endChartEditMode" style="display:none;">
            <img src="themes/dot.gif" class="icon ic_s_okay" alt="" /> 
>>>>>>> ace73f25
            <?php echo __('Done rearranging/editing charts'); ?>
        </a>
    </div>

    <div class="popupContent settingsPopup">
        <a href="#addNewChart">
<<<<<<< HEAD
            <img src="themes/dot.gif" class="icon ic_b_chart" alt="" />
=======
            <img src="themes/dot.gif" class="icon ic_b_chart" alt="" /> 
>>>>>>> ace73f25
            <?php echo __('Add chart'); ?>
        </a> |
        <a href="#rearrangeCharts"> <?php echo __('Rearrange/edit charts'); ?></a><br>
        <p>
            <?php echo __('Refresh rate:'); refreshList('gridChartRefresh'); ?><br>
        </p>
        <p>
            <?php echo __('Chart columns:'); ?>
            <select name="chartColumns">
                <option>1</option>
                <option>2</option>
                <option>3</option>
                <option>4</option>
                <option>5</option>
                <option>6</option>
                <option>7</option>
                <option>8</option>
                <option>9</option>
                <option>10</option>
            </select>
        </p>
        <a href="#clearMonitorConfig"><?php echo __('Clear monitor config'); ?></a>
    </div>

    <div id="monitorInstructionsDialog" title="<?php echo __('Monitor Instructions'); ?>" style="display:none;">
        <?php echo __('The phpMyAdmin Monitor can assist you in optimizing the server configuration and track down time intensive
        queries. For the latter you will need to set log_output to \'TABLE\' and have either the slow_query_log or general_log enabled. Note however, that the
        general_log produces a lot of data and increases server load by up to 15%'); ?>
        <p></p>
        <img class="ajaxIcon" src="<?php echo $GLOBALS['pmaThemeImage']; ?>ajax_clock_small.gif" alt="Loading">
        <div class="ajaxContent">
        </div>
        <div class="monitorUse" style="display:none;">
        <p></p>
        <?php echo __('<b>Using the monitor:</b><br/>
        Ok, you are good to go! Once you click \'Start monitor\' your browser will refresh all displayed charts
        in a regular interval. You may add charts and change the refresh rate under \'Settings\', or remove any chart
        using the cog icon on each respective chart.
        <p>When you get to see a sudden spike in activity, select the relevant time span on any chart by holding down the
        left mouse button and panning over the chart. This will load statistics from the logs helping you find what caused the
        activity spike.</p>');
        ?>
        <p>
<<<<<<< HEAD
        <img class="icon ic_s_attention" src="themes/dot.gif" alt="">
        <?php echo __('<b>Please note:</b>
        Enabling the general_log may increase the server load by 5-15%. Also be aware that generating statistics from the logs is a
=======
        <img class="icon ic_s_attention" src="themes/dot.gif" alt=""> 
        <?php echo __('<b>Please note:</b>
        Enabling the general_log may increase the server load by 5-15%. Also be aware that generating statistics from the logs is a 
>>>>>>> ace73f25
        load intensive task, so it is advisable to select only a small time span and to disable the general_log and empty its table once monitoring is not required any more.
        '); ?>
        </p>
        </div>
    </div>

    <div id="addChartDialog" title="Add chart" style="display:none;">
        <div id="tabGridVariables">
            <p><input type="text" name="chartTitle" value="<?php echo __('Chart Title'); ?>" /></p>
            <?php if ($server_db_isLocal) { ?>
            <input type="radio" name="chartType" value="cpu" id="chartCPU">
            <label for="chartCPU"><?php echo __('CPU Usage'); ?></label><br/>

            <input type="radio" name="chartType" value="memory" id="chartMemory">
            <label for="chartMemory"><?php echo __('Memory Usage'); ?></label><br/>

            <input type="radio" name="chartType" value="swap" id="chartSwap">
            <label for="chartSwap"><?php echo __('Swap Usage'); ?></label><br/>
            <?php } ?>
            <input type="radio" name="chartType" value="variable" id="chartStatusVar" checked="checked">
            <label for="chartStatusVar"><?php echo __('Status variable(s)'); ?></label><br/>
            <div id="chartVariableSettings">
                <label for="chartSeries"><?php echo __('Select series:'); ?></label><br>
                <select id="chartSeries" name="varChartList" size="1">
                    <option><?php echo __('Commonly monitored'); ?></option>
                    <option>Processes</option>
                    <option>Questions</option>
                    <option>Connections</option>
                    <option>Bytes_sent</option>
                    <option>Bytes_received</option>
                    <option>Threads_connected</option>
                    <option>Created_tmp_disk_tables</option>
                    <option>Handler_read_first</option>
                    <option>Innodb_buffer_pool_wait_free</option>
                    <option>Key_reads</option>
                    <option>Open_tables</option>
                    <option>Select_full_join</option>
                    <option>Slow_queries</option>
                </select><br>
                <label for="variableInput"><?php echo __('or type variable name:'); ?> </label>
                <input type="text" name="variableInput" id="variableInput" />
                <p></p>
                <input type="checkbox" name="differentialValue" id="differentialValue" value="differential" checked="checked" />
                <label for="differentialValue"><?php echo __('Display as differential value'); ?></label><br>
                <input type="checkbox" id="useDivisor" name="useDivisor" value="1" />
                <label for="useDivisor"><?php echo __('Apply a divisor'); ?></label>
                <span class="divisorInput" style="display:none;">
                    <input type="text" name="valueDivisor" size="4" value="1">
                    (<a href="#kibDivisor"><?php echo __('KiB'); ?></a>, <a href="#mibDivisor"><?php echo __('MiB'); ?></a>)
                </span><br>

                <input type="checkbox" id="useUnit" name="useUnit" value="1" />
                <label for="useUnit"><?php echo __('Append unit to data values'); ?></label>

                <span class="unitInput" style="display:none;">
                    <input type="text" name="valueUnit" size="4" value="">
                </span>
                <p>
                    <a href="#submitAddSeries"><b><?php echo __('Add this series'); ?></b></a>
                    <span id="clearSeriesLink" style="display:none;">
                       | <a href="#submitClearSeries"><?php echo __('Clear series'); ?></a>
                    </span>
                </p>
                <?php echo __('Series in Chart:'); ?><br/>
                <span id="seriesPreview">
                <i><?php echo __('None'); ?></i>
                </span>
            </div>
        </div>
    </div>

    <div id="loadingLogsDialog" title="<?php echo __('Loading logs'); ?>" style="display:none;">
    </div>
<<<<<<< HEAD

    <div id="logAnalyseDialog" title="<?php echo __('Log statistics'); ?>">

=======
    
    <div id="logAnalyseDialog" title="<?php echo __('Log statistics'); ?>" style="display:none;">
        <p> <?php echo __('Selected time range:'); ?>
        <input type="text" name="dateStart" class="datetimefield" value="" /> - 
        <input type="text" name="dateEnd" class="datetimefield" value="" /></p>
        <input type="checkbox" id="limitTypes" value="1" checked="checked" />
        <label for="limitTypes">  
            <?php echo __('Only retrieve SELECT,INSERT,UPDATE and DELETE Statements'); ?>
        </label>
        <br/>
        <input type="checkbox" id="removeVariables" value="1" checked="checked" />
        <label for="removeVariables">  
            <?php echo __('Remove variable data in INSERT statements for better grouping'); ?>
        </label>
        
        <?php echo __('<p>Choose from which log you want the statistics to be generated from.</p> Results are grouped by query text.'); ?>        
    </div>
    
    <div id="queryAnalyzerDialog" title="<?php echo __('Query analyzer'); ?>" style="display:none;">
        <textarea id="sqlquery"> </textarea>
        <p></p>
        <div class="placeHolder"></div>
>>>>>>> ace73f25
    </div>

    <table border="0" class="clearfloat" id="chartGrid">

    </table>
    <div id="logTable">
        <br/>
    </div>

    <script type="text/javascript">
        variableNames = [ <?php
            $i=0;
            foreach ($server_status as $name=>$value) {
                if (is_numeric($value)) {
                    if ($i++ > 0) echo ", ";
                    echo "'".$name."'";
                }
            }
            ?> ];
    </script>
<?php
}

/* Builds a <select> list for refresh rates */
function refreshList($name,$defaultRate=5, $refreshRates=Array(1, 2, 5, 10, 20, 40, 60, 120, 300, 600)) {
?>
    <select name="<?php echo $name; ?>">
        <?php
            foreach ($refreshRates as $rate) {
                $selected = ($rate == $defaultRate)?' selected="selected"':'';

                if ($rate<60)
                    echo '<option value="'.$rate.'"'.$selected.'>'.sprintf(_ngettext('%d second', '%d seconds', $rate), $rate).'</option>';
                else
                    echo '<option value="'.$rate.'"'.$selected.'>'.sprintf(_ngettext('%d minute', '%d minutes', $rate/60), $rate/60).'</option>';
            }
        ?>
    </select>
<?php
}

/**
 * cleanup of some deprecated values
 *
 * @param array &$server_status
 */
function cleanDeprecated(&$server_status) {
    $deprecated = array(
        'Com_prepare_sql' => 'Com_stmt_prepare',
        'Com_execute_sql' => 'Com_stmt_execute',
        'Com_dealloc_sql' => 'Com_stmt_close',
    );

    foreach ($deprecated as $old => $new) {
        if (isset($server_status[$old]) && isset($server_status[$new])) {
            unset($server_status[$old]);
        }
    }
}

/**
 * Sends the footer
 */
require './libraries/footer.inc.php';
?><|MERGE_RESOLUTION|>--- conflicted
+++ resolved
@@ -28,25 +28,6 @@
     // Send with correct charset
     header('Content-Type: text/html; charset=UTF-8');
 
-<<<<<<< HEAD
-    if (isset($_REQUEST['logging_vars'])) {
-        if (isset($_REQUEST['varName']) && isset($_REQUEST['varValue'])) {
-            $value = PMA_sqlAddslashes($_REQUEST['varValue']);
-            if (!is_numeric($value)) $value="'".$value."'";
-
-            if (!preg_match("/[^a-zA-Z0-9_]+/",$_REQUEST['varName']))
-                PMA_DBI_query('SET GLOBAL ' . $_REQUEST['varName'] . ' = '.$value);
-
-        }
-
-        $loggingVars = PMA_DBI_fetch_result(
-            "SHOW GLOBAL VARIABLES WHERE Variable_name IN (
-                'general_log', 'slow_query_log', 'long_query_time', 'log_output')", 0, 1);
-        exit(json_encode($loggingVars));
-    }
-
-=======
->>>>>>> ace73f25
     // real-time charting data
     if (isset($_REQUEST['chart_data'])) {
         switch($_REQUEST['type']) {
@@ -190,25 +171,16 @@
 
             exit(json_encode($return));
         }
-<<<<<<< HEAD
-
-        if ($_REQUEST['type'] == 'general') {
-            $q = 'SELECT TIME(event_time) as event_time, user_host, thread_id, server_id, argument, count(argument) as \'#\' FROM `mysql`.`general_log` WHERE command_type=\'Query\' '.
-                 'AND event_time > FROM_UNIXTIME('.$start.') AND event_time < FROM_UNIXTIME('.$end.') '.
-                 'AND argument REGEXP \'^(INSERT|SELECT|UPDATE|DELETE)\' GROUP by argument'; // HAVING count > 1';
-
-=======
-        
+
         if($_REQUEST['type'] == 'general') {
-            $limitTypes = (isset($_REQUEST['limitTypes']) && $_REQUEST['limitTypes']) 
+            $limitTypes = (isset($_REQUEST['limitTypes']) && $_REQUEST['limitTypes'])
                             ? 'AND argument REGEXP \'^(INSERT|SELECT|UPDATE|DELETE)\' ' : '';
-            
+
             $q = 'SELECT TIME(event_time) as event_time, user_host, thread_id, server_id, argument, count(argument) as \'#\' '.
                  'FROM `mysql`.`general_log` WHERE command_type=\'Query\' '.
                  'AND event_time > FROM_UNIXTIME('.$start.') AND event_time < FROM_UNIXTIME('.$end.') '.
                  $limitTypes . 'GROUP by argument'; // HAVING count > 1';
-            
->>>>>>> ace73f25
+
             $result = PMA_DBI_try_query($q);
 
             $return = array('rows' => array(), 'sum' => array());
@@ -216,48 +188,15 @@
             $insertTables = array();
             $insertTablesFirst = -1;
             $i = 0;
-<<<<<<< HEAD
+            $removeVars = isset($_REQUEST['removeVariables']) && $_REQUEST['removeVariables'];
 
             while ($row = PMA_DBI_fetch_assoc($result)) {
                 preg_match('/^(\w+)\s/',$row['argument'],$match);
                 $type = strtolower($match[1]);
-                // Ignore undefined index warning, just increase counter by one
-                @$return['sum'][$type] += $row['#'];
-
-                if ($type=='insert' || $type=='update') {
-                    // Group inserts if selected
-                    if ($type=='insert' && isset($_REQUEST['groupInserts']) && $_REQUEST['groupInserts'] && preg_match('/^INSERT INTO (`|\'|"|)([^\s\\1]+)\\1/i',$row['argument'],$matches)) {
-                        $insertTables[$matches[2]]++;
-                        if ($insertTables[$matches[2]] > 1) {
-                            $return['rows'][$insertTablesFirst]['#'] = $insertTables[$matches[2]];
-
-                            // Add a ... to the end of this query to indicate that there's been other queries
-                            if ($return['rows'][$insertTablesFirst]['argument'][strlen($return['rows'][$insertTablesFirst]['argument'])-1] != '.')
-                                $return['rows'][$insertTablesFirst]['argument'] .= '<br/>...';
-
-                            // Group this value, thus do not add to the result list
-                            continue;
-                        } else {
-                            $insertTablesFirst = $i;
-                            $insertTables[$matches[2]] += $row['#'] - 1;
-                        }
-                    }
-
-                    // Cut off big selects, but append byte count therefor
-                    if (strlen($row['argument']) > 180) {
-                        $row['argument'] = substr($row['argument'],0,160) . '... [' .
-                                            PMA_formatByteDown(strlen($row['argument']), 2).']';
-                    }
-=======
-            $removeVars = isset($_REQUEST['removeVariables']) && $_REQUEST['removeVariables'];
-            
-            while ($row = PMA_DBI_fetch_assoc($result)) {
-                preg_match('/^(\w+)\s/',$row['argument'],$match);
-                $type = strtolower($match[1]);
-                
+
                 if(!isset($return['sum'][$type])) $return['sum'][$type] = 0;
                 $return['sum'][$type] += $row['#'];
-                
+
                 switch($type) {
                     case 'insert':
                         // Group inserts if selected
@@ -265,11 +204,11 @@
                             $insertTables[$matches[2]]++;
                             if ($insertTables[$matches[2]] > 1) {
                                 $return['rows'][$insertTablesFirst]['#'] = $insertTables[$matches[2]];
-                                
+
                                 // Add a ... to the end of this query to indicate that there's been other queries
                                 if($return['rows'][$insertTablesFirst]['argument'][strlen($return['rows'][$insertTablesFirst]['argument'])-1] != '.')
                                     $return['rows'][$insertTablesFirst]['argument'] .= '<br/>...';
-                                    
+
                                 // Group this value, thus do not add to the result list
                                 continue 2;
                             } else {
@@ -278,67 +217,62 @@
                             }
                         }
                         // No break here
-                        
+
                     case 'update':
                         // Cut off big inserts and updates, but append byte count therefor
                         if(strlen($row['argument']) > 180)
-                            $row['argument'] = substr($row['argument'],0,160) . '... [' . 
+                            $row['argument'] = substr($row['argument'],0,160) . '... [' .
                                                 PMA_formatByteDown(strlen($row['argument']), 2).']';
-                                                
+
                         break;
-                    
+
                     default: break;
->>>>>>> ace73f25
                 }
-                
+
                 $return['rows'][] = $row;
                 $i++;
             }
 
             $return['sum']['TOTAL'] = array_sum($return['sum']);
             $return['numRows'] = count($return['rows']);
-<<<<<<< HEAD
-
-=======
-            
->>>>>>> ace73f25
+
             PMA_DBI_free_result($result);
 
             exit(json_encode($return));
         }
     }
-    
+
     if (isset($_REQUEST['logging_vars'])) {
         if(isset($_REQUEST['varName']) && isset($_REQUEST['varValue'])) {
             $value = PMA_sqlAddslashes($_REQUEST['varValue']);
             if(!is_numeric($value)) $value="'".$value."'";
-            
+
             if(! preg_match("/[^a-zA-Z0-9_]+/",$_REQUEST['varName']))
                 PMA_DBI_query('SET GLOBAL '.$_REQUEST['varName'].' = '.$value);
-            
+
         }
-    
+
         $loggingVars = PMA_DBI_fetch_result('SHOW GLOBAL VARIABLES WHERE Variable_name IN ("general_log","slow_query_log","long_query_time","log_output")', 0, 1);
         exit(json_encode($loggingVars));
     }
 
     if(isset($_REQUEST['query_analyzer'])) {
         $return = array();
-        
+
         if ($profiling = PMA_profilingSupported())
             PMA_DBI_query('SET PROFILING=1;');
-        
+
         // Do not cache query
         $query = preg_replace('/^(\s*SELECT)/i','\\1 SQL_NO_CACHE',$_REQUEST['query']);
-        
+
         $result = PMA_DBI_try_query('EXPLAIN ' . $query);
         $return['explain'] = PMA_DBI_fetch_assoc($result);
-        
+
         // In case an error happened
         $return['error'] = PMA_DBI_getError();
-        
-        PMA_DBI_free_result($result);        
-        
+
+        PMA_DBI_free_result($result);
+
         if($profiling) {
             $return['profiling'] = array();
             $result = PMA_DBI_try_query('SELECT seq,state,duration FROM INFORMATION_SCHEMA.PROFILING WHERE QUERY_ID=1 ORDER BY seq');
@@ -347,7 +281,7 @@
             }
             PMA_DBI_free_result($result);
         }
-        
+
         exit(json_encode($return));
     }
 }
@@ -1382,7 +1316,6 @@
 ?>
     <div class="monitorLinks">
         <a href="#pauseCharts">
-<<<<<<< HEAD
             <img src="themes/dot.gif" class="icon ic_play" alt="" />
             <?php echo __('Start Monitor'); ?>
         </a>
@@ -1396,32 +1329,13 @@
         </a>
         <a href="#endChartEditMode" style="display:none;">
             <img src="themes/dot.gif" class="icon ic_s_okay" alt="" />
-=======
-            <img src="themes/dot.gif" class="icon ic_play" alt="" /> 
-            <?php echo __('Start Monitor'); ?>
-        </a>
-        <a href="#settingsPopup" rel="popupLink" style="display:none;">
-            <img src="themes/dot.gif" class="icon ic_s_cog" alt="" /> 
-            <?php echo __('Settings'); ?>
-        </a>
-        <a href="#monitorInstructionsDialog">
-            <img src="themes/dot.gif" class="icon ic_b_help" alt="" /> 
-            <?php echo __('Instructions/Setup'); ?>
-        </a>
-        <a href="#endChartEditMode" style="display:none;">
-            <img src="themes/dot.gif" class="icon ic_s_okay" alt="" /> 
->>>>>>> ace73f25
             <?php echo __('Done rearranging/editing charts'); ?>
         </a>
     </div>
 
     <div class="popupContent settingsPopup">
         <a href="#addNewChart">
-<<<<<<< HEAD
             <img src="themes/dot.gif" class="icon ic_b_chart" alt="" />
-=======
-            <img src="themes/dot.gif" class="icon ic_b_chart" alt="" /> 
->>>>>>> ace73f25
             <?php echo __('Add chart'); ?>
         </a> |
         <a href="#rearrangeCharts"> <?php echo __('Rearrange/edit charts'); ?></a><br>
@@ -1465,15 +1379,9 @@
         activity spike.</p>');
         ?>
         <p>
-<<<<<<< HEAD
         <img class="icon ic_s_attention" src="themes/dot.gif" alt="">
         <?php echo __('<b>Please note:</b>
         Enabling the general_log may increase the server load by 5-15%. Also be aware that generating statistics from the logs is a
-=======
-        <img class="icon ic_s_attention" src="themes/dot.gif" alt=""> 
-        <?php echo __('<b>Please note:</b>
-        Enabling the general_log may increase the server load by 5-15%. Also be aware that generating statistics from the logs is a 
->>>>>>> ace73f25
         load intensive task, so it is advisable to select only a small time span and to disable the general_log and empty its table once monitoring is not required any more.
         '); ?>
         </p>
@@ -1547,34 +1455,28 @@
 
     <div id="loadingLogsDialog" title="<?php echo __('Loading logs'); ?>" style="display:none;">
     </div>
-<<<<<<< HEAD
-
-    <div id="logAnalyseDialog" title="<?php echo __('Log statistics'); ?>">
-
-=======
-    
+
     <div id="logAnalyseDialog" title="<?php echo __('Log statistics'); ?>" style="display:none;">
         <p> <?php echo __('Selected time range:'); ?>
-        <input type="text" name="dateStart" class="datetimefield" value="" /> - 
+        <input type="text" name="dateStart" class="datetimefield" value="" /> -
         <input type="text" name="dateEnd" class="datetimefield" value="" /></p>
         <input type="checkbox" id="limitTypes" value="1" checked="checked" />
-        <label for="limitTypes">  
+        <label for="limitTypes">
             <?php echo __('Only retrieve SELECT,INSERT,UPDATE and DELETE Statements'); ?>
         </label>
         <br/>
         <input type="checkbox" id="removeVariables" value="1" checked="checked" />
-        <label for="removeVariables">  
+        <label for="removeVariables">
             <?php echo __('Remove variable data in INSERT statements for better grouping'); ?>
         </label>
-        
-        <?php echo __('<p>Choose from which log you want the statistics to be generated from.</p> Results are grouped by query text.'); ?>        
+
+        <?php echo __('<p>Choose from which log you want the statistics to be generated from.</p> Results are grouped by query text.'); ?>
     </div>
-    
+
     <div id="queryAnalyzerDialog" title="<?php echo __('Query analyzer'); ?>" style="display:none;">
         <textarea id="sqlquery"> </textarea>
         <p></p>
         <div class="placeHolder"></div>
->>>>>>> ace73f25
     </div>
 
     <table border="0" class="clearfloat" id="chartGrid">
