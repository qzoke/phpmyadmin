<?php

/* vim: set expandtab sw=4 ts=4 sts=4: */
/**
 *
 * @package phpMyAdmin
 */

/**
*
*/
require_once './libraries/common.inc.php';

/**
 * Does the common work
 */
$GLOBALS['js_include'][] = 'server_synchronize.js';
require_once './libraries/server_common.inc.php';

/**
* Contains all the functions specific to synchronization
*/
require './libraries/server_synchronize.lib.php';

/**
 * Increases the time limit up to the configured maximum
 */
@set_time_limit($cfg['ExecTimeLimit']);

/**
 * Displays the links
 */
require './libraries/server_links.inc.php';

/**
* Enables warnings on the page
*/
//$cfg['Error_Handler']['display'] = true;
//$cfg['Error_Handler']['gather'] = true;

/**
* Save the value of token generated for this page
*/
if (isset($_REQUEST['token'])) {
    $_SESSION['token'] = $_REQUEST['token'];
}

// variable for code saving
$cons = array ("src", "trg");

/**
 * Displays the page when 'Go' is pressed
 */

if ((isset($_REQUEST['submit_connect']))) {
    foreach ($cons as $con) {
        ${"{$con}_host"}     = $_REQUEST[$con . '_host'];
        ${"{$con}_username"} = $_REQUEST[$con . '_username'];
        ${"{$con}_password"} = $_REQUEST[$con . '_pass'];
        ${"{$con}_port"}     = $_REQUEST[$con . '_port'];
        ${"{$con}_socket"}   = $_REQUEST[$con . '_socket'];
        ${"{$con}_db"}       = $_REQUEST[$con . '_db'];
        ${"{$con}_type"}     = $_REQUEST[$con . '_type'];

        if (${"{$con}_type"} == 'cur') {
            ${"{$con}_connection"} = null;
            ${"{$con}_server"} = null;
            ${"{$con}_db"}       = $_REQUEST[$con . '_db_sel'];
            continue;
        }

        if (isset(${"{$con}_socket"}) && ! empty(${"{$con}_socket"})) {
            ${"{$con}_server"}['socket'] = ${"{$con}_socket"};
        } else {
            ${"{$con}_server"}['host'] = ${"{$con}_host"};
            if (isset(${"{$con}_port"})
                && ! empty(${"{$con}_port"})
                && ((int)${"{$con}_port"} * 1) > 0
            ) {
                ${"{$con}_server"}['port'] = (int)${"{$con}_port"};
            }
        }

        ${"{$con}_connection"} = PMA_DBI_connect(${"{$con}_username"},
            ${"{$con}_password"}, $is_controluser = false,
            ${"{$con}_server"}, $auxiliary_connection = true);
    } // end foreach ($cons as $con)

    if ((! $src_connection && $src_type != 'cur')
        || (! $trg_connection && $trg_type != 'cur')
    ) {
        /**
        * Displays the connection error string if
        * connections are not established
        */

        echo '<div class="error">';
        if (! $src_connection && $src_type != 'cur') {
            echo __('Could not connect to the source') . '<br />';
        }
        if (! $trg_connection && $trg_type != 'cur') {
            echo __('Could not connect to the target');
        }
        echo '</div>';
        unset($_REQUEST['submit_connect']);

    } else {
        /**
        * Creating the link object for both source and target databases and
        * selecting the source and target databases using these links
        */
        foreach ($cons as $con) {
            if (${"{$con}_connection"} != null) {
                ${"{$con}_link"} = PMA_DBI_connect(${"{$con}_username"},
                    ${"{$con}_password"}, $is_controluser = false, ${"{$con}_server"});
            } else {
                ${"{$con}_link"} = null;
            }
            ${"{$con}_db_selected"} = PMA_DBI_select_db(${"{$con}_db"}, ${"{$con}_link"});
            ${"{$con}_version"} = PMA_DBI_fetch_value('SELECT VERSION()', 0, 0, ${"{$con}_link"});
            ${"{$con}_is_drizzle"} = (bool)preg_match('/\d{4}\./', ${"{$con}_version"});
        } // end foreach ($cons as $con)

        if (($src_db_selected != 1) || ($trg_db_selected != 1)) {
            /**
            * Displays error string if the database(s) did not exist
            */
            echo '<div class="error">';
            if ($src_db_selected != 1) {
                echo sprintf(__('\'%s\' database does not exist.'), htmlspecialchars($src_db));
            }
            if ($trg_db_selected != 1) {
                echo sprintf(__('\'%s\' database does not exist.'), htmlspecialchars($trg_db));
            }
            echo '</div>';
            unset($_REQUEST['submit_connect']);

        } else if (($src_db_selected == 1) && ($trg_db_selected == 1)) {

            /**
            * Using PMA_DBI_get_tables() to get all the tables
            * from target and source databases.
            */
            $src_tables = PMA_DBI_get_tables($src_db, $src_link);
            $source_tables_num = sizeof($src_tables);

            $trg_tables = PMA_DBI_get_tables($trg_db, $trg_link);
            $target_tables_num = sizeof($trg_tables);

            /**
            * initializing arrays to save matching and non-matching
            * table names from target and source databases.
            */
            $unmatched_num_src = 0;
            $source_tables_uncommon = array();
            $unmatched_num_trg = 0;
            $target_tables_uncommon = array();
            $matching_tables = array();
            $matching_tables_num = 0;

            /**
            * Using PMA_getMatchingTables to find which of the tables' names match
            * in target and source database.
            */
            PMA_getMatchingTables($trg_tables, $src_tables, $matching_tables, $source_tables_uncommon);
            /**
            * Finding the uncommon tables for the target database
            * using function PMA_getNonMatchingTargetTables()
            */
            PMA_getNonMatchingTargetTables($trg_tables, $matching_tables, $target_tables_uncommon);

            /**
            * Initializing several arrays to save the data and structure
            * difference between the source and target databases.
            */
            $row_count = array();   //number of rows in source table that needs to be created in target database
            $fields_num = array();  //number of fields in each matching table
            $delete_array = array(); //stores the primary key values for target tables that have excessive rows than corresponding source tables.
            $insert_array = array(array(array()));// stores the primary key values for the rows in each source table that are not present in target tables.
            $update_array = array(array(array())); //stores the primary key values, name of field to be updated, value of the field to be updated for
                                                    // each row of matching table.
            $matching_tables_fields = array(); //contains the fields' names for each matching table
            $matching_tables_keys   = array(); //contains the primary keys' names for each matching table
            $uncommon_tables_fields = array(); //coantains the fields for all the source tables that are not present in target
            $matching_tables_num = sizeof($matching_tables);

            $source_columns = array();  //contains the full columns' information for all the source tables' columns
            $target_columns = array();  //contains the full columns' information for all the target tables' columns
            $uncommon_columns = array(); //contains names of columns present in source table but absent from the corresponding target table
            $source_indexes = array();   //contains indexes on all the source tables
            $target_indexes = array();   //contains indexes on all the target tables
            $add_indexes_array = array(); //contains the indexes name present in source but absent from target tables
            $target_tables_keys = array(); //contains the keys of all the target tables
            $alter_indexes_array = array();  //contains the names of all the indexes for each table that need to be altered in target database
            $remove_indexes_array = array();  //contains the names of indexes that are excessive in target tables
            $alter_str_array = array(array());  //contains the criteria for each column that needs to be altered in target tables
            $add_column_array = array(array()); //contains the name of columns that need to be added in target tables
            /**
            * The criteria array contains all the criteria against which columns are compared for differences.
            */
            $criteria = array('Field', 'Type', 'Null', 'Collation', 'Key', 'Default', 'Comment');

            for ($i = 0; $i < sizeof($matching_tables); $i++) {
                /**
                * Finding out all the differences structure, data and index diff
                * for all the matching tables only
                */
                PMA_dataDiffInTables($src_db, $trg_db, $src_link, $trg_link,
                    $matching_tables, $matching_tables_fields, $update_array,
                    $insert_array, $delete_array, $fields_num, $i,
                    $matching_tables_keys);

                PMA_structureDiffInTables($src_db, $trg_db, $src_link, $trg_link,
                    $matching_tables, $source_columns, $target_columns,
                    $alter_str_array, $add_column_array, $uncommon_columns,
                    $criteria, $target_tables_keys, $i);

                PMA_indexesDiffInTables($src_db, $trg_db, $src_link, $trg_link,
                    $matching_tables, $source_indexes, $target_indexes,
                    $add_indexes_array, $alter_indexes_array, $remove_indexes_array, $i);
            }

            for ($j = 0; $j < sizeof($source_tables_uncommon); $j++) {
                /**
                * Finding out the number of rows to be added in tables
                * that need to be added in target database
                */
                PMA_dataDiffInUncommonTables($source_tables_uncommon, $src_db,
                    $src_link, $j, $row_count);
            }

            /**
            * Storing all arrays in session for use when page is reloaded
            * for each button press
            */
            $_SESSION['matching_tables'] = $matching_tables;
            $_SESSION['update_array'] = $update_array;
            $_SESSION['insert_array'] = $insert_array;
            $_SESSION['src_db'] = $src_db;
            $_SESSION['trg_db'] =  $trg_db;
            $_SESSION['matching_fields'] = $matching_tables_fields;
            $_SESSION['src_uncommon_tables'] = $source_tables_uncommon;
            $_SESSION['src_username'] = $src_username ;
            $_SESSION['trg_username'] = $trg_username;
            $_SESSION['src_password'] = $src_password;
            $_SESSION['trg_password'] = $trg_password;
            $_SESSION['trg_password'] = $trg_password;
            $_SESSION['src_server']   = $src_server;
            $_SESSION['trg_server']   = $trg_server;
            $_SESSION['src_type']     = $src_type;
            $_SESSION['trg_type']     = $trg_type;
            $_SESSION['matching_tables_keys'] = $matching_tables_keys;
            $_SESSION['uncommon_tables_fields'] = $uncommon_tables_fields;
            $_SESSION['uncommon_tables_row_count'] = $row_count;
            $_SESSION['target_tables_uncommon'] = $target_tables_uncommon;
            $_SESSION['uncommon_tables'] = $source_tables_uncommon;
            $_SESSION['delete_array'] = $delete_array;
            $_SESSION['uncommon_columns'] = $uncommon_columns;
            $_SESSION['source_columns'] = $source_columns;
            $_SESSION['alter_str_array'] = $alter_str_array;
            $_SESSION['target_tables_keys'] = $target_tables_keys;
            $_SESSION['add_column_array'] = $add_column_array;
            $_SESSION['criteria'] = $criteria;
            $_SESSION['target_tables'] = $trg_tables;
            $_SESSION['add_indexes_array'] = $add_indexes_array;
            $_SESSION['alter_indexes_array'] = $alter_indexes_array;
            $_SESSION['remove_indexes_array'] = $remove_indexes_array;
            $_SESSION['source_indexes'] = $source_indexes;
            $_SESSION['target_indexes'] = $target_indexes;

            /**
            * Displays the sub-heading and icons showing Structure Synchronization
            * and Data Synchronization
            */
            ?>
            <form name="synchronize_form" id="synchronize_form" method="post" action="server_synchronize.php">
                <?php echo PMA_generate_common_hidden_inputs('', ''); ?>
            <table width="40%">
            <tr>
                <td>
                    <img class="icon" src="<?php echo $pmaThemeImage; ?>new_struct.png" width="16" height="16" alt="" />
                    <?php echo __('Structure Synchronization'); ?>
                </td>
                <td>
                    <img class="icon" src="<?php echo $pmaThemeImage; ?>new_data.png" width="16" height="16" alt="" />
                    <?php echo __('Data Synchronization'); ?>
                </td>
            </tr>
            </table>
            <?php
            /**
            * Displays the tables containing the source tables names,
            * their difference with the target tables and target tables names.
            */
            PMA_syncDisplayHeaderCompare($src_db, $trg_db);
            $rows = array();

            /**
            * Display the matching tables' names and difference, first
            */
            for ($i = 0; $i < count($matching_tables); $i++) {
                /**
                * Calculating the number of updates for each matching table
                */
                if (isset($update_array[$i]) && isset($update_array[$i][0])
                        && !empty($matching_tables_keys[$i][0])
                        && isset($update_array[$i][0][$matching_tables_keys[$i][0]])) {
                    $num_of_updates = sizeof($update_array[$i]);
                } else {
                    $num_of_updates = 0;
                }
                /**
                * Calculating the number of insertions for each matching table
                */
                if (isset($insert_array[$i]) && isset($insert_array[$i][0])
                        && !empty($matching_tables_keys[$i])
                        && isset($insert_array[$i][0][$matching_tables_keys[$i][0]])) {
                    $num_of_insertions = sizeof($insert_array[$i]);
                } else {
                    $num_of_insertions = 0;
                }

                /**
                * Calculating the number of alter columns, number of columns to be
                * added, number of columns to be removed,
                * number of index to be added and removed.
                */
                $num_alter_cols  = 0;
                $num_insert_cols = 0;
                $num_remove_cols = 0;
                $num_add_index   = 0;
                $num_remove_index = 0;

                if (isset($alter_str_array[$i])) {
                    $num_alter_cols = sizeof($alter_str_array[$i]);
                }
                if (isset($add_column_array[$i])) {
                    $num_insert_cols = sizeof($add_column_array[$i]);
                }
                if (isset($uncommon_columns[$i])) {
                    $num_remove_cols = sizeof($uncommon_columns[$i]);
                }
                if (isset($add_indexes_array[$i])) {
                    $num_add_index = sizeof($add_indexes_array[$i]);
                }
                if (isset($remove_indexes_array[$i])) {
                    $num_remove_index = sizeof($remove_indexes_array[$i]);
                }
                if (isset($alter_indexes_array[$i])) {
                    $num_add_index += sizeof($alter_indexes_array[$i]);
                    $num_remove_index += sizeof($alter_indexes_array[$i]);
                }

                $btn_structure_params = null;
                $btn_data_params = null;

                /**
                * Display the red button of structure synchronization if there
                * exists any structure difference or index difference.
                */
                if (($num_alter_cols > 0)
                    || ($num_insert_cols > 0)
                    || ($num_remove_cols > 0)
                    || ($num_add_index > 0)
                    || ($num_remove_index > 0)
                ) {
                    $btn_structure_params = array($i, $num_alter_cols, $num_insert_cols,
                        $num_remove_cols, $num_add_index, $num_remove_index);
                }

                /**
                * Display the green button of data synchronization if there exists
                * any data difference.
                */
                if ((isset($update_array[$i])
                    || isset($insert_array[$i]))
                    && !empty($matching_tables_keys[$i])
                ) {
                    if (isset($update_array[$i][0][$matching_tables_keys[$i][0]])
                        || isset($insert_array[$i][0][$matching_tables_keys[$i][0]])
                    ) {
                        $btn_data_params = array($i, $num_of_updates,
                            $num_of_insertions, null, null, null);
                    }
                }

                $rows[] = array(
                    'src_table_name' => $matching_tables[$i],
                    'dst_table_name' => $matching_tables[$i],
                    'btn_type' => 'M',
                    'btn_structure' => $btn_structure_params,
                    'btn_data' => $btn_data_params
                );
            }
            /**
            * Displays the tables' names present in source but missing from target
            */
            for ($j = 0; $j < count($source_tables_uncommon); $j++) {
                $row = array(
                    'src_table_name' => '+ ' . $source_tables_uncommon[$j],
                    'dst_table_name' => $source_tables_uncommon[$j] . ' (' . __('not present') . ')',
                    'btn_type' => 'U',
                    'btn_structure' => array($j, null, null, null, null, null),
                    'btn_data' => null
                );
                if ($row_count[$j] > 0) {
                    $row['btn_data'] = array($j, null, $row_count[$j], null, null, null);
                }
                $rows[] = $row;
            }
            foreach ($target_tables_uncommon as $tbl_nc_name) {
                $rows[] = array(
                    'src_table_name' => '',
                    'dst_table_name' => $tbl_nc_name);
            }
            /**
            * Displays the target tables names
            */
            PMA_syncDisplayDataCompare($rows);
            echo '</table>
                </div>
                </fieldset>';

            /**
            * This "list" div will contain a table and each row will depict
            * information about structure/data difference in tables.
            * Rows will be generated dynamically as soon as the colored
            * buttons "D" or "S"  are clicked.
            */

            echo '<fieldset style="padding:0"><div id="list" style="overflow:auto; height:140px; padding:1em">

            <table>
                <thead>
                <tr style="width: 100%;">
                    <th id="table_name" style="width: 10%;" colspan="1">' . __('Table') . ' </th>
                    <th id="str_diff"   style="width: 65%;" colspan="6">' . __('Structure Difference') . ' </th>
                    <th id="data_diff"  style="width: 20%;" colspan="2">' . __('Data Difference') . '</th>
                </tr>
                <tr style="width: 100%;">
                    <th style="width: 10%;">' . __('Table name') . '</th>
                    <th style="width: 10%;">' . __('Create table'). '</th>
                    <th style="width: 11%;">' . __('Add column(s)') . '</th>
                    <th style="width: 13%;">' . __('Remove column(s)') . '</th>
                    <th style="width: 11%;">' . __('Alter column(s)') . '</th>
                    <th style="width: 12%;">' . __('Remove index(s)') . '</th>
                    <th style="width: 11%;">' . __('Apply index(s)') . '</th>
                    <th style="width: 10%;">'.  __('Update row(s)') . '</th>
                    <th style="width: 10%;">' . __('Insert row(s)') . '</th>
                </tr>
                </thead>
                <tbody></tbody>
            </table>
            </div></fieldset>';
            /**
            *  This fieldset displays the checkbox to confirm deletion of previous rows from target tables
            */
            echo '<fieldset>
            <p><input type= "checkbox" name="delete_rows" id ="delete_rows" /><label for="delete_rows">'
                . __('Would you like to delete all the previous rows from target tables?')
                . '</label> </p>
            </fieldset>
            <fieldset class="tblFooters">';
            echo '<input type="button" name="apply_changes" value="'
                . __('Apply Selected Changes')
                . '" onclick ="ApplySelectedChanges('
                . "'" . htmlspecialchars($_SESSION['token']) . "'" . ')" />';
            echo '<input type="submit" name="synchronize_db" value="'
                . __('Synchronize Databases') . '" />' . '</fieldset>';
            echo '</form>';
        }
    }
} // end if ((isset($_REQUEST['submit_connect'])))

 /**
 * Display the page when 'Apply Selected Changes' is pressed
 */
if (isset($_REQUEST['Table_ids'])) {
    /**
    * Displays success message
    */
    echo '<div class="success">'
        . __('Selected target tables have been synchronized with source tables.')
        . '</div>';

    $src_db = $_SESSION['src_db'];
    $trg_db = $_SESSION['trg_db'];
    $update_array = $_SESSION['update_array'];
    $insert_array = $_SESSION['insert_array'];
    $src_username = $_SESSION['src_username'];
    $trg_username = $_SESSION['trg_username'];
    $src_password = $_SESSION['src_password'];
    $trg_password = $_SESSION['trg_password'];
    $src_server   = $_SESSION['src_server'];
    $trg_server   = $_SESSION['trg_server'];
    $src_type     = $_SESSION['src_type'];
    $trg_type     = $_SESSION['trg_type'];
    $uncommon_tables = $_SESSION['uncommon_tables'];
    $matching_tables = $_SESSION['matching_tables'];
    $matching_tables_keys = $_SESSION['matching_tables_keys'];
    $matching_tables_fields = $_SESSION['matching_fields'];
    $source_tables_uncommon = $_SESSION['src_uncommon_tables'];
    $uncommon_tables_fields = $_SESSION['uncommon_tables_fields'];
    $target_tables_uncommon = $_SESSION['target_tables_uncommon'];
    $row_count = $_SESSION['uncommon_tables_row_count'];
    $target_tables = $_SESSION['target_tables'];

    $delete_array = $_SESSION['delete_array'];
    $uncommon_columns = $_SESSION['uncommon_columns'];
    $source_columns = $_SESSION['source_columns'];
    $alter_str_array = $_SESSION['alter_str_array'];
    $criteria = $_SESSION['criteria'];
    $target_tables_keys = $_SESSION['target_tables_keys'];
    $add_column_array = $_SESSION['add_column_array'];
    $add_indexes_array = $_SESSION['add_indexes_array'];
    $alter_indexes_array = $_SESSION['alter_indexes_array'];
    $remove_indexes_array = $_SESSION['remove_indexes_array'];
    $source_indexes = $_SESSION['source_indexes'];
    $target_indexes = $_SESSION['target_indexes'];
    $uncommon_cols = $uncommon_columns;

    /**
    * Creating link object for source and target databases
    */
    foreach ($cons as $con) {
        if (${"{$con}_type"} != "cur") {
            ${"{$con}_link"} = PMA_DBI_connect(${"{$con}_username"},
                ${"{$con}_password"}, $is_controluser = false, ${"{$con}_server"});
        } else {
            ${"{$con}_link"} = null;
            // working on current server, so initialize this for tracking
            // (does not work if user defined current server as a remote one)
            $GLOBALS['db'] = ${"{$con}_db"};
        }
    } // end foreach ($cons as $con)

    /**
    * Initializing arrays to save the table ids whose data and structure difference is to be applied
    */
    $matching_table_data_diff = array();  //stores id of matching table having data difference
    $matching_table_structure_diff = array(); //stores id of matching tables having structure difference
    $uncommon_table_structure_diff = array(); //stores id of uncommon tables having structure difference
    $uncommon_table_data_diff = array();     //stores id of uncommon tables having data difference

    for ($i = 0; isset($_REQUEST[$i]); $i++ ) {
        if (isset($_REQUEST[$i])) {
            $table_id = explode("US", $_REQUEST[$i]);
            if (isset($table_id[1])) {
                $uncommon_table_structure_diff[] = $table_id[1];
            }
            $table_id = explode("UD", $_REQUEST[$i]);
            if (isset($table_id[1])) {
                $uncommon_table_data_diff[] = $table_id[1];
            }
            $table_id = explode("MS", $_REQUEST[$i]);
            if (isset($table_id[1])) {
                $matching_table_structure_diff[] = $table_id[1];
            }

            $table_id = explode("MD", $_REQUEST[$i]);
            if (isset($table_id[1])) {
                 $matching_table_data_diff[] = $table_id[1];
            }
        }
    } // end for
    /**
    * Applying the structure difference on selected matching tables
    */
    for ($q = 0; $q < sizeof($matching_table_structure_diff); $q++) {
        if (isset($alter_str_array[$matching_table_structure_diff[$q]])) {
            PMA_alterTargetTableStructure($trg_db, $trg_link, $matching_tables,
                $source_columns, $alter_str_array, $matching_tables_fields,
                $criteria, $matching_tables_keys, $target_tables_keys,
                $matching_table_structure_diff[$q], false);

            unset($alter_str_array[$matching_table_structure_diff[$q]]);
        }
        if (isset($add_column_array[$matching_table_structure_diff[$q]])) {
            PMA_findDeleteRowsFromTargetTables($delete_array, $matching_tables,
                $matching_table_structure_diff[$q], $target_tables_keys,
                $matching_tables_keys, $trg_db, $trg_link, $src_db, $src_link);

            if (isset($delete_array[$matching_table_structure_diff[$q]])) {
                PMA_deleteFromTargetTable($trg_db, $trg_link, $matching_tables,
                    $matching_table_structure_diff[$q], $target_tables_keys,
                    $delete_array, false);

                unset($delete_array[$matching_table_structure_diff[$q]]);
            }
            PMA_addColumnsInTargetTable($src_db, $trg_db,$src_link, $trg_link,
                $matching_tables, $source_columns, $add_column_array,
                $matching_tables_fields, $criteria, $matching_tables_keys,
                $target_tables_keys, $uncommon_tables,$uncommon_tables_fields,
                $matching_table_structure_diff[$q], $uncommon_cols, false);

            unset($add_column_array[$matching_table_structure_diff[$q]]);
        }
        if (isset($uncommon_columns[$matching_table_structure_diff[$q]])) {
            PMA_removeColumnsFromTargetTable($trg_db, $trg_link, $matching_tables,
                $uncommon_columns, $matching_table_structure_diff[$q], false);

            unset($uncommon_columns[$matching_table_structure_diff[$q]]);
        }
        if (isset($add_indexes_array[$matching_table_structure_diff[$q]])
            || isset($remove_indexes_array[$matching_table_structure_diff[$q]])
            || isset($alter_indexes_array[$matching_table_structure_diff[$q]])
        ) {
            PMA_applyIndexesDiff ($trg_db, $trg_link, $matching_tables,
                $source_indexes, $target_indexes, $add_indexes_array,
                $alter_indexes_array, $remove_indexes_array,
                $matching_table_structure_diff[$q], false);

            unset($add_indexes_array[$matching_table_structure_diff[$q]]);
            unset($alter_indexes_array[$matching_table_structure_diff[$q]]);
            unset($remove_indexes_array[$matching_table_structure_diff[$q]]);
        }
    }
    /**
    * Applying the data difference. First checks if structure diff is applied or not.
    * If not, then apply structure difference first then apply data difference.
    */
    for ($p = 0; $p < sizeof($matching_table_data_diff); $p++) {
        if ($_REQUEST['checked'] == 'true') {
            PMA_findDeleteRowsFromTargetTables($delete_array, $matching_tables,
                $matching_table_data_diff[$p], $target_tables_keys,
                $matching_tables_keys, $trg_db, $trg_link, $src_db, $src_link);

            if (isset($delete_array[$matching_table_data_diff[$p]])) {
                PMA_deleteFromTargetTable($trg_db, $trg_link, $matching_tables,
                    $matching_table_data_diff[$p], $target_tables_keys,
                    $delete_array, false);

                unset($delete_array[$matching_table_data_diff[$p]]);
            }
        }
        if (isset($alter_str_array[$matching_table_data_diff[$p]])) {
            PMA_alterTargetTableStructure($trg_db, $trg_link, $matching_tables,
                $source_columns, $alter_str_array, $matching_tables_fields,
                $criteria, $matching_tables_keys, $target_tables_keys,
                $matching_table_data_diff[$p], false);

            unset($alter_str_array[$matching_table_data_diff[$p]]);
        }
        if (isset($add_column_array[$matching_table_data_diff[$p]])) {
            PMA_findDeleteRowsFromTargetTables($delete_array, $matching_tables,
                $matching_table_data_diff[$p], $target_tables_keys,
                $matching_tables_keys, $trg_db, $trg_link, $src_db, $src_link);

            if (isset($delete_array[$matching_table_data_diff[$p]])) {
                PMA_deleteFromTargetTable($trg_db, $trg_link, $matching_tables,
                    $matching_table_data_diff[$p], $target_tables_keys,
                    $delete_array, false);

                unset($delete_array[$matching_table_data_diff[$p]]);
            }
            PMA_addColumnsInTargetTable($src_db, $trg_db,$src_link, $trg_link,
                $matching_tables, $source_columns, $add_column_array,
                $matching_tables_fields, $criteria, $matching_tables_keys,
                $target_tables_keys, $uncommon_tables, $uncommon_tables_fields,
                $matching_table_data_diff[$p], $uncommon_cols, false);

            unset($add_column_array[$matching_table_data_diff[$p]]);
        }
        if (isset($uncommon_columns[$matching_table_data_diff[$p]])) {
            PMA_removeColumnsFromTargetTable($trg_db, $trg_link, $matching_tables,
                $uncommon_columns, $matching_table_data_diff[$p], false);

            unset($uncommon_columns[$matching_table_data_diff[$p]]);
        }
        if ((isset($matching_table_structure_diff[$q])
            && isset($add_indexes_array[$matching_table_structure_diff[$q]]))
            || (isset($matching_table_structure_diff[$q])
            && isset($remove_indexes_array[$matching_table_structure_diff[$q]]))
            || (isset($matching_table_structure_diff[$q])
            && isset($alter_indexes_array[$matching_table_structure_diff[$q]]))
        ) {
            PMA_applyIndexesDiff ($trg_db, $trg_link, $matching_tables,
                $source_indexes, $target_indexes, $add_indexes_array,
                $alter_indexes_array, $remove_indexes_array,
                $matching_table_structure_diff[$q], false);

            unset($add_indexes_array[$matching_table_structure_diff[$q]]);
            unset($alter_indexes_array[$matching_table_structure_diff[$q]]);
            unset($remove_indexes_array[$matching_table_structure_diff[$q]]);
        }
        /**
        * Applying the data difference.
        */
        PMA_updateTargetTables($matching_tables, $update_array, $src_db, $trg_db,
            $trg_link, $matching_table_data_diff[$p], $matching_tables_keys, false);

        PMA_insertIntoTargetTable($matching_tables, $src_db, $trg_db, $src_link,
            $trg_link, $matching_tables_fields, $insert_array,
            $matching_table_data_diff[$p], $matching_tables_keys, $source_columns,
            $add_column_array, $criteria, $target_tables_keys, $uncommon_tables,
            $uncommon_tables_fields, $uncommon_cols, $alter_str_array,
            $source_indexes, $target_indexes, $add_indexes_array,
            $alter_indexes_array, $delete_array, $update_array, false);
    }
    /**
    * Updating the session variables to the latest values of the arrays.
    */
    $_SESSION['delete_array'] = $delete_array;
    $_SESSION['uncommon_columns'] = $uncommon_columns;
    $_SESSION['alter_str_array']  = $alter_str_array;
    $_SESSION['add_column_array'] = $add_column_array;
    $_SESSION['add_indexes_array'] = $add_indexes_array;
    $_SESSION['remove_indexes_array'] = $remove_indexes_array;
    $_SESSION['insert_array'] = $insert_array;
    $_SESSION['update_array'] = $update_array;

    /**
    * Applying structure difference to selected non-matching tables
    * (present in Source but absent from Target).
    */
    for ($s = 0; $s < sizeof($uncommon_table_structure_diff); $s++) {
        PMA_createTargetTables($src_db, $trg_db, $src_link, $trg_link,
            $uncommon_tables, $uncommon_table_structure_diff[$s],
            $uncommon_tables_fields, false);
        $_SESSION['uncommon_tables_fields'] = $uncommon_tables_fields;

        unset($uncommon_tables[$uncommon_table_structure_diff[$s]]);
    }
    /**
    * Applying data difference to selected non-matching tables
    * (present in Source but absent from Target).
    * Before data synchronization, structure synchronization is confirmed.
    */
    for ($r = 0; $r < sizeof($uncommon_table_data_diff); $r++) {
        if (!(in_array($uncommon_table_data_diff[$r], $uncommon_table_structure_diff))) {
            if (isset($uncommon_tables[$uncommon_table_data_diff[$r]])) {
                PMA_createTargetTables($src_db, $trg_db, $src_link, $trg_link,
                    $uncommon_tables, $uncommon_table_data_diff[$r],
                    $uncommon_tables_fields, false);
                $_SESSION['uncommon_tables_fields'] = $uncommon_tables_fields;

                unset($uncommon_tables[$uncommon_table_data_diff[$r]]);
            }
        }
        PMA_populateTargetTables($src_db, $trg_db, $src_link, $trg_link,
            $source_tables_uncommon, $uncommon_table_data_diff[$r],
            $_SESSION['uncommon_tables_fields'], false);

        unset($row_count[$uncommon_table_data_diff[$r]]);
    }
    /**
    * Again all the tables from source and target database are displayed with their differences.
    * The differences have been removed from tables that have been synchronized
    */
    echo '<form name="applied_difference" id="synchronize_form" method="post" action="server_synchronize.php">'
        . PMA_generate_common_hidden_inputs('', '');

    PMA_syncDisplayHeaderCompare($src_db, $trg_db);
    $rows = array();
    for ($i = 0; $i < count($matching_tables); $i++) {
        $num_alter_cols  = 0;
        $num_insert_cols = 0;
        $num_remove_cols = 0;
        $num_add_index = 0;
        $num_remove_index = 0;

        if (isset($alter_str_array[$i])) {
            $num_alter_cols = sizeof($alter_str_array[$i]);
        }
        if (isset($add_column_array[$i])) {
            $num_insert_cols = sizeof($add_column_array[$i]);
        }
        if (isset($uncommon_columns[$i])) {
            $num_remove_cols = sizeof($uncommon_columns[$i]);
        }
        if (isset($add_indexes_array[$i])) {
            $num_add_index = sizeof($add_indexes_array[$i]);
        }
        if (isset($remove_indexes_array[$i])) {
            $num_remove_index = sizeof($remove_indexes_array[$i]);
        }

        $btn_structure_params = null;
        $btn_data_params = null;

        if (($num_alter_cols > 0)
            || ($num_insert_cols > 0)
            || ($num_remove_cols > 0)
            || ($num_add_index > 0)
            || ($num_remove_index > 0)
        ) {
            $btn_structure_params = array($i, $num_alter_cols, $num_insert_cols,
                $num_remove_cols, $num_add_index, $num_remove_index);
        }
        if (!(in_array($i, $matching_table_data_diff))) {
            if (isset($matching_tables_keys[$i][0])
                && isset($update_array[$i][0][$matching_tables_keys[$i][0]])
            ) {
                if (isset($update_array[$i])) {
                    $num_of_updates = sizeof($update_array[$i]);
                } else {
                    $num_of_updates = 0;
                }
            } else {
                $num_of_updates = 0;
            }
            if (isset($matching_tables_keys[$i][0])
                && isset($insert_array[$i][0][$matching_tables_keys[$i][0]])
            ) {
                if (isset($insert_array[$i])) {
                    $num_of_insertions = sizeof($insert_array[$i]);
                } else {
                    $num_of_insertions = 0;
                }
            } else {
                $num_of_insertions = 0;
            }

            if ((isset($matching_tables_keys[$i][0])
                && isset($update_array[$i][0][$matching_tables_keys[$i][0]]))
                || (isset($matching_tables_keys[$i][0])
                && isset($insert_array[$i][0][$matching_tables_keys[$i][0]]))
            ) {
                $btn_data_params = array($i, $num_of_updates, $num_of_insertions,
                    null, null, null);
            }
        } else {
            unset($update_array[$i]);
            unset($insert_array[$i]);
        }
        $rows[] = array(
            'src_table_name' => $matching_tables[$i],
            'dst_table_name' => $matching_tables[$i],
            'btn_type' => 'M',
            'btn_structure' => $btn_structure_params,
            'btn_data' => $btn_data_params
        );
    }
    /**
    * placing updated value of arrays in session
    *
    */
    $_SESSION['update_array'] = $update_array;
    $_SESSION['insert_array'] = $insert_array;

    for ($j = 0; $j < count($source_tables_uncommon); $j++) {
        $btn_structure_params = null;
        $btn_data_params = null;

        /**
        * Display the difference only when it has not been applied
        */
        if (!(in_array($j, $uncommon_table_structure_diff))) {
            if (isset($uncommon_tables[$j])) {
                $btn_structure_params = array($j, null, null, null, null, null);
            }
            $dst_table_name = $source_tables_uncommon[$j] . ' (' .  __('not present') . ')';
        } else {
            unset($uncommon_tables[$j]);
            $dst_table_name = $source_tables_uncommon[$j];
        }
        /**
        * Display the difference only when it has not been applied
        */
        if (!(in_array($j, $uncommon_table_data_diff))) {
            if (isset($row_count[$j]) && ($row_count[$j] > 0)) {
                $btn_data_params = array($j, null, $row_count[$j], null, null, null);
            }
        } else {
            unset($row_count[$j]);
        }

        $rows[] = array(
            'src_table_name' => $source_tables_uncommon[$j],
            'dst_table_name' => $dst_table_name,
            'btn_type' => 'U',
            'btn_structure' => $btn_structure_params,
            'btn_data' => $btn_data_params
        );
    }
    /**
    * placing the latest values of arrays in session
    */

    $_SESSION['uncommon_tables'] = $uncommon_tables;
    $_SESSION['uncommon_tables_row_count'] = $row_count;


    /**
    * Displaying the target database tables
    */
    foreach ($target_tables_uncommon as $tbl_nc_name) {
        $rows[] = array(
            'src_table_name' => '',
            'dst_table_name' => $tbl_nc_name);
    }
    PMA_syncDisplayDataCompare($rows);
    echo '</table>
        </div>
        </fieldset>';

    /**
    * This "list" div will contain a table and each row will depict information about
    * structure/data difference in tables.
    * Rows will be generated dynamically as soon as the colored buttons "D" or "S"
    * are clicked.
    */

    echo '<fieldset style="padding:0"><div id="list" style = "overflow:auto; height:140px; padding:1em">';
    echo '<table>
          <thead>
            <tr style="width: 100%;">
                <th id="table_name" style="width: 10%;" colspan="1">' . __('Table') . ' </th>
                <th id="str_diff"   style="width: 65%;" colspan="6">' . __('Structure Difference') . ' </th>
                <th id="data_diff"  style="width: 20%;" colspan="2">' . __('Data Difference') . '</th>
            </tr>
            <tr style="width: 100%;">
                <th style="width: 10%;">' . __('Table name') . '</th>
                <th style="width: 10%;">' . __('Create table'). '</th>
                <th style="width: 11%;">' . __('Add column(s)') . '</th>
                <th style="width: 13%;">' . __('Remove column(s)') . '</th>
                <th style="width: 11%;">' . __('Alter column(s)') . '</th>
                <th style="width: 12%;">' . __('Remove index(s)') . '</th>
                <th style="width: 11%;">' . __('Apply index(s)') . '</th>
                <th style="width: 10%;">' . __('Update row(s)') . '</th>
                <th style="width: 10%;">' . __('Insert row(s)') . '</th>
            </tr>
            </thead>
            <tbody></tbody>
         </table>
        </div></fieldset>';

    /**
    *  This fieldset displays the checkbox to confirm deletion of previous rows from target tables
    */
    echo '<fieldset>
        <p><input type="checkbox" name="delete_rows" id ="delete_rows" /><label for="delete_rows">'
        . __('Would you like to delete all the previous rows from target tables?') . '</label> </p>
        </fieldset>';

    echo '<fieldset class="tblFooters">';
    echo '<input type="button" name="apply_changes" value="'
        . __('Apply Selected Changes') . '" onclick ="ApplySelectedChanges('
        . "'" . htmlspecialchars($_SESSION['token']) . "'" .')" />';
    echo '<input type="submit" name="synchronize_db" value="'
        . __('Synchronize Databases') . '" />'
        . '</fieldset>';
    echo '</form>';
}

/**
* Displays the page when 'Synchronize Databases' is pressed.
*/

if (isset($_REQUEST['synchronize_db'])) {

    $src_db = $_SESSION['src_db'];
    $trg_db = $_SESSION['trg_db'];
    $update_array = $_SESSION['update_array'];
    $insert_array = $_SESSION['insert_array'];
    $src_username = $_SESSION['src_username'];
    $trg_username = $_SESSION['trg_username'];
    $src_password = $_SESSION['src_password'];
    $trg_password = $_SESSION['trg_password'];
    $matching_tables = $_SESSION['matching_tables'];
    $matching_tables_keys = $_SESSION['matching_tables_keys'];
    $matching_tables_fields = $_SESSION['matching_fields'];
    $source_tables_uncommon = $_SESSION['src_uncommon_tables'];
    $uncommon_tables_fields = $_SESSION['uncommon_tables_fields'];
    $target_tables_uncommon = $_SESSION['target_tables_uncommon'];
    $row_count = $_SESSION['uncommon_tables_row_count'];
    $uncommon_tables = $_SESSION['uncommon_tables'];
    $target_tables = $_SESSION['target_tables'];

    $delete_array = $_SESSION['delete_array'];
    $uncommon_columns = $_SESSION['uncommon_columns'];
    $source_columns = $_SESSION['source_columns'];
    $alter_str_array = $_SESSION['alter_str_array'];
    $criteria = $_SESSION['criteria'];
    $target_tables_keys = $_SESSION['target_tables_keys'];
    $add_column_array = $_SESSION['add_column_array'];
    $add_indexes_array = $_SESSION['add_indexes_array'];
    $alter_indexes_array = $_SESSION['alter_indexes_array'];
    $remove_indexes_array = $_SESSION['remove_indexes_array'];
    $source_indexes = $_SESSION['source_indexes'];
    $target_indexes = $_SESSION['target_indexes'];
    $uncommon_cols = $uncommon_columns;

   /**
   * Display success message.
   */
    echo '<div class="success">'
        . __('Target database has been synchronized with source database')
        . '</div>';
    /**
    * Displaying all the tables of source and target database
    * and now no difference is there.
    */
    PMA_syncDisplayHeaderCompare($src_db, $trg_db);
    $rows = array();
    for ($i = 0; $i < count($matching_tables); $i++) {
        $rows[] = array(
            'src_table_name' => $matching_tables[$i],
            'dst_table_name' => $matching_tables[$i]);
    }
    foreach ($source_tables_uncommon as $tbl_nc_name) {
        $rows[] = array(
            'src_table_name' => '+ ' . $tbl_nc_name,
            'dst_table_name' => $tbl_nc_name);
    }
    foreach ($target_tables_uncommon as $tbl_nc_name) {
        $rows[] = array(
            'src_table_name' => '',
            'dst_table_name' => $tbl_nc_name);
    }
    PMA_syncDisplayDataCompare($rows);
    echo '</table>
        </div>
        </fieldset>';

    /**
    * connecting the source and target servers
    */
    if ('cur' != $_SESSION['src_type']) {
<<<<<<< HEAD
        $src_link = PMA_DBI_connect($src_username, $src_password, $is_controluser = false, $_SESSION['src_server']);
        $src_version = PMA_DBI_fetch_value('SELECT VERSION()', 0, 0, $src_link);
        $src_is_drizzle = (bool)preg_match('/\d{4}\./', $src_version);
=======
        $src_link = PMA_DBI_connect($src_username, $src_password,
            $is_controluser = false, $_SESSION['src_server']);
>>>>>>> 79b5bd60
    } else {
        $src_link = $GLOBALS['userlink'];
        $src_version = PMA_MYSQL_STR_VERSION;
        $src_is_drizzle = PMA_DRIZZLE;
        // working on current server, so initialize this for tracking
        // (does not work if user defined current server as a remote one)
        $GLOBALS['db'] = $_SESSION['src_db'];
    }
    if ('cur' != $_SESSION['trg_type']) {
<<<<<<< HEAD
        $trg_link = PMA_DBI_connect($trg_username, $trg_password, $is_controluser = false, $_SESSION['trg_server']);
        $trg_version = PMA_DBI_fetch_value('SELECT VERSION()', 0, 0, $trg_link);
        $trg_is_drizzle = (bool)preg_match('/\d{4}\./', $trg_version);
=======
        $trg_link = PMA_DBI_connect($trg_username, $trg_password,
            $is_controluser = false, $_SESSION['trg_server']);
>>>>>>> 79b5bd60
    } else {
        $trg_link = $GLOBALS['userlink'];
        $trg_version = PMA_MYSQL_STR_VERSION;
        $trg_is_drizzle = PMA_DRIZZLE;
        // working on current server, so initialize this for tracking
        $GLOBALS['db'] = $_SESSION['trg_db'];
    }

    /**
    * Displaying the queries.
    */
    echo '<fieldset><legend>' . __('Executed queries') . '</legend>';
    /**
    * Applying all sorts of differences for each matching table
    */
    for ($p = 0; $p < sizeof($matching_tables); $p++) {
        /**
        *  If the check box is checked for deleting previous rows from the target database tables then
        *  first find out rows to be deleted and then delete the rows.
        */
        if (isset($_REQUEST['delete_rows'])) {
            PMA_findDeleteRowsFromTargetTables($delete_array, $matching_tables, $p,
                $target_tables_keys, $matching_tables_keys,
                $trg_db, $trg_link, $src_db, $src_link);

            if (isset($delete_array[$p])) {
                PMA_deleteFromTargetTable($trg_db, $trg_link, $matching_tables, $p,
                    $target_tables_keys, $delete_array, true);
                unset($delete_array[$p]);
            }
        }
        if (isset($alter_str_array[$p])) {
            PMA_alterTargetTableStructure($trg_db, $trg_link, $matching_tables,
                $source_columns, $alter_str_array, $matching_tables_fields,
                $criteria, $matching_tables_keys, $target_tables_keys, $p, true);
            unset($alter_str_array[$p]);
        }
        if (! empty($add_column_array[$p])) {
            PMA_findDeleteRowsFromTargetTables($delete_array, $matching_tables, $p,
                $target_tables_keys, $matching_tables_keys,
                $trg_db, $trg_link, $src_db, $src_link);

            if (isset($delete_array[$p])) {
                PMA_deleteFromTargetTable($trg_db, $trg_link, $matching_tables, $p,
                    $target_tables_keys, $delete_array, true);
                unset($delete_array[$p]);
            }
            PMA_addColumnsInTargetTable($src_db, $trg_db, $src_link, $trg_link,
                $matching_tables, $source_columns, $add_column_array,
                $matching_tables_fields, $criteria, $matching_tables_keys,
                $target_tables_keys, $uncommon_tables, $uncommon_tables_fields,
                $p, $uncommon_cols, true);
            unset($add_column_array[$p]);
        }
        if (isset($uncommon_columns[$p])) {
            PMA_removeColumnsFromTargetTable($trg_db, $trg_link, $matching_tables,
                $uncommon_columns, $p, true);
            unset($uncommon_columns[$p]);
        }
        if (isset($matching_table_structure_diff)
            && (isset($add_indexes_array[$matching_table_structure_diff[$p]])
            || isset($remove_indexes_array[$matching_table_structure_diff[$p]])
            || isset($alter_indexes_array[$matching_table_structure_diff[$p]]))
        ) {
            PMA_applyIndexesDiff ($trg_db, $trg_link, $matching_tables,
                $source_indexes, $target_indexes, $add_indexes_array,
                $alter_indexes_array, $remove_indexes_array,
                $matching_table_structure_diff[$p], true);

            unset($add_indexes_array[$matching_table_structure_diff[$p]]);
            unset($alter_indexes_array[$matching_table_structure_diff[$p]]);
            unset($remove_indexes_array[$matching_table_structure_diff[$p]]);
        }

        PMA_updateTargetTables($matching_tables, $update_array, $src_db, $trg_db,
            $trg_link, $p, $matching_tables_keys, true);

        PMA_insertIntoTargetTable($matching_tables, $src_db, $trg_db, $src_link,
            $trg_link , $matching_tables_fields, $insert_array, $p,
            $matching_tables_keys, $matching_tables_keys, $source_columns,
            $add_column_array, $criteria, $target_tables_keys, $uncommon_tables,
            $uncommon_tables_fields,$uncommon_cols, $alter_str_array,$source_indexes,
            $target_indexes, $add_indexes_array,
            $alter_indexes_array, $delete_array, $update_array, true);
    }

    /**
    *  Creating and populating tables present in source but absent
    *  from target database.
    */
    for ($q = 0; $q < sizeof($source_tables_uncommon); $q++) {
        if (isset($uncommon_tables[$q])) {
            PMA_createTargetTables($src_db, $trg_db, $src_link, $trg_link,
                $source_tables_uncommon, $q, $uncommon_tables_fields, true);
        }
        if (isset($row_count[$q])) {
            PMA_populateTargetTables($src_db, $trg_db, $src_link, $trg_link,
                $source_tables_uncommon, $q, $uncommon_tables_fields, true);
        }
    }
    echo "</fieldset>";
}

/**
 * Displays the main page when none of the following buttons is pressed
 */

if (! isset($_REQUEST['submit_connect'])
    && ! isset($_REQUEST['synchronize_db'])
    && ! isset($_REQUEST['Table_ids'])
) {
/**
* Displays the sub-page heading
*/
    echo '<h2>' . ($GLOBALS['cfg']['MainPageIconic']
    ? '<img class="icon ic_s_sync" src="themes/dot.gif" alt="" />'
    : '')
    . __('Synchronize')
    .'</h2>';

    echo  '<div id="serverstatus">
    <form name="connection_form" id="connection_form" method="post" action="server_synchronize.php"
   >' // TODO: add check if all var. are filled in
    . PMA_generate_common_hidden_inputs('', '');
    echo '<fieldset>';
    echo '<legend>' . __('Synchronize') . '</legend>';
    /**
     * Displays the forms
     */

    $databases = PMA_DBI_get_databases_full(null, false, null, 'SCHEMA_NAME',
        'ASC', 0, true);

    if ($GLOBALS['cfg']['AllowArbitraryServer'] === false) {
        $possibly_readonly = ' readonly="readonly"';
    } else {
        $possibly_readonly = '';
    }

    foreach ($cons as $type) {
        if ('src' == $type) {
            $database_header = __('Source database');
        } else {
            $database_header = __('Target database');
        }

        $database_header .= PMA_showHint(PMA_sanitize(sprintf('%sAllowArbitraryServer%s',
            '[a@./Documentation.html#AllowArbitraryServer@_blank]', '[/a]')));
?>
      <table id="serverconnection_<?php echo $type; ?>_remote" class="data noclick">
      <caption class="tblHeaders"><?php echo $database_header; ?></caption>
      <tr class="odd">
      <td colspan="2" style="text-align: center">
         <select name="<?php echo $type; ?>_type" id="<?php echo $type; ?>_type" class="server_selector">
<?php
        if ($GLOBALS['cfg']['AllowArbitraryServer']) {
            $preselected_option = 'rmt';
            echo '<option value="rmt" selected="selected">' . __('Enter manually') . '</option>';
        } else {
            $preselected_option = 'cur';
        }
        echo '<option value="cur"';
        if ('cur' == $preselected_option) {
            echo ' selected="selected"';
        }
        echo '>' .  __('Current connection') . '</option>';

        $loaded_dbi = $GLOBALS['cfg']['Server']['extension'];
        foreach ($GLOBALS['cfg']['Servers'] as $key => $tmp_server) {
            if (empty($tmp_server['host']) && empty($tmp_server['socket'])) {
                continue;
            }

            if (!empty($tmp_server['verbose'])) {
                $label = $tmp_server['verbose'];
            } else {
                $label = $tmp_server['host'];
                if (!empty($tmp_server['port'])) {
                    $label .= ':' . $tmp_server['port'];
                }
            }

            if ($loaded_dbi == 'drizzle' && $tmp_server['extension'] != 'drizzle'
                    || $loaded_dbi != 'drizzle' && $tmp_server['extension'] == 'drizzle') {
                // incompatible connection protocols
                $disabled = ' disabled="disabled"';
                $value = '';
            } else {
                $disabled = '';
                $value = $tmp_server['host'];
                $value .= '||||';
                if (empty($tmp_server['port']) && empty($tmp_server['socket'])) {
                    $value .= '3306';
                } else {
                    $value .= $tmp_server['port'];
                }
                $value .= '||||';
                $value .= $tmp_server['socket'];
                $value .= '||||';
                $value .= $tmp_server['user'];
                $value .= '||||';
                $value .= $tmp_server['only_db'];
            }

            echo '<option value="' . $value . '"' . $disabled . '>'
                . sprintf(__('Configuration: %s'), htmlspecialchars($label)) . '</option>';
        } // end foreach
?>
         </select>
      </td>
      </tr>
    <tr class="even toggler remote-server">
        <td><?php echo __('Server'); ?></td>
        <td><input type="text" name="<?php echo $type; ?>_host" class="server-host" <?php echo $possibly_readonly; ?>/></td>
    </tr>
    <tr class="odd toggler remote-server">
        <td><?php echo __('Port'); ?></td>
        <td><input type="text" name="<?php echo $type; ?>_port" class="server-port" <?php echo $possibly_readonly; ?> value="3306" maxlength="5" size="5" /></td>
    </tr>
    <tr class="even toggler remote-server">
        <td><?php echo __('Socket'); ?></td>
        <td><input type="text" name="<?php echo $type; ?>_socket" class="server-socket" <?php echo $possibly_readonly; ?>/></td>
    </tr>
    <tr class="odd toggler remote-server">
        <td><?php echo __('User name'); ?></td>
        <td><input type="text" name="<?php echo $type; ?>_username" class="server-user" /></td>
    </tr>
    <tr class="even toggler remote-server">
        <td><?php echo __('Password'); ?></td>
        <td><input type="password" name="<?php echo $type; ?>_pass" class="server-pass" /> </td>
    </tr>
    <tr class="odd toggler remote-server">
        <td><?php echo __('Database'); ?></td>
        <td><input type="text" name="<?php echo $type; ?>_db" class="server-db" /></td>
    </tr>
    <tr class="even toggler current-server" style="display: none;">
        <td><?php echo __('Database'); ?></td>
        <td>
<?php
      // these unset() do not complain if the elements do not exist
    unset($databases['mysql']);
    unset($databases['information_schema']);

    if (count($databases) == 0) {
        echo __('No databases');
    } else {
        echo '
              <select name="' . $type . '_db_sel">
        ';
        foreach ($databases as $db) {
            echo '        <option>' . htmlspecialchars($db['SCHEMA_NAME']) . '</option>';
        }
        echo '</select>';
    }
    echo '</td> </tr>
      </table>';
   }
   unset ($types, $type);

    echo '
    </fieldset>
    <fieldset class="tblFooters">
        <input type="submit" name="submit_connect" value="' . __('Go') .'" id="buttonGo" />
    </fieldset>
    </form>
    </div>
    <div class="notice">' . __('Target database will be completely synchronized with source database. Source database will remain unchanged.') . '</div>';
}

 /**
 * Displays the footer
 */
require './libraries/footer.inc.php';
?><|MERGE_RESOLUTION|>--- conflicted
+++ resolved
@@ -1017,14 +1017,9 @@
     * connecting the source and target servers
     */
     if ('cur' != $_SESSION['src_type']) {
-<<<<<<< HEAD
         $src_link = PMA_DBI_connect($src_username, $src_password, $is_controluser = false, $_SESSION['src_server']);
         $src_version = PMA_DBI_fetch_value('SELECT VERSION()', 0, 0, $src_link);
         $src_is_drizzle = (bool)preg_match('/\d{4}\./', $src_version);
-=======
-        $src_link = PMA_DBI_connect($src_username, $src_password,
-            $is_controluser = false, $_SESSION['src_server']);
->>>>>>> 79b5bd60
     } else {
         $src_link = $GLOBALS['userlink'];
         $src_version = PMA_MYSQL_STR_VERSION;
@@ -1034,14 +1029,9 @@
         $GLOBALS['db'] = $_SESSION['src_db'];
     }
     if ('cur' != $_SESSION['trg_type']) {
-<<<<<<< HEAD
         $trg_link = PMA_DBI_connect($trg_username, $trg_password, $is_controluser = false, $_SESSION['trg_server']);
         $trg_version = PMA_DBI_fetch_value('SELECT VERSION()', 0, 0, $trg_link);
         $trg_is_drizzle = (bool)preg_match('/\d{4}\./', $trg_version);
-=======
-        $trg_link = PMA_DBI_connect($trg_username, $trg_password,
-            $is_controluser = false, $_SESSION['trg_server']);
->>>>>>> 79b5bd60
     } else {
         $trg_link = $GLOBALS['userlink'];
         $trg_version = PMA_MYSQL_STR_VERSION;
