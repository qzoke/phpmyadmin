--- conflicted
+++ resolved
@@ -108,12 +108,8 @@
     $message_id = uniqid('version_check');
 
     // Fetch data
-<<<<<<< HEAD
-    $version_data = PMA\libraries\Util::getLatestVersion();
-=======
     $versionInformation = new VersionInformation();
     $version_data = $versionInformation->getLatestVersion();
->>>>>>> 62859dff
 
     if (empty($version_data)) {
         PMA_messagesSet(
@@ -137,11 +133,7 @@
         return;
     }
 
-<<<<<<< HEAD
-    $version_upstream = PMA\libraries\Util::versionToInt($version);
-=======
     $version_upstream = $versionInformation->versionToInt($version);
->>>>>>> 62859dff
     if ($version_upstream === false) {
         PMA_messagesSet(
             'error',
@@ -152,11 +144,7 @@
         return;
     }
 
-<<<<<<< HEAD
-    $version_local = PMA\libraries\Util::versionToInt(
-=======
     $version_local = $versionInformation->versionToInt(
->>>>>>> 62859dff
         $GLOBALS['PMA_Config']->get('PMA_VERSION')
     );
     if ($version_local === false) {
