--- conflicted
+++ resolved
@@ -108,13 +108,8 @@
  *
  * Logic taken from libraries/display_tbl_lib.php
  */
-<<<<<<< HEAD
-if(isset($_REQUEST['get_enum_values']) && $_REQUEST['get_enum_values'] == true) {
+if (isset($_REQUEST['get_enum_values']) && $_REQUEST['get_enum_values'] == true) {
     $field_info_query = PMA_DBI_get_columns_sql($db, $table, $_REQUEST['column']);
-=======
-if (isset($_REQUEST['get_enum_values']) && $_REQUEST['get_enum_values'] == true) {
-    $field_info_query = 'SHOW FIELDS FROM `' . $db . '`.`' . $table . '` LIKE \'' . $_REQUEST['column'] . '\' ;';
->>>>>>> d8f6e7da
 
     $field_info_result = PMA_DBI_fetch_result($field_info_query, null, null, null, PMA_DBI_QUERY_STORE);
 
@@ -140,13 +135,8 @@
 /**
  * Find possible values for set fields during inline edit.
  */
-<<<<<<< HEAD
-if(isset($_REQUEST['get_set_values']) && $_REQUEST['get_set_values'] == true) {
+if (isset($_REQUEST['get_set_values']) && $_REQUEST['get_set_values'] == true) {
     $field_info_query = PMA_DBI_get_columns_sql($db, $table, $_REQUEST['column']);
-=======
-if (isset($_REQUEST['get_set_values']) && $_REQUEST['get_set_values'] == true) {
-    $field_info_query = 'SHOW FIELDS FROM `' . $db . '`.`' . $table . '` LIKE \'' . $_REQUEST['column'] . '\' ;';
->>>>>>> d8f6e7da
 
     $field_info_result = PMA_DBI_fetch_result($field_info_query, null, null, null, PMA_DBI_QUERY_STORE);
 
