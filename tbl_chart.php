<?php
/* vim: set expandtab sw=4 ts=4 sts=4: */
/**
 * handles creation of the chart
 *
 * @package PhpMyAdmin
 */

/**
 *
 */
require_once 'libraries/common.inc.php';

/*
 * Execute the query and return the result
 */

if (isset($_REQUEST['ajax_request'])
    && isset($_REQUEST['pos'])
    && isset($_REQUEST['session_max_rows'])
) {
    $response = PMA_Response::getInstance();

    if (strlen($GLOBALS['table']) && strlen($GLOBALS['db'])) {
        include './libraries/tbl_common.inc.php';
    } else {
        $response->isSuccess(false);
        $response->addJSON('message', __('Error'));
        exit;
    }

    $sql_limit_to_append = ' LIMIT ' . $_REQUEST['pos'] . ', '
        . $_REQUEST['session_max_rows'] . " ";
    $sql_query .= $sql_limit_to_append;
    $data = array();
    $result = PMA_DBI_try_query($sql_query);
    while ($row = PMA_DBI_fetch_assoc($result)) {
        $data[] = $row;
    }

    if (empty($data)) {
        $response->isSuccess(false);
        $response->addJSON('message', __('No data to display'));
        exit;
    }
    $sanitized_data = array();

    foreach ($data as $data_row_number => $data_row) {
        $tmp_row = array();
        foreach ($data_row as $data_column => $data_value) {
            $tmp_row[htmlspecialchars($data_column)] = htmlspecialchars($data_value);
        }
        $sanitized_data[] = $tmp_row;
    }
    $response->isSuccess(true);
    $response->addJSON('message', null);
    $response->addJSON('chartData', json_encode($sanitized_data));
    unset($sanitized_data);
    exit;
}

$response = PMA_Response::getInstance();
$header   = $response->getHeader();
$scripts  = $header->getScripts();
$scripts->addFile('chart.js');
$scripts->addFile('tbl_chart.js');
$scripts->addFile('jqplot/jquery.jqplot.js');
$scripts->addFile('jqplot/plugins/jqplot.barRenderer.js');
$scripts->addFile('jqplot/plugins/jqplot.canvasAxisLabelRenderer.js');
$scripts->addFile('jqplot/plugins/jqplot.canvasTextRenderer.js');
$scripts->addFile('jqplot/plugins/jqplot.categoryAxisRenderer.js');
$scripts->addFile('jqplot/plugins/jqplot.dateAxisRenderer.js');
$scripts->addFile('jqplot/plugins/jqplot.pointLabels.js');
$scripts->addFile('jqplot/plugins/jqplot.pieRenderer.js');
/* < IE 9 doesn't support canvas natively */
if (PMA_USR_BROWSER_AGENT == 'IE' && PMA_USR_BROWSER_VER < 9) {
    $scripts->addFile('canvg/flashcanvas.js');
}

/**
 * Runs common work
 */
if (strlen($GLOBALS['table'])) {
    $url_params['goto'] = $cfg['DefaultTabTable'];
    $url_params['back'] = 'tbl_sql.php';
    include 'libraries/tbl_common.inc.php';
    include 'libraries/tbl_info.inc.php';
} elseif (strlen($GLOBALS['db'])) {
    $url_params['goto'] = $cfg['DefaultTabDatabase'];
    $url_params['back'] = 'sql.php';
    include 'libraries/db_common.inc.php';
    include 'libraries/db_info.inc.php';
} else {
    $url_params['goto'] = $cfg['DefaultTabServer'];
    $url_params['back'] = 'sql.php';
    include 'libraries/server_common.inc.php';
}

$data = array();

$result = PMA_DBI_try_query($sql_query);
$fields_meta = PMA_DBI_get_fields_meta($result);
while ($row = PMA_DBI_fetch_assoc($result)) {
    $data[] = $row;
}

// get settings if any posted
$chartSettings = array();
if (PMA_isValid($_REQUEST['chartSettings'], 'array')) {
    $chartSettings = $_REQUEST['chartSettings'];
}

$url_params['db'] = $GLOBALS['db'];
$url_params['reload'] = 1;

/**
 * Displays the page
 */
// pma_token/url_query needed for chart export
?>
<script type="text/javascript">
pma_token = '<?php echo $_SESSION[' PMA_token ']; ?>';
url_query = '<?php echo $url_query;?>';
</script>
<!-- Display Chart options -->
<div id="div_view_options">
<form method="post" id="tblchartform" action="tbl_chart.php" class="ajax">
<?php echo PMA_generate_common_hidden_inputs($url_params); ?>
<fieldset>
    <legend><?php echo __('Display chart'); ?></legend>
    <div style="float:left; width:420px;">
        <input type="radio" name="chartType" value="bar" id="radio_bar" />
        <label for ="radio_bar"><?php echo _pgettext('Chart type', 'Bar'); ?></label>
        <input type="radio" name="chartType" value="column" id="radio_column" />
        <label for ="radio_column"><?php echo _pgettext('Chart type', 'Column'); ?></label>
        <input type="radio" name="chartType" value="line" id="radio_line" checked="checked" />
        <label for ="radio_line"><?php echo _pgettext('Chart type', 'Line'); ?></label>
        <input type="radio" name="chartType" value="spline" id="radio_spline" />
        <label for ="radio_spline"><?php echo _pgettext('Chart type', 'Spline'); ?></label>
        <input type="radio" name="chartType" value="area" id="radio_area" />
        <label for ="radio_area"><?php echo _pgettext('Chart type', 'Area'); ?></label>
        <span class="span_pie" style="display:none;">
        <input type="radio" name="chartType" value="pie" id="radio_pie" />
        <label for ="radio_pie"><?php echo _pgettext('Chart type', 'Pie'); ?></label>
        </span>
        <span class="span_timeline" style="display:none;">
        <input type="radio" name="chartType" value="timeline" id="radio_timeline" />
        <label for ="radio_timeline"><?php echo _pgettext('Chart type', 'Timeline'); ?></label>
        </span>
        <br /><br />
        <span class="barStacked">
        <input type="checkbox" name="barStacked" value="1" id="checkbox_barStacked" />
        <label for ="checkbox_barStacked"><?php echo __('Stacked'); ?></label>
        </span>
        <br /><br />
        <input type="text" name="chartTitle" value="<?php echo __('Chart title'); ?>">
    </div>
        <?php
        $keys = array_keys($data[0]);
        $yaxis = -1;
        if (count($keys) > 1) { ?>
            <div style="float:left; padding-left:40px;">
            <label for="select_chartXAxis"><?php echo __('X-Axis:'); ?></label>
            <select name="chartXAxis" id="select_chartXAxis">
            <?php

            foreach ($keys as $idx => $key) {
                if ($yaxis == -1) {
                    echo '<option value="' . htmlspecialchars($idx) . '" selected="selected">' . htmlspecialchars($key) . '</option>';
                    $yaxis = $idx;
                } else {
                    echo '<option value="' . htmlspecialchars($idx) . '">' . htmlspecialchars($key) . '</option>';
                }
            }

            ?>
        </select><br />
        <label for="select_chartSeries"><?php echo __('Series:'); ?></label>
        <select name="chartSeries" id="select_chartSeries" multiple="multiple">
            <?php
            $numeric_types = array('int', 'real');
            foreach ($keys as $idx => $key) {
                if (in_array($fields_meta[$idx]->type, $numeric_types)) {
                    if ($idx == $yaxis) {
<<<<<<< HEAD
                        echo '<option value="' . htmlspecialchars($idx) . '">' . htmlspecialchars($key) . '</option>';
                    } else {
                        echo '<option value="' . htmlspecialchars($idx) . '" selected="selected">' . htmlspecialchars($key) . '</option>';
=======
                        echo '<option value"' . htmlspecialchars($key) . '">'
                            . htmlspecialchars($key) . '</option>';
                    } else {
                        echo '<option value"' . htmlspecialchars($key)
                            . '" selected="selected">' . htmlspecialchars($key)
                            . '</option>';
>>>>>>> 86dfd250
                    }
                }
            }
        ?>
        </select>
        <input type="hidden" name="dateTimeCols" value="
        <?php
            $date_time_types = array('date', 'datetime', 'timestamp');
            foreach ($keys as $idx => $key) {
                if (in_array($fields_meta[$idx]->type, $date_time_types)) {
                    echo $idx . " ";
                }
            }
        ?>" />
        </div>
        <?php
        }
        ?>
    <div style="float:left; padding-left:40px;">
        <label for="xaxis_label"><?php echo __('X-Axis label:'); ?></label>
        <input style="margin-top:0;" type="text" name="xaxis_label" id="xaxis_label"
            value="<?php echo ($yaxis == -1) ? __('X Values') : htmlspecialchars($keys[$yaxis]); ?>" /><br />
        <label for="yaxis_label"><?php echo __('Y-Axis label:'); ?></label>
        <input type="text" name="yaxis_label" id="yaxis_label" value="<?php echo __('Y Values'); ?>" /><br />
    </div>
    <p style="clear:both;">&nbsp;</p>
    <fieldset>
        <div>
            <label for="pos"><?php echo __('Start row') . ': ' . "\n"; ?></label>
            <input type="text" name="pos" size="3" value="<?php echo $_SESSION['tmp_user_values']['pos']; ?>" />
            <label for="session_max_rows"><?php echo __('Number of rows') . ': ' . "\n"; ?></label>
            <input type="text" name="session_max_rows" size="3" value="<?php echo (($_SESSION['tmp_user_values']['max_rows'] != 'all') ? $_SESSION['tmp_user_values']['max_rows'] : $GLOBALS['cfg']['MaxRows']); ?>" />
            <input type="submit" name="submit" class="Go" value="<?php echo __('Go'); ?>" />
            <input type="hidden" name="sql_query" value="<?php echo htmlspecialchars($sql_query); ?>" />
        </div>
    </fieldset>
    <p style="clear:both;">&nbsp;</p>
    <div id="resizer" style="width:600px; height:400px;">
        <div id="querychart">
        </div>
    </div>
</fieldset>
</form>
</div><|MERGE_RESOLUTION|>--- conflicted
+++ resolved
@@ -182,18 +182,12 @@
             foreach ($keys as $idx => $key) {
                 if (in_array($fields_meta[$idx]->type, $numeric_types)) {
                     if ($idx == $yaxis) {
-<<<<<<< HEAD
-                        echo '<option value="' . htmlspecialchars($idx) . '">' . htmlspecialchars($key) . '</option>';
-                    } else {
-                        echo '<option value="' . htmlspecialchars($idx) . '" selected="selected">' . htmlspecialchars($key) . '</option>';
-=======
-                        echo '<option value"' . htmlspecialchars($key) . '">'
+                        echo '<option value="' . htmlspecialchars($idx) . '">'
                             . htmlspecialchars($key) . '</option>';
                     } else {
-                        echo '<option value"' . htmlspecialchars($key)
+                        echo '<option value="' . htmlspecialchars($idx)
                             . '" selected="selected">' . htmlspecialchars($key)
                             . '</option>';
->>>>>>> 86dfd250
                     }
                 }
             }
