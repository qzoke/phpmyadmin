<?php
/* vim: set expandtab sw=4 ts=4 sts=4: */
/**
 * Manipulation of table data like inserting, replacing and updating
 *
 * Usually called as form action from tbl_change.php to insert or update table rows
 *
 * @todo 'edit_next' tends to not work as expected if used ...
 * at least there is no order by it needs the original query
 * and the row number and than replace the LIMIT clause
 *
 * @package PhpMyAdmin
 */
declare(strict_types=1);

use PhpMyAdmin\Core;
use PhpMyAdmin\DatabaseInterface;
use PhpMyAdmin\Di\Container;
use PhpMyAdmin\File;
use PhpMyAdmin\InsertEdit;
use PhpMyAdmin\Message;
use PhpMyAdmin\Plugins\IOTransformationsPlugin;
use PhpMyAdmin\Relation;
use PhpMyAdmin\Response;
use PhpMyAdmin\Table;
use PhpMyAdmin\Transformations;
use PhpMyAdmin\Util;

if (! defined('ROOT_PATH')) {
    define('ROOT_PATH', __DIR__ . DIRECTORY_SEPARATOR);
}

global $url_params;

require_once ROOT_PATH . 'libraries/common.inc.php';

$container = Container::getDefaultContainer();
$container->set(Response::class, Response::getInstance());

/** @var Response $response */
$response = $container->get(Response::class);

/** @var DatabaseInterface $dbi */
$dbi = $container->get(DatabaseInterface::class);

// Check parameters
Util::checkParameters(['db', 'table', 'goto']);

$dbi->selectDb($GLOBALS['db']);

/**
 * Initializes some variables
 */
$goto_include = false;

$header = $response->getHeader();
$scripts = $header->getScripts();
$scripts->addFile('makegrid.js');
// Needed for generation of Inline Edit anchors
$scripts->addFile('sql.js');
$scripts->addFile('indexes.js');
$scripts->addFile('gis_data_editor.js');

$relation = new Relation($dbi);
$transformations = new Transformations();
$insertEdit = new InsertEdit($dbi);

// check whether insert row mode, if so include tbl_change.php
$insertEdit->isInsertRow();

$after_insert_actions = [
    'new_insert',
    'same_insert',
    'edit_next',
];
if (isset($_POST['after_insert'])
    && in_array($_POST['after_insert'], $after_insert_actions)
) {
    $url_params['after_insert'] = $_POST['after_insert'];
    if (isset($_POST['where_clause'])) {
        foreach ($_POST['where_clause'] as $one_where_clause) {
            if ($_POST['after_insert'] == 'same_insert') {
                $url_params['where_clause'][] = $one_where_clause;
            } elseif ($_POST['after_insert'] == 'edit_next') {
                $insertEdit->setSessionForEditNext($one_where_clause);
            }
        }
    }
}
//get $goto_include for different cases
$goto_include = $insertEdit->getGotoInclude($goto_include);

// Defines the url to return in case of failure of the query
$err_url = $insertEdit->getErrorUrl($url_params);

/**
 * Prepares the update/insert of a row
 */
list($loop_array, $using_key, $is_insert, $is_insertignore)
    = $insertEdit->getParamsForUpdateOrInsert();

$query = [];
$value_sets = [];
$func_no_param = [
    'CONNECTION_ID',
    'CURRENT_USER',
    'CURDATE',
    'CURTIME',
    'CURRENT_DATE',
    'CURRENT_TIME',
    'DATABASE',
    'LAST_INSERT_ID',
    'NOW',
    'PI',
    'RAND',
    'SYSDATE',
    'UNIX_TIMESTAMP',
    'USER',
    'UTC_DATE',
    'UTC_TIME',
    'UTC_TIMESTAMP',
    'UUID',
    'UUID_SHORT',
    'VERSION',
];
$func_optional_param = [
    'RAND',
    'UNIX_TIMESTAMP',
];

$gis_from_text_functions = [
    'GeomFromText',
    'GeomCollFromText',
    'LineFromText',
    'MLineFromText',
    'PointFromText',
    'MPointFromText',
    'PolyFromText',
    'MPolyFromText',
];

<<<<<<< HEAD
$gis_from_wkb_functions = [
=======
if ($GLOBALS['dbi']->getVersion() >= 50600) {
    $gis_from_text_functions = array(
        'ST_GeomFromText',
        'ST_GeomCollFromText',
        'ST_LineFromText',
        'ST_MLineFromText',
        'ST_PointFromText',
        'ST_MPointFromText',
        'ST_PolyFromText',
        'ST_MPolyFromText',
    );
}

$gis_from_wkb_functions = array(
>>>>>>> a4714b16
    'GeomFromWKB',
    'GeomCollFromWKB',
    'LineFromWKB',
    'MLineFromWKB',
    'PointFromWKB',
    'MPointFromWKB',
    'PolyFromWKB',
    'MPolyFromWKB',
];

//if some posted fields need to be transformed.
$mime_map = $transformations->getMime($GLOBALS['db'], $GLOBALS['table']);
if ($mime_map === false) {
    $mime_map = [];
}

$query_fields = [];
$insert_errors = [];
$row_skipped = false;
$unsaved_values = [];
foreach ($loop_array as $rownumber => $where_clause) {
    // skip fields to be ignored
    if (! $using_key && isset($_POST['insert_ignore_' . $where_clause])) {
        continue;
    }

    // Defines the SET part of the sql query
    $query_values = [];

    // Map multi-edit keys to single-level arrays, dependent on how we got the fields
    $multi_edit_columns
        = isset($_POST['fields']['multi_edit'][$rownumber])
        ? $_POST['fields']['multi_edit'][$rownumber]
        : [];
    $multi_edit_columns_name
        = isset($_POST['fields_name']['multi_edit'][$rownumber])
        ? $_POST['fields_name']['multi_edit'][$rownumber]
        : [];
    $multi_edit_columns_prev
        = isset($_POST['fields_prev']['multi_edit'][$rownumber])
        ? $_POST['fields_prev']['multi_edit'][$rownumber]
        : null;
    $multi_edit_funcs
        = isset($_POST['funcs']['multi_edit'][$rownumber])
        ? $_POST['funcs']['multi_edit'][$rownumber]
        : null;
    $multi_edit_salt
        = isset($_POST['salt']['multi_edit'][$rownumber])
        ? $_POST['salt']['multi_edit'][$rownumber]
        : null;
    $multi_edit_columns_type
        = isset($_POST['fields_type']['multi_edit'][$rownumber])
        ? $_POST['fields_type']['multi_edit'][$rownumber]
        : null;
    $multi_edit_columns_null
        = isset($_POST['fields_null']['multi_edit'][$rownumber])
        ? $_POST['fields_null']['multi_edit'][$rownumber]
        : null;
    $multi_edit_columns_null_prev
        = isset($_POST['fields_null_prev']['multi_edit'][$rownumber])
        ? $_POST['fields_null_prev']['multi_edit'][$rownumber]
        : null;
    $multi_edit_auto_increment
        = isset($_POST['auto_increment']['multi_edit'][$rownumber])
        ? $_POST['auto_increment']['multi_edit'][$rownumber]
        : null;
    $multi_edit_virtual
        = isset($_POST['virtual']['multi_edit'][$rownumber])
        ? $_POST['virtual']['multi_edit'][$rownumber]
        : null;

    // When a select field is nullified, it's not present in $_POST
    // so initialize it; this way, the foreach($multi_edit_columns) will process it
    foreach ($multi_edit_columns_name as $key => $val) {
        if (! isset($multi_edit_columns[$key])) {
            $multi_edit_columns[$key] = '';
        }
    }

    // Iterate in the order of $multi_edit_columns_name,
    // not $multi_edit_columns, to avoid problems
    // when inserting multiple entries
    $insert_fail = false;
    foreach ($multi_edit_columns_name as $key => $column_name) {
        $current_value = $multi_edit_columns[$key];
        // Note: $key is an md5 of the fieldname. The actual fieldname is
        // available in $multi_edit_columns_name[$key]

        $file_to_insert = new File();
        $file_to_insert->checkTblChangeForm((string) $key, (string) $rownumber);

        $possibly_uploaded_val = $file_to_insert->getContent();
        if ($possibly_uploaded_val !== false) {
            $current_value = $possibly_uploaded_val;
        }
        // Apply Input Transformation if defined
        if (! empty($mime_map[$column_name])
            && ! empty($mime_map[$column_name]['input_transformation'])
        ) {
            $filename = 'libraries/classes/Plugins/Transformations/'
                . $mime_map[$column_name]['input_transformation'];
            if (is_file($filename)) {
                $classname = $transformations->getClassName($filename);
                if (class_exists($classname)) {
                    /** @var IOTransformationsPlugin $transformation_plugin */
                    $transformation_plugin = new $classname();
                    $transformation_options = $transformations->getOptions(
                        $mime_map[$column_name]['input_transformation_options']
                    );
                    $current_value = $transformation_plugin->applyTransformation(
                        $current_value,
                        $transformation_options
                    );
                    // check if transformation was successful or not
                    // and accordingly set error messages & insert_fail
                    if (method_exists($transformation_plugin, 'isSuccess')
                        && ! $transformation_plugin->isSuccess()
                    ) {
                        $insert_fail = true;
                        $row_skipped = true;
                        $insert_errors[] = sprintf(
                            __('Row: %1$s, Column: %2$s, Error: %3$s'),
                            $rownumber,
                            $column_name,
                            $transformation_plugin->getError()
                        );
                    }
                }
            }
        }

        if ($file_to_insert->isError()) {
            $insert_errors[] = $file_to_insert->getError();
        }
        // delete $file_to_insert temporary variable
        $file_to_insert->cleanUp();

        $current_value = $insertEdit->getCurrentValueForDifferentTypes(
            $possibly_uploaded_val,
            $key,
            $multi_edit_columns_type,
            $current_value,
            $multi_edit_auto_increment,
            $rownumber,
            $multi_edit_columns_name,
            $multi_edit_columns_null,
            $multi_edit_columns_null_prev,
            $is_insert,
            $using_key,
            $where_clause,
            $table,
            $multi_edit_funcs
        );

        $current_value_as_an_array = $insertEdit->getCurrentValueAsAnArrayForMultipleEdit(
            $multi_edit_funcs,
            $multi_edit_salt,
            $gis_from_text_functions,
            $current_value,
            $gis_from_wkb_functions,
            $func_optional_param,
            $func_no_param,
            $key
        );

        if (! isset($multi_edit_virtual) || ! isset($multi_edit_virtual[$key])) {
            list($query_values, $query_fields)
                = $insertEdit->getQueryValuesForInsertAndUpdateInMultipleEdit(
                    $multi_edit_columns_name,
                    $multi_edit_columns_null,
                    $current_value,
                    $multi_edit_columns_prev,
                    $multi_edit_funcs,
                    $is_insert,
                    $query_values,
                    $query_fields,
                    $current_value_as_an_array,
                    $value_sets,
                    $key,
                    $multi_edit_columns_null_prev
                );
        }
        if (isset($multi_edit_columns_null[$key])) {
            $multi_edit_columns[$key] = null;
        }
    } //end of foreach

    // temporarily store rows not inserted
    // so that they can be populated again.
    if ($insert_fail) {
        $unsaved_values[$rownumber] = $multi_edit_columns;
    }
    if (! $insert_fail && count($query_values) > 0) {
        if ($is_insert) {
            $value_sets[] = implode(', ', $query_values);
        } else {
            // build update query
            $query[] = 'UPDATE ' . Util::backquote($GLOBALS['table'])
                . ' SET ' . implode(', ', $query_values)
                . ' WHERE ' . $where_clause
                . ($_POST['clause_is_unique'] ? '' : ' LIMIT 1');
        }
    }
} // end foreach ($loop_array as $where_clause)
unset(
    $multi_edit_columns_name,
    $multi_edit_columns_prev,
    $multi_edit_funcs,
    $multi_edit_columns_type,
    $multi_edit_columns_null,
    $func_no_param,
    $multi_edit_auto_increment,
    $current_value_as_an_array,
    $key,
    $current_value,
    $loop_array,
    $where_clause,
    $using_key,
    $multi_edit_columns_null_prev,
    $insert_fail
);

// Builds the sql query
if ($is_insert && count($value_sets) > 0) {
    $query = $insertEdit->buildSqlQuery($is_insertignore, $query_fields, $value_sets);
} elseif (empty($query) && ! isset($_POST['preview_sql']) && ! $row_skipped) {
    // No change -> move back to the calling script
    //
    // Note: logic passes here for inline edit
    $message = Message::success(__('No change'));
    // Avoid infinite recursion
    if ($goto_include == 'tbl_replace.php') {
        $goto_include = 'tbl_change.php';
    }
    $active_page = $goto_include;
    include ROOT_PATH . Core::securePath($goto_include);
    exit;
}
unset($multi_edit_columns, $is_insertignore);

// If there is a request for SQL previewing.
if (isset($_POST['preview_sql'])) {
    Core::previewSQL($query);
}

/**
 * Executes the sql query and get the result, then move back to the calling
 * page
 */
list ($url_params, $total_affected_rows, $last_messages, $warning_messages,
    $error_messages, $return_to_sql_query)
        = $insertEdit->executeSqlQuery($url_params, $query);

if ($is_insert && (count($value_sets) > 0 || $row_skipped)) {
    $message = Message::getMessageForInsertedRows(
        $total_affected_rows
    );
    $unsaved_values = array_values($unsaved_values);
} else {
    $message = Message::getMessageForAffectedRows(
        $total_affected_rows
    );
}
if ($row_skipped) {
    $goto_include = 'tbl_change.php';
    $message->addMessagesString($insert_errors, '<br>');
    $message->isError(true);
}

$message->addMessages($last_messages, '<br>');

if (! empty($warning_messages)) {
    $message->addMessagesString($warning_messages, '<br>');
    $message->isError(true);
}
if (! empty($error_messages)) {
    $message->addMessagesString($error_messages);
    $message->isError(true);
}
unset(
    $error_messages,
    $warning_messages,
    $total_affected_rows,
    $last_messages,
    $last_message,
    $row_skipped,
    $insert_errors
);

/**
 * The following section only applies to grid editing.
 * However, verifying isAjax() is not enough to ensure we are coming from
 * grid editing. If we are coming from the Edit or Copy link in Browse mode,
 * ajax_page_request is present in the POST parameters.
 */
if ($response->isAjax() && ! isset($_POST['ajax_page_request'])) {
    /**
     * If we are in grid editing, we need to process the relational and
     * transformed fields, if they were edited. After that, output the correct
     * link/transformed value and exit
     */
    if (isset($_POST['rel_fields_list']) && $_POST['rel_fields_list'] != '') {
        $map = $relation->getForeigners($db, $table, '', 'both');

        $relation_fields = [];
        parse_str($_POST['rel_fields_list'], $relation_fields);

        // loop for each relation cell
        /** @var array $relation_fields */
        foreach ($relation_fields as $cell_index => $curr_rel_field) {
            foreach ($curr_rel_field as $relation_field => $relation_field_value) {
                $where_comparison = "='" . $relation_field_value . "'";
                $dispval = $insertEdit->getDisplayValueForForeignTableColumn(
                    $where_comparison,
                    $map,
                    $relation_field
                );

                $extra_data['relations'][$cell_index]
                    = $insertEdit->getLinkForRelationalDisplayField(
                        $map,
                        $relation_field,
                        $where_comparison,
                        $dispval,
                        $relation_field_value
                    );
            }
        }   // end of loop for each relation cell
    }
    if (isset($_POST['do_transformations'])
        && $_POST['do_transformations'] == true
    ) {
        $edited_values = [];
        parse_str($_POST['transform_fields_list'], $edited_values);

        if (! isset($extra_data)) {
            $extra_data = [];
        }
        $transformation_types = [
            "input_transformation",
            "transformation",
        ];
        foreach ($mime_map as $transformation) {
            $column_name = $transformation['column_name'];
            foreach ($transformation_types as $type) {
                $file = Core::securePath($transformation[$type]);
                $extra_data = $insertEdit->transformEditedValues(
                    $db,
                    $table,
                    $transformation,
                    $edited_values,
                    $file,
                    $column_name,
                    $extra_data,
                    $type
                );
            }
        }   // end of loop for each $mime_map
    }

    // Need to check the inline edited value can be truncated by MySQL
    // without informing while saving
    $column_name = $_POST['fields_name']['multi_edit'][0][0];

    $insertEdit->verifyWhetherValueCanBeTruncatedAndAppendExtraData(
        $db,
        $table,
        $column_name,
        $extra_data
    );

    /**Get the total row count of the table*/
    $_table = new Table($_POST['table'], $_POST['db']);
    $extra_data['row_count'] = $_table->countRecords();

    $extra_data['sql_query'] = Util::getMessage(
        $message,
        $GLOBALS['display_query']
    );

    $response->setRequestStatus($message->isSuccess());
    $response->addJSON('message', $message);
    $response->addJSON($extra_data);
    exit;
}

if (! empty($return_to_sql_query)) {
    $disp_query = $GLOBALS['sql_query'];
    $disp_message = $message;
    unset($message);
    $GLOBALS['sql_query'] = $return_to_sql_query;
}

$scripts->addFile('vendor/jquery/additional-methods.js');
$scripts->addFile('tbl_change.js');

$active_page = $goto_include;

/**
 * If user asked for "and then Insert another new row" we have to remove
 * WHERE clause information so that tbl_change.php does not go back
 * to the current record
 */
if (isset($_POST['after_insert']) && 'new_insert' == $_POST['after_insert']) {
    unset($_POST['where_clause']);
}

/**
 * Load target page.
 */
require ROOT_PATH . Core::securePath($goto_include);
exit;<|MERGE_RESOLUTION|>--- conflicted
+++ resolved
@@ -139,11 +139,8 @@
     'MPolyFromText',
 ];
 
-<<<<<<< HEAD
-$gis_from_wkb_functions = [
-=======
-if ($GLOBALS['dbi']->getVersion() >= 50600) {
-    $gis_from_text_functions = array(
+if ($dbi->getVersion() >= 50600) {
+    $gis_from_wkb_functions = [
         'ST_GeomFromText',
         'ST_GeomCollFromText',
         'ST_LineFromText',
@@ -152,20 +149,8 @@
         'ST_MPointFromText',
         'ST_PolyFromText',
         'ST_MPolyFromText',
-    );
-}
-
-$gis_from_wkb_functions = array(
->>>>>>> a4714b16
-    'GeomFromWKB',
-    'GeomCollFromWKB',
-    'LineFromWKB',
-    'MLineFromWKB',
-    'PointFromWKB',
-    'MPointFromWKB',
-    'PolyFromWKB',
-    'MPolyFromWKB',
-];
+    ];
+}
 
 //if some posted fields need to be transformed.
 $mime_map = $transformations->getMime($GLOBALS['db'], $GLOBALS['table']);
