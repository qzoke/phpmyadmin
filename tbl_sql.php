--- conflicted
+++ resolved
@@ -31,32 +31,7 @@
 $scripts->addFile('vendor/jquery/jquery.uitablefilter.js');
 $scripts->addFile('sql.js');
 
-<<<<<<< HEAD
 $response->addHTML($controller->index([
     'delimiter' => $_POST['delimiter'] ?? null,
-]));
-=======
-require 'libraries/tbl_common.inc.php';
-$url_query .= '&amp;goto=tbl_sql.php&amp;back=tbl_sql.php';
-
-$err_url   = 'tbl_sql.php' . $err_url;
-// After a syntax error, we return to this script
-// with the typed query in the textarea.
-$goto = 'tbl_sql.php';
-$back = 'tbl_sql.php';
-
-// Decides what query to show in SQL box.
-$query_to_show = isset($_GET['sql_query']) ? $_GET['sql_query'] : true;
-
-/**
- * Query box, bookmark, insert data from textfile
- */
-$response->addHTML(
-    SqlQueryForm::getHtml(
-        $query_to_show, false,
-        isset($_POST['delimiter'])
-        ? htmlspecialchars($_POST['delimiter'])
-        : ';'
-    )
-);
->>>>>>> fd690709
+    'sql_query' => $_GET['sql_query'] ?? true,
+]));