--- conflicted
+++ resolved
@@ -111,23 +111,8 @@
     foreach ($entries as $entry) {
         $dump .= $entry['statement'];
     }
-<<<<<<< HEAD
     $filename = 'log_' . htmlspecialchars($_REQUEST['table']) . '.sql';
     PMA_download_header($filename, 'text/x-sql', strlen($dump));
-=======
-    //$filename = 'log_' . str_replace(';', '', htmlspecialchars($_REQUEST['table'])) . '.sql';
-    $filename = PMA_sanitize_filename('log_' . $_REQUEST['table'] . '.sql');
-    header('Content-Type: text/x-sql');
-    header('Expires: ' . gmdate('D, d M Y H:i:s') . ' GMT');
-    header('Content-Disposition: attachment; filename="' . $filename . '"');
-    if (PMA_USR_BROWSER_AGENT == 'IE') {
-        header('Cache-Control: must-revalidate, post-check=0, pre-check=0');
-        header('Pragma: public');
-    } else {
-        header('Pragma: no-cache');
-        header('Last-Modified: ' . gmdate('D, d M Y H:i:s') . ' GMT');
-    }
->>>>>>> 3b75f549
 
     echo $dump;
     exit();
