--- conflicted
+++ resolved
@@ -4,10 +4,5 @@
         checked="checked"
     {%- endif %}
     type="checkbox"
-<<<<<<< HEAD
-    value="NULL"
-    class="allow_null">
-=======
     value="YES"
-    class="allow_null" />
->>>>>>> fff26ed9
+    class="allow_null">