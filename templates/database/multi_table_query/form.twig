--- conflicted
+++ resolved
@@ -1,10 +1,3 @@
-<<<<<<< HEAD
-{% include 'div_for_slider_effect.twig' with {
-    'id': 'query_div',
-    'message': 'Query window'|trans,
-    'initial_sliders_state': 'open',
-} only %}
-=======
 {% include 'secondary_tabs.twig' with {
     'url_params': {
         'db': db
@@ -20,8 +13,11 @@
         }
     ]
 } only %}
-{{ Util_getDivForSliderEffect('query_div', 'Query window'|trans, 'open') }}
->>>>>>> cf22b37e
+{% include 'div_for_slider_effect.twig' with {
+    'id': 'query_div',
+    'message': 'Query window'|trans,
+    'initial_sliders_state': 'open',
+} only %}
 <form action="" id="query_form">
     <input type="hidden" id="db_name" value="{{ db }}">
     <fieldset>
