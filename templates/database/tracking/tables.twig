{# Tracked tables exists#}
{% if head_version_exists %}
    <div id="tracked_tables">
        <h3>{% trans 'Tracked tables' %}</h3>

        <form method="post" action="{{ url('/database/tracking') }}" name="trackedForm"
            id="trackedForm" class="ajax">
            {{ get_hidden_inputs(db) }}
<<<<<<< HEAD
            <table id="versions" class="table table-light table-striped table-hover">
                <thead class="table-light">
=======
            <table id="versions" class="table table-light table-striped table-hover w-auto">
                <thead class="thead-light">
>>>>>>> 34ad4a2e
                    <tr>
                        <th></th>
                        <th>{% trans 'Table' %}</th>
                        <th>{% trans 'Last version' %}</th>
                        <th>{% trans 'Created' %}</th>
                        <th>{% trans 'Updated' %}</th>
                        <th>{% trans 'Status' %}</th>
                        <th>{% trans 'Action' %}</th>
                        <th>{% trans 'Show' %}</th>
                    </tr>
                </thead>
                <tbody>
                    {% for version in versions %}
                        <tr>
                            <td class="text-center">
                                <input type="checkbox" name="selected_tbl[]"
                                    class="checkall" id="selected_tbl_{{ version.table_name }}"
                                    value="{{ version.table_name }}">
                            </td>
                            <th>
                                <label for="selected_tbl_{{ version.table_name }}">
                                    {{ version.table_name }}
                                </label>
                            </th>
                            <td class="text-end">
                                {{ version.version }}
                            </td>
                            <td>
                                {{ version.date_created }}
                            </td>
                            <td>
                                {{ version.date_updated }}
                            </td>
                            <td>
                              <div class="wrapper toggleAjax hide">
                                <div class="toggleButton">
                                  <div title="{% trans 'Click to toggle' %}" class="toggle-container {{ version.tracking_active == 1 ? 'on' : 'off' }}">
                                    <img src="{{ image('toggle-' ~ text_dir ~ '.png') }}">
                                    <table class="pma-table nospacing nopadding">
                                      <tbody>
                                      <tr>
                                        <td class="toggleOn">
                                          <span class="hide">
                                            {{- url('/table/tracking', {
                                              'db': version.db_name,
                                              'table': version.table_name,
                                              'version': version.version,
                                              'toggle_activation': 'activate_now',
                                            }) -}}
                                          </span>
                                          <div>{% trans 'active' %}</div>
                                        </td>
                                        <td><div>&nbsp;</div></td>
                                        <td class="toggleOff">
                                          <span class="hide">
                                            {{- url('/table/tracking', {
                                              'db': version.db_name,
                                              'table': version.table_name,
                                              'version': version.version,
                                              'toggle_activation': 'deactivate_now',
                                            }) -}}
                                          </span>
                                          <div>{% trans 'not active' %}</div>
                                        </td>
                                      </tr>
                                      </tbody>
                                    </table>
                                    <span class="hide callback"></span>
                                    <span class="hide text_direction">{{ text_dir }}</span>
                                  </div>
                                </div>
                              </div>
                            </td>
                            <td>
                                <a class="delete_tracking_anchor ajax" href="{{ url('/database/tracking') }}" data-post="
                                    {{- get_common({
                                        'db': db,
                                        'goto': url('/table/tracking'),
                                        'back': url('/database/tracking'),
                                        'table': version.table_name,
                                        'delete_tracking': true
                                    }, '') }}">
                                    {{ get_icon('b_drop', 'Delete tracking'|trans) }}
                                </a>
                            </td>
                            <td>
                                <a href="{{ url('/table/tracking') }}" data-post="
                                    {{- get_common({
                                        'db': db,
                                        'goto': url('/table/tracking'),
                                        'back': url('/database/tracking'),
                                        'table': version.table_name
                                    }, '') }}">
                                    {{ get_icon('b_versions', 'Versions'|trans) }}
                                </a>
                                <a href="{{ url('/table/tracking') }}" data-post="
                                    {{- get_common({
                                        'db': db,
                                        'goto': url('/table/tracking'),
                                        'back': url('/database/tracking'),
                                        'table': version.table_name,
                                        'report': true,
                                        'version': version.version
                                    }, '') }}">
                                    {{ get_icon('b_report', 'Tracking report'|trans) }}
                                </a>
                                <a href="{{ url('/table/tracking') }}" data-post="
                                    {{- get_common({
                                        'db': db,
                                        'goto': url('/table/tracking'),
                                        'back': url('/database/tracking'),
                                        'table': version.table_name,
                                        'snapshot': true,
                                        'version': version.version
                                    }, '') }}">
                                    {{ get_icon('b_props', 'Structure snapshot'|trans) }}
                                </a>
                            </td>
                        </tr>
                    {% endfor %}
                </tbody>
            </table>
            {% include 'select_all.twig' with {
                'text_dir': text_dir,
                'form_name': 'trackedForm'
            } only %}
            <button class="btn btn-link mult_submit" type="submit" name="submit_mult" value="delete_tracking"
                    title="{% trans 'Delete tracking' %}">
                {{ get_icon('b_drop', 'Delete tracking'|trans) }}
            </button>
        </form>
    </div>
{% endif %}
{% if untracked_tables_exists %}
    <h3>{% trans 'Untracked tables' %}</h3>
    <form method="post" action="{{ url('/database/tracking') }}" name="untrackedForm"
        id="untrackedForm" class="ajax">
        {{ get_hidden_inputs(db) }}
        <table id="noversions" class="table table-light table-striped table-hover w-auto">
            <thead class="table-light">
                <tr>
                    <th></th>
                    <th>{% trans 'Table' %}</th>
                    <th>{% trans 'Action' %}</th>
                </tr>
            </thead>
            <tbody>
                {% for table_name in untracked_tables %}
                  {% if get_tracker_version(db, table_name) == -1 %}
                    <tr>
                        <td class="text-center">
                            <input type="checkbox" name="selected_tbl[]"
                                class="checkall" id="selected_tbl_{{ table_name }}"
                                value="{{ table_name }}">
                        </td>
                        <th>
                            <label for="selected_tbl_{{ table_name }}">
                                {{ table_name }}
                            </label>
                        </th>
                        <td>
                            <a href="{{ url('/table/tracking', url_params|merge({
                              'db': db,
                              'table': table_name
                            })) }}">
                                {{ get_icon('eye', 'Track table'|trans) }}
                            </a>
                        </td>
                    </tr>
                  {% endif %}
                {% endfor %}
            </tbody>
        </table>
        {% include 'select_all.twig' with {
            'text_dir': text_dir,
            'form_name': 'untrackedForm'
        } only %}
        <button class="btn btn-link mult_submit" type="submit" name="submit_mult" value="track" title="{% trans 'Track table' %}">
            {{ get_icon('eye', 'Track table'|trans) }}
        </button>
    </form>
{% endif %}<|MERGE_RESOLUTION|>--- conflicted
+++ resolved
@@ -6,13 +6,8 @@
         <form method="post" action="{{ url('/database/tracking') }}" name="trackedForm"
             id="trackedForm" class="ajax">
             {{ get_hidden_inputs(db) }}
-<<<<<<< HEAD
-            <table id="versions" class="table table-light table-striped table-hover">
+            <table id="versions" class="table table-light table-striped table-hover w-auto">
                 <thead class="table-light">
-=======
-            <table id="versions" class="table table-light table-striped table-hover w-auto">
-                <thead class="thead-light">
->>>>>>> 34ad4a2e
                     <tr>
                         <th></th>
                         <th>{% trans 'Table' %}</th>
