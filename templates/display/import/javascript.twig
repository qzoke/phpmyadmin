$( function() {
    {# Add event when user click on "Go" button #}
    $("#buttonGo").on("click", function() {
        {# Hide form #}
        $("#upload_form_form").css("display", "none");

        {% if handler != 'PhpMyAdmin\\Plugins\\Import\\Upload\\UploadNoplugin' %}
            {# Some variable for javascript #}
<<<<<<< HEAD
            {% set ajax_url = 'import_status.php?id=' ~ upload_id ~ '&' ~ get_common_raw({
                'import_status': 1
            }) %}
            {% set promot_str = 'The file being uploaded is probably larger than the maximum allowed size or this is a known bug in webkit based (Safari, Google Chrome, Arora etc.) browsers.'|trans|js_format(false) %}
            {% set statustext_str = '%s of %s'|trans|escape_js_string %}
            {% set second_str = '%s/sec.'|trans|js_format(false) %}
            {% set remaining_min = 'About %MIN min. %SEC sec. remaining.'|trans|js_format(false) %}
            {% set remaining_second = 'About %SEC sec. remaining.'|trans|js_format(false) %}
            {% set processed_str = 'The file is being processed, please be patient.'|trans|js_format(false) %}
            {% set import_url = get_common_raw({'import_status': 1}) %}
=======
            {% set ajax_url = 'import_status.php?id=' ~ upload_id ~ Url_getCommonRaw({
                'import_status': 1
            }, '&') %}
            {% set promot_str = Sanitize_jsFormat(
                'The file being uploaded is probably larger than the maximum allowed size or this is a known bug in webkit based (Safari, Google Chrome, Arora etc.) browsers.'|trans,
                false
            ) %}
            {% set statustext_str = Sanitize_escapeJsString('%s of %s'|trans) %}
            {% set second_str = Sanitize_jsFormat('%s/sec.'|trans, false) %}
            {% set remaining_min = Sanitize_jsFormat('About %MIN min. %SEC sec. remaining.'|trans, false) %}
            {% set remaining_second = Sanitize_jsFormat('About %SEC sec. remaining.'|trans, false) %}
            {% set processed_str = Sanitize_jsFormat(
                'The file is being processed, please be patient.'|trans,
                false
            ) %}
            {% set import_url = Url_getCommonRaw({'import_status': 1}, '&') %}
>>>>>>> ed932e87

            {% set upload_html %}
                {% apply spaceless %}
                    <div class="upload_progress">
                        <div class="upload_progress_bar_outer">
                            <div class="percentage"></div>
                            <div id="status" class="upload_progress_bar_inner">
                                <div class="percentage"></div>
                            </div>
                        </div>
                        <div>
                            <img src="{{ pma_theme_image }}ajax_clock_small.gif" width="16" height="16" alt="ajax clock"> {{ 'Uploading your import file…'|trans|js_format(false) -}}
                        </div>
                        <div id="statustext"></div>
                    </div>
                {% endapply %}
            {% endset %}

            {# Start output #}
            var finished = false;
            var percent  = 0.0;
            var total    = 0;
            var complete = 0;
            var original_title = parent && parent.document ? parent.document.title : false;
            var import_start;

            var perform_upload = function () {
            new $.getJSON(
                "{{ ajax_url|raw }}",
                {},
                function(response) {
                    finished = response.finished;
                    percent = response.percent;
                    total = response.total;
                    complete = response.complete;

                    if (total==0 && complete==0 && percent==0) {
                        $("#upload_form_status_info").html('<img src="{{ pma_theme_image }}ajax_clock_small.gif" width="16" height="16" alt="ajax clock"> {{ promot_str|raw }}');
                        $("#upload_form_status").css("display", "none");
                    } else {
                        var now = new Date();
                        now = Date.UTC(
                            now.getFullYear(),
                            now.getMonth(),
                            now.getDate(),
                            now.getHours(),
                            now.getMinutes(),
                            now.getSeconds())
                            + now.getMilliseconds() - 1000;
                        var statustext = Functions.sprintf(
                            "{{ statustext_str|raw }}",
                            Functions.formatBytes(
                                complete, 1, Messages.strDecimalSeparator
                            ),
                            Functions.formatBytes(
                                total, 1, Messages.strDecimalSeparator
                            )
                        );

                        if ($("#importmain").is(":visible")) {
                            {# Show progress UI #}
                            $("#importmain").hide();
                            $("#import_form_status")
                            .html('{{ upload_html|raw }}')
                            .show();
                            import_start = now;
                        }
                        else if (percent > 9 || complete > 2000000) {
                            {# Calculate estimated time #}
                            var used_time = now - import_start;
                            var seconds = parseInt(((total - complete) / complete) * used_time / 1000);
                            var speed = Functions.sprintf(
                                "{{ second_str|raw }}",
                                Functions.formatBytes(complete / used_time * 1000, 1, Messages.strDecimalSeparator)
                            );

                            var minutes = parseInt(seconds / 60);
                            seconds %= 60;
                            var estimated_time;
                            if (minutes > 0) {
                                estimated_time = "{{ remaining_min|raw }}"
                                    .replace("%MIN", minutes)
                                    .replace("%SEC", seconds);
                            }
                            else {
                                estimated_time = "{{ remaining_second|raw }}"
                                .replace("%SEC", seconds);
                            }

                            statustext += "<br>" + speed + "<br><br>" + estimated_time;
                        }

                        var percent_str = Math.round(percent) + "%";
                        $("#status").animate({width: percent_str}, 150);
                        $(".percentage").text(percent_str);

                        {# Show percent in window title #}
                        if (original_title !== false) {
                            parent.document.title
                                = percent_str + " - " + original_title;
                        }
                        else {
                            document.title
                                = percent_str + " - " + original_title;
                        }
                        $("#statustext").html(statustext);
                    }

                    if (finished == true) {
                        if (original_title !== false) {
                            parent.document.title = original_title;
                        }
                        else {
                            document.title = original_title;
                        }
                        $("#importmain").hide();
                        {# Loads the message, either success or mysql error #}
                        $("#import_form_status")
                        .html('<img src="{{ pma_theme_image }}ajax_clock_small.gif" width="16" height="16" alt="ajax clock"> {{ processed_str|raw }}')
                        .show();
                        $("#import_form_status").load("import_status.php?message=true&{{ import_url|raw }}");
                        Navigation.reload();

                        {# If finished #}
                    }
                    else {
                        setTimeout(perform_upload, 1000);
                    }
                });
            };
            setTimeout(perform_upload, 1000);
        {% else %}
            {# No plugin available #}
            {% set image_tag -%}
                <img src="{{ pma_theme_image -}}
                    ajax_clock_small.gif" width="16" height="16" alt="ajax clock">
                {{- 'Please be patient, the file is being uploaded. Details about the upload are not available.'|trans|js_format(false) -}}
                {{- show_docu('faq', 'faq2-9') -}}
            {%- endset %}
            $('#upload_form_status_info').html('{{ image_tag|raw }}');
            $("#upload_form_status").css("display", "none");
        {% endif %}
    });
});<|MERGE_RESOLUTION|>--- conflicted
+++ resolved
@@ -6,35 +6,16 @@
 
         {% if handler != 'PhpMyAdmin\\Plugins\\Import\\Upload\\UploadNoplugin' %}
             {# Some variable for javascript #}
-<<<<<<< HEAD
-            {% set ajax_url = 'import_status.php?id=' ~ upload_id ~ '&' ~ get_common_raw({
+            {% set ajax_url = 'import_status.php?id=' ~ upload_id ~ get_common_raw({
                 'import_status': 1
-            }) %}
+            }, '&') %}
             {% set promot_str = 'The file being uploaded is probably larger than the maximum allowed size or this is a known bug in webkit based (Safari, Google Chrome, Arora etc.) browsers.'|trans|js_format(false) %}
             {% set statustext_str = '%s of %s'|trans|escape_js_string %}
             {% set second_str = '%s/sec.'|trans|js_format(false) %}
             {% set remaining_min = 'About %MIN min. %SEC sec. remaining.'|trans|js_format(false) %}
             {% set remaining_second = 'About %SEC sec. remaining.'|trans|js_format(false) %}
             {% set processed_str = 'The file is being processed, please be patient.'|trans|js_format(false) %}
-            {% set import_url = get_common_raw({'import_status': 1}) %}
-=======
-            {% set ajax_url = 'import_status.php?id=' ~ upload_id ~ Url_getCommonRaw({
-                'import_status': 1
-            }, '&') %}
-            {% set promot_str = Sanitize_jsFormat(
-                'The file being uploaded is probably larger than the maximum allowed size or this is a known bug in webkit based (Safari, Google Chrome, Arora etc.) browsers.'|trans,
-                false
-            ) %}
-            {% set statustext_str = Sanitize_escapeJsString('%s of %s'|trans) %}
-            {% set second_str = Sanitize_jsFormat('%s/sec.'|trans, false) %}
-            {% set remaining_min = Sanitize_jsFormat('About %MIN min. %SEC sec. remaining.'|trans, false) %}
-            {% set remaining_second = Sanitize_jsFormat('About %SEC sec. remaining.'|trans, false) %}
-            {% set processed_str = Sanitize_jsFormat(
-                'The file is being processed, please be patient.'|trans,
-                false
-            ) %}
-            {% set import_url = Url_getCommonRaw({'import_status': 1}, '&') %}
->>>>>>> ed932e87
+            {% set import_url = get_common_raw({'import_status': 1}, '&') %}
 
             {% set upload_html %}
                 {% apply spaceless %}
