<h2>
  {{ get_image('s_tbl') }}
  {% trans 'Binary log' %}
</h2>

<form action="{{ url('/server/binlog') }}" method="post">
  {{ get_hidden_inputs(url_params) }}
  <fieldset class="pma-fieldset">
    <legend>
      {% trans 'Select binary log to view' %}
    </legend>

    {% set full_size = 0 %}
    <select name="log">
      {% for each_log in binary_logs %}
        <option value="{{ each_log['Log_name'] }}"
          {{- each_log['Log_name'] == log ? ' selected' }}>
          {{ each_log['Log_name'] }}
          {% if each_log['File_size'] is defined %}
            ({{ format_byte_down(each_log['File_size'], 3, 2)|join(' ') }})
            {% set full_size = full_size + each_log['File_size'] %}
          {% endif %}
        </option>
      {% endfor %}
    </select>
    {{ binary_logs|length }}
    {% trans 'Files' %},
    {% if full_size > 0 %}
      {{ format_byte_down(full_size)|join(' ') }}
    {% endif %}
  </fieldset>

  <fieldset class="pma-fieldset tblFooters">
    <input class="btn btn-primary" type="submit" value="{% trans 'Go' %}">
  </fieldset>
</form>

{{ sql_message|raw }}

<table class="table table-light table-striped table-hover align-middle" id="binlogTable">
  <thead>
    <tr>
      <td colspan="6" class="text-center">
        {% if has_previous %}
          {% if has_icons %}
            <a href="{{ url('/server/binlog') }}" data-post="{{ get_common(previous_params, '', false) }}" title="
                {%- trans %}Previous{% context %}Previous page{% endtrans %}">
              &laquo;
            </a>
          {% else %}
            <a href="{{ url('/server/binlog') }}" data-post="{{ get_common(previous_params, '', false) }}">
              {% trans %}Previous{% context %}Previous page{% endtrans %} &laquo;
            </a>
          {% endif %}
          -
        {% endif %}

        {% if is_full_query %}
<<<<<<< HEAD
          <a href="{{ url('/server/binlog') }}" data-post="{{ get_common(full_queries_params, '') }}" title="{% trans 'Truncate shown queries' %}">
            <img src="{{ image('s_partialtext.png') }}" alt="{% trans 'Truncate shown queries' %}">
          </a>
        {% else %}
          <a href="{{ url('/server/binlog') }}" data-post="{{ get_common(full_queries_params, '') }}" title="{% trans 'Show full queries' %}">
            <img src="{{ image('s_fulltext.png') }}" alt="{% trans 'Show full queries' %}">
=======
          <a href="{{ url('/server/binlog') }}" data-post="{{ get_common(full_queries_params, '', false) }}" title="{% trans 'Truncate shown queries' %}">
            <img src="{{ image_path }}s_partialtext.png" alt="{% trans 'Truncate shown queries' %}">
          </a>
        {% else %}
          <a href="{{ url('/server/binlog') }}" data-post="{{ get_common(full_queries_params, '', false) }}" title="{% trans 'Show full queries' %}">
            <img src="{{ image_path }}s_fulltext.png" alt="{% trans 'Show full queries' %}">
>>>>>>> 7dde0d01
          </a>
        {% endif %}

        {% if has_next %}
          -
          {% if has_icons %}
            <a href="{{ url('/server/binlog') }}" data-post="{{ get_common(next_params, '', false) }}" title="
                {%- trans %}Next{% context %}Next page{% endtrans %}">
              &raquo;
            </a>
          {% else %}
            <a href="{{ url('/server/binlog') }}" data-post="{{ get_common(next_params, '', false) }}">
              {% trans %}Next{% context %}Next page{% endtrans %} &raquo;
            </a>
          {% endif %}
        {% endif %}
      </td>
    </tr>
    <tr class="text-nowrap">
      <th>{% trans 'Log name' %}</th>
      <th>{% trans 'Position' %}</th>
      <th>{% trans 'Event type' %}</th>
      <th>{% trans 'Server ID' %}</th>
      <th>{% trans 'Original position' %}</th>
      <th>{% trans 'Information' %}</th>
    </tr>
  </thead>

  <tbody>
    {% for value in values %}
      <tr class="noclick">
        <td>{{ value['Log_name'] }}</td>
        <td class="text-end">{{ value['Pos'] }}</td>
        <td>{{ value['Event_type'] }}</td>
        <td class="text-end">{{ value['Server_id'] }}</td>
        <td class="text-end">
          {{- value['Orig_log_pos'] is defined ? value['Orig_log_pos'] : value['End_log_pos'] -}}
        </td>
        <td>{{ format_sql(value['Info'], not is_full_query) }}</td>
      </tr>
    {% endfor %}
  </tbody>
</table><|MERGE_RESOLUTION|>--- conflicted
+++ resolved
@@ -56,21 +56,12 @@
         {% endif %}
 
         {% if is_full_query %}
-<<<<<<< HEAD
-          <a href="{{ url('/server/binlog') }}" data-post="{{ get_common(full_queries_params, '') }}" title="{% trans 'Truncate shown queries' %}">
+          <a href="{{ url('/server/binlog') }}" data-post="{{ get_common(full_queries_params, '', false) }}" title="{% trans 'Truncate shown queries' %}">
             <img src="{{ image('s_partialtext.png') }}" alt="{% trans 'Truncate shown queries' %}">
           </a>
         {% else %}
-          <a href="{{ url('/server/binlog') }}" data-post="{{ get_common(full_queries_params, '') }}" title="{% trans 'Show full queries' %}">
+          <a href="{{ url('/server/binlog') }}" data-post="{{ get_common(full_queries_params, '', false) }}" title="{% trans 'Show full queries' %}">
             <img src="{{ image('s_fulltext.png') }}" alt="{% trans 'Show full queries' %}">
-=======
-          <a href="{{ url('/server/binlog') }}" data-post="{{ get_common(full_queries_params, '', false) }}" title="{% trans 'Truncate shown queries' %}">
-            <img src="{{ image_path }}s_partialtext.png" alt="{% trans 'Truncate shown queries' %}">
-          </a>
-        {% else %}
-          <a href="{{ url('/server/binlog') }}" data-post="{{ get_common(full_queries_params, '', false) }}" title="{% trans 'Show full queries' %}">
-            <img src="{{ image_path }}s_fulltext.png" alt="{% trans 'Show full queries' %}">
->>>>>>> 7dde0d01
           </a>
         {% endif %}
 
