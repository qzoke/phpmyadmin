--- conflicted
+++ resolved
@@ -19,15 +19,9 @@
             class="textfield"
             {% if criteria_values[column_index] is defined %}
                 value="{{ criteria_values[column_index] }}"
-<<<<<<< HEAD
             {% endif %}>
         <a class="ajax browse_foreign" href="{{ url('/browse-foreigners') }}" data-post="
-            {{- get_common({'db': db, 'table': table}, '') -}}
-=======
-            {% endif %} />
-        <a class="ajax browse_foreign" href="browse_foreigners.php" data-post="
-            {{- Url_getCommon({'db': db, 'table': table}, '', false) -}}
->>>>>>> ae11d526
+            {{- get_common({'db': db, 'table': table}, '', false) -}}
             &amp;field={{ column_name|url_encode }}&amp;fieldkey=
             {{- column_index }}&amp;fromsearch=1">
             {{ get_icon('b_browse', 'Browse foreign values'|trans) }}
@@ -40,15 +34,9 @@
         class="textfield"
         id="field_{{ column_index }}">
     {% if in_fbs %}
-<<<<<<< HEAD
         {% set edit_str = get_icon('b_edit', 'Edit/Insert'|trans) %}
         <span class="open_search_gis_editor">
-            {{ link_or_button(url('/gis-data-editor'), edit_str, [], '_blank') }}
-=======
-        {% set edit_str = Util_getIcon('b_edit', 'Edit/Insert'|trans) %}
-        <span class="open_search_gis_editor">
-            {{ Util_linkOrButton('gis_data_editor.php', [], edit_str, [], '_blank') }}
->>>>>>> ae11d526
+            {{ link_or_button(url('/gis-data-editor'), [], edit_str, [], '_blank') }}
         </span>
     {% endif %}
 {% elseif column_type starts with 'enum'
