<?php
/* vim: set expandtab sw=4 ts=4 sts=4: */
/**
 * tests for environment like OS, PHP, modules, ...
 *
 * @package phpMyAdmin-test
 */

/**
 *
 */
require_once 'config.sample.inc.php';

/**
 * @package phpMyAdmin-test
 */
class Environment_test extends PHPUnit_Framework_TestCase
{
    public function testPhpVersion()
    {
        $this->assertTrue(version_compare('5.2', phpversion(), '<='),
            'phpMyAdmin requires PHP 5.2 or above');
    }

    public function testMySQL()
    {
<<<<<<< HEAD
        global $cfg;

        foreach($cfg['Servers'] as $i=>$server){
            // Check config for the server
            if (!isset($server["host"])){
                $this->fail("Couldn't determine the host. Please check configuration for the server id: $i");
            }
            if (!isset($server["pmadb"])){
                $this->markTestSkipped(); // If DB is not specified there is no reason to check connect.
            }
            elseif(!isset($server["controluser"])){
                $this->fail("Please specify user for server $i and database ".$server["pmadb"]);
            }

            try{
                if (!isset($server["controlpass"])){
                    $pdo = new PDO("mysql:host=".$server["host"].";dbname=".$server["pmadb"], $server['controluser']);
                }
                else{
                    $pdo = new PDO("mysql:host=".$server["host"].";dbname=".$server["pmadb"], $server['controluser'], $server['controlpass']);
                }

                $this->assertNull($pdo->errorCode());

                //$pdo->beginTransaction();
                $test = $pdo->exec("SHOW TABLES;");
                //$pdo->commit();
                $this->assertEquals(0, $pdo->errorCode());
            }
            catch (Exception $e){
                $this->fail("Error: ".$e->getMessage());
            }

            // Check id MySQL server is 5 version
            preg_match("/^(\d+)?\.(\d+)?\.(\*|\d+)/", $pdo->getAttribute(constant("PDO::ATTR_SERVER_VERSION")), $version_parts);
            $this->assertEquals(5, $version_parts[1]);
        }
=======
        try{
            $pdo = new PDO("mysql:host=".TESTSUITE_SERVER.";dbname=".TESTSUITE_DATABASE, TESTSUITE_USER, TESTSUITE_PASSWORD);
            $this->assertNull($pdo->errorCode(),"Error when trying to connect to database");

            //$pdo->beginTransaction();
            $test = $pdo->exec("SHOW TABLES;");
            //$pdo->commit();
            $this->assertEquals(0, $pdo->errorCode(), 'Error trying to show tables for database');
        }
        catch (Exception $e){
            $this->fail("Error: ".$e->getMessage());
        }

        // Check id MySQL server is 5 version
        preg_match("/^(\d+)?\.(\d+)?\.(\*|\d+)/", $pdo->getAttribute(constant("PDO::ATTR_SERVER_VERSION")), $version_parts);
        $this->assertEquals(5, $version_parts[1]);
>>>>>>> c9c11096
    }

    //TODO: Think about this test
//    public function testSession()
//    {
//        $this->markTestIncomplete();
//    }
}
?><|MERGE_RESOLUTION|>--- conflicted
+++ resolved
@@ -24,45 +24,6 @@
 
     public function testMySQL()
     {
-<<<<<<< HEAD
-        global $cfg;
-
-        foreach($cfg['Servers'] as $i=>$server){
-            // Check config for the server
-            if (!isset($server["host"])){
-                $this->fail("Couldn't determine the host. Please check configuration for the server id: $i");
-            }
-            if (!isset($server["pmadb"])){
-                $this->markTestSkipped(); // If DB is not specified there is no reason to check connect.
-            }
-            elseif(!isset($server["controluser"])){
-                $this->fail("Please specify user for server $i and database ".$server["pmadb"]);
-            }
-
-            try{
-                if (!isset($server["controlpass"])){
-                    $pdo = new PDO("mysql:host=".$server["host"].";dbname=".$server["pmadb"], $server['controluser']);
-                }
-                else{
-                    $pdo = new PDO("mysql:host=".$server["host"].";dbname=".$server["pmadb"], $server['controluser'], $server['controlpass']);
-                }
-
-                $this->assertNull($pdo->errorCode());
-
-                //$pdo->beginTransaction();
-                $test = $pdo->exec("SHOW TABLES;");
-                //$pdo->commit();
-                $this->assertEquals(0, $pdo->errorCode());
-            }
-            catch (Exception $e){
-                $this->fail("Error: ".$e->getMessage());
-            }
-
-            // Check id MySQL server is 5 version
-            preg_match("/^(\d+)?\.(\d+)?\.(\*|\d+)/", $pdo->getAttribute(constant("PDO::ATTR_SERVER_VERSION")), $version_parts);
-            $this->assertEquals(5, $version_parts[1]);
-        }
-=======
         try{
             $pdo = new PDO("mysql:host=".TESTSUITE_SERVER.";dbname=".TESTSUITE_DATABASE, TESTSUITE_USER, TESTSUITE_PASSWORD);
             $this->assertNull($pdo->errorCode(),"Error when trying to connect to database");
@@ -79,7 +40,6 @@
         // Check id MySQL server is 5 version
         preg_match("/^(\d+)?\.(\d+)?\.(\*|\d+)/", $pdo->getAttribute(constant("PDO::ATTR_SERVER_VERSION")), $version_parts);
         $this->assertEquals(5, $version_parts[1]);
->>>>>>> c9c11096
     }
 
     //TODO: Think about this test
