<?php

declare(strict_types=1);

namespace PhpMyAdmin\Tests\Controllers\Database;

use PhpMyAdmin\Config\PageSettings;
use PhpMyAdmin\ConfigStorage\Relation;
use PhpMyAdmin\Controllers\Database\StructureController;
use PhpMyAdmin\DatabaseInterface;
<<<<<<< HEAD
use PhpMyAdmin\Http\ServerRequest;
use PhpMyAdmin\Replication\Replication;
=======
use PhpMyAdmin\FlashMessages;
use PhpMyAdmin\Operations;
use PhpMyAdmin\RecentFavoriteTable;
use PhpMyAdmin\Replication;
>>>>>>> 519ac0a8
use PhpMyAdmin\Table;
use PhpMyAdmin\Template;
use PhpMyAdmin\Tests\AbstractTestCase;
use PhpMyAdmin\Tests\Stubs\ResponseRenderer as ResponseStub;
use PhpMyAdmin\Tracking\TrackingChecker;
use PHPUnit\Framework\Attributes\CoversClass;
use ReflectionClass;
use ReflectionException;

#[CoversClass(StructureController::class)]
class StructureControllerTest extends AbstractTestCase
{
    private ResponseStub $response;

    private Relation $relation;

    private Replication $replication;

    private Template $template;

    /**
     * Prepares environment for the test.
     */
    protected function setUp(): void
    {
        parent::setUp();

        parent::setTheme();

        $GLOBALS['text_dir'] = 'ltr';
        $GLOBALS['server'] = 1;
        $GLOBALS['cfg']['Server']['DisableIS'] = false;
        $GLOBALS['table'] = 'table';
        $GLOBALS['db'] = 'db';

        $table = $this->getMockBuilder(Table::class)
            ->disableOriginalConstructor()
            ->getMock();
        // Expect the table will have 6 rows
        $table->expects($this->any())->method('getRealRowCountTable')
            ->will($this->returnValue(6));
        $table->expects($this->any())->method('countRecords')
            ->will($this->returnValue(6));

        $dbi = $this->getMockBuilder(DatabaseInterface::class)
            ->disableOriginalConstructor()
            ->getMock();
        $dbi->expects($this->any())->method('getTable')
            ->will($this->returnValue($table));

        $GLOBALS['dbi'] = $dbi;

        $this->template = new Template();
        $this->response = new ResponseStub();
        $this->relation = new Relation($dbi);
        $this->replication = new Replication($dbi);
    }

    /**
     * Tests for getValuesForInnodbTable()
     */
    public function testGetValuesForInnodbTable(): void
    {
        $class = new ReflectionClass(StructureController::class);
        $method = $class->getMethod('getValuesForInnodbTable');
        $controller = new StructureController(
            $this->response,
            $this->template,
            $this->relation,
            $this->replication,
            $GLOBALS['dbi'],
            $this->createStub(TrackingChecker::class),
            $this->createStub(PageSettings::class),
        );
        // Showing statistics
        $property = $class->getProperty('isShowStats');
        $property->setValue($controller, true);

        $GLOBALS['cfg']['MaxExactCount'] = 10;
        $currentTable = [
            'ENGINE' => 'InnoDB',
            'TABLE_ROWS' => 5,
            'Data_length' => 16384,
            'Index_length' => 0,
            'TABLE_NAME' => 'table',
        ];
        [$currentTable, , , $sumSize] = $method->invokeArgs(
            $controller,
            [$currentTable, 10],
        );

        $this->assertTrue($currentTable['COUNTED']);
        $this->assertEquals(6, $currentTable['TABLE_ROWS']);
        $this->assertEquals(16394, $sumSize);

        $currentTable['ENGINE'] = 'MYISAM';
        [$currentTable, , , $sumSize] = $method->invokeArgs(
            $controller,
            [$currentTable, 10],
        );

        $this->assertFalse($currentTable['COUNTED']);
        $this->assertEquals(16394, $sumSize);

        $controller = new StructureController(
            $this->response,
            $this->template,
            $this->relation,
            $this->replication,
            $GLOBALS['dbi'],
            $this->createStub(TrackingChecker::class),
            $this->createStub(PageSettings::class),
        );

        $currentTable['ENGINE'] = 'InnoDB';
        [$currentTable, , , $sumSize] = $method->invokeArgs($controller, [$currentTable, 10]);
        $this->assertTrue($currentTable['COUNTED']);
        $this->assertEquals(10, $sumSize);

        $currentTable['ENGINE'] = 'MYISAM';
        [$currentTable, , , $sumSize] = $method->invokeArgs($controller, [$currentTable, 10]);
        $this->assertFalse($currentTable['COUNTED']);
        $this->assertEquals(10, $sumSize);
    }

    /**
     * Tests for the getValuesForAriaTable()
     */
    public function testGetValuesForAriaTable(): void
    {
        $class = new ReflectionClass(StructureController::class);
        $method = $class->getMethod('getValuesForAriaTable');

        $controller = new StructureController(
            $this->response,
            $this->template,
            $this->relation,
            $this->replication,
            $GLOBALS['dbi'],
            $this->createStub(TrackingChecker::class),
            $this->createStub(PageSettings::class),
        );
        // Showing statistics
        $property = $class->getProperty('isShowStats');
        $property->setValue($controller, true);
        $property = $class->getProperty('dbIsSystemSchema');
        $property->setValue($controller, true);

        $currentTable = ['Data_length' => 16384, 'Index_length' => 0, 'Name' => 'table', 'Data_free' => 300];
        [$currentTable, , , , , $overheadSize, $sumSize] = $method->invokeArgs(
            $controller,
            [$currentTable, 0, 0, 0, 0, 0, 0],
        );
        $this->assertEquals(6, $currentTable['Rows']);
        $this->assertEquals(16384, $sumSize);
        $this->assertEquals(300, $overheadSize);

        unset($currentTable['Data_free']);
        [$currentTable, , , , , $overheadSize] = $method->invokeArgs(
            $controller,
            [$currentTable, 0, 0, 0, 0, 0, 0],
        );
        $this->assertEquals(0, $overheadSize);

        $controller = new StructureController(
            $this->response,
            $this->template,
            $this->relation,
            $this->replication,
            $GLOBALS['dbi'],
            $this->createStub(TrackingChecker::class),
            $this->createStub(PageSettings::class),
        );
        [$currentTable, , , , , , $sumSize] = $method->invokeArgs(
            $controller,
            [$currentTable, 0, 0, 0, 0, 0, 0],
        );
        $this->assertEquals(0, $sumSize);

        $controller = new StructureController(
            $this->response,
            $this->template,
            $this->relation,
            $this->replication,
            $GLOBALS['dbi'],
            $this->createStub(TrackingChecker::class),
            $this->createStub(PageSettings::class),
        );
        [$currentTable] = $method->invokeArgs(
            $controller,
            [$currentTable, 0, 0, 0, 0, 0, 0],
        );
        $this->assertArrayNotHasKey('Row', $currentTable);
    }

    /**
     * Tests for hasTable()
     */
    public function testHasTable(): void
    {
        $class = new ReflectionClass(StructureController::class);
        $method = $class->getMethod('hasTable');

        $controller = new StructureController(
            $this->response,
            $this->template,
            $this->relation,
            $this->replication,
            $GLOBALS['dbi'],
            $this->createStub(TrackingChecker::class),
            $this->createStub(PageSettings::class),
        );

        // When parameter $db is empty
        $this->assertFalse(
            $method->invokeArgs($controller, [[], 'table']),
        );

        // Correct parameter
        $tables = ['db.table'];
        $this->assertTrue(
            $method->invokeArgs($controller, [$tables, 'table']),
        );

        // Table not in database
        $tables = ['db.tab1e'];
        $this->assertFalse(
            $method->invokeArgs($controller, [$tables, 'table']),
        );
    }

    /**
     * Tests for checkFavoriteTable()
     */
    public function testCheckFavoriteTable(): void
    {
        $class = new ReflectionClass(StructureController::class);
        $method = $class->getMethod('checkFavoriteTable');

        $GLOBALS['db'] = 'sakila';
        $GLOBALS['dbi'] = $this->dbi;

        $this->dummyDbi->removeDefaultResults();
        $this->dummyDbi->addResult(
            'SHOW COLUMNS FROM `sakila`.`country`',
            [
                ['country_id', 'smallint(5) unsigned', 'NO', 'PRI', null, 'auto_increment'],
            ],
            ['Field', 'Type', 'Null', 'Key', 'Default', 'Extra']
        );
        $this->dummyDbi->addResult(
            'SHOW INDEXES FROM `sakila`.`country`',
            [],
            ['Table', 'Non_unique', 'Key_name', 'Column_name']
        );

        $controller = new StructureController(
            $this->response,
            $this->template,
            $this->relation,
            $this->replication,
            $GLOBALS['dbi'],
            $this->createStub(TrackingChecker::class),
            $this->createStub(PageSettings::class),
        );

<<<<<<< HEAD
        $_SESSION['tmpval']['favoriteTables'][$GLOBALS['server']] = [['db' => 'db', 'table' => 'table']];
=======
        $recentFavoriteTables = RecentFavoriteTable::getInstance('favorite');
        $this->assertSame([], $recentFavoriteTables->getTables());
        $recentFavoriteTables->remove('sakila', 'country');
        $recentFavoriteTables->add('sakila', 'country');
        $this->assertSame([
            [
                'db' => 'sakila',
                'table' => 'country',
            ],
        ], $recentFavoriteTables->getTables());
>>>>>>> 519ac0a8

        $this->assertFalse(
            $method->invokeArgs($controller, ['']),
        );

        $this->assertTrue(
<<<<<<< HEAD
            $method->invokeArgs($controller, ['table']),
=======
            $method->invokeArgs($controller, ['country'])
>>>>>>> 519ac0a8
        );
    }

    /** @throws ReflectionException */
    public function testDisplayTableList(): void
    {
        $class = new ReflectionClass(StructureController::class);
        $method = $class->getMethod('displayTableList');

        $controller = new StructureController(
            $this->response,
            $this->template,
            $this->relation,
            $this->replication,
            $GLOBALS['dbi'],
            $this->createStub(TrackingChecker::class),
            $this->createStub(PageSettings::class),
        );
        // Showing statistics
        $class = new ReflectionClass(StructureController::class);
        $showStatsProperty = $class->getProperty('isShowStats');
        $showStatsProperty->setValue($controller, true);

        $tablesProperty = $class->getProperty('tables');

        $numTables = $class->getProperty('numTables');
        $numTables->setValue($controller, 1);

        //no tables
        $_REQUEST['db'] = 'my_unique_test_db';
        $tablesProperty->setValue($controller, []);
        $result = $method->invoke($controller, ['status' => false]);
        $this->assertStringContainsString($_REQUEST['db'], $result);
        $this->assertStringNotContainsString('id="overhead"', $result);

        //with table
        $_REQUEST['db'] = 'my_unique_test_db';
        $tablesProperty->setValue($controller, [
            [
                'TABLE_NAME' => 'my_unique_test_db',
                'ENGINE' => 'Maria',
                'TABLE_TYPE' => 'BASE TABLE',
                'TABLE_ROWS' => 0,
                'TABLE_COMMENT' => 'test',
                'Data_length' => 5000,
                'Index_length' => 100,
                'Data_free' => 10000,
            ],
        ]);
        $result = $method->invoke($controller, ['status' => false]);

        $this->assertStringContainsString($_REQUEST['db'], $result);
        $this->assertStringContainsString('id="overhead"', $result);
        $this->assertStringContainsString('9.8', $result);
    }

    /**
     * Tests for getValuesForMroongaTable()
     */
    public function testGetValuesForMroongaTable(): void
    {
        parent::loadContainerBuilder();

        parent::loadDbiIntoContainerBuilder();

        $GLOBALS['db'] = 'testdb';
        $GLOBALS['table'] = 'mytable';

        $GLOBALS['containerBuilder']->setParameter('db', $GLOBALS['db']);
        $GLOBALS['containerBuilder']->setParameter('table', $GLOBALS['table']);

        /** @var StructureController $structureController */
        $structureController = $GLOBALS['containerBuilder']->get(StructureController::class);

        $this->assertSame(
            [[], '', '', 0],
            $this->callFunction(
                $structureController,
                StructureController::class,
                'getValuesForMroongaTable',
                [[], 0],
            ),
        );

        // Enable stats
        $GLOBALS['cfg']['ShowStats'] = true;
        $this->callFunction(
            $structureController,
            StructureController::class,
            'getDatabaseInfo',
            [$this->createStub(ServerRequest::class)],
        );

        $this->assertSame(
            [['Data_length' => 45, 'Index_length' => 60], '105', 'B', 105],
            $this->callFunction(
                $structureController,
                StructureController::class,
                'getValuesForMroongaTable',
                [['Data_length' => 45, 'Index_length' => 60], 0],
            ),
        );

        $this->assertSame(
            [
                ['Data_length' => 45, 'Index_length' => 60],
                '105',
                'B',
                180, //105 + 75
            ],
            $this->callFunction(
                $structureController,
                StructureController::class,
                'getValuesForMroongaTable',
                [['Data_length' => 45, 'Index_length' => 60], 75],
            ),
        );
    }
}<|MERGE_RESOLUTION|>--- conflicted
+++ resolved
@@ -8,15 +8,9 @@
 use PhpMyAdmin\ConfigStorage\Relation;
 use PhpMyAdmin\Controllers\Database\StructureController;
 use PhpMyAdmin\DatabaseInterface;
-<<<<<<< HEAD
 use PhpMyAdmin\Http\ServerRequest;
+use PhpMyAdmin\RecentFavoriteTable;
 use PhpMyAdmin\Replication\Replication;
-=======
-use PhpMyAdmin\FlashMessages;
-use PhpMyAdmin\Operations;
-use PhpMyAdmin\RecentFavoriteTable;
-use PhpMyAdmin\Replication;
->>>>>>> 519ac0a8
 use PhpMyAdmin\Table;
 use PhpMyAdmin\Template;
 use PhpMyAdmin\Tests\AbstractTestCase;
@@ -256,36 +250,36 @@
         $class = new ReflectionClass(StructureController::class);
         $method = $class->getMethod('checkFavoriteTable');
 
+        $dbiDummy = $this->createDbiDummy();
+        $dbi = $this->createDatabaseInterface($dbiDummy);
+
         $GLOBALS['db'] = 'sakila';
-        $GLOBALS['dbi'] = $this->dbi;
-
-        $this->dummyDbi->removeDefaultResults();
-        $this->dummyDbi->addResult(
+        $GLOBALS['dbi'] = $dbi;
+
+        $dbiDummy->removeDefaultResults();
+        $dbiDummy->addResult(
             'SHOW COLUMNS FROM `sakila`.`country`',
             [
                 ['country_id', 'smallint(5) unsigned', 'NO', 'PRI', null, 'auto_increment'],
             ],
-            ['Field', 'Type', 'Null', 'Key', 'Default', 'Extra']
-        );
-        $this->dummyDbi->addResult(
+            ['Field', 'Type', 'Null', 'Key', 'Default', 'Extra'],
+        );
+        $dbiDummy->addResult(
             'SHOW INDEXES FROM `sakila`.`country`',
             [],
-            ['Table', 'Non_unique', 'Key_name', 'Column_name']
-        );
-
-        $controller = new StructureController(
-            $this->response,
-            $this->template,
-            $this->relation,
-            $this->replication,
-            $GLOBALS['dbi'],
-            $this->createStub(TrackingChecker::class),
-            $this->createStub(PageSettings::class),
-        );
-
-<<<<<<< HEAD
-        $_SESSION['tmpval']['favoriteTables'][$GLOBALS['server']] = [['db' => 'db', 'table' => 'table']];
-=======
+            ['Table', 'Non_unique', 'Key_name', 'Column_name'],
+        );
+
+        $controller = new StructureController(
+            $this->response,
+            $this->template,
+            $this->relation,
+            $this->replication,
+            $GLOBALS['dbi'],
+            $this->createStub(TrackingChecker::class),
+            $this->createStub(PageSettings::class),
+        );
+
         $recentFavoriteTables = RecentFavoriteTable::getInstance('favorite');
         $this->assertSame([], $recentFavoriteTables->getTables());
         $recentFavoriteTables->remove('sakila', 'country');
@@ -296,18 +290,13 @@
                 'table' => 'country',
             ],
         ], $recentFavoriteTables->getTables());
->>>>>>> 519ac0a8
 
         $this->assertFalse(
             $method->invokeArgs($controller, ['']),
         );
 
         $this->assertTrue(
-<<<<<<< HEAD
-            $method->invokeArgs($controller, ['table']),
-=======
-            $method->invokeArgs($controller, ['country'])
->>>>>>> 519ac0a8
+            $method->invokeArgs($controller, ['country']),
         );
     }
 
