--- conflicted
+++ resolved
@@ -478,13 +478,8 @@
      * @param string $size     Size
      * @param int    $expected Expected value
      *
-<<<<<<< HEAD
-=======
-     * @return void
-     *
      * @group 32bit-incompatible
      *
->>>>>>> 55f493db
      * @dataProvider providerTestGetRealSize
      */
     public function testGetRealSize(string $size, int $expected): void
