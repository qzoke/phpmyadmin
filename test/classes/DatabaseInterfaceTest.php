<?php
/* vim: set expandtab sw=4 ts=4 sts=4: */
/**
 * Test for faked database access
 *
 * @package PhpMyAdmin-test
 */

use PMA\libraries\DatabaseInterface;
use PMA\libraries\Util;

require_once 'test/PMATestCase.php';

/**
 * Tests basic functionality of dummy dbi driver
 *
 * @package PhpMyAdmin-test
 */
class DatabaseInterfaceTest extends PMATestCase
{

    private $_dbi;

    /**
     * Configures test parameters.
     *
     * @return void
     */
    function setup()
    {
        $extension = new PMA\libraries\dbi\DBIDummy();
        $this->_dbi = new PMA\libraries\DatabaseInterface($extension);
    }

    /**
     * Tests for DBI::getCurrentUser() method.
     *
     * @return void
     * @test
     * @dataProvider currentUserData
     */
    public function testGetCurrentUser($value, $string, $expected)
    {
        Util::cacheUnset('mysql_cur_user');

        $extension = new PMA\libraries\dbi\DBIDummy();
        $extension->setResult('SELECT CURRENT_USER();', $value);

        $dbi = new PMA\libraries\DatabaseInterface($extension);

        $this->assertEquals(
            $expected,
            $dbi->getCurrentUserAndHost()
        );

        $this->assertEquals(
            $string,
            $dbi->getCurrentUser()
        );
    }

    /**
     * Data provider for getCurrentUser() tests.
     *
     * @return array
     */
    public function currentUserData()
    {
        return array(
            array(array(array('pma@localhost')), 'pma@localhost', array('pma', 'localhost')),
            array(array(array('@localhost')), '@localhost', array('', 'localhost')),
            array(false, '@', array('', '')),
        );
    }

    /**
     * Tests for DBI::getColumnMapFromSql() method.
     *
     * @return void
     * @test
     */
    public function testPMAGetColumnMap()
    {
        $extension = $this->getMockBuilder('PMA\libraries\dbi\DBIDummy')
            ->disableOriginalConstructor()
            ->getMock();

        $extension->expects($this->any())
            ->method('realQuery')
            ->will($this->returnValue(true));

        $meta1 = new FieldMeta();
        $meta1->table = "meta1_table";
        $meta1->name = "meta1_name";

        $meta2 = new FieldMeta();
        $meta2->table = "meta2_table";
        $meta2->name = "meta2_name";

        $extension->expects($this->any())
            ->method('getFieldsMeta')
            ->will(
                $this->returnValue(
                    array(
                        $meta1, $meta2
                    )
                )
            );

        $dbi = new PMA\libraries\DatabaseInterface($extension);

        $sql_query = "PMA_sql_query";
        $view_columns = array(
            "view_columns1", "view_columns2"
        );

        $column_map = $dbi->getColumnMapFromSql(
            $sql_query, $view_columns
        );

        $this->assertEquals(
            array(
                'table_name' => 'meta1_table',
                'refering_column' => 'meta1_name',
                'real_column' => 'view_columns1'
            ),
            $column_map[0]
        );
        $this->assertEquals(
            array(
                'table_name' => 'meta2_table',
                'refering_column' => 'meta2_name',
                'real_column' => 'view_columns2'
            ),
            $column_map[1]
        );
    }

    /**
     * Tests for DBI::getSystemDatabase() method.
     *
     * @return void
     * @test
     */
    public function testGetSystemDatabase()
    {
        $sd = $this->_dbi->getSystemDatabase();
        $this->assertInstanceOf('PMA\libraries\SystemDatabase', $sd);
    }

    /**
     * Test for getDbCollation
     *
     * @return void
     * @test
     */
    public function testGetDbCollation()
    {
        $GLOBALS['server'] = 1;
        // test case for system schema
        $this->assertEquals(
            'utf8_general_ci',
            $this->_dbi->getDbCollation("information_schema")
        );

        $GLOBALS['cfg']['Server']['DisableIS'] = false;
        $GLOBALS['cfg']['DBG']['sql'] = false;

        $this->assertEquals(
            'utf8_general_ci',
            $this->_dbi->getDbCollation('pma_test')
        );
    }

    /**
     * Test for getServerCollation
     *
     * @return void
     * @test
     */
    public function testGetServerCollation()
    {
        $GLOBALS['server'] = 1;
        $GLOBALS['cfg']['DBG']['sql'] = true;
        $this->assertEquals('utf8_general_ci', $this->_dbi->getServerCollation());
    }

    /**
     * Test for getConnectionParams
     *
     * @param array      $server_cfg Server configuration
     * @param integer    $mode       Mode to test
     * @param array|null $server     Server array to test
     * @param array      $expected   Expected result
     *
     * @return void
     *
     * @dataProvider connectionParams
     */
    public function testGetConnectionParams($server_cfg, $mode, $server, $expected)
    {
        $GLOBALS['cfg']['Server'] = $server_cfg;
        $result = $this->_dbi->getConnectionParams($mode, $server);
        $this->assertEquals($expected, $result);
    }

    /**
     * Data provider for getConnectionParams test
     *
     * @return array
     */
    public function connectionParams()
    {
        $cfg_basic = array(
            'user' => 'u',
            'password' => 'pass',
            'host' => '',
            'controluser' => 'u2',
            'controlpass' => 'p2',
        );
        $cfg_ssl = array(
            'user' => 'u',
            'password' => 'pass',
            'host' => '',
            'ssl' => true,
            'controluser' => 'u2',
            'controlpass' => 'p2',
        );
        $cfg_control_ssl = array(
            'user' => 'u',
            'password' => 'pass',
            'host' => '',
            'control_ssl' => true,
            'controluser' => 'u2',
            'controlpass' => 'p2',
        );
        return array(
            array(
                $cfg_basic,
                DatabaseInterface::CONNECT_USER,
                null,
                array(
                    'u',
                    'pass',
                    array(
                        'user' => 'u',
                        'password' => 'pass',
                        'host' => 'localhost',
                        'socket' => null,
                        'port' => 0,
                        'ssl' => false,
                        'compress' => false,
                        'controluser' => 'u2',
                        'controlpass' => 'p2',
                    )
                ),
            ),
            array(
                $cfg_basic,
                DatabaseInterface::CONNECT_CONTROL,
                null,
                array(
                    'u2',
                    'p2',
                    array(
                        'host' => 'localhost',
                        'socket' => null,
                        'port' => 0,
                        'ssl' => false,
                        'compress' => false,
                    )
                ),
            ),
            array(
                $cfg_ssl,
                DatabaseInterface::CONNECT_USER,
                null,
                array(
                    'u',
                    'pass',
                    array(
                        'user' => 'u',
                        'password' => 'pass',
                        'host' => 'localhost',
                        'socket' => null,
                        'port' => 0,
                        'ssl' => true,
                        'compress' => false,
                        'controluser' => 'u2',
                        'controlpass' => 'p2',
                    )
                ),
            ),
            array(
                $cfg_ssl,
                DatabaseInterface::CONNECT_CONTROL,
                null,
                array(
                    'u2',
                    'p2',
                    array(
                        'host' => 'localhost',
                        'socket' => null,
                        'port' => 0,
                        'ssl' => true,
                        'compress' => false,
                    )
                ),
            ),
            array(
                $cfg_control_ssl,
                DatabaseInterface::CONNECT_USER,
                null,
                array(
                    'u',
                    'pass',
                    array(
                        'user' => 'u',
                        'password' => 'pass',
                        'host' => 'localhost',
                        'socket' => null,
                        'port' => 0,
                        'ssl' => false,
                        'compress' => false,
                        'controluser' => 'u2',
                        'controlpass' => 'p2',
                        'control_ssl' => true,
                    )
                ),
            ),
            array(
                $cfg_control_ssl,
                DatabaseInterface::CONNECT_CONTROL,
                null,
                array(
                    'u2',
                    'p2',
                    array(
                        'host' => 'localhost',
                        'socket' => null,
                        'port' => 0,
                        'ssl' => true,
                        'compress' => false,
                    )
                ),
            ),
        );
    }

    /**
<<<<<<< HEAD
     * Test error formatting
     *
     * @param int    $error_number  Error code
     * @param string $error_message Error message as returned by server
     * @param string $match         Expected text
     *
     * @dataProvider errorData
     */
    public function testFormatError($error_number, $error_message, $match)
    {
        $this->assertContains(
            $match,
            DatabaseInterface::formatError($error_number, $error_message)
        );
    }

    public function errorData()
    {
        return array(
            array(2002, 'msg', 'The server is not responding'),
            array(2003, 'msg', 'The server is not responding'),
            array(1698, 'msg', 'logout.php'),
            array(1005, 'msg', 'server_engines.php'),
            array(1005, 'errno: 13', 'Please check privileges'),
            array(-1, 'error message', 'error message'),
        );
    }

    /**
     * Test for version parsing
     *
     * @param string $version  version to parse
     * @param int    $expected expected numeric version
     * @param int    $major    expected major version
     * @param bool   $upgrade  whether upgrade should ne needed
     *
     * @return void
     *
     * @dataProvider versionData
     */
    public function testVersion($version, $expected, $major, $upgrade)
    {
        $ver_int = DatabaseInterface::versionToInt($version);
        $this->assertEquals($expected, $ver_int);
        $this->assertEquals($major, (int)($ver_int / 10000));
        $this->assertEquals($upgrade, $ver_int < $GLOBALS['cfg']['MysqlMinVersion']['internal']);
    }

    public function versionData()
    {
        return array(
            array('5.0.5', 50005, 5, true),
            array('5.05.01', 50501, 5, false),
            array('5.6.35', 50635, 5, false),
            array('10.1.22-MariaDB-', 100122, 10, false),
=======
     * Tests for DBI::isAmazonRds() method.
     *
     * @return void
     * @test
     * @dataProvider isAmazonRdsData
     */
    public function atestIsAmazonRdsData($value, $expected)
    {
        Util::cacheUnset('is_amazon_rds');

        $extension = new PMA\libraries\dbi\DBIDummy();
        $extension->setResult('SELECT @@basedir', $value);

        $dbi = new PMA\libraries\DatabaseInterface($extension);

        $this->assertEquals(
            $expected,
            $dbi->isAmazonRds()
        );
    }

    /**
     * Data provider for isAmazonRds() tests.
     *
     * @return array
     */
    public function isAmazonRdsData()
    {
        return array(
            array(array(array('/usr')), false),
            array(array(array('E:/mysql')), false),
            array(array(array('/rdsdbbin/mysql/')), true),
            array(array(array('/rdsdbbin/mysql-5.7.18/')), true),
>>>>>>> dbcbee53
        );
    }
}

/**
 * class for Table Field Meta
 *
 * @package PhpMyAdmin-test
 */
class FieldMeta
{
    public $table;
    public $name;
}<|MERGE_RESOLUTION|>--- conflicted
+++ resolved
@@ -348,7 +348,6 @@
     }
 
     /**
-<<<<<<< HEAD
      * Test error formatting
      *
      * @param int    $error_number  Error code
@@ -378,6 +377,43 @@
     }
 
     /**
+     * Tests for DBI::isAmazonRds() method.
+     *
+     * @return void
+     * @test
+     * @dataProvider isAmazonRdsData
+     */
+    public function atestIsAmazonRdsData($value, $expected)
+    {
+        Util::cacheUnset('is_amazon_rds');
+
+        $extension = new PMA\libraries\dbi\DBIDummy();
+        $extension->setResult('SELECT @@basedir', $value);
+
+        $dbi = new PMA\libraries\DatabaseInterface($extension);
+
+        $this->assertEquals(
+            $expected,
+            $dbi->isAmazonRds()
+        );
+    }
+
+    /**
+     * Data provider for isAmazonRds() tests.
+     *
+     * @return array
+     */
+    public function isAmazonRdsData()
+    {
+        return array(
+            array(array(array('/usr')), false),
+            array(array(array('E:/mysql')), false),
+            array(array(array('/rdsdbbin/mysql/')), true),
+            array(array(array('/rdsdbbin/mysql-5.7.18/')), true),
+        );
+    }
+
+    /**
      * Test for version parsing
      *
      * @param string $version  version to parse
@@ -404,41 +440,6 @@
             array('5.05.01', 50501, 5, false),
             array('5.6.35', 50635, 5, false),
             array('10.1.22-MariaDB-', 100122, 10, false),
-=======
-     * Tests for DBI::isAmazonRds() method.
-     *
-     * @return void
-     * @test
-     * @dataProvider isAmazonRdsData
-     */
-    public function atestIsAmazonRdsData($value, $expected)
-    {
-        Util::cacheUnset('is_amazon_rds');
-
-        $extension = new PMA\libraries\dbi\DBIDummy();
-        $extension->setResult('SELECT @@basedir', $value);
-
-        $dbi = new PMA\libraries\DatabaseInterface($extension);
-
-        $this->assertEquals(
-            $expected,
-            $dbi->isAmazonRds()
-        );
-    }
-
-    /**
-     * Data provider for isAmazonRds() tests.
-     *
-     * @return array
-     */
-    public function isAmazonRdsData()
-    {
-        return array(
-            array(array(array('/usr')), false),
-            array(array(array('E:/mysql')), false),
-            array(array(array('/rdsdbbin/mysql/')), true),
-            array(array(array('/rdsdbbin/mysql-5.7.18/')), true),
->>>>>>> dbcbee53
         );
     }
 }
