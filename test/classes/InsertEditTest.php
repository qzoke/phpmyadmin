--- conflicted
+++ resolved
@@ -1903,6 +1903,38 @@
         );
         $this->assertTrue(password_verify("a'c", mb_substr($result, 1, -1)));
 
+        // case 7
+        $result = $this->insertEdit->getQueryValueForInsert(
+            new EditField('', "'POINT(3 4)',4326", '', true, false, false, 'ST_GeomFromText', null, null, false),
+            false,
+            '',
+        );
+        $this->assertEquals('ST_GeomFromText(\'POINT(3 4)\',4326)', $result);
+
+        // case 8
+        $result = $this->insertEdit->getQueryValueForInsert(
+            new EditField('', 'POINT(3 4),4326', '', true, false, false, 'ST_GeomFromText', null, null, false),
+            false,
+            '',
+        );
+        $this->assertEquals('ST_GeomFromText(\'POINT(3 4)\',4326)', $result);
+
+        // case 9
+        $result = $this->insertEdit->getQueryValueForInsert(
+            new EditField('', "'POINT(3 4)'", '', true, false, false, 'ST_GeomFromText', null, null, false),
+            false,
+            '',
+        );
+        $this->assertEquals('ST_GeomFromText(\'POINT(3 4)\')', $result);
+
+        // case 10
+        $result = $this->insertEdit->getQueryValueForInsert(
+            new EditField('', 'POINT(3 4)', '', true, false, false, 'ST_GeomFromText', null, null, false),
+            false,
+            '',
+        );
+        $this->assertEquals('ST_GeomFromText(\'POINT(3 4)\')', $result);
+
         // Test different data types
 
         // Datatype: protected copied from the databse
@@ -2018,49 +2050,7 @@
             false,
             '',
         );
-<<<<<<< HEAD
         $this->assertEquals('NULL', $result);
-=======
-        $this->assertTrue(password_verify("a'c", mb_substr($result, 1, -1)));
-
-        // case 7 / 8 / 9 / 10
-        $gisParams = [
-            ['ST_GeomFromText'],
-            [],
-            ['ST_GeomFromText'],
-            "'POINT(3 4)',4326",
-            [],
-            [],
-            [],
-            '0',
-        ];
-        // case 7
-        $result = $this->insertEdit->getCurrentValueAsAnArrayForMultipleEdit(...$gisParams);
-        $this->assertEquals('ST_GeomFromText(\'POINT(3 4)\',4326)', $result);
-
-        // case 8
-        $gisParams[3] = "POINT(3 4),4326";
-        $result = $this->insertEdit->getCurrentValueAsAnArrayForMultipleEdit(...$gisParams);
-        $this->assertEquals('ST_GeomFromText(\'POINT(3 4)\',4326)', $result);
-
-        // case 9
-        $gisParams[3] = "'POINT(3 4)'";
-        $result = $this->insertEdit->getCurrentValueAsAnArrayForMultipleEdit(...$gisParams);
-        $this->assertEquals('ST_GeomFromText(\'POINT(3 4)\')', $result);
-
-        // case 10
-        $gisParams[3] = "POINT(3 4)";
-        $result = $this->insertEdit->getCurrentValueAsAnArrayForMultipleEdit(...$gisParams);
-        $this->assertEquals('ST_GeomFromText(\'POINT(3 4)\')', $result);
-    }
-
-    /**
-     * Test for getCurrentValueForDifferentTypes
-     */
-    public function testGetCurrentValueForDifferentTypes(): void
-    {
-        $this->insertEdit = new InsertEdit($GLOBALS['dbi']);
->>>>>>> 85fa45ca
 
         // Datatype: bit
         $result = $this->insertEdit->getQueryValueForInsert(
