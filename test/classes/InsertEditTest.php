--- conflicted
+++ resolved
@@ -34,11 +34,7 @@
      *
      * @return void
      */
-<<<<<<< HEAD
     protected function setUp(): void
-=======
-    public function setUp()
->>>>>>> b5945d3b
     {
         $GLOBALS['server'] = 1;
         $GLOBALS['PMA_PHP_SELF'] = 'index.php';
@@ -3458,13 +3454,8 @@
      */
     public function testVerifyWhetherValueCanBeTruncatedAndAppendExtraData()
     {
-<<<<<<< HEAD
         $extra_data = ['isNeedToRecheck' => true];
-        $meta = new stdClass();
-=======
-        $extra_data = array('isNeedToRecheck' => true);
-
->>>>>>> b5945d3b
+
         $_POST['where_clause'][0] = 1;
 
         $dbi = $this->getMockBuilder('PhpMyAdmin\DatabaseInterface')
@@ -3474,10 +3465,7 @@
         $dbi->expects($this->at(0))
             ->method('tryQuery')
             ->with('SELECT `table`.`a` FROM `db`.`table` WHERE 1');
-<<<<<<< HEAD
-
-=======
->>>>>>> b5945d3b
+
         $meta = new stdClass();
         $meta->type = 'int';
         $dbi->expects($this->at(1))
