--- conflicted
+++ resolved
@@ -2637,8 +2637,48 @@
             '',
             $result
         );
-<<<<<<< HEAD
-=======
+
+        $this->assertEquals("'20\\'12'", $result);
+
+        $this->markTestIncomplete('Following cases need to be fixed');
+        // case 8
+        $_POST['fields']['multi_edit'][0][0] = [];
+        $result = $this->insertEdit->getCurrentValueForDifferentTypes(
+            false,
+            '0',
+            ['set'],
+            '',
+            [],
+            0,
+            [],
+            [1],
+            [],
+            true,
+            true,
+            '',
+            'test_table',
+            []
+        );
+
+        $this->assertEquals('NULL', $result);
+
+        // case 9
+        $result = $this->insertEdit->getCurrentValueForDifferentTypes(
+            false,
+            '0',
+            ['protected'],
+            '',
+            [],
+            0,
+            ['a'],
+            [],
+            [1],
+            true,
+            true,
+            '',
+            'test_table',
+            []
+        );
 
         $this->assertEquals("''", $result);
 
@@ -2681,7 +2721,6 @@
         );
 
         $this->assertEquals('uuid()', $result);
->>>>>>> be57ae7d
     }
 
     /**
