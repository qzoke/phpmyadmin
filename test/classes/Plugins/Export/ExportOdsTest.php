<?php
/* vim: set expandtab sw=4 ts=4 sts=4: */
/**
 * tests for PhpMyAdmin\Plugins\Export\ExportOds class
 *
 * @package PhpMyAdmin-test
 */
declare(strict_types=1);

namespace PhpMyAdmin\Tests\Plugins\Export;

use PhpMyAdmin\DatabaseInterface;
use PhpMyAdmin\Plugins\Export\ExportOds;
use PhpMyAdmin\Tests\PmaTestCase;
use ReflectionMethod;
use ReflectionProperty;
use stdClass;

/**
 * tests for PhpMyAdmin\Plugins\Export\ExportOds class
 *
 * @package PhpMyAdmin-test
 * @group medium
 */
class ExportOdsTest extends PmaTestCase
{
    protected $object;

    /**
     * Configures global environment.
     *
     * @return void
     */
    protected function setUp(): void
    {
        $GLOBALS['server'] = 0;
        $GLOBALS['output_kanji_conversion'] = false;
        $GLOBALS['output_charset_conversion'] = false;
        $GLOBALS['buffer_needed'] = false;
        $GLOBALS['asfile'] = true;
        $GLOBALS['save_on_server'] = false;
        $this->object = new ExportOds();
    }

    /**
     * tearDown for test cases
     *
     * @return void
     */
    protected function tearDown(): void
    {
        unset($this->object);
    }

    /**
     * Test for PhpMyAdmin\Plugins\Export\ExportOds::setProperties
     *
     * @return void
     */
    public function testSetProperties()
    {
        $method = new ReflectionMethod('PhpMyAdmin\Plugins\Export\ExportOds', 'setProperties');
        $method->setAccessible(true);
        $method->invoke($this->object, null);

        $attrProperties = new ReflectionProperty('PhpMyAdmin\Plugins\Export\ExportOds', 'properties');
        $attrProperties->setAccessible(true);
        $properties = $attrProperties->getValue($this->object);

        $this->assertInstanceOf(
            'PhpMyAdmin\Properties\Plugins\ExportPluginProperties',
            $properties
        );

        $this->assertEquals(
            'OpenDocument Spreadsheet',
            $properties->getText()
        );

        $this->assertEquals(
            'ods',
            $properties->getExtension()
        );

        $this->assertEquals(
            'application/vnd.oasis.opendocument.spreadsheet',
            $properties->getMimeType()
        );

        $this->assertEquals(
            'Options',
            $properties->getOptionsText()
        );

        $this->assertTrue(
            $properties->getForceFile()
        );

        $options = $properties->getOptions();

        $this->assertInstanceOf(
            'PhpMyAdmin\Properties\Options\Groups\OptionsPropertyRootGroup',
            $options
        );

        $this->assertEquals(
            'Format Specific Options',
            $options->getName()
        );

        $generalOptionsArray = $options->getProperties();
        $generalOptions = $generalOptionsArray[0];

        $this->assertInstanceOf(
            'PhpMyAdmin\Properties\Options\Groups\OptionsPropertyMainGroup',
            $generalOptions
        );

        $this->assertEquals(
            'general_opts',
            $generalOptions->getName()
        );

        $generalProperties = $generalOptions->getProperties();

        $property = array_shift($generalProperties);

        $this->assertInstanceOf(
            'PhpMyAdmin\Properties\Options\Items\TextPropertyItem',
            $property
        );

        $this->assertEquals(
            'null',
            $property->getName()
        );

        $this->assertEquals(
            'Replace NULL with:',
            $property->getText()
        );

        $property = array_shift($generalProperties);

        $this->assertInstanceOf(
            'PhpMyAdmin\Properties\Options\Items\BoolPropertyItem',
            $property
        );

        $this->assertEquals(
            'columns',
            $property->getName()
        );

        $this->assertEquals(
            'Put columns names in the first row',
            $property->getText()
        );

        $property = array_shift($generalProperties);

        $this->assertInstanceOf(
            'PhpMyAdmin\Properties\Options\Items\HiddenPropertyItem',
            $property
        );

        $this->assertEquals(
            'structure_or_data',
            $property->getName()
        );
    }

    /**
     * Test for PhpMyAdmin\Plugins\Export\ExportOds::exportHeader
     *
     * @return void
     */
    public function testExportHeader()
    {
        $this->assertArrayHasKey(
            'ods_buffer',
            $GLOBALS
        );

        $this->assertTrue(
            $this->object->exportHeader()
        );
    }

    /**
     * Test for PhpMyAdmin\Plugins\Export\ExportOds::exportFooter
     *
     * @return void
     */
    public function testExportFooter()
    {
        $GLOBALS['ods_buffer'] = 'header';

        $this->expectOutputRegex('/^504b.*636f6e74656e742e786d6c/');
        $this->setOutputCallback('bin2hex');

        $this->assertTrue(
            $this->object->exportFooter()
        );

        $this->assertStringContainsString(
            'header',
            $GLOBALS['ods_buffer']
        );

        $this->assertStringContainsString(
            '</office:spreadsheet>',
            $GLOBALS['ods_buffer']
        );

        $this->assertStringContainsString(
            '</office:body>',
            $GLOBALS['ods_buffer']
        );

        $this->assertStringContainsString(
            '</office:document-content>',
            $GLOBALS['ods_buffer']
        );
    }

    /**
     * Test for PhpMyAdmin\Plugins\Export\ExportOds::exportDBHeader
     *
     * @return void
     */
    public function testExportDBHeader()
    {
        $this->assertTrue(
            $this->object->exportDBHeader('testDB')
        );
    }

    /**
     * Test for PhpMyAdmin\Plugins\Export\ExportOds::exportDBFooter
     *
     * @return void
     */
    public function testExportDBFooter()
    {
        $this->assertTrue(
            $this->object->exportDBFooter('testDB')
        );
    }

    /**
     * Test for PhpMyAdmin\Plugins\Export\ExportOds::exportDBCreate
     *
     * @return void
     */
    public function testExportDBCreate()
    {
        $this->assertTrue(
            $this->object->exportDBCreate('testDB', 'database')
        );
    }

    /**
     * Test for PhpMyAdmin\Plugins\Export\ExportOds::exportData
     *
     * @return void
     */
    public function testExportData()
    {
        $dbi = $this->getMockBuilder('PhpMyAdmin\DatabaseInterface')
            ->disableOriginalConstructor()
            ->getMock();

<<<<<<< HEAD
        $flags = [];
        $a = new stdClass();
        $flags[] = $a;

        $a = new stdClass();
=======
        $flags = array();
        $a = new stdClass;
        $a->type = '';
        $flags[] = $a;

        $a = new stdClass;
        $a->type = '';
>>>>>>> 3e3a5ce7
        $a->blob = true;
        $flags[] = $a;

        $a = new stdClass();
        $a->blob = false;
        $a->type = 'date';
        $flags[] = $a;

        $a = new stdClass();
        $a->blob = false;
        $a->type = 'time';
        $flags[] = $a;

        $a = new stdClass();
        $a->blob = false;
        $a->type = 'datetime';
        $flags[] = $a;

        $a = new stdClass();
        $a->numeric = true;
        $a->type = 'none';
        $a->blob = false;
        $flags[] = $a;

        $a = new stdClass();
        $a->numeric = true;
        $a->type = 'real';
        $a->blob = true;
        $flags[] = $a;

        $a = new stdClass();
        $a->type = "dummy";
        $a->blob = false;
        $a->numeric = false;
        $flags[] = $a;

        $dbi->expects($this->once())
            ->method('getFieldsMeta')
            ->with(true)
            ->will($this->returnValue($flags));

        $dbi->expects($this->exactly(8))
            ->method('fieldFlags')
            ->willReturnOnConsecutiveCalls(
                'BINARYTEST',
                'binary',
                '',
                '',
                '',
                '',
                '',
                ''
            );

        $dbi->expects($this->once())
            ->method('query')
            ->with('SELECT', DatabaseInterface::CONNECT_USER, DatabaseInterface::QUERY_UNBUFFERED)
            ->will($this->returnValue(true));

        $dbi->expects($this->once())
            ->method('numFields')
            ->with(true)
            ->will($this->returnValue(8));

        $dbi->expects($this->at(11))
            ->method('fetchRow')
            ->with(true)
            ->will(
                $this->returnValue(
                    [
                        null,
                        '01-01-2000',
                        '01-01-2000',
                        '01-01-2000 10:00:00',
                        "01-01-2014 10:02:00",
                        "t>s",
                        "a&b",
                        "<",
                    ]
                )
            );

        $GLOBALS['dbi'] = $dbi;
        $GLOBALS['mediawiki_caption'] = true;
        $GLOBALS['mediawiki_headers'] = true;
        $GLOBALS['what'] = 'foo';
        $GLOBALS['foo_null'] = "&";

        $this->assertTrue(
            $this->object->exportData(
                'db',
                'table',
                "\n",
                "example.com",
                "SELECT"
            )
        );

        $this->assertEquals(
            '<table:table table:name="table"><table:table-row><table:table-cell ' .
            'office:value-type="string"><text:p>&amp;</text:p></table:table-cell>' .
            '<table:table-cell office:value-type="string"><text:p></text:p>' .
            '</table:table-cell><table:table-cell office:value-type="date" office:' .
            'date-value="2000-01-01" table:style-name="DateCell"><text:p>01-01' .
            '-2000</text:p></table:table-cell><table:table-cell office:value-type=' .
            '"time" office:time-value="PT10H00M00S" table:style-name="TimeCell">' .
            '<text:p>01-01-2000 10:00:00</text:p></table:table-cell><table:table-' .
            'cell office:value-type="date" office:date-value="2014-01-01T10:02:00"' .
            ' table:style-name="DateTimeCell"><text:p>01-01-2014 10:02:00' .
            '</text:p></table:table-cell><table:table-cell office:value-type=' .
            '"float" office:value="t>s" ><text:p>t&gt;s</text:p>' .
            '</table:table-cell><table:table-cell office:value-type="float" ' .
            'office:value="a&b" ><text:p>a&amp;b</text:p></table:table-cell>' .
            '<table:table-cell office:value-type="string"><text:p>&lt;</text:p>' .
            '</table:table-cell></table:table-row></table:table>',
            $GLOBALS['ods_buffer']
        );
    }

    /**
     * Test for PhpMyAdmin\Plugins\Export\ExportOds::exportData
     *
     * @return void
     */
    public function testExportDataWithFieldNames()
    {
        $dbi = $this->getMockBuilder('PhpMyAdmin\DatabaseInterface')
            ->disableOriginalConstructor()
            ->getMock();

<<<<<<< HEAD
        $flags = [];
=======
        $flags = array();
        $a = new \stdClass();
        $a->blob = false;
        $a->numeric = false;
        $a->type = 'string';
        $a->name = 'fna\"me';
        $a->length = 20;
        $flags[] = $a;
        $b = new \stdClass();
        $b->blob = false;
        $b->numeric = false;
        $b->type = 'string';
        $b->name = 'fnam/<e2';
        $b->length = 20;
        $flags[] = $b;
>>>>>>> 3e3a5ce7

        $dbi->expects($this->once())
            ->method('getFieldsMeta')
            ->with(true)
            ->will($this->returnValue($flags));

        $dbi->expects($this->any())
            ->method('fieldFlags')
            ->will($this->returnValue('BINARYTEST'));

        $dbi->expects($this->once())
            ->method('query')
            ->with('SELECT', DatabaseInterface::CONNECT_USER, DatabaseInterface::QUERY_UNBUFFERED)
            ->will($this->returnValue(true));

        $dbi->expects($this->once())
            ->method('numFields')
            ->with(true)
            ->will($this->returnValue(2));

        $dbi->expects($this->at(5))
            ->method('fieldName')
            ->will($this->returnValue('fna\"me'));

        $dbi->expects($this->at(6))
            ->method('fieldName')
            ->will($this->returnValue('fnam/<e2'));

        $dbi->expects($this->at(7))
            ->method('fetchRow')
            ->with(true)
            ->will(
                $this->returnValue(
                    null
                )
            );

        $GLOBALS['dbi'] = $dbi;
        $GLOBALS['mediawiki_caption'] = true;
        $GLOBALS['mediawiki_headers'] = true;
        $GLOBALS['what'] = 'foo';
        $GLOBALS['foo_null'] = "&";
        $GLOBALS['foo_columns'] = true;

        $this->assertTrue(
            $this->object->exportData(
                'db',
                'table',
                "\n",
                "example.com",
                "SELECT"
            )
        );

        $this->assertEquals(
            '<table:table table:name="table"><table:table-row><table:table-cell ' .
            'office:value-type="string"><text:p>fna&quot;me</text:p></table:table' .
            '-cell><table:table-cell office:value-type="string"><text:p>' .
            'fnam/&lt;e2</text:p></table:table-cell></table:table-row>' .
            '</table:table>',
            $GLOBALS['ods_buffer']
        );

        // with no row count
        $dbi = $this->getMockBuilder('PhpMyAdmin\DatabaseInterface')
            ->disableOriginalConstructor()
            ->getMock();

        $flags = [];

        $dbi->expects($this->once())
            ->method('getFieldsMeta')
            ->with(true)
            ->will($this->returnValue($flags));

        $dbi->expects($this->once())
            ->method('query')
            ->with('SELECT', DatabaseInterface::CONNECT_USER, DatabaseInterface::QUERY_UNBUFFERED)
            ->will($this->returnValue(true));

        $dbi->expects($this->once())
            ->method('numFields')
            ->with(true)
            ->will($this->returnValue(0));

        $dbi->expects($this->once())
            ->method('fetchRow')
            ->with(true)
            ->will(
                $this->returnValue(
                    null
                )
            );

        $GLOBALS['dbi'] = $dbi;
        $GLOBALS['mediawiki_caption'] = true;
        $GLOBALS['mediawiki_headers'] = true;
        $GLOBALS['what'] = 'foo';
        $GLOBALS['foo_null'] = "&";
        $GLOBALS['ods_buffer'] = '';

        $this->assertTrue(
            $this->object->exportData(
                'db',
                'table',
                "\n",
                "example.com",
                "SELECT"
            )
        );

        $this->assertEquals(
            '<table:table table:name="table"><table:table-row></table:table-row>' .
            '</table:table>',
            $GLOBALS['ods_buffer']
        );
    }
}<|MERGE_RESOLUTION|>--- conflicted
+++ resolved
@@ -271,21 +271,13 @@
             ->disableOriginalConstructor()
             ->getMock();
 
-<<<<<<< HEAD
         $flags = [];
         $a = new stdClass();
-        $flags[] = $a;
-
-        $a = new stdClass();
-=======
-        $flags = array();
-        $a = new stdClass;
         $a->type = '';
         $flags[] = $a;
 
-        $a = new stdClass;
+        $a = new stdClass();
         $a->type = '';
->>>>>>> 3e3a5ce7
         $a->blob = true;
         $flags[] = $a;
 
@@ -416,25 +408,21 @@
             ->disableOriginalConstructor()
             ->getMock();
 
-<<<<<<< HEAD
         $flags = [];
-=======
-        $flags = array();
-        $a = new \stdClass();
+        $a = new stdClass();
         $a->blob = false;
         $a->numeric = false;
         $a->type = 'string';
         $a->name = 'fna\"me';
         $a->length = 20;
         $flags[] = $a;
-        $b = new \stdClass();
+        $b = new stdClass();
         $b->blob = false;
         $b->numeric = false;
         $b->type = 'string';
         $b->name = 'fnam/<e2';
         $b->length = 20;
         $flags[] = $b;
->>>>>>> 3e3a5ce7
 
         $dbi->expects($this->once())
             ->method('getFieldsMeta')
