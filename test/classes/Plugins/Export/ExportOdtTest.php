--- conflicted
+++ resolved
@@ -415,21 +415,13 @@
             ->disableOriginalConstructor()
             ->getMock();
 
-<<<<<<< HEAD
         $flags = [];
         $a = new stdClass();
-        $flags[] = $a;
-
-        $a = new stdClass();
-=======
-        $flags = array();
-        $a = new stdClass;
         $a->type = '';
         $flags[] = $a;
 
-        $a = new stdClass;
+        $a = new stdClass();
         $a->type = '';
->>>>>>> 3e3a5ce7
         $a->blob = true;
         $flags[] = $a;
 
