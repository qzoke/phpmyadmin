<?php
/**
 * Tests for PhpMyAdmin\Plugins\Import\ImportShp class
 *
 * @package PhpMyAdmin-test
 */
declare(strict_types=1);

namespace PhpMyAdmin\Tests\Plugins\Import;

use PhpMyAdmin\File;
use PhpMyAdmin\Plugins\Import\ImportShp;
use PhpMyAdmin\Tests\PmaTestCase;

/**
 * Tests for PhpMyAdmin\Plugins\Import\ImportShp class
 *
 * @package PhpMyAdmin-test
 */
class ImportShpTest extends PmaTestCase
{
    /**
     * @var ImportShp
     * @access protected
     */
    protected $object;

    /**
     * Sets up the fixture, for example, opens a network connection.
     * This method is called before a test is executed.
     *
     * @return void
     *
     * @access protected
     */
    protected function setUp(): void
    {
        if (! defined('PMA_IS_WINDOWS')) {
            define('PMA_IS_WINDOWS', false);
        }
        $GLOBALS['server'] = 0;
        //setting
        $GLOBALS['plugin_param'] = 'table';
        $GLOBALS['finished'] = false;
        $GLOBALS['read_limit'] = 100000000;
        $GLOBALS['offset'] = 0;
        $GLOBALS['cfg']['Server']['DisableIS'] = false;

        //Mock DBI
        $dbi = $this->getMockBuilder('PhpMyAdmin\DatabaseInterface')
            ->disableOriginalConstructor()
            ->getMock();
        $GLOBALS['dbi'] = $dbi;

        $this->object = new ImportShp();

        $GLOBALS['compression'] = 'application/zip';
        $GLOBALS['read_multiply'] = 10;
        $GLOBALS['import_type'] = 'ods';
        unset($GLOBALS['db'], $GLOBALS['table']);
    }

    /**
     * Executes import of given file
     *
     * @param string $filename Name of test file
     *
     * @return void
     */
    protected function runImport($filename)
    {
        $GLOBALS['import_file'] = $filename;
        $GLOBALS['import_handle'] = new File($filename);
        $GLOBALS['import_handle']->setDecompressContent(true);
        $GLOBALS['import_handle']->open();

        $GLOBALS['message'] = '';
        $GLOBALS['error'] = false;
        $this->object->doImport();
        $this->assertEquals('', $GLOBALS['message']);
        $this->assertFalse($GLOBALS['error']);
    }

    /**
     * Tears down the fixture, for example, closes a network connection.
     * This method is called after a test is executed.
     *
     * @return void
     *
     * @access protected
     */
    protected function tearDown(): void
    {
        unset($this->object);
    }

    /**
     * Test for getProperties
     *
     * @return void
     *
     * @group medium
     */
    public function testGetProperties()
    {
        $properties = $this->object->getProperties();
        $this->assertEquals(
            __('ESRI Shape File'),
            $properties->getText()
        );
        $this->assertEquals(
            'shp',
            $properties->getExtension()
        );
        $this->assertEquals(
            [],
            $properties->getOptions()
        );
        $this->assertEquals(
            __('Options'),
            $properties->getOptionsText()
        );
    }

    /**
     * Test for doImport with complex data
     *
     * @return void
     *
     * @group medium
     */
    public function testImportOsm()
    {
        //$sql_query_disabled will show the import SQL detail
        //$import_notice will show the import detail result
        global $import_notice, $sql_query, $sql_query_disabled;
        $sql_query_disabled = false;

        //Test function called
        $this->runImport('test/test_data/dresden_osm.shp.zip');

        $this->assertMessages($import_notice);

        $endsWith = "13.737122 51.0542065)))'))";

        if (extension_loaded('dbase')) {
            $endsWith = "13.737122 51.0542065)))'),";
        }

        $this->assertStringContainsString(
            "(GeomFromText('MULTIPOLYGON((("
            . '13.737122 51.0542065,'
            . '13.7373039 51.0541298,'
            . '13.7372661 51.0540944,'
            . '13.7370842 51.0541711,'
<<<<<<< HEAD
            . "13.737122 51.0542065)))'))",
=======
            . $endsWith,
>>>>>>> 874c5afd
            $sql_query
        );
    }

    /**
     * Test for doImport
     *
     * @return void
     *
     * @group medium
     */
    public function testDoImport()
    {
        //$sql_query_disabled will show the import SQL detail
        //$import_notice will show the import detail result
        global $import_notice, $sql_query, $sql_query_disabled;
        $sql_query_disabled = false;

        //Test function called
        $this->runImport('test/test_data/timezone.shp.zip');

        // asset that all sql are executed
        $this->assertStringContainsString(
            'CREATE DATABASE IF NOT EXISTS `SHP_DB` DEFAULT CHARACTER '
            . 'SET utf8 COLLATE utf8_general_ci',
            $sql_query
        );
<<<<<<< HEAD
        $this->assertStringContainsString(
            'CREATE TABLE IF NOT EXISTS `SHP_DB`.`TBL_NAME` '
            . '(`SPATIAL` geometry) DEFAULT CHARACTER '
            . 'SET utf8 COLLATE utf8_general_ci;',
            $sql_query
        );
        $this->assertStringContainsString(
            'INSERT INTO `SHP_DB`.`TBL_NAME` (`SPATIAL`) VALUES',
            $sql_query
        );
=======

        // dbase extension will generate different sql statement
        if (extension_loaded('dbase')) {
            $this->assertStringContainsString(
                'CREATE TABLE IF NOT EXISTS `SHP_DB`.`TBL_NAME` '
                . '(`SPATIAL` geometry, `ID` int(2), `AUTHORITY` varchar(25), `NAME` varchar(42)) '
                . 'DEFAULT CHARACTER SET utf8 COLLATE utf8_general_ci;',
                $sql_query
            );

            $this->assertStringContainsString(
                'INSERT INTO `SHP_DB`.`TBL_NAME` (`SPATIAL`, `ID`, `AUTHORITY`, `NAME`) VALUES',
                $sql_query
            );
        } else {
            $this->assertStringContainsString(
                'CREATE TABLE IF NOT EXISTS `SHP_DB`.`TBL_NAME` (`SPATIAL` geometry)',
                $sql_query
            );

            $this->assertStringContainsString(
                'INSERT INTO `SHP_DB`.`TBL_NAME` (`SPATIAL`) VALUES',
                $sql_query
            );
        }


>>>>>>> 874c5afd
        $this->assertStringContainsString(
            "GeomFromText('POINT(1294523.1759236",
            $sql_query
        );

        //asset that all databases and tables are imported
        $this->assertMessages($import_notice);
    }

    /**
     * Validates import messages
     *
     * @param string $import_notice Messages to check
     *
     * @return void
     */
    protected function assertMessages($import_notice)
    {
        $this->assertStringContainsString(
            'The following structures have either been created or altered.',
            $import_notice
        );
        $this->assertStringContainsString(
            'Go to database: `SHP_DB`',
            $import_notice
        );
        $this->assertStringContainsString(
            'Edit settings for `SHP_DB`',
            $import_notice
        );
        $this->assertStringContainsString(
            'Go to table: `TBL_NAME`',
            $import_notice
        );
        $this->assertStringContainsString(
            'Edit settings for `TBL_NAME`',
            $import_notice
        );

        //asset that the import process is finished
        $this->assertEquals(
            true,
            $GLOBALS['finished']
        );
    }
}<|MERGE_RESOLUTION|>--- conflicted
+++ resolved
@@ -153,11 +153,7 @@
             . '13.7373039 51.0541298,'
             . '13.7372661 51.0540944,'
             . '13.7370842 51.0541711,'
-<<<<<<< HEAD
-            . "13.737122 51.0542065)))'))",
-=======
             . $endsWith,
->>>>>>> 874c5afd
             $sql_query
         );
     }
@@ -185,18 +181,6 @@
             . 'SET utf8 COLLATE utf8_general_ci',
             $sql_query
         );
-<<<<<<< HEAD
-        $this->assertStringContainsString(
-            'CREATE TABLE IF NOT EXISTS `SHP_DB`.`TBL_NAME` '
-            . '(`SPATIAL` geometry) DEFAULT CHARACTER '
-            . 'SET utf8 COLLATE utf8_general_ci;',
-            $sql_query
-        );
-        $this->assertStringContainsString(
-            'INSERT INTO `SHP_DB`.`TBL_NAME` (`SPATIAL`) VALUES',
-            $sql_query
-        );
-=======
 
         // dbase extension will generate different sql statement
         if (extension_loaded('dbase')) {
@@ -224,7 +208,6 @@
         }
 
 
->>>>>>> 874c5afd
         $this->assertStringContainsString(
             "GeomFromText('POINT(1294523.1759236",
             $sql_query
