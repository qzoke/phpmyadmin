<?php
/* vim: set expandtab sw=4 ts=4 sts=4: */
/**
 * tests for PhpMyAdmin\Server\Privileges
 *
 * @package PhpMyAdmin-test
 */
declare(strict_types=1);

namespace PhpMyAdmin\Tests\Server;

use PhpMyAdmin\Core;
use PhpMyAdmin\Relation;
use PhpMyAdmin\RelationCleanup;
use PhpMyAdmin\Server\Privileges;
use PhpMyAdmin\Template;
use PhpMyAdmin\Url;
use PhpMyAdmin\Util;
use PHPUnit\Framework\TestCase;

/**
 * PhpMyAdmin\Tests\Server\PrivilegesTest class
 *
 * this class is for testing PhpMyAdmin\Server\Privileges methods
 *
 * @package PhpMyAdmin-test
 */
class PrivilegesTest extends TestCase
{
    /**
     * @var Privileges $serverPrivileges
     */
    private $serverPrivileges;

    /**
     * Prepares environment for the test.
     *
     * @return void
     */
    protected function setUp()
    {
        //Constants
        if (!defined("PMA_USR_BROWSER_AGENT")) {
            define("PMA_USR_BROWSER_AGENT", "other");
        }

        //$_REQUEST
        $_REQUEST['log'] = "index1";
        $_REQUEST['pos'] = 3;
        $_GET['initial'] = null;

        //$GLOBALS
        $GLOBALS['lang'] = 'en';
        $GLOBALS['cfg']['MaxRows'] = 10;
        $GLOBALS['cfg']['SendErrorReports'] = "never";
        $GLOBALS['cfg']['ServerDefault'] = "server";
        $GLOBALS['cfg']['RememberSorting'] = true;
        $GLOBALS['cfg']['SQP'] = [];
        $GLOBALS['cfg']['MaxCharactersInDisplayedSQL'] = 1000;
        $GLOBALS['cfg']['ShowSQL'] = true;
        $GLOBALS['cfg']['TableNavigationLinksMode'] = 'icons';
        $GLOBALS['cfg']['LimitChars'] = 100;
        $GLOBALS['cfg']['AllowThirdPartyFraming'] = false;
        $GLOBALS['cfg']['ActionLinksMode'] = "both";
        $GLOBALS['cfg']['DefaultTabDatabase'] = 'structure';
        $GLOBALS['cfg']['DefaultTabTable'] = "structure";
        $GLOBALS['cfg']['NavigationTreeDefaultTabTable'] = "structure";
        $GLOBALS['cfg']['NavigationTreeDefaultTabTable2'] = "";
        $GLOBALS['cfg']['Confirm'] = "Confirm";
        $GLOBALS['cfg']['ShowHint'] = true;
        $GLOBALS['cfg']['ShowDatabasesNavigationAsTree'] = true;
        $GLOBALS['cfg']['LoginCookieValidity'] = 1440;
        $GLOBALS['cfg']['enable_drag_drop_import'] = true;

        $GLOBALS['cfgRelation'] = [];
        $GLOBALS['cfgRelation']['menuswork'] = false;
        $GLOBALS['table'] = "table";
        $GLOBALS['PMA_PHP_SELF'] = Core::getenv('PHP_SELF');
        $GLOBALS['pmaThemeImage'] = 'image';
        $GLOBALS['server'] = 1;
        $GLOBALS['db'] = 'db';
        $GLOBALS['hostname'] = "hostname";
        $GLOBALS['username'] = "username";
        $GLOBALS['text_dir'] = "text_dir";
        $GLOBALS['is_reload_priv'] = true;

        $relation = new Relation($GLOBALS['dbi']);
        $this->serverPrivileges = new Privileges(
            new Template(),
            $GLOBALS['dbi'],
            $relation,
            new RelationCleanup($GLOBALS['dbi'], $relation)
        );

        //$_POST
        $_POST['pred_password'] = 'none';
        //$_SESSION
        $_SESSION['relation'][$GLOBALS['server']] = [
            'PMA_VERSION' => PMA_VERSION,
            'db' => 'pmadb',
            'users' => 'users',
            'usergroups' => 'usergroups',
            'menuswork' => true
        ];

        $pmaconfig = $this->getMockBuilder('PhpMyAdmin\Config')
            ->disableOriginalConstructor()
            ->getMock();

        $GLOBALS['PMA_Config'] = $pmaconfig;

        //Mock DBI
        $dbi = $this->getMockBuilder('PhpMyAdmin\DatabaseInterface')
            ->disableOriginalConstructor()
            ->getMock();

        $dbi->expects($this->any())
            ->method('fetchResult')
            ->will(
                $this->returnValue(
                    [
                        'grant user1 select',
                        'grant user2 delete'
                    ]
                )
            );

        $fetchSingleRow = [
            'password' => 'pma_password',
            'Table_priv' => 'pri1, pri2',
            'Type' => 'Type',
            '@@old_passwords' => 0,
        ];
        $dbi->expects($this->any())->method('fetchSingleRow')
            ->will($this->returnValue($fetchSingleRow));

        $fetchValue = ['key1' => 'value1'];
        $dbi->expects($this->any())->method('fetchValue')
            ->will($this->returnValue($fetchValue));

        $dbi->expects($this->any())->method('tryQuery')
            ->will($this->returnValue(true));

        $dbi->expects($this->any())->method('escapeString')
            ->will($this->returnArgument(0));

        $GLOBALS['dbi'] = $dbi;
        $this->serverPrivileges->dbi = $dbi;
        $this->serverPrivileges->relation->dbi = $dbi;
        $GLOBALS['is_grantuser'] = true;
        $GLOBALS['is_createuser'] = true;
        $GLOBALS['is_reload_priv'] = true;
    }

    /**
     * Test for getDataForDBInfo
     *
     * @return void
     */
    public function testGetDataForDBInfo()
    {
        $_REQUEST['username'] = "PMA_username";
        $_REQUEST['hostname'] = "PMA_hostname";
        $_REQUEST['tablename'] = "PMA_tablename";
        $_REQUEST['dbname'] = "PMA_dbname";
        list(
            $username, $hostname, $dbname, $tablename, $routinename,
            $db_and_table, $dbname_is_wildcard
        ) = $this->serverPrivileges->getDataForDBInfo();
        $this->assertEquals(
            "PMA_username",
            $username
        );
        $this->assertEquals(
            "PMA_hostname",
            $hostname
        );
        $this->assertEquals(
            "PMA_dbname",
            $dbname
        );
        $this->assertEquals(
            "PMA_tablename",
            $tablename
        );
        $this->assertEquals(
            "`PMA_dbname`.`PMA_tablename`",
            $db_and_table
        );
        $this->assertEquals(
            true,
            $dbname_is_wildcard
        );

        //pre variable have been defined
<<<<<<< HEAD
        $_REQUEST['pred_tablename'] = "PMA_pred__tablename";
        $_REQUEST['pred_dbname'] = ["PMA_pred_dbname"];
=======
        $_POST['pred_tablename'] = "PMA_pred__tablename";
        $_POST['pred_dbname'] = array("PMA_pred_dbname");
>>>>>>> 09c18849
        list(
            ,, $dbname, $tablename, $routinename,
            $db_and_table, $dbname_is_wildcard
        ) = $this->serverPrivileges->getDataForDBInfo();
        $this->assertEquals(
            "PMA_pred_dbname",
            $dbname
        );
        $this->assertEquals(
            "PMA_pred__tablename",
            $tablename
        );
        $this->assertEquals(
            "`PMA_pred_dbname`.`PMA_pred__tablename`",
            $db_and_table
        );
        $this->assertEquals(
            true,
            $dbname_is_wildcard
        );
    }

    /**
     * Test for wildcardEscapeForGrant
     *
     * @return void
     */
    public function testWildcardEscapeForGrant()
    {
        $dbname = '';
        $tablename = '';
        $db_and_table = $this->serverPrivileges->wildcardEscapeForGrant($dbname, $tablename);
        $this->assertEquals(
            '*.*',
            $db_and_table
        );

        $dbname = 'dbname';
        $tablename = '';
        $db_and_table = $this->serverPrivileges->wildcardEscapeForGrant($dbname, $tablename);
        $this->assertEquals(
            '`dbname`.*',
            $db_and_table
        );

        $dbname = 'dbname';
        $tablename = 'tablename';
        $db_and_table = $this->serverPrivileges->wildcardEscapeForGrant($dbname, $tablename);
        $this->assertEquals(
            '`dbname`.`tablename`',
            $db_and_table
        );
    }

    /**
     * Test for rangeOfUsers
     *
     * @return void
     */
    public function testRangeOfUsers()
    {
        $ret = $this->serverPrivileges->rangeOfUsers("INIT");
        $this->assertEquals(
            " WHERE `User` LIKE 'INIT%' OR `User` LIKE 'init%'",
            $ret
        );

        $ret = $this->serverPrivileges->rangeOfUsers();
        $this->assertEquals(
            '',
            $ret
        );
    }

    /**
     * Test for getTableGrantsArray
     *
     * @return void
     */
    public function testGetTableGrantsArray()
    {
        $GLOBALS['strPrivDescDelete'] = "strPrivDescDelete";
        $GLOBALS['strPrivDescCreateTbl'] = "strPrivDescCreateTbl";
        $GLOBALS['strPrivDescDropTbl'] = "strPrivDescDropTbl";
        $GLOBALS['strPrivDescIndex'] = "strPrivDescIndex";
        $GLOBALS['strPrivDescAlter'] = "strPrivDescAlter";
        $GLOBALS['strPrivDescCreateView'] = "strPrivDescCreateView";
        $GLOBALS['strPrivDescShowView'] = "strPrivDescShowView";
        $GLOBALS['strPrivDescTrigger'] = "strPrivDescTrigger";

        $ret = $this->serverPrivileges->getTableGrantsArray();
        $this->assertEquals(
            [
                'Delete',
                'DELETE',
                $GLOBALS['strPrivDescDelete']
            ],
            $ret[0]
        );
        $this->assertEquals(
            [
                'Create',
                'CREATE',
                $GLOBALS['strPrivDescCreateTbl']
            ],
            $ret[1]
        );
    }

    /**
     * Test for getGrantsArray
     *
     * @return void
     */
    public function testGetGrantsArray()
    {
        $ret = $this->serverPrivileges->getGrantsArray();
        $this->assertEquals(
            [
                'Select_priv',
                'SELECT',
                __('Allows reading data.')
            ],
            $ret[0]
        );
        $this->assertEquals(
            [
                'Insert_priv',
                'INSERT',
                __('Allows inserting and replacing data.')
            ],
            $ret[1]
        );
    }

    /**
     * Test for getHtmlForColumnPrivileges
     *
     * @return void
     */
    public function testGetHtmlForColumnPrivileges()
    {
        $columns = [
            'row1' => 'name1'
        ];
        $row = [
            'name_for_select' => 'Y'
        ];
        $name_for_select = 'name_for_select';
        $priv_for_header = 'priv_for_header';
        $name = 'name';
        $name_for_dfn = 'name_for_dfn';
        $name_for_current = 'name_for_current';

        $html = $this->serverPrivileges->getHtmlForColumnPrivileges(
            $columns,
            $row,
            $name_for_select,
            $priv_for_header,
            $name,
            $name_for_dfn,
            $name_for_current
        );
        //$name
        $this->assertContains(
            $name,
            $html
        );
        //$name_for_dfn
        $this->assertContains(
            $name_for_dfn,
            $html
        );
        //$priv_for_header
        $this->assertContains(
            $priv_for_header,
            $html
        );
        //$name_for_select
        $this->assertContains(
            $name_for_select,
            $html
        );
        //$columns and $row
        $this->assertContains(
            htmlspecialchars('row1'),
            $html
        );
        //$columns and $row
        $this->assertContains(
            _pgettext('None privileges', 'None'),
            $html
        );
    }

    /**
     * Test for getHtmlForRequires
     *
     * @return void
     */
    public function testGetHtmlForRequires()
    {
        /* Assertion 1 */
        $row = [
            'ssl_type'   => '',
            'ssh_cipher' => ''
        ];

        $html = $this->serverPrivileges->getHtmlForRequires(
            $row
        );
        // <legend>SSL</legend>
        $this->assertContains(
            '<legend>SSL</legend>',
            $html
        );
        $this->assertContains(
            'value="NONE" checked="checked"',
            $html
        );
        $this->assertContains(
            'value="ANY"',
            $html
        );
        $this->assertContains(
            'value="X509"',
            $html
        );
        $this->assertContains(
            'value="SPECIFIED"',
            $html
        );

        /* Assertion 2 */
        $row = [
            'ssl_type'   => 'ANY',
            'ssh_cipher' => ''
        ];

        $html = $this->serverPrivileges->getHtmlForRequires(
            $row
        );
        // <legend>SSL</legend>
        $this->assertContains(
            '<legend>SSL</legend>',
            $html
        );
        $this->assertContains(
            'value="NONE"',
            $html
        );
        $this->assertContains(
            'value="ANY" checked="checked"',
            $html
        );
        $this->assertContains(
            'value="X509"',
            $html
        );
        $this->assertContains(
            'value="SPECIFIED"',
            $html
        );

        /* Assertion 3 */
        $row = [
            'ssl_type'   => 'X509',
            'ssh_cipher' => ''
        ];

        $html = $this->serverPrivileges->getHtmlForRequires(
            $row
        );
        // <legend>SSL</legend>
        $this->assertContains(
            '<legend>SSL</legend>',
            $html
        );
        $this->assertContains(
            'value="NONE"',
            $html
        );
        $this->assertContains(
            'value="ANY"',
            $html
        );
        $this->assertContains(
            'value="X509" checked="checked"',
            $html
        );
        $this->assertContains(
            'value="SPECIFIED"',
            $html
        );

        /* Assertion 4 */
        $row = [
            'ssl_type'   => 'SPECIFIED',
            'ssh_cipher' => ''
        ];

        $html = $this->serverPrivileges->getHtmlForRequires(
            $row
        );
        // <legend>SSL</legend>
        $this->assertContains(
            '<legend>SSL</legend>',
            $html
        );
        $this->assertContains(
            'value="NONE"',
            $html
        );
        $this->assertContains(
            'value="ANY"',
            $html
        );
        $this->assertContains(
            'value="X509"',
            $html
        );
        $this->assertContains(
            'value="SPECIFIED" checked="checked"',
            $html
        );
    }

    /**
     * Test for getHtmlForUserGroupDialog
     *
     * @return void
     */
    public function testGetHtmlForUserGroupDialog()
    {
        $username = "pma_username";
        $is_menuswork = true;
        $_GET['edit_user_group_dialog'] = "edit_user_group_dialog";

        /* Assertion 1 */
        $html = $this->serverPrivileges->getHtmlForUserGroupDialog($username, $is_menuswork);
        $this->assertContains(
            '<form class="ajax" id="changeUserGroupForm"',
            $html
        );
        //Url::getHiddenInputs
        $params = ['username' => $username];
        $html_output = Url::getHiddenInputs($params);
        $this->assertContains(
            $html_output,
            $html
        );
        //__('User group')
        $this->assertContains(
            __('User group'),
            $html
        );

        /* Assertion 2 */
        $oldDbi = $GLOBALS['dbi'];
        //Mock DBI
        $dbi = $this->getMockBuilder('PhpMyAdmin\DatabaseInterface')
            ->disableOriginalConstructor()
            ->getMock();

        $dbi->expects($this->any())
            ->method('fetchValue')
            ->will($this->returnValue('userG'));
        $dbi->expects($this->any())
            ->method('tryQuery')
            ->will($this->returnValue(true));
        $dbi->expects($this->any())
            ->method('fetchRow')
            ->willReturnOnConsecutiveCalls(['userG'], null);
        $dbi->expects($this->any())->method('escapeString')
            ->will($this->returnArgument(0));

        $GLOBALS['dbi'] = $dbi;
        $this->serverPrivileges->dbi = $dbi;

        $actualHtml = $this->serverPrivileges->getHtmlForUserGroupDialog($username, $is_menuswork);
        $this->assertContains(
            '<form class="ajax" id="changeUserGroupForm"',
            $actualHtml
        );
        //Url::getHiddenInputs
        $params = ['username' => $username];
        $html_output = Url::getHiddenInputs($params);
        $this->assertContains(
            $html_output,
            $actualHtml
        );
        //__('User group')
        $this->assertContains(
            __('User group'),
            $actualHtml
        );

        // Empty default user group
        $this->assertContains(
            '<option value=""></option>',
            $actualHtml
        );

        // Current user's group selected
        $this->assertContains(
            '<option value="userG" selected="selected">userG</option>',
            $actualHtml
        );

        /* reset original dbi */
        $GLOBALS['dbi'] = $oldDbi;
        $this->serverPrivileges->dbi = $oldDbi;
    }

    /**
     * Test for getHtmlToChooseUserGroup
     *
     * @return void
     */
    public function testGetHtmlToChooseUserGroup()
    {
        $username = "pma_username";

        $html = $this->serverPrivileges->getHtmlToChooseUserGroup($username);
        $this->assertContains(
            '<form class="ajax" id="changeUserGroupForm"',
            $html
        );
        //Url::getHiddenInputs
        $params = ['username' => $username];
        $html_output = Url::getHiddenInputs($params);
        $this->assertContains(
            $html_output,
            $html
        );
        //__('User group')
        $this->assertContains(
            __('User group'),
            $html
        );
    }

    /**
     * Test for getHtmlForResourceLimits
     *
     * @return void
     */
    public function testGetHtmlForResourceLimits()
    {
        $row = [
            'max_questions' => 'max_questions',
            'max_updates' => 'max_updates',
            'max_connections' => 'max_connections',
            'max_user_connections' => 'max_user_connections',
        ];

        $html = $this->serverPrivileges->getHtmlForResourceLimits($row);
        $this->assertContains(
            '<legend>' . __('Resource limits') . '</legend>',
            $html
        );
        $this->assertContains(
            __('Note: Setting these options to 0 (zero) removes the limit.'),
            $html
        );
        $this->assertContains(
            'MAX QUERIES PER HOUR',
            $html
        );
        $this->assertContains(
            $row['max_connections'],
            $html
        );
        $this->assertContains(
            $row['max_updates'],
            $html
        );
        $this->assertContains(
            $row['max_connections'],
            $html
        );
        $this->assertContains(
            $row['max_user_connections'],
            $html
        );
        $this->assertContains(
            __('Limits the number of new connections the user may open per hour.'),
            $html
        );
        $this->assertContains(
            __('Limits the number of simultaneous connections the user may have.'),
            $html
        );
    }

    /**
     * Test for getSqlQueryForDisplayPrivTable
     *
     * @return void
     */
    public function testGetSqlQueryForDisplayPrivTable()
    {
        $username = "pma_username";
        $db = '*';
        $table = "pma_table";
        $hostname = "pma_hostname";

        //$db == '*'
        $ret = $this->serverPrivileges->getSqlQueryForDisplayPrivTable(
            $db,
            $table,
            $username,
            $hostname
        );
        $sql = "SELECT * FROM `mysql`.`user`"
            . " WHERE `User` = '" . $GLOBALS['dbi']->escapeString($username) . "'"
            . " AND `Host` = '" . $GLOBALS['dbi']->escapeString($hostname) . "';";
        $this->assertEquals(
            $sql,
            $ret
        );

        //$table == '*'
        $db = "pma_db";
        $table = "*";
        $ret = $this->serverPrivileges->getSqlQueryForDisplayPrivTable(
            $db,
            $table,
            $username,
            $hostname
        );
        $sql = "SELECT * FROM `mysql`.`db`"
            . " WHERE `User` = '" . $GLOBALS['dbi']->escapeString($username) . "'"
            . " AND `Host` = '" . $GLOBALS['dbi']->escapeString($hostname) . "'"
            . " AND '" . Util::unescapeMysqlWildcards($db) . "'"
            . " LIKE `Db`;";
        $this->assertEquals(
            $sql,
            $ret
        );

        //$table == 'pma_table'
        $db = "pma_db";
        $table = "pma_table";
        $ret = $this->serverPrivileges->getSqlQueryForDisplayPrivTable(
            $db,
            $table,
            $username,
            $hostname
        );
        $sql = "SELECT `Table_priv`"
            . " FROM `mysql`.`tables_priv`"
            . " WHERE `User` = '" . $GLOBALS['dbi']->escapeString($username) . "'"
            . " AND `Host` = '" . $GLOBALS['dbi']->escapeString($hostname) . "'"
            . " AND `Db` = '" . Util::unescapeMysqlWildcards($db) . "'"
            . " AND `Table_name` = '" . $GLOBALS['dbi']->escapeString($table) . "';";
        $this->assertEquals(
            $sql,
            $ret
        );

        // SQL escaping
        $db = "db' AND";
        $table = "pma_table";
        $ret = $this->serverPrivileges->getSqlQueryForDisplayPrivTable(
            $db,
            $table,
            $username,
            $hostname
        );
        $this->assertEquals(
            "SELECT `Table_priv` FROM `mysql`.`tables_priv` "
            . "WHERE `User` = 'pma_username' AND "
            . "`Host` = 'pma_hostname' AND `Db` = 'db' AND' AND "
            . "`Table_name` = 'pma_table';",
            $ret
        );
    }

    /**
     * Test for getDataForChangeOrCopyUser
     *
     * @return void
     */
    public function testGetDataForChangeOrCopyUser()
    {
<<<<<<< HEAD
        //$_REQUEST['change_copy'] not set
        list($queries, $password) = $this->serverPrivileges->getDataForChangeOrCopyUser();
=======
        //$_POST['change_copy'] not set
        list($queries, $password) = Privileges::getDataForChangeOrCopyUser();
>>>>>>> 09c18849
        $this->assertEquals(
            null,
            $queries
        );
        $this->assertEquals(
            null,
            $queries
        );

<<<<<<< HEAD
        //$_REQUEST['change_copy'] is set
        $_REQUEST['change_copy'] = true;
        $_REQUEST['old_username'] = 'PMA_old_username';
        $_REQUEST['old_hostname'] = 'PMA_old_hostname';
        list($queries, $password) = $this->serverPrivileges->getDataForChangeOrCopyUser();
=======
        //$_POST['change_copy'] is set
        $_POST['change_copy'] = true;
        $_POST['old_username'] = 'PMA_old_username';
        $_POST['old_hostname'] = 'PMA_old_hostname';
        list($queries, $password) = Privileges::getDataForChangeOrCopyUser();
>>>>>>> 09c18849
        $this->assertEquals(
            'pma_password',
            $password
        );
        $this->assertEquals(
            [],
            $queries
        );
        unset($_POST['change_copy']);
    }


    /**
     * Test for getListForExportUserDefinition
     *
     * @return void
     */
    public function testGetHtmlForExportUserDefinition()
    {
        $username = "PMA_username";
        $hostname = "PMA_hostname";

        list($title, $export)
            = $this->serverPrivileges->getListForExportUserDefinition($username, $hostname);

        //validate 1: $export
        $this->assertContains(
            'grant user2 delete',
            $export
        );
        $this->assertContains(
            'grant user1 select',
            $export
        );
        $this->assertContains(
            '<textarea class="export"',
            $export
        );

        //validate 2: $title
        $title_user = __('User') . ' `' . htmlspecialchars($username)
            . '`@`' . htmlspecialchars($hostname) . '`';
        $this->assertContains(
            $title_user,
            $title
        );
    }

    /**
     * Test for addUser
     *
     * @return void
     */
    public function testAddUser()
    {
        // Case 1 : Test with Newer version
        $GLOBALS['dbi']->expects($this->any())->method('getVersion')
            ->will($this->returnValue(50706));
        $this->serverPrivileges->dbi = $GLOBALS['dbi'];

        $dbname = 'pma_dbname';
        $username = 'pma_username';
        $hostname = 'pma_hostname';
        $_POST['adduser_submit'] = true;
        $_POST['pred_username'] = 'any';
        $_POST['pred_hostname'] = 'localhost';
        $_POST['pred_password'] = 'keep';
        $_POST['createdb-3'] = true;
        $_POST['userGroup'] = "username";
        $_POST['authentication_plugin'] = 'mysql_native_password';

        list(
            $ret_message,,, $sql_query,
            $_add_user_error
        ) = $this->serverPrivileges->addUser(
            $dbname,
            $username,
            $hostname,
            $dbname,
            true
        );
        $this->assertEquals(
            'You have added a new user.',
            $ret_message->getMessage()
        );
        $this->assertEquals(
            "CREATE USER ''@'localhost' IDENTIFIED WITH mysql_native_password AS '***';"
            . "GRANT USAGE ON *.* TO ''@'localhost' REQUIRE NONE;"
            . "GRANT ALL PRIVILEGES ON `pma_dbname`.* TO ''@'localhost';",
            $sql_query
        );
        $this->assertEquals(
            false,
            $_add_user_error
        );
    }

    /**
     * Test for addUser
     *
     * @return void
     */
    public function testAddUserOld()
    {
        $GLOBALS['dbi']->expects($this->any())->method('getVersion')
            ->will($this->returnValue(50506));
        $this->serverPrivileges->dbi = $GLOBALS['dbi'];

        $dbname = 'pma_dbname';
        $username = 'pma_username';
        $hostname = 'pma_hostname';
        $_POST['adduser_submit'] = true;
        $_POST['pred_username'] = 'any';
        $_POST['pred_hostname'] = 'localhost';
        $_POST['pred_password'] = 'keep';
        $_POST['createdb-3'] = true;
        $_POST['userGroup'] = "username";
        $_POST['authentication_plugin'] = 'mysql_native_password';

        list(
            $ret_message,,, $sql_query,
            $_add_user_error
        ) = $this->serverPrivileges->addUser(
            $dbname,
            $username,
            $hostname,
            $dbname,
            true
        );

        $this->assertEquals(
            'You have added a new user.',
            $ret_message->getMessage()
        );
        $this->assertEquals(
            "CREATE USER ''@'localhost';"
            . "GRANT USAGE ON *.* TO ''@'localhost' REQUIRE NONE;"
            . "SET PASSWORD FOR ''@'localhost' = '***';"
            . "GRANT ALL PRIVILEGES ON `pma_dbname`.* TO ''@'localhost';",
            $sql_query
        );
        $this->assertEquals(
            false,
            $_add_user_error
        );
    }

    /**
     * Test for updatePassword
     *
     * @return void
     */
    public function testUpdatePassword()
    {
        $username = 'pma_username';
        $hostname = 'pma_hostname';
        $err_url = "error.php";
        $_POST['pma_pw'] = 'pma_pw';
        $_POST['authentication_plugin'] = 'mysql_native_password';

        $message = $this->serverPrivileges->updatePassword(
            $err_url,
            $username,
            $hostname
        );

        $this->assertEquals(
            "The password for 'pma_username'@'pma_hostname' "
            . "was changed successfully.",
            $message->getMessage()
        );
    }

    /**
     * Test for getMessageAndSqlQueryForPrivilegesRevoke
     *
     * @return void
     */
    public function testGetMessageAndSqlQueryForPrivilegesRevoke()
    {
        $dbname = 'pma_dbname';
        $username = 'pma_username';
        $hostname = 'pma_hostname';
        $tablename = 'pma_tablename';
        $_POST['adduser_submit'] = true;
        $_POST['pred_username'] = 'any';
        $_POST['pred_hostname'] = 'localhost';
        $_POST['createdb-3'] = true;
        $_POST['Grant_priv'] = 'Y';
        $_POST['max_questions'] = 1000;
        list ($message, $sql_query)
            = $this->serverPrivileges->getMessageAndSqlQueryForPrivilegesRevoke(
                $dbname,
                $tablename,
                $username,
                $hostname,
                ''
            );

        $this->assertEquals(
            "You have revoked the privileges for 'pma_username'@'pma_hostname'.",
            $message->getMessage()
        );
        $this->assertEquals(
            "REVOKE ALL PRIVILEGES ON  `pma_dbname`.`pma_tablename` "
            . "FROM 'pma_username'@'pma_hostname'; "
            . "REVOKE GRANT OPTION ON  `pma_dbname`.`pma_tablename` "
            . "FROM 'pma_username'@'pma_hostname';",
            $sql_query
        );
    }

    /**
     * Test for updatePrivileges
     *
     * @return void
     */
    public function testUpdatePrivileges()
    {
        $dbname = 'pma_dbname';
        $username = 'pma_username';
        $hostname = 'pma_hostname';
        $tablename = 'pma_tablename';
        $_POST['adduser_submit'] = true;
        $_POST['pred_username'] = 'any';
        $_POST['pred_hostname'] = 'localhost';
        $_POST['createdb-3'] = true;
        $_POST['Grant_priv'] = 'Y';
        $_POST['max_questions'] = 1000;
        list($sql_query, $message) = $this->serverPrivileges->updatePrivileges(
            $username,
            $hostname,
            $tablename,
            $dbname,
            ''
        );

        $this->assertEquals(
            "You have updated the privileges for 'pma_username'@'pma_hostname'.",
            $message->getMessage()
        );
        $this->assertEquals(
            "REVOKE ALL PRIVILEGES ON  `pma_dbname`.`pma_tablename` "
            . "FROM 'pma_username'@'pma_hostname';  ",
            $sql_query
        );
    }

    /**
     * Test for getHtmlToDisplayPrivilegesTable
     *
     * @return void
     * @group medium
     */
    public function testGetHtmlToDisplayPrivilegesTable()
    {
        $dbi_old = $GLOBALS['dbi'];
        $GLOBALS['hostname'] = "hostname";
        $GLOBALS['username'] = "username";

        //Mock DBI
        $dbi = $this->getMockBuilder('PhpMyAdmin\DatabaseInterface')
            ->disableOriginalConstructor()
            ->getMock();

        $fetchSingleRow = [
            'password' => 'pma_password',
            'max_questions' => 'max_questions',
            'max_updates' => 'max_updates',
            'max_connections' => 'max_connections',
            'max_user_connections' => 'max_user_connections',
            'Table_priv' => 'Select,Insert,Update,Delete,File,Create,Alter,Index,'
                . 'Drop,Super,Process,Reload,Shutdown,Create_routine,Alter_routine,'
                . 'Show_db,Repl_slave,Create_tmp_table,Show_view,Execute,'
                . 'Repl_client,Lock_tables,References,Grant,dd'
                . 'Create_user,Repl_slave,Repl_client',
            'Type' => "'Super1','Select','Insert','Update','Create','Alter','Index',"
                . "'Drop','Delete','File','Super','Process','Reload','Shutdown','"
                . "Show_db','Repl_slave','Create_tmp_table',"
                . "'Show_view','Create_routine','"
                . "Repl_client','Lock_tables','References','Alter_routine','"
                . "Create_user','Repl_slave','Repl_client','Execute','Grant','ddd",
        ];
        $dbi->expects($this->any())->method('fetchSingleRow')
            ->will($this->returnValue($fetchSingleRow));

        $dbi->expects($this->any())->method('tryQuery')
            ->will($this->returnValue(true));

        $columns = ['val1', 'replace1', 5];
        $dbi->expects($this->at(0))
            ->method('fetchRow')
            ->will($this->returnValue($columns));
        $dbi->expects($this->at(1))
            ->method('fetchRow')
            ->will($this->returnValue(false));
        $dbi->expects($this->any())
            ->method('escapeString')
            ->will($this->returnArgument(0));

        $GLOBALS['dbi'] = $dbi;
        $this->serverPrivileges->dbi = $dbi;

        $html = $this->serverPrivileges->getHtmlToDisplayPrivilegesTable();
        $GLOBALS['username'] = "username";

        //validate 1: fieldset
        $this->assertContains(
            '<fieldset id="fieldset_user_privtable_footer" ',
            $html
        );

        //validate 2: button
        $this->assertContains(
            __('Go'),
            $html
        );

        //validate 3: getHtmlForGlobalOrDbSpecificPrivs
        $this->assertContains(
            '<fieldset id="fieldset_user_global_rights"><legend '
            . 'data-submenu-label="' . __('Global') . '">',
            $html
        );
        $this->assertContains(
            __('Global privileges'),
            $html
        );
        $this->assertContains(
            __('Check all'),
            $html
        );
        $this->assertContains(
            __('Note: MySQL privilege names are expressed in English'),
            $html
        );

        //validate 4: getHtmlForGlobalPrivTableWithCheckboxes items
        //Select_priv
        $this->assertContains(
            '<input type="checkbox" class="checkall" name="Select_priv"',
            $html
        );
        //Create_user_priv
        $this->assertContains(
            '<input type="checkbox" class="checkall" name="Create_user_priv"',
            $html
        );
        //Insert_priv
        $this->assertContains(
            '<input type="checkbox" class="checkall" name="Insert_priv"',
            $html
        );
        //Update_priv
        $this->assertContains(
            '<input type="checkbox" class="checkall" name="Update_priv"',
            $html
        );
        //Create_priv
        $this->assertContains(
            '<input type="checkbox" class="checkall" name="Create_priv"',
            $html
        );
        //Create_routine_priv
        $this->assertContains(
            '<input type="checkbox" class="checkall" name="Create_routine_priv"',
            $html
        );
        //Execute_priv
        $this->assertContains(
            '<input type="checkbox" class="checkall" name="Execute_priv"',
            $html
        );

        //validate 5: getHtmlForResourceLimits
        $this->assertContains(
            '<legend>' . __('Resource limits') . '</legend>',
            $html
        );
        $this->assertContains(
            __('Note: Setting these options to 0 (zero) removes the limit.'),
            $html
        );

        $GLOBALS['dbi'] = $dbi_old;
        $this->serverPrivileges->dbi = $dbi_old;
    }

    /**
     * Test for getSqlQueriesForDisplayAndAddUser
     *
     * @return void
     */
    public function testGetSqlQueriesForDisplayAndAddUser()
    {

        $GLOBALS['dbi']->expects($this->any())->method('getVersion')
            ->will($this->returnValue(50706));
        $this->serverPrivileges->dbi = $GLOBALS['dbi'];

        $username = "PMA_username";
        $hostname = "PMA_hostname";
        $password = "pma_password";
        $_POST['pred_password'] = 'keep';
        $_POST['authentication_plugin'] = 'mysql_native_password';
        $dbname = "PMA_db";

        list($create_user_real, $create_user_show, $real_sql_query, $sql_query)
            = $this->serverPrivileges->getSqlQueriesForDisplayAndAddUser($username, $hostname, $password);

        //validate 1: $create_user_real
        $this->assertEquals(
            "CREATE USER 'PMA_username'@'PMA_hostname' IDENTIFIED "
            . "WITH mysql_native_password AS 'pma_password';",
            $create_user_real
        );

        //validate 2: $create_user_show
        $this->assertEquals(
            "CREATE USER 'PMA_username'@'PMA_hostname' IDENTIFIED "
            . "WITH mysql_native_password AS '***';",
            $create_user_show
        );

        //validate 3:$real_sql_query
        $this->assertEquals(
            "GRANT USAGE ON *.* TO 'PMA_username'@'PMA_hostname' REQUIRE NONE;",
            $real_sql_query
        );

        //validate 4:$sql_query
        $this->assertEquals(
            "GRANT USAGE ON *.* TO 'PMA_username'@'PMA_hostname' REQUIRE NONE;",
            $sql_query
        );

        //Test for addUserAndCreateDatabase
        list($sql_query, $message) = $this->serverPrivileges->addUserAndCreateDatabase(
            false,
            $real_sql_query,
            $sql_query,
            $username,
            $hostname,
            $dbname
        );

        //validate 5: $sql_query
        $this->assertEquals(
            "GRANT USAGE ON *.* TO 'PMA_username'@'PMA_hostname' REQUIRE NONE;",
            $sql_query
        );

        //validate 6: $message
        $this->assertEquals(
            "You have added a new user.",
            $message->getMessage()
        );
    }

    /**
     * Test for getHtmlForTableSpecificPrivileges
     *
     * @return void
     */
    public function testGetHtmlForTableSpecificPrivileges()
    {
        $GLOBALS['strPrivDescCreate_viewTbl'] = "strPrivDescCreate_viewTbl";
        $GLOBALS['strPrivDescShowViewTbl'] = "strPrivDescShowViewTbl";
        $username = "PMA_username";
        $hostname = "PMA_hostname";
        $db = "PMA_db";
        $table = "PMA_table";
        $columns = [
            'row1' => 'name1'
        ];
        $row = [
            'Select_priv' => 'Y',
            'Insert_priv' => 'Y',
            'Update_priv' => 'Y',
            'References_priv' => 'Y',
            'Create_view_priv' => 'Y',
            'ShowView_priv' => 'Y',
        ];

        $html = $this->serverPrivileges->getHtmlForTableSpecificPrivileges(
            $username,
            $hostname,
            $db,
            $table,
            $columns,
            $row
        );

        //validate 1: getHtmlForAttachedPrivilegesToTableSpecificColumn
        $item = $this->serverPrivileges->getHtmlForAttachedPrivilegesToTableSpecificColumn(
            $columns,
            $row
        );
        $this->assertContains(
            $item,
            $html
        );
        $this->assertContains(
            __('Allows reading data.'),
            $html
        );
        $this->assertContains(
            __('Allows inserting and replacing data'),
            $html
        );
        $this->assertContains(
            __('Allows changing data.'),
            $html
        );
        $this->assertContains(
            __('Has no effect in this MySQL version.'),
            $html
        );

        //validate 2: getHtmlForNotAttachedPrivilegesToTableSpecificColumn
        $item = $this->serverPrivileges->getHtmlForNotAttachedPrivilegesToTableSpecificColumn(
            $row
        );
        $this->assertContains(
            $item,
            $html
        );
        $this->assertContains(
            'Create_view_priv',
            $html
        );
        $this->assertContains(
            'ShowView_priv',
            $html
        );
    }

    /**
     * Test for getHtmlForLoginInformationFields
     *
     * @return void
     */
    public function testGetHtmlForLoginInformationFields()
    {
        $GLOBALS['username'] = 'pma_username';

        $dbi_old = $GLOBALS['dbi'];
        $dbi = $this->getMockBuilder('PhpMyAdmin\DatabaseInterface')
            ->disableOriginalConstructor()
            ->getMock();
        $fields_info = [
            ['COLUMN_NAME' => 'Host', 'CHARACTER_MAXIMUM_LENGTH' => 80],
            ['COLUMN_NAME' => 'User', 'CHARACTER_MAXIMUM_LENGTH' => 40],
        ];
        $dbi->expects($this->any())->method('fetchResult')
            ->will($this->returnValue($fields_info));
        $dbi->expects($this->any())
            ->method('escapeString')
            ->will($this->returnArgument(0));

        $GLOBALS['dbi'] = $dbi;
        $this->serverPrivileges->dbi = $dbi;

        $html = $this->serverPrivileges->getHtmlForLoginInformationFields();

        //validate 1: __('Login Information')
        $this->assertContains(
            __('Login Information'),
            $html
        );
        $this->assertContains(
            __('User name:'),
            $html
        );
        $this->assertContains(
            __('Any user'),
            $html
        );
        $this->assertContains(
            __('Use text field'),
            $html
        );

        $output = Util::showHint(
            __(
                'When Host table is used, this field is ignored '
                . 'and values stored in Host table are used instead.'
            )
        );
        $this->assertContains(
            $output,
            $html
        );

        $GLOBALS['dbi'] = $dbi_old;
        $this->serverPrivileges->dbi = $dbi_old;
    }

    /**
     * Test for getWithClauseForAddUserAndUpdatePrivs
     *
     * @return void
     */
    public function testGetWithClauseForAddUserAndUpdatePrivs()
    {
        $_POST['Grant_priv'] = 'Y';
        $_POST['max_questions'] = 10;
        $_POST['max_connections'] = 20;
        $_POST['max_updates'] = 30;
        $_POST['max_user_connections'] = 40;

        $sql_query = $this->serverPrivileges->getWithClauseForAddUserAndUpdatePrivs();
        $expect = "WITH GRANT OPTION MAX_QUERIES_PER_HOUR 10 "
            . "MAX_CONNECTIONS_PER_HOUR 20"
            . " MAX_UPDATES_PER_HOUR 30 MAX_USER_CONNECTIONS 40";
        $this->assertContains(
            $expect,
            $sql_query
        );
    }

    /**
     * Test for getListOfPrivilegesAndComparedPrivileges
     *
     * @return void
     */
    public function testGetListOfPrivilegesAndComparedPrivileges()
    {
        list($list_of_privileges, $list_of_compared_privileges)
            = $this->serverPrivileges->getListOfPrivilegesAndComparedPrivileges();
        $expect = "`User`, `Host`, `Select_priv`, `Insert_priv`";
        $this->assertContains(
            $expect,
            $list_of_privileges
        );
        $expect = "`Select_priv` = 'N' AND `Insert_priv` = 'N'";
        $this->assertContains(
            $expect,
            $list_of_compared_privileges
        );
        $expect = "`Create_routine_priv` = 'N' AND `Alter_routine_priv` = 'N'";
        $this->assertContains(
            $expect,
            $list_of_compared_privileges
        );
    }

    /**
     * Test for getHtmlForAddUser
     *
     * @return void
     * @group medium
     */
    public function testGetHtmlForAddUser()
    {
        $dbi_old = $GLOBALS['dbi'];
        $dbi = $this->getMockBuilder('PhpMyAdmin\DatabaseInterface')
            ->disableOriginalConstructor()
            ->getMock();
        $fields_info = [
            ['COLUMN_NAME' => 'Host', 'CHARACTER_MAXIMUM_LENGTH' => 80],
            ['COLUMN_NAME' => 'User', 'CHARACTER_MAXIMUM_LENGTH' => 40],
        ];
        $dbi->expects($this->any())->method('fetchResult')
            ->will($this->returnValue($fields_info));
        $dbi->expects($this->any())
            ->method('escapeString')
            ->will($this->returnArgument(0));

        $GLOBALS['dbi'] = $dbi;
        $this->serverPrivileges->dbi = $dbi;

        $dbname = "pma_dbname";

        $html = $this->serverPrivileges->getHtmlForAddUser($dbname);

        //validate 1: Url::getHiddenInputs
        $this->assertContains(
            Url::getHiddenInputs('', ''),
            $html
        );

        //validate 2: getHtmlForLoginInformationFields
        $this->assertContains(
            $this->serverPrivileges->getHtmlForLoginInformationFields('new'),
            $html
        );

        //validate 3: Database for user
        $this->assertContains(
            __('Database for user'),
            $html
        );

        $template = new Template();
        $item = $template->render('checkbox', [
            'html_field_name' => 'createdb-2',
            'label' => __('Grant all privileges on wildcard name (username\\_%).'),
            'checked' => false,
            'onclick' => false,
            'html_field_id' => 'createdb-2',
        ]);
        $this->assertContains(
            $item,
            $html
        );

        //validate 4: getHtmlToDisplayPrivilegesTable
        $this->assertContains(
            $this->serverPrivileges->getHtmlToDisplayPrivilegesTable('*', '*', false),
            $html
        );

        //validate 5: button
        $this->assertContains(
            __('Go'),
            $html
        );

        $GLOBALS['dbi'] = $dbi_old;
        $this->serverPrivileges->dbi = $dbi_old;
    }

    /**
     * Test for getHtmlForSpecificDbPrivileges
     *
     * @return void
     */
    public function testGetHtmlForSpecificDbPrivileges()
    {
        $dbi_old = $GLOBALS['dbi'];
        $dbi = $this->getMockBuilder('PhpMyAdmin\DatabaseInterface')
            ->disableOriginalConstructor()
            ->getMock();
        $fields_info = [
            ['COLUMN_NAME' => 'Host', 'CHARACTER_MAXIMUM_LENGTH' => 80],
            ['COLUMN_NAME' => 'User', 'CHARACTER_MAXIMUM_LENGTH' => 40],
        ];
        $dbi->expects($this->any())->method('isSuperuser')
            ->will($this->returnValue(true));
        $dbi->expects($this->any())->method('fetchResult')
            ->will($this->returnValue($fields_info));
        $dbi->expects($this->any())
            ->method('escapeString')
            ->will($this->returnArgument(0));

        $GLOBALS['dbi'] = $dbi;
        $this->serverPrivileges->dbi = $dbi;

        $db = "pma_dbname";

        $html = $this->serverPrivileges->getHtmlForSpecificDbPrivileges($db);

        //validate 1: Url::getCommon
        $this->assertContains(
            Url::getCommon(['db' => $db]),
            $html
        );

        //validate 2: htmlspecialchars
        $this->assertContains(
            htmlspecialchars($db),
            $html
        );

        //validate 3: items
        $this->assertContains(
            __('User'),
            $html
        );
        $this->assertContains(
            __('Host'),
            $html
        );
        $this->assertContains(
            __('Type'),
            $html
        );
        $this->assertContains(
            __('Privileges'),
            $html
        );
        $this->assertContains(
            __('Grant'),
            $html
        );
        $this->assertContains(
            __('Action'),
            $html
        );

        //_pgettext('Create new user', 'New')
        $this->assertContains(
            _pgettext('Create new user', 'New'),
            $html
        );
        $this->assertContains(
            Url::getCommon(['checkprivsdb' => $db]),
            $html
        );

        $GLOBALS['dbi'] = $dbi_old;
        $this->serverPrivileges->dbi = $dbi_old;
    }

    /**
     * Test for getHtmlForSpecificTablePrivileges
     *
     * @return void
     */
    public function testGetHtmlForSpecificTablePrivileges()
    {
        $dbi_old = $GLOBALS['dbi'];
        $dbi = $this->getMockBuilder('PhpMyAdmin\DatabaseInterface')
            ->disableOriginalConstructor()
            ->getMock();
        $fields_info = [
            ['COLUMN_NAME' => 'Host', 'CHARACTER_MAXIMUM_LENGTH' => 80],
            ['COLUMN_NAME' => 'User', 'CHARACTER_MAXIMUM_LENGTH' => 40],
        ];
        $dbi->expects($this->any())->method('fetchResult')
            ->will($this->returnValue($fields_info));
        $dbi->expects($this->any())
            ->method('escapeString')
            ->will($this->returnArgument(0));
        $dbi->expects($this->any())->method('isSuperuser')
            ->will($this->returnValue(true));

        $GLOBALS['dbi'] = $dbi;
        $this->serverPrivileges->dbi = $dbi;

        $db = "pma_dbname";
        $table = "pma_table";

        $html = $this->serverPrivileges->getHtmlForSpecificTablePrivileges($db, $table);

        //validate 1: $db, $table
        $this->assertContains(
            htmlspecialchars($db) . '.' . htmlspecialchars($table),
            $html
        );

        //validate 2: Url::getCommon
        $item = Url::getCommon(
            [
                'db' => $db,
                'table' => $table,
            ]
        );
        $this->assertContains(
            $item,
            $html
        );

        //validate 3: items
        $this->assertContains(
            __('User'),
            $html
        );
        $this->assertContains(
            __('Host'),
            $html
        );
        $this->assertContains(
            __('Type'),
            $html
        );
        $this->assertContains(
            __('Privileges'),
            $html
        );
        $this->assertContains(
            __('Grant'),
            $html
        );
        $this->assertContains(
            __('Action'),
            $html
        );

        //_pgettext('Create new user', 'New')
        $this->assertContains(
            _pgettext('Create new user', 'New'),
            $html
        );
        $this->assertContains(
            Url::getCommon(
                ['checkprivsdb' => $db, 'checkprivstable' => $table]
            ),
            $html
        );

        $GLOBALS['dbi'] = $dbi_old;
        $this->serverPrivileges->dbi = $dbi_old;
    }

    /**
     * Test for getHtmlTableBodyForSpecificDbOrTablePrivs
     *
     * @return void
     */
    public function testGetHtmlTableBodyForSpecificDbOrTablePrivss()
    {
        $privMap = null;
        $db = "pma_dbname";

        //$privMap = null
        $html = $this->serverPrivileges->getHtmlTableBodyForSpecificDbOrTablePrivs($privMap, $db);
        $this->assertContains(
            __('No user found.'),
            $html
        );

        //$privMap != null
        $privMap = [
            "user1" => [
                "hostname1" => [
                    ['Type' => 'g', 'Grant_priv' => 'Y'],
                    ['Type' => 'd', 'Db' => "dbname", 'Grant_priv' => 'Y'],
                    ['Type' => 't', 'Grant_priv' => 'N'],
                ]
            ]
        ];

        $html = $this->serverPrivileges->getHtmlTableBodyForSpecificDbOrTablePrivs($privMap, $db);

        //validate 1: $current_privileges
        $current_privileges = $privMap["user1"]["hostname1"];
        $current_user = "user1";
        $current_host = "hostname1";
        $this->assertContains(
            count($current_privileges) . "",
            $html
        );
        $this->assertContains(
            htmlspecialchars($current_user),
            $html
        );
        $this->assertContains(
            htmlspecialchars($current_host),
            $html
        );

        //validate 2: privileges[0]
        $this->assertContains(
            __('global'),
            $html
        );

        //validate 3: privileges[1]
        $current = $current_privileges[1];
        $this->assertContains(
            __('wildcard'),
            $html
        );
        $this->assertContains(
            htmlspecialchars($current['Db']),
            $html
        );

        //validate 4: privileges[2]
        $this->assertContains(
            __('table-specific'),
            $html
        );
    }

    /**
     * Test for getUserLink
     *
     * @return void
     */
    public function testGetUserLink()
    {
        $username = "pma_username";
        $hostname = "pma_hostname";
        $dbname = "pma_dbname";
        $tablename = "pma_tablename";

        $html = $this->serverPrivileges->getUserLink(
            'edit',
            $username,
            $hostname,
            $dbname,
            $tablename,
            ''
        );

        $url_html = Url::getCommon(
            [
                'username' => $username,
                'hostname' => $hostname,
                'dbname' => $dbname,
                'tablename' => $tablename,
                'routinename' => '',
            ]
        );
        $this->assertContains(
            $url_html,
            $html
        );
        $this->assertContains(
            __('Edit privileges'),
            $html
        );

        $html = $this->serverPrivileges->getUserLink(
            'revoke',
            $username,
            $hostname,
            $dbname,
            $tablename,
            ''
        );

        $url_html = Url::getCommon(
            [
                'username' => $username,
                'hostname' => $hostname,
                'dbname' => $dbname,
                'tablename' => $tablename,
                'routinename' => '',
                'revokeall' => 1,
<<<<<<< HEAD
            ]
=======
            ),
            ''
>>>>>>> 09c18849
        );
        $this->assertContains(
            $url_html,
            $html
        );
        $this->assertContains(
            __('Revoke'),
            $html
        );

        $html = $this->serverPrivileges->getUserLink('export', $username, $hostname);

        $url_html = Url::getCommon(
            [
                'username' => $username,
                'hostname' => $hostname,
                'initial' => "",
                'export' => 1,
            ]
        );
        $this->assertContains(
            $url_html,
            $html
        );
        $this->assertContains(
            __('Export'),
            $html
        );
    }

    /**
     * Test for getExtraDataForAjaxBehavior
     *
     * @return void
     */
    public function testGetExtraDataForAjaxBehavior()
    {
        $password = "pma_password";
        $sql_query = "pma_sql_query";
        $username = "pma_username";
        $hostname = "pma_hostname";
        $GLOBALS['dbname'] = "pma_dbname";
        $_POST['adduser_submit'] = "adduser_submit";
        $_POST['username'] = "username";
        $_POST['change_copy'] = "change_copy";
        $_GET['validate_username'] = "validate_username";
        $_GET['username'] = "username";
        $_POST['update_privs'] = "update_privs";

        $extra_data = $this->serverPrivileges->getExtraDataForAjaxBehavior(
            $password,
            $sql_query,
            $hostname,
            $username
        );

        //user_exists
        $this->assertEquals(
            false,
            $extra_data['user_exists']
        );

        //db_wildcard_privs
        $this->assertEquals(
            true,
            $extra_data['db_wildcard_privs']
        );

        //user_exists
        $this->assertEquals(
            false,
            $extra_data['db_specific_privs']
        );

        //new_user_initial
        $this->assertEquals(
            'P',
            $extra_data['new_user_initial']
        );

        //sql_query
        $this->assertEquals(
            Util::getMessage(null, $sql_query),
            $extra_data['sql_query']
        );

        //new_user_string
        $this->assertContains(
            htmlspecialchars($hostname),
            $extra_data['new_user_string']
        );
        $this->assertContains(
            htmlspecialchars($username),
            $extra_data['new_user_string']
        );

        //new_privileges
        $this->assertContains(
            join(', ', $this->serverPrivileges->extractPrivInfo(null, true)),
            $extra_data['new_privileges']
        );
    }

    /**
     * Test for getChangeLoginInformationHtmlForm
     *
     * @return void
     */
    public function testGetChangeLoginInformationHtmlForm()
    {
        $username = "pma_username";
        $hostname = "pma_hostname";
        $GLOBALS['cfgRelation']['menuswork'] = true;

        $dbi_old = $GLOBALS['dbi'];
        $dbi = $this->getMockBuilder('PhpMyAdmin\DatabaseInterface')
            ->disableOriginalConstructor()
            ->getMock();
        $fields_info = [
            ['COLUMN_NAME' => 'Host', 'CHARACTER_MAXIMUM_LENGTH' => 80],
            ['COLUMN_NAME' => 'User', 'CHARACTER_MAXIMUM_LENGTH' => 40],
        ];
        $dbi->expects($this->any())->method('fetchResult')
            ->will($this->returnValue($fields_info));

        $expected_userGroup = "pma_usergroup";

        $dbi->expects($this->any())->method('fetchValue')
            ->will($this->returnValue($expected_userGroup));
        $dbi->expects($this->any())
            ->method('escapeString')
            ->will($this->returnArgument(0));

        $GLOBALS['dbi'] = $dbi;
        $this->serverPrivileges->dbi = $dbi;

        $html = $this->serverPrivileges->getChangeLoginInformationHtmlForm($username, $hostname);

        //Url::getHiddenInputs
        $this->assertContains(
            Url::getHiddenInputs('', ''),
            $html
        );

        //$username & $hostname
        $this->assertContains(
            htmlspecialchars($username),
            $html
        );
        $this->assertContains(
            htmlspecialchars($hostname),
            $html
        );

        $this->assertContains(
            $this->serverPrivileges->getHtmlForLoginInformationFields('change', $username, $hostname),
            $html
        );

        $this->assertContains(
            '<input type="hidden" name="old_usergroup" value="'
                . $expected_userGroup . '" />',
            $html
        );

        //Create a new user with the same privileges
        $this->assertContains(
            "Create a new user account with the same privileges",
            $html
        );

        $GLOBALS['dbi'] = $dbi_old;
        $this->serverPrivileges->dbi = $dbi_old;
    }

    /**
     * Test for getUserGroupForUser
     *
     * @return void
     */
    public function testGetUserGroupForUser()
    {
        $username = "pma_username";
        $GLOBALS['cfgRelation']['menuswork'] = true;

        $dbi_old = $GLOBALS['dbi'];
        $dbi = $this->getMockBuilder('PhpMyAdmin\DatabaseInterface')
            ->disableOriginalConstructor()
            ->getMock();
        $expected_userGroup = "pma_usergroup";

        $dbi->expects($this->any())->method('fetchValue')
            ->will($this->returnValue($expected_userGroup));
        $dbi->expects($this->any())
            ->method('escapeString')
            ->will($this->returnArgument(0));

        $GLOBALS['dbi'] = $dbi;
        $this->serverPrivileges->dbi = $dbi;

        $returned_userGroup = $this->serverPrivileges->getUserGroupForUser($username);

        $this->assertEquals(
            $expected_userGroup,
            $returned_userGroup
        );

        $GLOBALS['dbi'] = $dbi_old;
        $this->serverPrivileges->dbi = $dbi_old;
    }

    /**
     * Test for getLinkToDbAndTable
     *
     * @return void
     */
    public function testGetLinkToDbAndTable()
    {
        $url_dbname = "url_dbname";
        $dbname = "dbname";
        $tablename = "tablename";

        $html = $this->serverPrivileges->getLinkToDbAndTable($url_dbname, $dbname, $tablename);

        //$dbname
        $this->assertContains(
            __('Database'),
            $html
        );
        $this->assertContains(
            Util::getScriptNameForOption(
                $GLOBALS['cfg']['DefaultTabDatabase'],
                'database'
            ),
            $html
        );
        $item = Url::getCommon(
            [
                'db' => $url_dbname,
                'reload' => 1
            ]
        );
        $this->assertContains(
            $item,
            $html
        );
        $this->assertContains(
            htmlspecialchars($dbname),
            $html
        );

        //$tablename
        $this->assertContains(
            __('Table'),
            $html
        );
        $this->assertContains(
            Util::getScriptNameForOption(
                $GLOBALS['cfg']['DefaultTabTable'],
                'table'
            ),
            $html
        );
        $item = Url::getCommon(
            [
                'db' => $url_dbname,
                'table' => $tablename,
                'reload' => 1,
            ]
        );
        $this->assertContains(
            $item,
            $html
        );
        $this->assertContains(
            htmlspecialchars($tablename),
            $html
        );
        $item = Util::getTitleForTarget(
            $GLOBALS['cfg']['DefaultTabTable']
        );
        $this->assertContains(
            $item,
            $html
        );
    }

    /**
     * Test for getUsersOverview
     *
     * @return void
     */
    public function testGetUsersOverview()
    {
        $result = [];
        $db_rights = [];
        $pmaThemeImage = "pmaThemeImage";
        $text_dir = "text_dir";
        $GLOBALS['cfgRelation']['menuswork'] = true;

        $html = $this->serverPrivileges->getUsersOverview(
            $result,
            $db_rights,
            $pmaThemeImage,
            $text_dir
        );

        //Url::getHiddenInputs
        $this->assertContains(
            Url::getHiddenInputs('', ''),
            $html
        );

        //items
        $this->assertContains(
            __('User'),
            $html
        );
        $this->assertContains(
            __('Host'),
            $html
        );
        $this->assertContains(
            __('Password'),
            $html
        );
        $this->assertContains(
            __('Global privileges'),
            $html
        );

        //Util::showHint
        $this->assertContains(
            Util::showHint(
                __('Note: MySQL privilege names are expressed in English.')
            ),
            $html
        );

        //__('User group')
        $this->assertContains(
            __('User group'),
            $html
        );
        $this->assertContains(
            __('Grant'),
            $html
        );
        $this->assertContains(
            __('Action'),
            $html
        );

        //$pmaThemeImage
        $this->assertContains(
            $pmaThemeImage,
            $html
        );

        //$text_dir
        $this->assertContains(
            $text_dir,
            $html
        );

        $this->assertContains(
            $this->serverPrivileges->getFieldsetForAddDeleteUser(),
            $html
        );
    }

    /**
     * Test for getFieldsetForAddDeleteUser
     *
     * @return void
     */
    public function testGetFieldsetForAddDeleteUser()
    {
        $result = [];
        $db_rights = [];
        $pmaThemeImage = "pmaThemeImage";
        $text_dir = "text_dir";
        $GLOBALS['cfgRelation']['menuswork'] = true;

        $html = $this->serverPrivileges->getUsersOverview(
            $result,
            $db_rights,
            $pmaThemeImage,
            $text_dir
        );

        //Url::getCommon
        $this->assertContains(
            Url::getCommon(['adduser' => 1]),
            $html
        );

        //labels
        $this->assertContains(
            __('Add user account'),
            $html
        );
        $this->assertContains(
            __('Remove selected user accounts'),
            $html
        );
        $this->assertContains(
            __('Drop the databases that have the same names as the users.'),
            $html
        );
        $this->assertContains(
            __('Drop the databases that have the same names as the users.'),
            $html
        );
    }

    /**
     * Test for getDataForDeleteUsers
     *
     * @return void
     */
    public function testGetDataForDeleteUsers()
    {
<<<<<<< HEAD
        $_REQUEST['change_copy'] = "change_copy";
        $_REQUEST['old_hostname'] = "old_hostname";
        $_REQUEST['old_username'] = "old_username";
        $_SESSION['relation'][1] = [
=======
        $_POST['change_copy'] = "change_copy";
        $_POST['old_hostname'] = "old_hostname";
        $_POST['old_username'] = "old_username";
        $_SESSION['relation'][1] = array(
>>>>>>> 09c18849
            'PMA_VERSION' => PMA_VERSION,
            'bookmarkwork' => false,
            'historywork' => false,
            'recentwork' => false,
            'favoritework' => false,
            'uiprefswork' => false,
            'userconfigwork' => false,
            'menuswork' => false,
            'navwork' => false,
            'savedsearcheswork' => false,
            'designersettingswork' => false,
        ];

        $queries = [];

        $ret = $this->serverPrivileges->getDataForDeleteUsers($queries);

        $item = [
            "# Deleting 'old_username'@'old_hostname' ...",
            "DROP USER 'old_username'@'old_hostname';",
        ];
        $this->assertEquals(
            $item,
            $ret
        );
    }

    /**
     * Test for getAddUserHtmlFieldset
     *
     * @return void
     */
    public function testGetAddUserHtmlFieldset()
    {
        $html = $this->serverPrivileges->getAddUserHtmlFieldset();

        $this->assertContains(
            Url::getCommon(['adduser' => 1]),
            $html
        );
        $this->assertContains(
            Util::getIcon('b_usradd'),
            $html
        );
        $this->assertContains(
            __('Add user'),
            $html
        );
    }

    /**
     * Test for getHtmlHeaderForUserProperties
     *
     * @return void
     */
    public function testGetHtmlHeaderForUserProperties()
    {
        $dbname_is_wildcard = true;
        $url_dbname = "url_dbname";
        $dbname = "dbname";
        $username = "username";
        $hostname = "hostname";
        $tablename = "tablename";
        $_REQUEST['tablename'] = "tablename";

        $html = $this->serverPrivileges->getHtmlHeaderForUserProperties(
            $dbname_is_wildcard,
            $url_dbname,
            $dbname,
            $username,
            $hostname,
            $tablename,
            'table'
        );

        //title
        $this->assertContains(
            __('Edit privileges:'),
            $html
        );
        $this->assertContains(
            __('User account'),
            $html
        );

        //Url::getCommon
        $item = Url::getCommon(
            [
                'username' => $username,
                'hostname' => $hostname,
                'dbname' => '',
                'tablename' => '',
            ]
        );
        $this->assertContains(
            $item,
            $html
        );

        //$username & $hostname
        $this->assertContains(
            htmlspecialchars($username),
            $html
        );
        $this->assertContains(
            htmlspecialchars($hostname),
            $html
        );

        //$dbname_is_wildcard = true
        $this->assertContains(
            __('Databases'),
            $html
        );

        //$dbname_is_wildcard = true
        $this->assertContains(
            __('Databases'),
            $html
        );

        //Url::getCommon
        $item = Url::getCommon(
            [
                'username' => $username,
                'hostname' => $hostname,
                'dbname' => $url_dbname,
                'tablename' => '',
            ]
        );
        $this->assertContains(
            $item,
            $html
        );
        $this->assertContains(
            $dbname,
            $html
        );
    }

    /**
     * Tests for getHtmlForViewUsersError
     *
     * @return void
     */
    public function testGetHtmlForViewUsersError()
    {
        $this->assertContains(
            'Not enough privilege to view users.',
            $this->serverPrivileges->getHtmlForViewUsersError()
        );
    }

    /**
     * Tests for getHtmlForUserProperties
     *
     * @return void
     */
    public function testGetHtmlForUserProperties()
    {
        $actual = $this->serverPrivileges->getHtmlForUserProperties(
            false,
            'db',
            'user',
            'host',
            'db',
            'table'
        );
        $this->assertContains('addUsersForm', $actual);
        $this->assertContains('SELECT', $actual);
        $this->assertContains('Allows reading data.', $actual);
        $this->assertContains('INSERT', $actual);
        $this->assertContains('Allows inserting and replacing data.', $actual);
        $this->assertContains('UPDATE', $actual);
        $this->assertContains('Allows changing data.', $actual);
        $this->assertContains('DELETE', $actual);
        $this->assertContains('Allows deleting data.', $actual);
        $this->assertContains('CREATE', $actual);
        $this->assertContains('Allows creating new tables.', $actual);
    }

    /**
     * Tests for getHtmlForUserOverview
     *
     * @return void
     */
    public function testGetHtmlForUserOverview()
    {
        $actual = $this->serverPrivileges->getHtmlForUserOverview('theme', '');
        $this->assertContains(
            'Note: MySQL privilege names are expressed in English.',
            $actual
        );
        $this->assertContains(
            'Note: phpMyAdmin gets the users’ privileges directly '
            . 'from MySQL’s privilege tables.',
            $actual
        );
    }

    /**
     * Tests for getHtmlForAllTableSpecificRights
     *
     * @return void
     */
    public function testGetHtmlForAllTableSpecificRights()
    {
        // Test case 1
        $actual = $this->serverPrivileges->getHtmlForAllTableSpecificRights('pma', 'host', 'table', 'pmadb');
        $this->assertContains(
            '<input type="hidden" name="username" value="pma" />',
            $actual
        );
        $this->assertContains(
            '<input type="hidden" name="hostname" value="host" />',
            $actual
        );
        $this->assertContains(
            '<legend data-submenu-label="Table">',
            $actual
        );
        $this->assertContains(
            'Table-specific privileges',
            $actual
        );

        // Test case 2
        $GLOBALS['dblist'] = new \stdClass();
        $GLOBALS['dblist']->databases = ['x', 'y', 'z'];
        $actual = $this->serverPrivileges->getHtmlForAllTableSpecificRights('pma2', 'host2', 'database', '');
        $this->assertContains(
            '<legend data-submenu-label="Database">',
            $actual
        );
        $this->assertContains(
            'Database-specific privileges',
            $actual
        );
    }

    /**
     * Tests for getHtmlForInitials
     *
     * @return void
     */
    public function testGetHtmlForInitials()
    {
        // Setup for the test
        $GLOBALS['dbi']->expects($this->any())->method('fetchRow')
            ->will($this->onConsecutiveCalls(['-']));
        $this->serverPrivileges->dbi = $GLOBALS['dbi'];
        $actual = $this->serverPrivileges->getHtmlForInitials(['"' => true]);
        $this->assertContains('<td>A</td>', $actual);
        $this->assertContains('<td>Z</td>', $actual);
        $this->assertContains(
            '<a class="ajax" href="server_privileges.php?initial=-&amp;'
            . 'server=1&amp;lang=en">-</a>',
            $actual
        );
        $this->assertContains(
            '<a class="ajax" href="server_privileges.php?initial=%22&amp;'
            . 'server=1&amp;lang=en">"</a>',
            $actual
        );
        $this->assertContains('Show all', $actual);
    }

    /**
     * Tests for getDbRightsForUserOverview
     *
     * @return void
     */
    public function testGetDbRightsForUserOverview()
    {
        //Mock DBI
        $dbi = $this->getMockBuilder('PhpMyAdmin\DatabaseInterface')
            ->disableOriginalConstructor()
            ->getMock();
        $dbi->expects($this->any())
            ->method('fetchResult')
            ->will($this->returnValue(['db', 'columns_priv']));
        $dbi->expects($this->any())
            ->method('fetchAssoc')
            ->will(
                $this->onConsecutiveCalls(
                    [
                        'User' => 'pmauser',
                        'Host' => 'local'
                    ]
                )
            );
        $dbi->expects($this->any())
            ->method('escapeString')
            ->will($this->returnArgument(0));

        $_GET['initial'] = 'A';
        $GLOBALS['dbi'] = $dbi;
        $this->serverPrivileges->dbi = $dbi;

        $expected = [
            'pmauser' => [
                'local' => [
                    'User' => 'pmauser',
                    'Host' => 'local',
                    'Password' => '?',
                    'Grant_priv' => 'N',
                    'privs' => ['USAGE']
                ]
            ]
        ];
        $actual = $this->serverPrivileges->getDbRightsForUserOverview();
        $this->assertEquals($expected, $actual);
    }

    /**
     * Test for getHtmlForAuthPluginsDropdown()
     *
     * @return void
     */
    public function testGetHtmlForAuthPluginsDropdown()
    {
        $oldDbi = $GLOBALS['dbi'];

        //Mock DBI
        $dbi = $this->getMockBuilder('PhpMyAdmin\DatabaseInterface')
            ->disableOriginalConstructor()
            ->getMock();
        $dbi->expects($this->any())
            ->method('query')
            ->will($this->onConsecutiveCalls(true, true));

        $plugins = [
            [
                'PLUGIN_NAME' => 'mysql_native_password',
                'PLUGIN_DESCRIPTION' => 'Native MySQL authentication'
            ],
            [
                'PLUGIN_NAME' => 'sha256_password',
                'PLUGIN_DESCRIPTION' => 'SHA256 password authentication'
            ]
        ];
        $dbi->expects($this->any())
            ->method('fetchAssoc')
            ->will(
                $this->onConsecutiveCalls(
                    $plugins[0],
                    $plugins[1],
                    null, /* For Assertion 1 */
                    $plugins[0],
                    $plugins[1],
                    null  /* For Assertion 2 */
                )
            );
        $GLOBALS['dbi'] = $dbi;
        $this->serverPrivileges->dbi = $dbi;

        /* Assertion 1 */
        $actualHtml = $this->serverPrivileges->getHtmlForAuthPluginsDropdown(
            'mysql_native_password',
            'new',
            'new'
        );
        $this->assertEquals(
            '<select name="authentication_plugin" id="select_authentication_plugin">'
            . "\n"
            . '<option value="mysql_native_password" selected="selected">'
            . 'Native MySQL authentication</option>'
            . "\n"
            . '<option value="sha256_password">'
            . 'SHA256 password authentication</option>' . "\n" . '</select>'
            . "\n",
            $actualHtml
        );

        /* Assertion 2 */
        $actualHtml = $this->serverPrivileges->getHtmlForAuthPluginsDropdown(
            'mysql_native_password',
            'change_pw',
            'new'
        );
        $this->assertEquals(
            '<select name="authentication_plugin" '
            . 'id="select_authentication_plugin_cp">'
            . "\n" . '<option '
            . 'value="mysql_native_password" selected="selected">'
            . 'Native MySQL authentication</option>'
            . "\n" . '<option value="sha256_password">'
            . 'SHA256 password authentication</option>' . "\n" . '</select>'
            . "\n",
            $actualHtml
        );

        /* Assertion 3 */
        $actualHtml = $this->serverPrivileges->getHtmlForAuthPluginsDropdown(
            'mysql_native_password',
            'new',
            'old'
        );
        $this->assertEquals(
            '<select name="authentication_plugin" '
            . 'id="select_authentication_plugin">'
            . "\n" . '<option '
            . 'value="mysql_native_password" selected="selected">'
            . 'Native MySQL authentication</option>' . "\n" . '</select>'
            . "\n",
            $actualHtml
        );

        /* Assertion 4 */
        $actualHtml = $this->serverPrivileges->getHtmlForAuthPluginsDropdown(
            'mysql_native_password',
            'change_pw',
            'old'
        );
        $this->assertEquals(
            '<select name="authentication_plugin" '
            . 'id="select_authentication_plugin_cp">'
            . "\n"
            . '<option value="mysql_native_password" selected="selected">'
            . 'Native MySQL authentication</option>'
            . "\n" . '</select>'
            . "\n",
            $actualHtml
        );

        // Restore old DBI
        $GLOBALS['dbi'] = $oldDbi;
        $this->serverPrivileges->dbi = $oldDbi;
    }

    /**
     * Tests for deleteUser
     *
     * @return void
     */
    public function testDeleteUser()
    {
        //Mock DBI
        $dbi = $this->getMockBuilder('PhpMyAdmin\DatabaseInterface')
            ->disableOriginalConstructor()
            ->getMock();
        $dbi->expects($this->any())
            ->method('tryQuery')
            ->will($this->onConsecutiveCalls(true, true, false));
        $dbi->expects($this->any())
            ->method('getError')
            ->will($this->returnValue('Some error occurred!'));
        $dbi->expects($this->any())
            ->method('escapeString')
            ->will($this->returnArgument(0));

        $GLOBALS['dbi'] = $dbi;
        $this->serverPrivileges->dbi = $dbi;

        // Test case 1 : empty queries
        $queries = [];
        $actual = $this->serverPrivileges->deleteUser($queries);
        $this->assertArrayHasKey(0, $actual);
        $this->assertArrayHasKey(1, $actual);
        $this->assertEquals('', $actual[0]);
        $this->assertEquals(
            'No users selected for deleting!',
            $actual[1]->getMessage()
        );

        // Test case 2 : all successful queries
<<<<<<< HEAD
        $_REQUEST['mode'] = 3;
        $queries = ['foo'];
        $actual = $this->serverPrivileges->deleteUser($queries);
=======
        $_POST['mode'] = 3;
        $queries = array('foo');
        $actual = Privileges::deleteUser($queries);
>>>>>>> 09c18849
        $this->assertArrayHasKey(0, $actual);
        $this->assertArrayHasKey(1, $actual);
        $this->assertEquals(
            "foo\n# Reloading the privileges …\nFLUSH PRIVILEGES;",
            $actual[0]
        );
        $this->assertEquals(
            'The selected users have been deleted successfully.',
            $actual[1]->getMessage()
        );

        // Test case 3 : failing queries
<<<<<<< HEAD
        $_REQUEST['mode'] = 1;
        $queries = ['bar'];
        $actual = $this->serverPrivileges->deleteUser($queries);
=======
        $_POST['mode'] = 1;
        $queries = array('bar');
        $actual = Privileges::deleteUser($queries);
>>>>>>> 09c18849
        $this->assertArrayHasKey(0, $actual);
        $this->assertArrayHasKey(1, $actual);
        $this->assertEquals("bar", $actual[0]);
        $this->assertEquals(
            'Some error occurred!' . "\n",
            $actual[1]->getMessage()
        );
    }
}<|MERGE_RESOLUTION|>--- conflicted
+++ resolved
@@ -193,13 +193,8 @@
         );
 
         //pre variable have been defined
-<<<<<<< HEAD
-        $_REQUEST['pred_tablename'] = "PMA_pred__tablename";
-        $_REQUEST['pred_dbname'] = ["PMA_pred_dbname"];
-=======
         $_POST['pred_tablename'] = "PMA_pred__tablename";
-        $_POST['pred_dbname'] = array("PMA_pred_dbname");
->>>>>>> 09c18849
+        $_POST['pred_dbname'] = ["PMA_pred_dbname"];
         list(
             ,, $dbname, $tablename, $routinename,
             $db_and_table, $dbname_is_wildcard
@@ -786,13 +781,8 @@
      */
     public function testGetDataForChangeOrCopyUser()
     {
-<<<<<<< HEAD
-        //$_REQUEST['change_copy'] not set
+        //$_POST['change_copy'] not set
         list($queries, $password) = $this->serverPrivileges->getDataForChangeOrCopyUser();
-=======
-        //$_POST['change_copy'] not set
-        list($queries, $password) = Privileges::getDataForChangeOrCopyUser();
->>>>>>> 09c18849
         $this->assertEquals(
             null,
             $queries
@@ -802,19 +792,11 @@
             $queries
         );
 
-<<<<<<< HEAD
-        //$_REQUEST['change_copy'] is set
-        $_REQUEST['change_copy'] = true;
-        $_REQUEST['old_username'] = 'PMA_old_username';
-        $_REQUEST['old_hostname'] = 'PMA_old_hostname';
-        list($queries, $password) = $this->serverPrivileges->getDataForChangeOrCopyUser();
-=======
         //$_POST['change_copy'] is set
         $_POST['change_copy'] = true;
         $_POST['old_username'] = 'PMA_old_username';
         $_POST['old_hostname'] = 'PMA_old_hostname';
-        list($queries, $password) = Privileges::getDataForChangeOrCopyUser();
->>>>>>> 09c18849
+        list($queries, $password) = $this->serverPrivileges->getDataForChangeOrCopyUser();
         $this->assertEquals(
             'pma_password',
             $password
@@ -1838,12 +1820,8 @@
                 'tablename' => $tablename,
                 'routinename' => '',
                 'revokeall' => 1,
-<<<<<<< HEAD
-            ]
-=======
-            ),
+            ],
             ''
->>>>>>> 09c18849
         );
         $this->assertContains(
             $url_html,
@@ -2267,17 +2245,10 @@
      */
     public function testGetDataForDeleteUsers()
     {
-<<<<<<< HEAD
-        $_REQUEST['change_copy'] = "change_copy";
-        $_REQUEST['old_hostname'] = "old_hostname";
-        $_REQUEST['old_username'] = "old_username";
-        $_SESSION['relation'][1] = [
-=======
         $_POST['change_copy'] = "change_copy";
         $_POST['old_hostname'] = "old_hostname";
         $_POST['old_username'] = "old_username";
-        $_SESSION['relation'][1] = array(
->>>>>>> 09c18849
+        $_SESSION['relation'][1] = [
             'PMA_VERSION' => PMA_VERSION,
             'bookmarkwork' => false,
             'historywork' => false,
@@ -2744,15 +2715,9 @@
         );
 
         // Test case 2 : all successful queries
-<<<<<<< HEAD
-        $_REQUEST['mode'] = 3;
+        $_POST['mode'] = 3;
         $queries = ['foo'];
         $actual = $this->serverPrivileges->deleteUser($queries);
-=======
-        $_POST['mode'] = 3;
-        $queries = array('foo');
-        $actual = Privileges::deleteUser($queries);
->>>>>>> 09c18849
         $this->assertArrayHasKey(0, $actual);
         $this->assertArrayHasKey(1, $actual);
         $this->assertEquals(
@@ -2765,15 +2730,9 @@
         );
 
         // Test case 3 : failing queries
-<<<<<<< HEAD
-        $_REQUEST['mode'] = 1;
+        $_POST['mode'] = 1;
         $queries = ['bar'];
         $actual = $this->serverPrivileges->deleteUser($queries);
-=======
-        $_POST['mode'] = 1;
-        $queries = array('bar');
-        $actual = Privileges::deleteUser($queries);
->>>>>>> 09c18849
         $this->assertArrayHasKey(0, $actual);
         $this->assertArrayHasKey(1, $actual);
         $this->assertEquals("bar", $actual[0]);
