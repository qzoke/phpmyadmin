--- conflicted
+++ resolved
@@ -127,16 +127,10 @@
         );
         $url_tag = '<a class="" href="server_user_groups.php" data-post="'
             . Url::getCommon(
-<<<<<<< HEAD
                 [
                     'viewUsers' => 1, 'userGroup' => htmlspecialchars('usergroup')
-                ]
-=======
-                array(
-                    'viewUsers'=>1, 'userGroup'=>htmlspecialchars('usergroup')
-                ),
+                ],
                 ''
->>>>>>> 09c18849
             );
         $this->assertContains(
             $url_tag,
@@ -144,18 +138,11 @@
         );
         $url_tag = '<a class="" href="server_user_groups.php" data-post="'
             . Url::getCommon(
-<<<<<<< HEAD
                 [
                     'editUserGroup' => 1,
                     'userGroup' => htmlspecialchars('usergroup')
-                ]
-=======
-                array(
-                    'editUserGroup'=>1,
-                    'userGroup'=>htmlspecialchars('usergroup')
-                ),
+                ],
                 ''
->>>>>>> 09c18849
             );
         $this->assertContains(
             $url_tag,
@@ -163,18 +150,11 @@
         );
         $url_tag = '<a class="deleteUserGroup ajax" href="server_user_groups.php" data-post="'
             . Url::getCommon(
-<<<<<<< HEAD
                 [
                     'deleteUserGroup' => 1,
                     'userGroup' => htmlspecialchars('usergroup')
-                ]
-=======
-                array(
-                    'deleteUserGroup'=> 1,
-                    'userGroup'=>htmlspecialchars('usergroup')
-                ),
-                ""
->>>>>>> 09c18849
+                ],
+                ''
             );
         $this->assertContains(
             $url_tag,
