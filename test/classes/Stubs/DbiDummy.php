--- conflicted
+++ resolved
@@ -49,24 +49,12 @@
      * First in, first out queries.
      * The results will be distributed in the fifo way
      *
-<<<<<<< HEAD
      * @psalm-var array<int<0, max>, array{
      *     query: string,
      *     result: list<non-empty-list<string|float|int|null>>|bool,
      *     columns?: list<non-empty-string>,
      *     metadata?: list<FieldMetadata>,
      * }>
-=======
-     * @var array
-     * @phpstan-var array{
-     *     'query': string,
-     *     'result': list<array<string|float|int|null>>|array{true}|bool,
-     *     'columns'?: string[],
-     *     'metadata'?: object[],
-     *     'used'?: bool,
-     *     'pos'?: int
-     * }[]
->>>>>>> 71ea09ca
      */
     private array $fifoQueries = [];
 
@@ -80,7 +68,6 @@
     private array $fifoDatabasesToSelect = [];
 
     /**
-<<<<<<< HEAD
      * @var array<array<string,array<int,array<string,string|float|int|null>>|bool|string[]|FieldMetadata[]>>
      * @phpstan-var list<array{
      *     query: string,
@@ -88,16 +75,6 @@
      *     columns?: list<non-empty-string>,
      *     metadata?: list<FieldMetadata>,
      * }>
-=======
-     * @var array
-     * @phpstan-var array{
-     *     'query': string,
-     *     'result': list<array<string|float|int|null>>|bool,
-     *     'columns'?: string[],
-     *     'metadata'?: object[],
-     *     'pos'?: int
-     * }[]
->>>>>>> 71ea09ca
      */
     private array $dummyQueries = [];
 
@@ -322,7 +299,6 @@
     /**
      * Adds query result for testing
      *
-<<<<<<< HEAD
      * @param string                                           $query    SQL
      * @param array<int,array<int,string|float|int|null>>|bool $result   Expected result
      * @param string[]                                         $columns  The result columns
@@ -330,13 +306,6 @@
      * @psalm-param list<non-empty-list<string|float|int|null>>|bool $result
      * @psalm-param list<non-empty-string> $columns
      * @psalm-param list<FieldMetadata> $metadata
-=======
-     * @param string     $query    SQL
-     * @param array|bool $result   Expected result
-     * @param string[]   $columns  The result columns
-     * @param object[]   $metadata The result metadata
-     * @phpstan-param list<array<string|float|int|null>>|array{true}|bool $result
->>>>>>> 71ea09ca
      */
     public function addResult(string $query, array|bool $result, array $columns = [], array $metadata = []): void
     {
@@ -1581,35 +1550,14 @@
                 'result' => [['PMA_table', 'InnoDB']],
             ],
             [
-<<<<<<< HEAD
-                'query' => 'SELECT `id` FROM `table_1` WHERE `id` > 10 AND (`id` <> 20)',
-                'columns' => ['id'],
-                'result' => [['11'], ['12']],
-            ],
-            [
-                'query' => 'SELECT * FROM `table_1` WHERE `id` > 10',
-                'columns' => ['column'],
-                'result' => [['row1'], ['row2']],
-            ],
-            ['query' => 'SELECT * FROM `PMA`.`table_1` LIMIT 1', 'columns' => ['column'], 'result' => [['table']]],
-            ['query' => 'SELECT * FROM `PMA`.`table_2` LIMIT 1', 'columns' => ['column'], 'result' => [['table']]],
-            [
-                'query' => 'SELECT `ENGINE` FROM `information_schema`.`tables` WHERE `table_name` = \'table_1\''
-                    . ' AND `table_schema` = \'PMA\' AND UPPER(`engine`)'
-=======
                 'query' => 'SELECT * FROM `PMA`.`table_1` LIMIT 1',
                 'columns' => ['column'],
                 'result' => [['table']],
             ],
-            [
-                'query' => 'SELECT * FROM `PMA`.`table_2` LIMIT 1',
-                'columns' => ['column'],
-                'result' => [['table']],
-            ],
-            [
-                'query' => 'SELECT `ENGINE` FROM `information_schema`.`tables` WHERE `table_name` = "table_1"'
-                    . ' AND `table_schema` = "PMA" AND UPPER(`engine`)'
->>>>>>> 71ea09ca
+            ['query' => 'SELECT * FROM `PMA`.`table_2` LIMIT 1', 'columns' => ['column'], 'result' => [['table']]],
+            [
+                'query' => 'SELECT `ENGINE` FROM `information_schema`.`tables` WHERE `table_name` = \'table_1\''
+                    . ' AND `table_schema` = \'PMA\' AND UPPER(`engine`)'
                     . ' IN ("INNODB", "FALCON", "NDB", "INFINIDB", "TOKUDB", "XTRADB", "SEQUENCE", "BDB")',
                 'columns' => ['ENGINE'],
                 'result' => [['INNODB']],
