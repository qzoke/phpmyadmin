<?php
/**
 * Tests for Table.php
 */
declare(strict_types=1);

namespace PhpMyAdmin\Tests;

use PhpMyAdmin\DatabaseInterface;
use PhpMyAdmin\Index;
use PhpMyAdmin\Relation;
use PhpMyAdmin\Table;
use PhpMyAdmin\Tests\Stubs\DbiDummy;
use ReflectionClass;
use stdClass;

/**
 * Tests behaviour of Table class
 */
class TableTest extends PmaTestCase
{
    /**
     * Configures environment
     */
    protected function setUp(): void
    {
        /**
         * SET these to avoid undefined index error
         */
        $GLOBALS['server'] = 0;
        $GLOBALS['cfg']['Server']['DisableIS'] = false;
        $GLOBALS['cfg']['MaxExactCount'] = 100;
        $GLOBALS['cfg']['MaxExactCountViews'] = 100;
        $GLOBALS['cfg']['Server']['pmadb'] = 'pmadb';
        $GLOBALS['sql_auto_increment'] = true;
        $GLOBALS['sql_if_not_exists'] = true;
        $GLOBALS['sql_drop_table'] = true;
        $GLOBALS['cfg']['Server']['table_uiprefs'] = 'pma__table_uiprefs';

        $relation = new Relation($GLOBALS['dbi']);
        $GLOBALS['cfgRelation'] = $relation->getRelationsParam();
        $GLOBALS['dblist'] = new stdClass();
        $GLOBALS['dblist']->databases = new class
        {
            /**
             * @param mixed $name name
             *
             * @return bool
             */
            public function exists($name)
            {
                return $name === $name;// unused $name hack
            }
        };

        $sql_isView_true =  'SELECT TABLE_NAME'
            . ' FROM information_schema.VIEWS'
            . ' WHERE TABLE_SCHEMA = \'PMA\''
            . ' AND TABLE_NAME = \'PMA_BookMark\'';

        $sql_isView_false =  'SELECT TABLE_NAME'
            . ' FROM information_schema.VIEWS'
            . ' WHERE TABLE_SCHEMA = \'PMA\''
            . ' AND TABLE_NAME = \'PMA_BookMark_2\'';

        $sql_isUpdatableView_true = 'SELECT TABLE_NAME'
            . ' FROM information_schema.VIEWS'
            . ' WHERE TABLE_SCHEMA = \'PMA\''
            . ' AND TABLE_NAME = \'PMA_BookMark\''
            . ' AND IS_UPDATABLE = \'YES\'';

        $sql_isUpdatableView_false = 'SELECT TABLE_NAME'
            . ' FROM information_schema.VIEWS'
            . ' WHERE TABLE_SCHEMA = \'PMA\''
            . ' AND TABLE_NAME = \'PMA_BookMark_2\''
            . ' AND IS_UPDATABLE = \'YES\'';

        $sql_analyzeStructure_true = 'SELECT COLUMN_NAME, DATA_TYPE'
            . ' FROM information_schema.COLUMNS'
            . ' WHERE TABLE_SCHEMA = \'PMA\''
            . ' AND TABLE_NAME = \'PMA_BookMark\'';

        $sql_copy_data = 'SELECT TABLE_NAME'
            . ' FROM information_schema.VIEWS'
            . ' WHERE TABLE_SCHEMA = \'db_data\''
            . ' AND TABLE_NAME = \'table_data\'';

        $getUniqueColumns_sql = 'select unique column';

        $fetchResult = [
            [
                $sql_isView_true,
                null,
                null,
                DatabaseInterface::CONNECT_USER,
                0,
                true,
            ],
            [
                $sql_copy_data,
                null,
                null,
                DatabaseInterface::CONNECT_USER,
                0,
                false,
            ],
            [
                $sql_isView_false,
                null,
                null,
                DatabaseInterface::CONNECT_USER,
                0,
                false,
            ],
            [
                $sql_isUpdatableView_true,
                null,
                null,
                DatabaseInterface::CONNECT_USER,
                0,
                true,
            ],
            [
                $sql_isUpdatableView_false,
                null,
                null,
                DatabaseInterface::CONNECT_USER,
                0,
                false,
            ],
            [
                $sql_analyzeStructure_true,
                null,
                null,
                DatabaseInterface::CONNECT_USER,
                0,
                [
                    [
                        'COLUMN_NAME' => 'COLUMN_NAME',
                        'DATA_TYPE' => 'DATA_TYPE',
                    ],
                ],
            ],
            [
                $getUniqueColumns_sql,
                [
                    'Key_name',
                    null,
                ],
                'Column_name',
                DatabaseInterface::CONNECT_USER,
                0,
                [
                    ['index1'],
                    ['index3'],
                    ['index5'],
                ],
            ],
            [
                $getUniqueColumns_sql,
                'Column_name',
                'Column_name',
                DatabaseInterface::CONNECT_USER,
                0,
                [
                    'column1',
                    'column3',
                    'column5',
                    'ACCESSIBLE',
                    'ADD',
                    'ALL',
                ],
            ],
            [
                'SHOW COLUMNS FROM `PMA`.`PMA_BookMark`',
                'Field',
                'Field',
                DatabaseInterface::CONNECT_USER,
                0,
                [
                    'column1',
                    'column3',
                    'column5',
                    'ACCESSIBLE',
                    'ADD',
                    'ALL',
                ],
            ],
            [
                'SHOW COLUMNS FROM `PMA`.`PMA_BookMark`',
                null,
                null,
                DatabaseInterface::CONNECT_USER,
                0,
                [
                    [
                        'Field' => 'COLUMN_NAME1',
                        'Type' => 'INT(10)',
                        'Null' => 'NO',
                        'Key' => '',
                        'Default' => null,
                        'Extra' => '',
                    ],
                    [
                        'Field' => 'COLUMN_NAME2',
                        'Type' => 'INT(10)',
                        'Null' => 'YES',
                        'Key' => '',
                        'Default' => null,
                        'Extra' => 'STORED GENERATED',
                    ],
                ],
            ],
        ];

        $dbi = $this->getMockBuilder(DatabaseInterface::class)
            ->disableOriginalConstructor()
            ->getMock();

        $dbi->expects($this->any())->method('fetchResult')
            ->will($this->returnValueMap($fetchResult));

        $dbi->expects($this->any())->method('fetchValue')
            ->will(
                $this->returnValue(
                    'CREATE TABLE `PMA`.`PMA_BookMark_2` (
                    `id` int(11) NOT NULL AUTO_INCREMENT,
                    `username` text NOT NULL
                    )'
                )
            );

        $dbi->_table_cache['PMA']['PMA_BookMark'] = [
            'ENGINE' => true,
            'Create_time' => true,
            'TABLE_TYPE' => true,
            'Comment' => true,
        ];

        $databases = [];
        $database_name = 'PMA';
        $databases[$database_name]['SCHEMA_TABLES'] = 1;
        $databases[$database_name]['SCHEMA_TABLE_ROWS'] = 3;
        $databases[$database_name]['SCHEMA_DATA_LENGTH'] = 5;
        $databases[$database_name]['SCHEMA_MAX_DATA_LENGTH'] = 10;
        $databases[$database_name]['SCHEMA_INDEX_LENGTH'] = 10;
        $databases[$database_name]['SCHEMA_LENGTH'] = 10;

        $dbi->expects($this->any())->method('getTablesFull')
            ->will($this->returnValue($databases));

        $dbi->expects($this->any())->method('isSystemSchema')
            ->will($this->returnValue(false));

        $dbi->expects($this->any())->method('numRows')
            ->will($this->returnValue(20));

        $dbi->expects($this->any())->method('tryQuery')
            ->will($this->returnValue(10));

        $triggers = [
            [
                'name' => 'name1',
                'create' => 'crate1',
            ],
            [
                'name' => 'name2',
                'create' => 'crate2',
            ],
            [
                'name' => 'name3',
                'create' => 'crate3',
            ],
        ];

        $dbi->expects($this->any())->method('getTriggers')
            ->will($this->returnValue($triggers));

        $create_sql = 'CREATE TABLE `PMA`.`PMA_BookMark_2` (
                    `id` int(11) NOT NULL AUTO_INCREMENT,
                    `username` text NOT NULL';
        $dbi->expects($this->any())->method('query')
            ->will($this->returnValue($create_sql));

        $dbi->expects($this->any())->method('getTableIndexesSql')
            ->will($this->returnValue($getUniqueColumns_sql));

        $dbi->expects($this->any())->method('insertId')
            ->will($this->returnValue(10));

        $dbi->expects($this->any())->method('fetchAssoc')
            ->will($this->returnValue(false));

        $value = ['Auto_increment' => 'Auto_increment'];
        $dbi->expects($this->any())->method('fetchSingleRow')
            ->will($this->returnValue($value));

        $dbi->expects($this->any())->method('fetchRow')
            ->will($this->returnValue(false));

        $dbi->expects($this->any())->method('escapeString')
            ->will($this->returnArgument(0));

        $GLOBALS['dbi'] = $dbi;
    }

    /**
     * Test object creating
     *
     * @return void
     */
    public function testCreate()
    {
        $table = new Table('table1', 'pma_test');
        $this->assertInstanceOf('PhpMyAdmin\Table', $table);
    }

    /**
     * Test for constructor
     *
     * @return void
     */
    public function testConstruct()
    {
        $table = new Table('PMA_BookMark', 'PMA');
        $this->assertEquals(
            'PMA_BookMark',
            $table->__toString()
        );
        $this->assertEquals(
            'PMA_BookMark',
            $table->getName()
        );
        $this->assertEquals(
            'PMA',
            $table->getDbName()
        );
        $this->assertEquals(
            'PMA.PMA_BookMark',
            $table->getFullName()
        );
    }

    /**
     * Test getName & getDbName
     *
     * @return void
     */
    public function testGetName()
    {
        $table = new Table('table1', 'pma_test');
        $this->assertEquals(
            'table1',
            $table->getName()
        );
        $this->assertEquals(
            '`table1`',
            $table->getName(true)
        );
        $this->assertEquals(
            'pma_test',
            $table->getDbName()
        );
        $this->assertEquals(
            '`pma_test`',
            $table->getDbName(true)
        );
    }

    /**
     * Test getLastError & getLastMessage
     *
     * @return void
     */
    public function testGetLastErrorAndMessage()
    {
        $table = new Table('table1', 'pma_test');
        $table->errors[] = 'error1';
        $table->errors[] = 'error2';
        $table->errors[] = 'error3';

        $table->messages[] = 'messages1';
        $table->messages[] = 'messages2';
        $table->messages[] = 'messages3';

        $this->assertEquals(
            'error3',
            $table->getLastError()
        );
        $this->assertEquals(
            'messages3',
            $table->getLastMessage()
        );
    }

    /**
     * Test name validation
     *
     * @param string $name          name to test
     * @param bool   $result        expected result
     * @param bool   $is_backquoted is backquoted
     *
     * @dataProvider dataValidateName
     */
    public function testValidateName($name, $result, $is_backquoted = false): void
    {
        $this->assertEquals(
            $result,
            Table::isValidName($name, $is_backquoted)
        );
    }

    /**
     * Data provider for name validation
     *
     * @return array with test data
     */
    public function dataValidateName()
    {
        return [
            [
                'test',
                true,
            ],
            [
                'te/st',
                false,
            ],
            [
                'te.st',
                false,
            ],
            [
                'te\\st',
                false,
            ],
            [
                'te st',
                false,
            ],
            [
                '  te st',
                true,
                true,
            ],
            [
                'test ',
                false,
            ],
            [
                'te.st',
                false,
            ],
            [
                'test ',
                false,
                true,
            ],
            [
                'te.st ',
                false,
                true,
            ],
        ];
    }

    /**
     * Test for isView
     *
     * @return void
     */
    public function testIsView()
    {
        $table = new Table(null, null);
        $this->assertEquals(
            false,
            $table->isView()
        );

        //validate that it is the same as DBI fetchResult
        $table = new Table('PMA_BookMark', 'PMA');
        $this->assertEquals(
            true,
            $table->isView()
        );

        $table = new Table('PMA_BookMark_2', 'PMA');
        $this->assertEquals(
            false,
            $table->isView()
        );
    }

    /**
     * Test for generateFieldSpec
     *
     * @return void
     */
    public function testGenerateFieldSpec()
    {
        //type is BIT
        $name = 'PMA_name';
        $type = 'BIT';
        $length = '12';
        $attribute = 'PMA_attribute';
        $collation = 'PMA_collation';
        $null = 'YES';
        $default_type = 'USER_DEFINED';
        $default_value = 12;
        $extra = 'AUTO_INCREMENT';
        $comment = 'PMA_comment';
        $virtuality = '';
        $expression = '';
        $move_to = '-first';

        $query = Table::generateFieldSpec(
            $name,
            $type,
            $length,
            $attribute,
            $collation,
            $null,
            $default_type,
            $default_value,
            $extra,
            $comment,
            $virtuality,
            $expression,
            $move_to
        );
        $this->assertEquals(
            "`PMA_name` BIT(12) PMA_attribute NULL DEFAULT b'10' "
            . "AUTO_INCREMENT COMMENT 'PMA_comment' FIRST",
            $query
        );

        //type is DOUBLE
        $type = 'DOUBLE';
        $query = Table::generateFieldSpec(
            $name,
            $type,
            $length,
            $attribute,
            $collation,
            $null,
            $default_type,
            $default_value,
            $extra,
            $comment,
            $virtuality,
            $expression,
            $move_to
        );
        $this->assertEquals(
            "`PMA_name` DOUBLE(12) PMA_attribute NULL DEFAULT '12' "
            . "AUTO_INCREMENT COMMENT 'PMA_comment' FIRST",
            $query
        );

        //type is BOOLEAN
        $type = 'BOOLEAN';
        $query = Table::generateFieldSpec(
            $name,
            $type,
            $length,
            $attribute,
            $collation,
            $null,
            $default_type,
            $default_value,
            $extra,
            $comment,
            $virtuality,
            $expression,
            $move_to
        );
        $this->assertEquals(
            '`PMA_name` BOOLEAN PMA_attribute NULL DEFAULT TRUE '
            . "AUTO_INCREMENT COMMENT 'PMA_comment' FIRST",
            $query
        );

        //$default_type is NULL
        $default_type = 'NULL';
        $query = Table::generateFieldSpec(
            $name,
            $type,
            $length,
            $attribute,
            $collation,
            $null,
            $default_type,
            $default_value,
            $extra,
            $comment,
            $virtuality,
            $expression,
            $move_to
        );
        $this->assertEquals(
            '`PMA_name` BOOLEAN PMA_attribute NULL DEFAULT NULL '
            . "AUTO_INCREMENT COMMENT 'PMA_comment' FIRST",
            $query
        );

        //$default_type is CURRENT_TIMESTAMP
        $default_type = 'CURRENT_TIMESTAMP';
        $query = Table::generateFieldSpec(
            $name,
            $type,
            $length,
            $attribute,
            $collation,
            $null,
            $default_type,
            $default_value,
            $extra,
            $comment,
            $virtuality,
            $expression,
            $move_to
        );
        $this->assertEquals(
            '`PMA_name` BOOLEAN PMA_attribute NULL DEFAULT CURRENT_TIMESTAMP '
            . "AUTO_INCREMENT COMMENT 'PMA_comment' FIRST",
            $query
        );

        //$default_type is current_timestamp()
        $default_type = 'current_timestamp()';
        $query = Table::generateFieldSpec(
            $name,
            $type,
            $length,
            $attribute,
            $collation,
            $null,
            $default_type,
            $default_value,
            $extra,
            $comment,
            $virtuality,
            $expression,
            $move_to
        );
        $this->assertEquals(
            '`PMA_name` BOOLEAN PMA_attribute NULL DEFAULT current_timestamp() '
            . "AUTO_INCREMENT COMMENT 'PMA_comment' FIRST",
            $query
        );

        // $type is 'TIMESTAMP(3), $default_type is CURRENT_TIMESTAMP(3)
        $type = 'TIMESTAMP';
        $length = '3';
        $extra = '';
        $default_type = 'CURRENT_TIMESTAMP';
        $query = Table::generateFieldSpec(
            $name,
            $type,
            $length,
            $attribute,
            $collation,
            $null,
            $default_type,
            $default_value,
            $extra,
            $comment,
            $virtuality,
            $expression,
            $move_to
        );
        $this->assertEquals(
            '`PMA_name` TIMESTAMP(3) PMA_attribute NULL DEFAULT CURRENT_TIMESTAMP(3) '
            . "COMMENT 'PMA_comment' FIRST",
            $query
        );

        //$default_type is NONE
        $type = 'BOOLEAN';
        $default_type = 'NONE';
        $extra = 'INCREMENT';
        $move_to = '-first';
        $query = Table::generateFieldSpec(
            $name,
            $type,
            $length,
            $attribute,
            $collation,
            $null,
            $default_type,
            $default_value,
            $extra,
            $comment,
            $virtuality,
            $expression,
            $move_to
        );
        $this->assertEquals(
            '`PMA_name` BOOLEAN PMA_attribute NULL INCREMENT '
            . "COMMENT 'PMA_comment' FIRST",
            $query
        );

        $default_type = 'NONE';
        $move_to = '-first';
        $query = Table::generateFieldSpec(
            'ids',
            'INT',
            '11',
            $attribute,
            $collation,
            $null,
            $default_type,
            $default_value,
            'AUTO_INCREMENT',
            $comment,
            $virtuality,
            $expression,
            $move_to,
            ['id'],
            'id'
        );
        $this->assertEquals(
            '`ids` INT(11) PMA_attribute NULL AUTO_INCREMENT '
            . "COMMENT 'PMA_comment' FIRST",
            $query
        );

        $default_type = 'NONE';
        $move_to = '-first';
        $query = Table::generateFieldSpec(
            'ids',
            'INT',
            '11',
            $attribute,
            $collation,
            $null,
            $default_type,
            $default_value,
            'AUTO_INCREMENT',
            $comment,
            $virtuality,
            $expression,
            $move_to,
            ['othercol'],
            'id'
        );
        // Add primary key for AUTO_INCREMENT if missing
        $this->assertEquals(
            '`ids` INT(11) PMA_attribute NULL AUTO_INCREMENT '
            . "COMMENT 'PMA_comment' FIRST, add PRIMARY KEY (`ids`)",
            $query
        );

        $default_type = 'NONE';
        $move_to = '-first';
        $query = Table::generateFieldSpec(
            'id',
            'INT',
            '11',
            $attribute,
            $collation,
            $null,
            $default_type,
            $default_value,
            'DEF',
            $comment,
            $virtuality,
            $expression,
            $move_to,
            ['id'],
            'id'
        );
        // Do not add PK
        $this->assertEquals(
            '`id` INT(11) PMA_attribute NULL DEF '
            . "COMMENT 'PMA_comment' FIRST",
            $query
        );

        $default_type = 'NONE';
        $move_to = '-first';
        $query = Table::generateFieldSpec(
            'ids',
            'INT',
            '11',
            $attribute,
            $collation,
            $null,
            $default_type,
            $default_value,
            'DEF',
            $comment,
            $virtuality,
            $expression,
            $move_to,
            ['id'],
            'id'
        );
        // Do not add PK
        $this->assertEquals(
            '`ids` INT(11) PMA_attribute NULL DEF '
            . "COMMENT 'PMA_comment' FIRST",
            $query
        );

        $default_type = 'NONE';
        $move_to = '-first';
        $query = Table::generateFieldSpec(
            'ids',
            'INT',
            '11',
            $attribute,
            $collation,
            $null,
            $default_type,
            $default_value,
            'DEF',
            $comment,
            $virtuality,
            $expression,
            $move_to,
            ['ids'],
            'id'
        );
        // Add it beaucause it is missing
        $this->assertEquals(
            '`ids` INT(11) PMA_attribute NULL DEF '
            . "COMMENT 'PMA_comment' FIRST, add PRIMARY KEY (`ids`)",
            $query
        );

        $default_type = 'NONE';
        $move_to = '-first';
        $query = Table::generateFieldSpec(
            'ids',
            'INT',
            '11',
            $attribute,
            $collation,
            $null,
            $default_type,
            $default_value,
            'USER_DEFINED',
            $comment,
            'VIRTUAL',
            '1',
            $move_to,
            ['othercol'],
            'id'
        );
        // Do not add PK since it is not a AUTO_INCREMENT
        $this->assertEquals(
            '`ids` INT(11) PMA_attribute AS (1) VIRTUAL NULL '
            . "USER_DEFINED COMMENT 'PMA_comment' FIRST",
            $query
        );
    }

    /**
     * Test for duplicateInfo
     *
     * @return void
     */
    public function testDuplicateInfo()
    {
        $work = 'PMA_work';
        $pma_table = 'pma_table';
        $get_fields =  [
            'filed0',
            'field6',
        ];
        $where_fields = [
            'field2',
            'filed5',
        ];
        $new_fields = [
            'field3',
            'filed4',
        ];
        $GLOBALS['cfgRelation'][$work] = true;
        $GLOBALS['cfgRelation']['db'] = 'PMA_db';
        $GLOBALS['cfgRelation'][$pma_table] = 'pma_table';

        $ret = Table::duplicateInfo(
            $work,
            $pma_table,
            $get_fields,
            $where_fields,
            $new_fields
        );
        $this->assertEquals(
            true,
            $ret
        );
    }

    /**
     * Test for isUpdatableView
     *
     * @return void
     */
    public function testIsUpdatableView()
    {
        $table = new Table(null, null);
        $this->assertEquals(
            false,
            $table->isUpdatableView()
        );

        //validate that it is the same as DBI fetchResult
        $table = new Table('PMA_BookMark', 'PMA');
        $this->assertEquals(
            true,
            $table->isUpdatableView()
        );

        $table = new Table('PMA_BookMark_2', 'PMA');
        $this->assertEquals(
            false,
            $table->isUpdatableView()
        );
    }

    /**
     * Test for isMerge -- when there's no ENGINE info cached
     *
     * @return void
     */
    public function testIsMergeCase1()
    {
        $tableObj = new Table('PMA_BookMark', 'PMA');
        $this->assertEquals(
            '',
            $tableObj->isMerge()
        );

        $GLOBALS['dbi']->expects($this->any())
            ->method('getCachedTableContent')
            ->will($this->returnValue(['table_name' => 'PMA_BookMark']));
        $tableObj = new Table('PMA_BookMark', 'PMA');
        $this->assertEquals(
            false,
            $tableObj->isMerge()
        );
    }

    /**
     * Test for isMerge -- when ENGINE info is MERGE
     *
     * @return void
     */
    public function testIsMergeCase2()
    {
        $map = [
            [
                [
                    'PMA',
                    'PMA_BookMark',
<<<<<<< HEAD
                ], null,
                ['ENGINE' => 'MERGE'],
=======
                ],
                null,
                ['ENGINE' => "MERGE"],
>>>>>>> 51f47953
            ],
            [
                [
                    'PMA',
                    'PMA_BookMark',
                    'ENGINE',
<<<<<<< HEAD
                ], null,
                'MERGE',
=======
                ],
                null,
                "MERGE",
>>>>>>> 51f47953
            ],
        ];
        $GLOBALS['dbi']->expects($this->any())
            ->method('getCachedTableContent')
            ->will($this->returnValueMap($map));

        $tableObj = new Table('PMA_BookMark', 'PMA');
        $this->assertEquals(
            true,
            $tableObj->isMerge()
        );
    }

    /**
     * Test for isMerge -- when ENGINE info is MRG_MYISAM
     *
     * @return void
     */
    public function testIsMergeCase3()
    {
        $map = [
            [
                [
                    'PMA',
                    'PMA_BookMark',
<<<<<<< HEAD
                ], null,
                ['ENGINE' => 'MRG_MYISAM'],
=======
                ],
                null,
                ['ENGINE' => "MRG_MYISAM"],
>>>>>>> 51f47953
            ],
            [
                [
                    'PMA',
                    'PMA_BookMark',
                    'ENGINE',
<<<<<<< HEAD
                ], null,
                'MRG_MYISAM',
=======
                ],
                null,
                "MRG_MYISAM",
>>>>>>> 51f47953
            ],
        ];
        $GLOBALS['dbi']->expects($this->any())
            ->method('getCachedTableContent')
            ->will($this->returnValueMap($map));

        $tableObj = new Table('PMA_BookMark', 'PMA');
        $this->assertEquals(
            true,
            $tableObj->isMerge()
        );
    }

    /**
     * Test for isMerge -- when ENGINE info is ISDB
     *
     * @return void
     */
    public function testIsMergeCase4()
    {
        $map = [
            [
                [
                    'PMA',
                    'PMA_BookMark',
<<<<<<< HEAD
                ], null,
                ['ENGINE' => 'ISDB'],
=======
                ],
                null,
                ['ENGINE' => "ISDB"],
>>>>>>> 51f47953
            ],
            [
                [
                    'PMA',
                    'PMA_BookMark',
                    'ENGINE',
<<<<<<< HEAD
                ], null,
                'ISDB',
=======
                ],
                null,
                "ISDB",
>>>>>>> 51f47953
            ],
        ];
        $GLOBALS['dbi']->expects($this->any())
            ->method('getCachedTableContent')
            ->will($this->returnValueMap($map));

        $tableObj = new Table('PMA_BookMark', 'PMA');
        $this->assertEquals(
            false,
            $tableObj->isMerge()
        );
    }

    /**
     * Test for generateAlter
     *
     * @return void
     */
    public function testGenerateAlter()
    {
        //parameter
        $oldcol = 'name';
        $newcol = 'new_name';
        $type = 'VARCHAR';
        $length = '2';
        $attribute = 'new_name';
        $collation = 'charset1';
        $null = 'YES';
        $default_type = 'USER_DEFINED';
        $default_value = 'VARCHAR';
        $extra = 'AUTO_INCREMENT';
        $comment = 'PMA comment';
        $virtuality = '';
        $expression = '';
        $move_to = 'new_name';

        $result = Table::generateAlter(
            $oldcol,
            $newcol,
            $type,
            $length,
            $attribute,
            $collation,
            $null,
            $default_type,
            $default_value,
            $extra,
            $comment,
            $virtuality,
            $expression,
            $move_to
        );

        $expect = '`name` `new_name` VARCHAR(2) new_name CHARACTER SET '
            . "charset1 NULL DEFAULT 'VARCHAR' "
            . "AUTO_INCREMENT COMMENT 'PMA comment' AFTER `new_name`";

        $this->assertEquals(
            $expect,
            $result
        );
    }

    /**
     * Test for rename
     *
     * @return void
     */
    public function testRename()
    {
        $table = 'PMA_BookMark';
        $db = 'PMA';

        $table = new Table($table, $db);

        //rename to same name
        $table_new = 'PMA_BookMark';
        $result = $table->rename($table_new);
        $this->assertEquals(
            true,
            $result
        );

        //isValidName
        //space in table name
        $table_new = 'PMA_BookMark ';
        $result = $table->rename($table_new);
        $this->assertEquals(
            false,
            $result
        );
        //empty name
        $table_new = '';
        $result = $table->rename($table_new);
        $this->assertEquals(
            false,
            $result
        );
        //dot in table name
        $table_new = 'PMA_.BookMark';
        $result = $table->rename($table_new);
        $this->assertEquals(
            true,
            $result
        );

        //message
        $this->assertEquals(
            'Table PMA_BookMark has been renamed to PMA_.BookMark.',
            $table->getLastMessage()
        );

        $table_new = 'PMA_BookMark_new';
        $db_new = 'PMA_new';
        $result = $table->rename($table_new, $db_new);
        $this->assertEquals(
            true,
            $result
        );
        //message
        $this->assertEquals(
            'Table PMA_.BookMark has been renamed to PMA_BookMark_new.',
            $table->getLastMessage()
        );
    }

    /**
     * Test for getUniqueColumns
     *
     * @return void
     */
    public function testGetUniqueColumns()
    {
        $table = 'PMA_BookMark';
        $db = 'PMA';

        $table = new Table($table, $db);
        $return = $table->getUniqueColumns();
        $expect = [
            '`PMA`.`PMA_BookMark`.`index1`',
            '`PMA`.`PMA_BookMark`.`index3`',
            '`PMA`.`PMA_BookMark`.`index5`',
        ];
        $this->assertEquals(
            $expect,
            $return
        );
    }

    /**
     * Test for getIndexedColumns
     *
     * @return void
     */
    public function testGetIndexedColumns()
    {
        $table = 'PMA_BookMark';
        $db = 'PMA';

        $table = new Table($table, $db);
        $return = $table->getIndexedColumns();
        $expect = [
            '`PMA`.`PMA_BookMark`.`column1`',
            '`PMA`.`PMA_BookMark`.`column3`',
            '`PMA`.`PMA_BookMark`.`column5`',
            '`PMA`.`PMA_BookMark`.`ACCESSIBLE`',
            '`PMA`.`PMA_BookMark`.`ADD`',
            '`PMA`.`PMA_BookMark`.`ALL`',
        ];
        $this->assertEquals(
            $expect,
            $return
        );
    }

    /**
     * Test for getColumnsMeta
     *
     * @return void
     */
    public function testGetColumnsMeta()
    {
        $dbi = $this->getMockBuilder('PhpMyAdmin\DatabaseInterface')
            ->disableOriginalConstructor()
            ->getMock();

        $dbi->expects($this->once())
            ->method('tryQuery')
            ->with('SELECT * FROM `db`.`table` LIMIT 1')
            ->will($this->returnValue('v1'));

        $dbi->expects($this->once())
            ->method('getFieldsMeta')
            ->with('v1')
            ->will($this->returnValue('movecols'));

        $GLOBALS['dbi'] = $dbi;

        $tableObj = new Table('table', 'db');

        $this->assertEquals(
            $tableObj->getColumnsMeta(),
            'movecols'
        );
    }

    /**
     * Tests for _getSQLToCreateForeignKey() method.
     *
     * @return void
     *
     * @test
     */
    public function testGetSQLToCreateForeignKey()
    {
        $table = 'PMA_table';
        $field = [
            'PMA_field1',
            'PMA_field2',
        ];
        $foreignDb = 'foreignDb';
        $foreignTable = 'foreignTable';
        $foreignField = [
            'foreignField1',
            'foreignField2',
        ];

        $class = new ReflectionClass(Table::class);
        $method = $class->getMethod('_getSQLToCreateForeignKey');
        $method->setAccessible(true);
        $tableObj = new Table('PMA_table', 'db');

        $sql = $method->invokeArgs(
            $tableObj,
            [
                $table,
                $field,
                $foreignDb,
                $foreignTable,
                $foreignField,
            ]
        );
        $sql_excepted = 'ALTER TABLE `PMA_table` ADD  '
            . 'FOREIGN KEY (`PMA_field1`, `PMA_field2`) REFERENCES '
            . '`foreignDb`.`foreignTable`(`foreignField1`, `foreignField2`);';
        $this->assertEquals(
            $sql_excepted,
            $sql
        );

        // Exclude db name when relations are made between table in the same db
        $sql = $method->invokeArgs(
            $tableObj,
            [
                $table,
                $field,
                'db',
                $foreignTable,
                $foreignField,
            ]
        );
        $sql_excepted = 'ALTER TABLE `PMA_table` ADD  '
            . 'FOREIGN KEY (`PMA_field1`, `PMA_field2`) REFERENCES '
            . '`foreignTable`(`foreignField1`, `foreignField2`);';
        $this->assertEquals(
            $sql_excepted,
            $sql
        );
    }

    /**
     * Tests for getSqlQueryForIndexCreateOrEdit() method.
     *
     * @return void
     *
     * @test
     */
    public function testGetSqlQueryForIndexCreateOrEdit()
    {
        $db = 'pma_db';
        $table = 'pma_table';
        $index = new Index();
        $error = false;

        $_POST['old_index'] = 'PRIMARY';

        $table = new Table($table, $db);
        $sql = $table->getSqlQueryForIndexCreateOrEdit($index, $error);

        $this->assertEquals(
            'ALTER TABLE `pma_db`.`pma_table` DROP PRIMARY KEY, ADD UNIQUE ;',
            $sql
        );
    }

    /**
     * Test for getColumns
     *
     * @return void
     */
    public function testGetColumns()
    {
        $table = 'PMA_BookMark';
        $db = 'PMA';

        $table = new Table($table, $db);
        $return = $table->getColumns();
        $expect = [
            '`PMA`.`PMA_BookMark`.`column1`',
            '`PMA`.`PMA_BookMark`.`column3`',
            '`PMA`.`PMA_BookMark`.`column5`',
            '`PMA`.`PMA_BookMark`.`ACCESSIBLE`',
            '`PMA`.`PMA_BookMark`.`ADD`',
            '`PMA`.`PMA_BookMark`.`ALL`',
        ];
        $this->assertEquals(
            $expect,
            $return
        );

        $return = $table->getReservedColumnNames();
        $expect = [
            'ACCESSIBLE',
            'ADD',
            'ALL',
        ];
        $this->assertEquals(
            $expect,
            $return
        );
    }

    /**
     * Test for checkIfMinRecordsExist
     *
     * @return void
     */
    public function testCheckIfMinRecordsExist()
    {
        $old_dbi = $GLOBALS['dbi'];
        $dbi = $this->getMockBuilder('PhpMyAdmin\DatabaseInterface')
            ->disableOriginalConstructor()
            ->getMock();
        $dbi->expects($this->any())
            ->method('tryQuery')
            ->will($this->returnValue('res'));
        $dbi->expects($this->any())
            ->method('numRows')
            ->willReturnOnConsecutiveCalls(
                0,
                10,
                200
            );
        $dbi->expects($this->any())
            ->method('fetchResult')
            ->willReturnOnConsecutiveCalls(
                [['`one_pk`']],
                [], // No Uniques found
                [
                    '`one_ind`',
                    '`sec_ind`',
                ],
                [], // No Uniques found
                []  // No Indexed found
            );

        $GLOBALS['dbi'] = $dbi;

        $table = 'PMA_BookMark';
        $db = 'PMA';
        $tableObj = new Table($table, $db);

        // Case 1 : Check if table is non-empty
        $return = $tableObj->checkIfMinRecordsExist();
        $expect = true;
        $this->assertEquals(
            $expect,
            $return
        );

        // Case 2 : Check if table contains at least 100
        $return = $tableObj->checkIfMinRecordsExist(100);
        $expect = false;
        $this->assertEquals(
            $expect,
            $return
        );

        // Case 3 : Check if table contains at least 100
        $return = $tableObj->checkIfMinRecordsExist(100);
        $expect = true;
        $this->assertEquals(
            $expect,
            $return
        );

        $GLOBALS['dbi'] = $old_dbi;
    }

    /**
     * Test for countRecords
     *
     * @return void
     */
    public function testCountRecords()
    {
        $map = [
            [
                [
                    'PMA',
                    'PMA_BookMark',
                ],
                null,
                [
                    'Comment' => 'Comment222',
                    'TABLE_TYPE' => 'VIEW',
                ],
            ],
            [
                [
                    'PMA',
                    'PMA_BookMark',
                    'TABLE_TYPE',
                ],
                null,
                'VIEW',
            ],
        ];
        $GLOBALS['dbi']->expects($this->any())
            ->method('getCachedTableContent')
            ->will($this->returnValueMap($map));

        $table = 'PMA_BookMark';
        $db = 'PMA';
        $tableObj = new Table($table, $db);

        $return = $tableObj->countRecords(true);
        $expect = 20;
        $this->assertEquals(
            $expect,
            $return
        );
    }

    /**
     * Test for setUiProp
     *
     * @return void
     */
    public function testSetUiProp()
    {
        $table_name = 'PMA_BookMark';
        $db = 'PMA';

        $table = new Table($table_name, $db);

        $property = Table::PROP_COLUMN_ORDER;
        $value = 'UiProp_value';
        $table_create_time = null;
        $table->setUiProp($property, $value, $table_create_time);

        //set UI prop successfully
        $this->assertEquals(
            $value,
            $table->uiprefs[$property]
        );

        //removeUiProp
        $table->removeUiProp($property);
        $is_define_property = isset($table->uiprefs[$property]);
        $this->assertEquals(
            false,
            $is_define_property
        );

        //getUiProp after removeUiProp
        $is_define_property = $table->getUiProp($property);
        $this->assertEquals(
            false,
            $is_define_property
        );
    }

    /**
     * Test for moveCopy
     *
     * @return void
     */
    public function testMoveCopy()
    {
        $source_table = 'PMA_BookMark';
        $source_db = 'PMA';
        $target_table = 'PMA_BookMark_new';
        $target_db = 'PMA_new';
        $what = 'dataonly';
        $move = true;
        $mode = 'one_table';

        $GLOBALS['dbi']->expects($this->any())->method('getTable')
            ->will($this->returnValue(new Table($target_table, $target_db)));

        $_POST['drop_if_exists'] = true;

        $return = Table::moveCopy(
            $source_db,
            $source_table,
            $target_db,
            $target_table,
            $what,
            $move,
            $mode
        );

        //successfully
        $expect = true;
        $this->assertEquals(
            $expect,
            $return
        );
        $sql_query = 'INSERT INTO `PMA_new`.`PMA_BookMark_new`(`COLUMN_NAME1`)'
            . ' SELECT `COLUMN_NAME1` FROM '
            . '`PMA`.`PMA_BookMark`';
        $this->assertStringContainsString(
            $sql_query,
            $GLOBALS['sql_query']
        );
        $sql_query = 'DROP VIEW `PMA`.`PMA_BookMark`';
        $this->assertStringContainsString(
            $sql_query,
            $GLOBALS['sql_query']
        );

        $return = Table::moveCopy(
            $source_db,
            $source_table,
            $target_db,
            $target_table,
            $what,
            false,
            $mode
        );

        //successfully
        $expect = true;
        $this->assertEquals(
            $expect,
            $return
        );
        $sql_query = 'INSERT INTO `PMA_new`.`PMA_BookMark_new`(`COLUMN_NAME1`)'
            . ' SELECT `COLUMN_NAME1` FROM '
            . '`PMA`.`PMA_BookMark`';
        $this->assertStringContainsString(
            $sql_query,
            $GLOBALS['sql_query']
        );
        $sql_query = 'DROP VIEW `PMA`.`PMA_BookMark`';
        $this->assertStringNotContainsString(
            $sql_query,
            $GLOBALS['sql_query']
        );
    }

    /**
     * Test for getStorageEngine
     *
     * @return void
     */
    public function testGetStorageEngine()
    {
        $target_table = 'table1';
        $target_db = 'pma_test';
        $extension = new DbiDummy();
        $dbi = new DatabaseInterface($extension);
        $tbl_object = new Table($target_db, $target_table, $dbi);
        $tbl_object->getStatusInfo(null, true);
        $expect = 'DBIDUMMY';
        $tbl_storage_engine = $dbi->getTable(
            $target_db,
            $target_table
        )->getStorageEngine();
        $this->assertEquals(
            $expect,
            $tbl_storage_engine
        );
    }

    /**
     * Test for getComment
     *
     * @return void
     */
    public function testGetComment()
    {
        $target_table = 'table1';
        $target_db = 'pma_test';
        $extension = new DbiDummy();
        $dbi = new DatabaseInterface($extension);
        $tbl_object = new Table($target_db, $target_table, $dbi);
        $tbl_object->getStatusInfo(null, true);
        $expect = 'Test comment for "table1" in \'pma_test\'';
        $show_comment = $dbi->getTable(
            $target_db,
            $target_table
        )->getComment();
        $this->assertEquals(
            $expect,
            $show_comment
        );
    }

    /**
     * Test for getCollation
     *
     * @return void
     */
    public function testGetCollation()
    {
        $target_table = 'table1';
        $target_db = 'pma_test';
        $extension = new DbiDummy();
        $dbi = new DatabaseInterface($extension);
        $tbl_object = new Table($target_db, $target_table, $dbi);
        $tbl_object->getStatusInfo(null, true);
        $expect = 'utf8mb4_general_ci';
        $tbl_collation = $dbi->getTable(
            $target_db,
            $target_table
        )->getCollation();
        $this->assertEquals(
            $expect,
            $tbl_collation
        );
    }

    /**
     * Test for getRowFormat
     *
     * @return void
     */
    public function testGetRowFormat()
    {
        $target_table = 'table1';
        $target_db = 'pma_test';
        $extension = new DbiDummy();
        $dbi = new DatabaseInterface($extension);
        $tbl_object = new Table($target_db, $target_table, $dbi);
        $tbl_object->getStatusInfo(null, true);
        $expect = 'Redundant';
        $row_format = $dbi->getTable(
            $target_db,
            $target_table
        )->getRowFormat();
        $this->assertEquals(
            $expect,
            $row_format
        );
    }

    /**
     * Test for getAutoIncrement
     *
     * @return void
     */
    public function testGetAutoIncrement()
    {
        $target_table = 'table1';
        $target_db = 'pma_test';
        $extension = new DbiDummy();
        $dbi = new DatabaseInterface($extension);
        $tbl_object = new Table($target_db, $target_table, $dbi);
        $tbl_object->getStatusInfo(null, true);
        $expect = '5';
        $auto_increment = $dbi->getTable(
            $target_db,
            $target_table
        )->getAutoIncrement();
        $this->assertEquals(
            $expect,
            $auto_increment
        );
    }

    /**
     * Test for getCreateOptions
     *
     * @return void
     */
    public function testGetCreateOptions()
    {
        $target_table = 'table1';
        $target_db = 'pma_test';
        $extension = new DbiDummy();
        $dbi = new DatabaseInterface($extension);
        $tbl_object = new Table($target_db, $target_table, $dbi);
        $tbl_object->getStatusInfo(null, true);
        $expect = [
            'pack_keys' => 'DEFAULT',
            'row_format' => 'REDUNDANT',
        ];
        $create_options = $dbi->getTable(
            $target_db,
            $target_table
        )->getCreateOptions();
        $this->assertEquals(
            $expect,
            $create_options
        );
    }
}<|MERGE_RESOLUTION|>--- conflicted
+++ resolved
@@ -957,28 +957,18 @@
                 [
                     'PMA',
                     'PMA_BookMark',
-<<<<<<< HEAD
-                ], null,
+                ],
+                null,
                 ['ENGINE' => 'MERGE'],
-=======
-                ],
-                null,
-                ['ENGINE' => "MERGE"],
->>>>>>> 51f47953
             ],
             [
                 [
                     'PMA',
                     'PMA_BookMark',
                     'ENGINE',
-<<<<<<< HEAD
-                ], null,
+                ],
+                null,
                 'MERGE',
-=======
-                ],
-                null,
-                "MERGE",
->>>>>>> 51f47953
             ],
         ];
         $GLOBALS['dbi']->expects($this->any())
@@ -1004,28 +994,18 @@
                 [
                     'PMA',
                     'PMA_BookMark',
-<<<<<<< HEAD
-                ], null,
+                ],
+                null,
                 ['ENGINE' => 'MRG_MYISAM'],
-=======
-                ],
-                null,
-                ['ENGINE' => "MRG_MYISAM"],
->>>>>>> 51f47953
             ],
             [
                 [
                     'PMA',
                     'PMA_BookMark',
                     'ENGINE',
-<<<<<<< HEAD
-                ], null,
+                ],
+                null,
                 'MRG_MYISAM',
-=======
-                ],
-                null,
-                "MRG_MYISAM",
->>>>>>> 51f47953
             ],
         ];
         $GLOBALS['dbi']->expects($this->any())
@@ -1051,28 +1031,18 @@
                 [
                     'PMA',
                     'PMA_BookMark',
-<<<<<<< HEAD
-                ], null,
+                ],
+                null,
                 ['ENGINE' => 'ISDB'],
-=======
-                ],
-                null,
-                ['ENGINE' => "ISDB"],
->>>>>>> 51f47953
             ],
             [
                 [
                     'PMA',
                     'PMA_BookMark',
                     'ENGINE',
-<<<<<<< HEAD
-                ], null,
+                ],
+                null,
                 'ISDB',
-=======
-                ],
-                null,
-                "ISDB",
->>>>>>> 51f47953
             ],
         ];
         $GLOBALS['dbi']->expects($this->any())
