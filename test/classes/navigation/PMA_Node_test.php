--- conflicted
+++ resolved
@@ -442,22 +442,5 @@
         $GLOBALS['dbi'] = $dbi;
         $node->getPresence('', 'dbname');
     }
-<<<<<<< HEAD
-
-    /**
-     * SetUp for getComment
-     *
-     * @return void
-     */
-    public function testComment()
-    {
-        // A non-qualified Node shouldn't have a comment
-        $this->assertEquals(
-            PMA_NodeFactory::getInstance()->getComment(),
-            ''
-        );
-    }
-=======
->>>>>>> 1084e4df
 }
 ?>