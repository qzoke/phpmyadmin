--- conflicted
+++ resolved
@@ -313,145 +313,6 @@
             2,
             $properties[1]->getProperties()
         );
-<<<<<<< HEAD
-
-        if ($restoreDrizzle !== 'PMANORESTORE') {
-            runkit_constant_redefine('PMA_DRIZZLE', $restoreDrizzle);
-        }
-
-        if ($restoreMySQLIntVersion !== 'PMANORESTORE') {
-            runkit_constant_redefine(
-                'PMA_MYSQL_INT_VERSION', $restoreMySQLIntVersion
-            );
-        }
-    }
-
-    /**
-     * Test for PMA\libraries\plugins\export\ExportSql::setProperties
-     *
-     * @return void
-     */
-    public function testSetPropertiesWithDrizzle()
-    {
-        $restoreDrizzle = $restoreMySQLIntVersion = 'PMANORESTORE';
-
-        if (!PMA_DRIZZLE) {
-            if (!PMA_HAS_RUNKIT) {
-                $this->markTestSkipped(
-                    "Cannot redefine constant. Missing runkit extension"
-                );
-            } else {
-                if (!PMA_DRIZZLE) {
-                    $restoreDrizzle = PMA_DRIZZLE;
-                    runkit_constant_redefine('PMA_DRIZZLE', true);
-                }
-                $restoreMySQLIntVersion = PMA_MYSQL_INT_VERSION;
-                runkit_constant_redefine('PMA_MYSQL_INT_VERSION', 50000);
-            }
-        }
-
-        $GLOBALS['plugin_param']['export_type'] = 'tableNot';
-        $GLOBALS['plugin_param']['single_table'] = true;
-        $GLOBALS['cfgRelation']['mimework'] = false;
-        $GLOBALS['cfgRelation']['relation'] = false;
-
-        $method = new ReflectionMethod('PMA\libraries\plugins\export\ExportSql', 'setProperties');
-        $method->setAccessible(true);
-        $method->invoke($this->object, null);
-
-        $attrProperties = new ReflectionProperty('PMA\libraries\plugins\export\ExportSql', 'properties');
-        $attrProperties->setAccessible(true);
-        $properties = $attrProperties->getValue($this->object);
-
-        $options = $properties->getOptions();
-
-        $generalOptionsArray = $options->getProperties();
-
-        $this->assertCount(
-            3,
-            $generalOptionsArray
-        );
-
-        // generalOptions
-        $option = array_shift($generalOptionsArray);
-
-        $properties = $option->getProperties();
-
-        $this->assertCount(
-            6,
-            $properties
-        );
-
-        $this->assertCount(
-            2,
-            $properties[0]->getProperties()
-        );
-
-        // structureOptions
-        $option = array_shift($generalOptionsArray);
-        $properties = $option->getProperties();
-
-        $this->assertCount(
-            2,
-            $properties
-        );
-
-        $properties = $properties[0]->getProperties();
-
-        $this->assertCount(
-            4,
-            $properties
-        );
-
-        $this->assertNotcontains(
-            '<code> / EVENT </code>',
-            $properties[0]->getText()
-        );
-
-        // dataOptions
-        $option = array_shift($generalOptionsArray);
-        $properties = $option->getProperties();
-
-        $this->assertCount(
-            6,
-            $properties
-        );
-
-        $properties = $properties[1]->getProperties();
-
-        $this->assertCount(
-            1,
-            $properties
-        );
-
-        // case 2 with export type as table
-        $GLOBALS['plugin_param']['export_type'] = 'table';
-
-        $method->invoke($this->object, null);
-        $properties = $attrProperties->getValue($this->object);
-
-        $options = $properties->getOptions();
-        $generalOptionsArray = $options->getProperties();
-        $structOption = $generalOptionsArray[1];
-        $properties = $structOption->getProperties();
-        $subgroupProps = $properties[0]->getProperties();
-
-        $this->assertContains(
-            '<code>DROP TABLE</code>',
-            $subgroupProps[0]->getText()
-        );
-
-        if ($restoreDrizzle !== 'PMANORESTORE') {
-            runkit_constant_redefine('PMA_DRIZZLE', $restoreDrizzle);
-        }
-
-        if ($restoreMySQLIntVersion !== 'PMANORESTORE') {
-            runkit_constant_redefine(
-                'PMA_MYSQL_INT_VERSION', $restoreMySQLIntVersion
-            );
-        }
-=======
->>>>>>> 6a163eaa
     }
 
     /**
@@ -1234,139 +1095,6 @@
             'DROP FOREIGN KEY',
             $GLOBALS['sql_drop_foreign_keys']
         );
-<<<<<<< HEAD
-
-        if ($restoreDrizzle !== "PMANORESTORE") {
-            runkit_constant_redefine('PMA_DRIZZLE', $restoreDrizzle);
-        }
-    }
-
-    /**
-     * Test for PMA\libraries\plugins\export\ExportSql::getTableDef
-     *
-     * @return void
-     */
-    public function testGetTableDefWithDrizzle()
-    {
-        $restoreDrizzle = 'PMANORESTORE';
-
-        if (!PMA_DRIZZLE) {
-            if (!PMA_HAS_RUNKIT) {
-                $this->markTestSkipped(
-                    "Cannot redefine constant. Missing runkit extension"
-                );
-            } else {
-                $restoreDrizzle = PMA_DRIZZLE;
-                runkit_constant_redefine('PMA_DRIZZLE', true);
-            }
-        }
-
-        $GLOBALS['sql_auto_increment'] = true;
-        $GLOBALS['sql_drop_table'] = true;
-        $GLOBALS['sql_backquotes'] = true;
-        $GLOBALS['sql_if_not_exists']  = true;
-        $GLOBALS['sql_include_comments']  = true;
-        $GLOBALS['crlf'] = "\n";
-
-        if (isset($GLOBALS['sql_compatibility'])) {
-            unset($GLOBALS['sql_compatibility']);
-        }
-
-        if (isset($GLOBALS['sql_constraints'])) {
-            unset($GLOBALS['sql_constraints']);
-        }
-
-        $GLOBALS['no_constraints_comments'] = true;
-
-        $dbi = $this->getMockBuilder('PMA\libraries\DatabaseInterface')
-            ->disableOriginalConstructor()
-            ->getMock();
-
-        $dbi->expects($this->at(0))
-            ->method('query')
-            ->with(
-                'SHOW TABLE STATUS FROM `db` WHERE Name = \'table\'', null,
-                PMA\libraries\DatabaseInterface::QUERY_STORE
-            )
-            ->will($this->returnValue('res'));
-
-        $dbi->expects($this->once())
-            ->method('numRows')
-            ->with('res')
-            ->will($this->returnValue(2));
-
-        $dbi->expects($this->once())
-            ->method('fetchSingleRow')
-            ->will($this->returnValue(array()));
-
-        $dbi->expects($this->any())
-            ->method('fetchValue')
-            ->will($this->returnValue(false));
-
-        $tmpres = array(
-            'Auto_increment' => 1,
-            'Create_time' => '2000-01-01 10:00:00',
-            'Update_time' => '2000-01-02 12:00:00',
-            'Check_time' => '2000-01-02 13:00:00',
-        );
-
-        $dbi->expects($this->once())
-            ->method('fetchAssoc')
-            ->with('res')
-            ->will($this->returnValue($tmpres));
-
-        $dbi->expects($this->once())
-            ->method('tryQuery')
-            ->with('SHOW CREATE TABLE `db`.`table`')
-            ->will($this->returnValue('res'));
-
-        $row = array(
-            '',
-            "CREATE TABLE `table` (\n" .
-            "`id` INT NOT NULL AUTO_INCREMENT,\n" .
-            "username VARCHAR(64) NULL,\n" .
-            "`password` VARCHAR(256) DEFAULT '123456',\n" .
-            "CONSTRAINT pk_id PRIMARY KEY (`id`),\n" .
-            "UNIQUE (username)\n" .
-            ")"
-        );
-
-        $dbi->expects($this->once())
-            ->method('fetchRow')
-            ->with('res')
-            ->will($this->returnValue($row));
-
-        $dbi->expects($this->once())
-            ->method('getTable')
-            ->will($this->returnValue(new Table('table', 'db')));
-
-        $GLOBALS['dbi'] = $dbi;
-        $GLOBALS['cfg']['Server']['DisableIS'] = false;
-
-        $result = $this->object->getTableDef(
-            'db', 'table', "\n", "example.com/err", true, true, false
-        );
-
-        $this->assertContains(
-            "CREATE TABLE IF NOT EXISTS `table`",
-            $result
-        );
-
-        $this->assertNotContains(
-            '-- Constraints for table',
-            $GLOBALS['sql_constraints']
-        );
-
-        $this->assertNotContains(
-            '-- Constraints for table "table"',
-            $GLOBALS['sql_constraints']
-        );
-
-        if ($restoreDrizzle !== "PMANORESTORE") {
-            runkit_constant_redefine('PMA_DRIZZLE', $restoreDrizzle);
-        }
-=======
->>>>>>> 6a163eaa
     }
 
     /**
