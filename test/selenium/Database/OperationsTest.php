<?php

declare(strict_types=1);

namespace PhpMyAdmin\Tests\Selenium\Database;

use PhpMyAdmin\Tests\Selenium\TestBase;
use PHPUnit\Framework\Attributes\CoversNothing;
use PHPUnit\Framework\Attributes\Group;

#[CoversNothing]
class OperationsTest extends TestBase
{
    /**
     * setUp function
     */
    protected function setUp(): void
    {
        parent::setUp();

        $this->login();
    }

    private function getToDBOperations(): void
    {
        $this->gotoHomepage();

        $this->navigateDatabase($this->databaseName);
        $this->expandMore();
        $this->waitForElement('partialLinkText', 'Operations')->click();
        $this->waitForElement('xpath', '//div[contains(., \'Rename database to\')]');
    }

    /**
     * Test for adding database comment
     */
    #[Group('large')]
    public function testDbComment(): void
    {
        $this->skipIfNotPMADB();

        $this->getToDBOperations();
        $this->byName('comment')->sendKeys('comment_foobar');
        $this->byCssSelector("form#formDatabaseComment input[type='submit']")->click();

        $this->assertNotNull(
            $this->waitForElement(
                'xpath',
                "//span[@class='breadcrumb-comment' and contains(., 'comment_foobar')]",
            ),
        );
    }

    /**
     * Test for renaming database
     */
    #[Group('large')]
    public function testRenameDB(): void
    {
        $this->getToDBOperations();

        $newDbName = $this->databaseName . 'rename';

        $this->scrollIntoView('createTableMinimalForm');
<<<<<<< HEAD
        $this->byCssSelector('form#rename_db_form input[name=newname]')
            ->sendKeys($newDbName);
=======
        $newNameInput = $this->byCssSelector('form#rename_db_form input[name=newname]');
        $newNameInput->clear();
        $newNameInput->sendKeys($new_db_name);
>>>>>>> c4fb42e3

        $this->byCssSelector("form#rename_db_form input[type='submit']")->click();

        $this->waitForElement('id', 'functionConfirmOkButton')->click();

        $this->waitForElement('xpath', "//a[contains(text(),'Database: ') and contains(text(),'" . $newDbName . "')]");

        $this->dbQuery(
            'SHOW DATABASES LIKE \'' . $newDbName . '\'',
            function () use ($newDbName): void {
                $this->assertTrue($this->isElementPresent('className', 'table_results'));
                $this->assertEquals($newDbName, $this->getCellByTableClass('table_results', 1, 1));
            },
        );

        $this->dbQuery(
            'SHOW DATABASES LIKE \'' . $this->databaseName . '\'',
            function (): void {
                $this->assertTrue($this->isElementPresent('className', 'table_results'));
                $this->assertFalse($this->isElementPresent('cssSelector', '.table_results tbody tr'));
            },
        );

        $this->databaseName = $newDbName;
    }

    /**
     * Test for copying database
     */
    #[Group('large')]
    public function testCopyDb(): void
    {
        $this->getToDBOperations();

        $this->reloadPage();// Reload or scrolling will not work ..
        $newDbName = $this->databaseName . 'copy';
        $this->scrollIntoView('renameDbNameInput');
<<<<<<< HEAD
        $this->byCssSelector('form#copy_db_form input[name=newname]')
            ->sendKeys($newDbName);
=======
        $newNameInput = $this->byCssSelector('form#copy_db_form input[name=newname]');
        $newNameInput->clear();
        $newNameInput->sendKeys($new_db_name);
>>>>>>> c4fb42e3

        $this->scrollIntoView('copy_db_form', -150);
        $this->byCssSelector('form#copy_db_form input[name="submit_copy"]')->click();

        $success = $this->waitForElement('cssSelector', '.alert-success');
        $this->assertStringContainsString(
            'Database ' . $this->databaseName . ' has been copied to ' . $newDbName,
            $success->getText(),
        );

        $this->dbQuery(
            'SHOW DATABASES LIKE \'' . $newDbName . '\'',
            function () use ($newDbName): void {
                $this->assertTrue($this->isElementPresent('className', 'table_results'));
                $this->assertEquals($newDbName, $this->getCellByTableClass('table_results', 1, 1));
            },
        );

        $this->dbQuery('DROP DATABASE `' . $newDbName . '`;');
    }
}<|MERGE_RESOLUTION|>--- conflicted
+++ resolved
@@ -62,14 +62,9 @@
         $newDbName = $this->databaseName . 'rename';
 
         $this->scrollIntoView('createTableMinimalForm');
-<<<<<<< HEAD
-        $this->byCssSelector('form#rename_db_form input[name=newname]')
-            ->sendKeys($newDbName);
-=======
         $newNameInput = $this->byCssSelector('form#rename_db_form input[name=newname]');
         $newNameInput->clear();
-        $newNameInput->sendKeys($new_db_name);
->>>>>>> c4fb42e3
+        $newNameInput->sendKeys($newDbName);
 
         $this->byCssSelector("form#rename_db_form input[type='submit']")->click();
 
@@ -107,14 +102,9 @@
         $this->reloadPage();// Reload or scrolling will not work ..
         $newDbName = $this->databaseName . 'copy';
         $this->scrollIntoView('renameDbNameInput');
-<<<<<<< HEAD
-        $this->byCssSelector('form#copy_db_form input[name=newname]')
-            ->sendKeys($newDbName);
-=======
         $newNameInput = $this->byCssSelector('form#copy_db_form input[name=newname]');
         $newNameInput->clear();
-        $newNameInput->sendKeys($new_db_name);
->>>>>>> c4fb42e3
+        $newNameInput->sendKeys($newDbName);
 
         $this->scrollIntoView('copy_db_form', -150);
         $this->byCssSelector('form#copy_db_form input[name="submit_copy"]')->click();
