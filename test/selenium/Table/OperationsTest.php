--- conflicted
+++ resolved
@@ -206,14 +206,9 @@
             'USE `' . $this->databaseName . '`;'
             . 'SHOW TABLES',
             function (): void {
-<<<<<<< HEAD
-                $this->assertFalse($this->isElementPresent('className', 'table_results'));
-            },
-=======
                 $this->assertTrue($this->isElementPresent('className', 'table_results'));
                 $this->assertFalse($this->isElementPresent('cssSelector', '.table_results tbody tr'));
-            }
->>>>>>> 960f7d90
+            },
         );
     }
 }