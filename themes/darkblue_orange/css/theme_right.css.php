--- conflicted
+++ resolved
@@ -1475,12 +1475,4 @@
 
 td.more_opts {
     display: none;
-<<<<<<< HEAD
-}
-
-table#tablestructure td, table#tablestructure th {
-    max-width: 200px;
-    overflow: hidden;
-=======
->>>>>>> 622dcd5e
 }