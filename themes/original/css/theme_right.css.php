--- conflicted
+++ resolved
@@ -1144,31 +1144,15 @@
 }
 
 div#serverstatus table#serverstatusqueriesdetails {
-<<<<<<< HEAD
     float: <?php echo $left; ?>;
 }
 
-table#serverstatustraffic {
-    float: <?php echo $left; ?>;
-}
-table#serverstatusconnections {
-=======
->>>>>>> a5394bdc
-    float: <?php echo $left; ?>;
-    margin-<?php echo $left; ?>: 30px;
-}
-
-<<<<<<< HEAD
-.clearfloat {
-    clear: both;
-=======
 table#serverstatustraffic {
     float: <?php echo $left; ?>;
 }
 table#serverstatusconnections {
     float: <?php echo $left; ?>;
     margin-<?php echo $left; ?>: 30px;
->>>>>>> a5394bdc
 }
 
 table#serverstatusvariables {
@@ -1197,7 +1181,6 @@
     min-width:500px;
     height:400px;
     padding-bottom:80px;
-<<<<<<< HEAD
 }
 
 #addChartDialog input[type="text"] {
@@ -1245,55 +1228,6 @@
     padding-left: 7px;
 }
 
-=======
-}
-
-#addChartDialog input[type="text"] {
-    margin:0px;
-    padding:3px;
-}
-
-div#chartVariableSettings {
-    border:1px solid #ddd;
-    background-color:#E6E6E6;
-    margin-left:10px;
-}
-
-table#chartGrid div.monitorChart {
-    background: #EBEBEB;
-}
-
-div#statustabs_charting div.monitorLinks {
-    float:<?php echo $left; ?>;
-}
-
-.popupContent {
-    display: none;
-    position: absolute;
-    border: 1px solid #CCC;
-    margin:0;
-    padding:3px;
-    -moz-box-shadow:    1px 1px 6px #ddd;
-    -webkit-box-shadow: 2px 2px 3px #666;
-    box-shadow:         2px 2px 3px #666;
-    background-color:white;
-    z-index: 2;
-}
-
-div#logTable {
-    padding-top: 10px;
-    clear: both;
-}
-
-div#logTable table {
-    width:100%;
-}
-
-.smallIndent {
-    padding-left: 7px;
-}
-
->>>>>>> a5394bdc
 /* end serverstatus */
 
 /* server variables */
