<?php
/* vim: set expandtab sw=4 ts=4 sts=4: */
/**
 * main css file from theme Original
 *
 * @package phpMyAdmin-theme
 * @subpackage Original
 */

// unplanned execution path
if (!defined('PMA_MINIMUM_COMMON')) {
    exit();
}

function PMA_ieFilter($start_color, $end_color)
{
    return PMA_USR_BROWSER_AGENT == 'IE' && PMA_USR_BROWSER_VER >= 6 && PMA_USR_BROWSER_VER <= 8
        ? 'filter:  progid:DXImageTransform.Microsoft.gradient(startColorstr="' . $start_color . '", endColorstr="' . $end_color . '");'
        : '';
}
?>
/******************************************************************************/
/* general tags */
html {
    font-size: <?php echo (null !== $GLOBALS['PMA_Config']->get('fontsize') ? $GLOBALS['PMA_Config']->get('fontsize') : (
        isset($_COOKIE['pma_fontsize']) ? $_COOKIE['pma_fontsize'] : '82%'));?>;
}

input, select, textarea {
    font-size: 1em;
}

body {
<?php if (! empty($GLOBALS['cfg']['FontFamily'])) { ?>
    font-family:        <?php echo $GLOBALS['cfg']['FontFamily']; ?>;
<?php } ?>
    padding:            0;
    margin:             0.5em;
    color:              <?php echo $GLOBALS['cfg']['MainColor']; ?>;
    background:         <?php echo $GLOBALS['cfg']['MainBackground']; ?>;
}

<?php if (! empty($GLOBALS['cfg']['FontFamilyFixed'])) { ?>
textarea, tt, pre, code {
    font-family:        <?php echo $GLOBALS['cfg']['FontFamilyFixed']; ?>;
}
<?php } ?>
h1 {
    font-size:          140%;
    font-weight:        bold;
}

h2 {
    font-size:          120%;
    font-weight:        bold;
}

h3 {
    font-weight:        bold;
}

a, a:link,
a:visited,
a:active {
    text-decoration:    none;
    color:              #0000FF;
    cursor:             pointer;
}

a:hover {
    text-decoration:    underline;
    color:              #FF0000;
}

dfn {
    font-style:         normal;
}

dfn:hover {
    font-style:         normal;
    cursor:             help;
}

th {
    font-weight:        bold;
    color:              <?php echo $GLOBALS['cfg']['ThColor']; ?>;
    background:         <?php echo $GLOBALS['cfg']['ThBackground']; ?>;
}

a img {
    border:             0;
}

hr {
    color:              <?php echo $GLOBALS['cfg']['MainColor']; ?>;
    background-color:   <?php echo $GLOBALS['cfg']['MainColor']; ?>;
    border:             0;
    height:             1px;
}

form {
    padding:            0;
    margin:             0;
    display:            inline;
}

textarea {
    overflow:           visible;
    height:             <?php echo ceil($GLOBALS['cfg']['TextareaRows'] * 1.2); ?>em;
}

fieldset {
    margin-top:         1em;
    border:             <?php echo $GLOBALS['cfg']['MainColor']; ?> solid 1px;
    padding:            0.5em;
    background:         <?php echo $GLOBALS['cfg']['BgOne']; ?>;
}

fieldset fieldset {
    margin:             0.8em;
}

fieldset legend {
    font-weight:        bold;
    color:              #444444;
    background-color:   <?php echo 'OPERA' != PMA_USR_BROWSER_AGENT ? 'transparent' : $GLOBALS['cfg']['BgOne']; ?>;
}

/* buttons in some browsers (eg. Konqueror) are block elements,
   this breaks design */
button {
    display:            inline;
}

table caption,
table th,
table td {
    padding:            0.1em 0.5em 0.1em 0.5em;
    margin:             0.1em;
    vertical-align:     top;
}

img,
input,
select,
button {
    vertical-align:     middle;
}


/******************************************************************************/
/* classes */
div.tools {
    border: 1px solid #000000;
    padding: 0.2em;
}

div.tools,
fieldset.tblFooters {
    margin-top:         0;
    margin-bottom:      0.5em;
    /* avoid a thick line since this should be used under another fieldset */
    border-top:         0;
    text-align:         <?php echo $right; ?>;
    float:              none;
    clear:              both;
}

div.null_div {
    height: 20px;
    text-align: center;
    font-style:normal;
    min-width:50px;
}

fieldset .formelement {
    float:              <?php echo $left; ?>;
    margin-<?php echo $right; ?>:       0.5em;
    /* IE */
    white-space:        nowrap;
}

/* revert for Gecko */
fieldset div[class=formelement] {
    white-space:        normal;
}

button.mult_submit {
    border:             none;
    background-color:   transparent;
}

/* odd items 1,3,5,7,... */
table tr.odd th,
.odd {
    background: <?php echo $GLOBALS['cfg']['BgOne']; ?>;
}

/* even items 2,4,6,8,... */
table tr.even th,
.even {
    background: <?php echo $GLOBALS['cfg']['BgTwo']; ?>;
}

/* odd table rows 1,3,5,7,... */
table tr.odd th,
table tr.odd,
table tr.even th,
table tr.even {
    text-align:         <?php echo $left; ?>;
}

<?php if ($GLOBALS['cfg']['BrowseMarkerEnable']) { ?>
/* marked table rows */
td.marked,
table tr.marked td,
table tr.marked th,
table tr.marked {
    background:   <?php echo $GLOBALS['cfg']['BrowseMarkerBackground']; ?>;
    color:   <?php echo $GLOBALS['cfg']['BrowseMarkerColor']; ?>;
}
<?php } ?>

<?php if ($GLOBALS['cfg']['BrowsePointerEnable']) { ?>
/* hovered items */
.odd:hover,
.even:hover,
.hover,
.structure_actions_dropdown {
    background: <?php echo $GLOBALS['cfg']['BrowsePointerBackground']; ?>;
    color: <?php echo $GLOBALS['cfg']['BrowsePointerColor']; ?>;
}

/* hovered table rows */
table tr.odd:hover th,
table tr.even:hover th,
table tr.hover th {
    background:   <?php echo $GLOBALS['cfg']['BrowsePointerBackground']; ?>;
    color:   <?php echo $GLOBALS['cfg']['BrowsePointerColor']; ?>;
}
<?php } ?>

/**
 * marks table rows/cells if the db field is in a where condition
 */
tr.condition th,
tr.condition td,
td.condition,
th.condition {
    border: 1px solid <?php echo $GLOBALS['cfg']['BrowseMarkerBackground']; ?>;
}

/**
 * cells with the value NULL
 */
td.null {
    font-style: italic;
    text-align: <?php echo $right; ?>;
}

table .valueHeader {
    text-align:         <?php echo $right; ?>;
    white-space:        normal;
}
table .value {
    text-align:         <?php echo $right; ?>;
    white-space:        normal;
}
/* IE doesnt handles 'pre' right */
table [class=value] {
    white-space:        normal;
}


<?php if (! empty($GLOBALS['cfg']['FontFamilyFixed'])) { ?>
.value {
    font-family:        <?php echo $GLOBALS['cfg']['FontFamilyFixed']; ?>;
}
<?php } ?>
.value .attention {
    color:              red;
    font-weight:        bold;
}
.value .allfine {
    color:              green;
}


img.lightbulb {
    cursor:             pointer;
}

.pdflayout {
    overflow:           hidden;
    clip:               inherit;
    background-color:   #FFFFFF;
    display:            none;
    border:             1px solid #000000;
    position:           relative;
}

.pdflayout_table {
    background:         #D3DCE3;
    color:              #000000;
    overflow:           hidden;
    clip:               inherit;
    z-index:            2;
    display:            inline;
    visibility:         inherit;
    cursor:             move;
    position:           absolute;
    font-size:          80%;
    border:             1px dashed #000000;
}

/* MySQL Parser */
.syntax {
    font-size:          80%;
}

.syntax a {
    text-decoration: none;
    border-bottom:1px dotted black;
}

.syntax_comment {
    padding-left:       4pt;
    padding-right:      4pt;
}

.syntax_digit {
}

.syntax_digit_hex {
}

.syntax_digit_integer {
}

.syntax_digit_float {
}

.syntax_punct {
}

.syntax_alpha {
}

.syntax_alpha_columnType {
    text-transform:     uppercase;
}

.syntax_alpha_columnAttrib {
    text-transform:     uppercase;
}

.syntax_alpha_reservedWord {
    text-transform:     uppercase;
    font-weight:        bold;
}

.syntax_alpha_functionName {
    text-transform:     uppercase;
}

.syntax_alpha_identifier {
}

.syntax_alpha_charset {
}

.syntax_alpha_variable {
}

.syntax_quote {
    white-space:        pre;
}

.syntax_quote_backtick {
}

/* leave some space between icons and text */
.icon, img.footnotemarker {
    vertical-align:     middle;
    margin-right:       0.3em;
    margin-left:        0.3em;
}

img.footnotemarker {
    display: none;
}

/* no extra space in table cells */
td .icon {
    margin: 0;
}

.selectallarrow {
    margin-<?php echo $right; ?>: 0.3em;
    margin-<?php echo $left; ?>: 0.6em;
}

/* message boxes: error, confirmation */
.success h1,
.notice h1,
div.error h1 {
    border-bottom:      2px solid;
    font-weight:        bold;
    text-align:         <?php echo $left; ?>;
    margin:             0 0 0.2em 0;
}

div.success,
div.notice,
div.error,
div.footnotes {
    margin:             0.3em 0 0 0;
    border:             2px solid;
    <?php if ($GLOBALS['cfg']['ErrorIconic']) { ?>
    background-repeat:  no-repeat;
        <?php if ($GLOBALS['text_dir'] === 'ltr') { ?>
    background-position: 10px 50%;
    padding:            0.1em 0.1em 0.1em 36px;
        <?php } else { ?>
    background-position: 99% 50%;
    padding:            10px 5% 10px 10px;
        <?php } ?>
    <?php } else { ?>
    padding:            0.3em;
    <?php } ?>
}

.success {
    color:              #000000;
    background-color:   #f0fff0;
}
h1.success,
div.success {
    border-color:       #00FF00;
    <?php if ($GLOBALS['cfg']['ErrorIconic']) { ?>
    background-image:   url(<?php echo $_SESSION['PMA_Theme']->getImgPath(); ?>s_success.png);
    background-repeat:  no-repeat;
        <?php if ($GLOBALS['text_dir'] === 'ltr') { ?>
    background-position: 5px 50%;
    padding:            0.2em 0.2em 0.2em 25px;
        <?php } else { ?>
    background-position: 97% 50%;
    padding:            0.2em 25px 0.2em 0.2em;
        <?php } ?>
    <?php } ?>
}
.success h1 {
    border-color:       #00FF00;
}

.notice, .footnotes {
    color:              #000000;
    background-color:   #FFFFDD;
}
h1.notice,
div.notice,
div.footnotes {
    border-color:       #FFD700;
    <?php if ($GLOBALS['cfg']['ErrorIconic']) { ?>
    background-image:   url(<?php echo $_SESSION['PMA_Theme']->getImgPath(); ?>s_notice.png);
    background-repeat:  no-repeat;
        <?php if ($GLOBALS['text_dir'] === 'ltr') { ?>
    background-position: 5px 50%;
    padding:            0.2em 0.2em 0.2em 25px;
        <?php } else { ?>
    background-position: 97% 50%;
    padding:            0.2em 25px 0.2em 0.2em;
        <?php } ?>
    <?php } ?>
}
.notice h1 {
    border-color:       #FFD700;
}

.error {
    background-color:   #FFFFCC;
    color:              #ff0000;
}

h1.error,
div.error {
    border-color:       #ff0000;
    <?php if ($GLOBALS['cfg']['ErrorIconic']) { ?>
    background-image:   url(<?php echo $_SESSION['PMA_Theme']->getImgPath(); ?>s_error.png);
    background-repeat:  no-repeat;
        <?php if ($GLOBALS['text_dir'] === 'ltr') { ?>
    background-position: 5px 50%;
    padding:            0.2em 0.2em 0.2em 25px;
        <?php } else { ?>
    background-position: 97% 50%;
    padding:            0.2em 25px 0.2em 0.2em;
        <?php } ?>
    <?php } ?>
}
div.error h1 {
    border-color:       #ff0000;
}

.confirmation {
    background-color:   #FFFFCC;
}
fieldset.confirmation {
    border:             0.1em solid #FF0000;
}
fieldset.confirmation legend {
    border-left:        0.1em solid #FF0000;
    border-right:       0.1em solid #FF0000;
    font-weight:        bold;
    <?php if ($GLOBALS['cfg']['ErrorIconic']) { ?>
    background-image:   url(<?php echo $_SESSION['PMA_Theme']->getImgPath(); ?>s_really.png);
    background-repeat:  no-repeat;
        <?php if ($GLOBALS['text_dir'] === 'ltr') { ?>
    background-position: 5px 50%;
    padding:            0.2em 0.2em 0.2em 25px;
        <?php } else { ?>
    background-position: 97% 50%;
    padding:            0.2em 25px 0.2em 0.2em;
        <?php } ?>
    <?php } ?>
}
/* end messageboxes */


.tblcomment {
    font-size:          70%;
    font-weight:        normal;
    color:              #000099;
}

.tblHeaders {
    font-weight:        bold;
    color:              <?php echo $GLOBALS['cfg']['ThColor']; ?>;
    background:         <?php echo $GLOBALS['cfg']['ThBackground']; ?>;
}

div.tools,
.tblFooters {
    font-weight:        normal;
    color:              <?php echo $GLOBALS['cfg']['ThColor']; ?>;
    background:         <?php echo $GLOBALS['cfg']['ThBackground']; ?>;
}

.tblHeaders a:link,
.tblHeaders a:active,
.tblHeaders a:visited,
div.tools a:link,
div.tools a:visited,
div.tools a:active,
.tblFooters a:link,
.tblFooters a:active,
.tblFooters a:visited {
    color:              #0000FF;
}

.tblHeaders a:hover,
div.tools a:hover,
.tblFooters a:hover {
    color:              #FF0000;
}

/* forbidden, no privilegs */
.noPrivileges {
    color:              #FF0000;
    font-weight:        bold;
}

/* disabled text */
.disabled,
.disabled a:link,
.disabled a:active,
.disabled a:visited {
    color:              #666666;
}

.disabled a:hover {
    color:              #666666;
    text-decoration:    none;
}

tr.disabled td,
td.disabled {
    background-color:   #cccccc;
}

.nowrap {
    white-space:        nowrap;
}

/**
 * login form
 */
body.loginform h1,
body.loginform a.logo {
    display: block;
    text-align: center;
}

body.loginform {
    text-align: center;
}

body.loginform div.container {
    text-align: <?php echo $left; ?>;
    width: 30em;
    margin: 0 auto;
}

form.login label {
    float: <?php echo $left; ?>;
    width: 10em;
    font-weight: bolder;
}

.commented_column {
    border-bottom: 1px dashed black;
}

.column_attribute {
    font-size: 70%;
}

/******************************************************************************/
/* specific elements */

/* topmenu */
ul#topmenu, ul#topmenu2, ul.tabs {
    font-weight:        bold;
    list-style-type:    none;
    margin:             0;
    padding:            0;
}

ul#topmenu2 {
    margin: 0.25em 0.5em 0;
    height: 2em;
    clear: both;
}

ul#topmenu li, ul#topmenu2 li {
    float:              <?php echo $left; ?>;
    margin:             0;
    padding:            0;
    vertical-align:     middle;
}

#topmenu img, #topmenu2 img {
    vertical-align:     middle;
    margin-<?php echo $right; ?>:       0.1em;
}

/* default tab styles */
ul#topmenu a, ul#topmenu span {
    display:            block;
    margin:             2px 2px 0;
    padding:            2px 2px 0;
    white-space:        nowrap;
}

ul#topmenu ul a {
    margin:             0;
    padding-bottom:     2px;
}

ul#topmenu .submenu {
    position:           relative;
    display:            none;
}
ul#topmenu .shown {
    display:            block;
}

ul#topmenu ul {
    margin:             0;
    padding:            0;
    position:           absolute;
    right:              0;
    list-style-type:    none;
    display:            none;
    border:             1px #666 solid;
    z-index:            2;
}

ul#topmenu li:hover ul, ul#topmenu .submenuhover ul {
    display:            block;
}

ul#topmenu ul li {
    width:              100%;
}

ul#topmenu2 a {
    display:            block;
    margin:             0.1em;
    padding:            0.2em;
    white-space:        nowrap;
}

/* disabled tabs */
ul#topmenu span.tab {
    color:              #666666;
}

fieldset.caution a {
    color:              #FF0000;
}
fieldset.caution a:hover {
    color:              #ffffff;
    background-color:   #FF0000;
}

<?php if ($GLOBALS['cfg']['LightTabs']) { ?>
/* active tab */
ul#topmenu a.tabactive, ul#topmenu2 a.tabactive {
    color:              black;
}

ul#topmenu ul {
    background:         <?php echo $GLOBALS['cfg']['MainBackground']; ?>;
}
<?php } else { ?>
#topmenu {
    margin-top:         0.5em;
    padding:            0.1em 0.3em 0.1em 0.3em;
}

ul#topmenu ul {
    -moz-box-shadow:    2px 2px 3px #666;
    -webkit-box-shadow: 2px 2px 3px #666;
    box-shadow:         2px 2px 3px #666;
}

ul#topmenu > li {
    border-bottom:      1pt solid black;
}

/* default tab styles */
ul#topmenu a, ul#topmenu span {
    background-color:   <?php echo $GLOBALS['cfg']['BgOne']; ?>;
    border:             0 solid <?php echo $GLOBALS['cfg']['BgTwo']; ?>;
    border-width:       1pt 1pt 0 1pt;
    -moz-border-radius: 0.4em 0.4em 0 0;
    border-radius:      0.4em 0.4em 0 0;
}

ul#topmenu ul a {
    border-width:       1pt 0 0 0;
    -moz-border-radius: 0;
    border-radius:      0;
}

ul#topmenu ul li:first-child a {
    border-width:       0;
}

/* enabled hover/active tabs */
ul#topmenu > li > a:hover,
ul#topmenu > li > .tabactive {
    margin:             0;
    padding:            2px 4px;
    text-decoration:    none;
}

ul#topmenu ul a:hover,
ul#topmenu ul .tabactive {
    text-decoration:    none;
}

ul#topmenu a.tab:hover,
ul#topmenu .tabactive {
    background-color:   <?php echo $GLOBALS['cfg']['MainBackground']; ?>;
}

ul#topmenu2 a.tab:hover,
ul#topmenu2 a.tabactive {
    background-color:   <?php echo $GLOBALS['cfg']['BgOne']; ?>;
    -moz-border-radius: 0.3em;
    border-radius:      0.3em;
    text-decoration:    none;
}

/* to be able to cancel the bottom border, use <li class="active"> */
ul#topmenu > li.active {
     border-bottom:      1pt solid <?php echo $GLOBALS['cfg']['MainBackground']; ?>;
}

/* disabled tabs */
ul#topmenu span.tab,
a.error {
    cursor:             url(<?php echo $_SESSION['PMA_Theme']->getImgPath(); ?>error.ico), default;
}
<?php } ?>
/* end topmenu */


/* Calendar */
table.calendar {
    width:              100%;
}
table.calendar td {
    text-align:         center;
}
table.calendar td a {
    display:            block;
}

table.calendar td a:hover {
    background-color:   #CCFFCC;
}

table.calendar th {
    background-color:   #D3DCE3;
}

table.calendar td.selected {
    background-color:   #FFCC99;
}

img.calendar {
    border:             none;
}
form.clock {
    text-align:         center;
}
/* end Calendar */


/* table stats */
div#tablestatistics table {
    float: <?php echo $left; ?>;
    margin-top: 0.5em;
    margin-bottom: 0.5em;
    margin-<?php echo $right; ?>: 0.5em;
}
/* END table stats */


/* server privileges */
#tableuserrights td,
#tablespecificuserrights td,
#tabledatabases td {
    vertical-align: middle;
}
/* END server privileges */



/* Heading */
#serverinfo {
    font-weight:        bold;
    margin-bottom:      0.5em;
}

#serverinfo .item {
    white-space:        nowrap;
}

#span_table_comment {
    font-weight:        normal;
    font-style:         italic;
    white-space:        nowrap;
}

#serverinfo img {
    margin:             0 0.1em 0 0.2em;
}


#textSQLDUMP {
    width:              95%;
    height:             95%;
    font-family:        "Courier New", Courier, mono;
    font-size:          110%;
}

#TooltipContainer {
    position:           absolute;
    z-index:            99;
    width:              20em;
    height:             auto;
    overflow:           visible;
    visibility:         hidden;
    background-color:   #ffffcc;
    color:              #006600;
    border:             0.1em solid #000000;
    padding:            0.5em;
}

/* user privileges */
#fieldset_add_user_login div.item {
    border-bottom:      1px solid silver;
    padding-bottom:     0.3em;
    margin-bottom:      0.3em;
}

#fieldset_add_user_login label {
    float:              <?php echo $left; ?>;
    display:            block;
    width:              10em;
    max-width:          100%;
    text-align:         <?php echo $right; ?>;
    padding-<?php echo $right; ?>:      0.5em;
}

#fieldset_add_user_login span.options #select_pred_username,
#fieldset_add_user_login span.options #select_pred_hostname,
#fieldset_add_user_login span.options #select_pred_password {
    width:              100%;
    max-width:          100%;
}

#fieldset_add_user_login span.options {
    float: <?php echo $left; ?>;
    display: block;
    width: 12em;
    max-width: 100%;
    padding-<?php echo $right; ?>: 0.5em;
}

#fieldset_add_user_login input {
    width: 12em;
    clear: <?php echo $right; ?>;
    max-width: 100%;
}

#fieldset_add_user_login span.options input {
    width: auto;
}

#fieldset_user_priv div.item {
    float: <?php echo $left; ?>;
    width: 9em;
    max-width: 100%;
}

#fieldset_user_priv div.item div.item {
    float: none;
}

#fieldset_user_priv div.item label {
    white-space: nowrap;
}

#fieldset_user_priv div.item select {
    width: 100%;
}

#fieldset_user_global_rights fieldset {
    float: <?php echo $left; ?>;
}
/* END user privileges */


/* serverstatus */

img.sortableIcon {
    width:16px;
    height:16px;
    float:right;
    background-repeat:no-repeat;
}

h3#serverstatusqueries span {
    font-size:60%;    
    display:inline;
}

table#serverstatusqueriesdetails th img.sortableIcon, table#serverstatusvariables th img.sortableIcon {
    background-image:url(<?php echo $_SESSION['PMA_Theme']->getImgPath(); ?>s_sortable.png);
}
table#serverstatusqueriesdetails th.headerSortUp img.sortableIcon, table#serverstatusvariables th.headerSortUp img.sortableIcon {
    background-image:url(<?php echo $_SESSION['PMA_Theme']->getImgPath(); ?>s_asc.png);
}
table#serverstatusqueriesdetails th.headerSortDown img.sortableIcon, table#serverstatusvariables th.headerSortDown img.sortableIcon {
    background-image:url(<?php echo $_SESSION['PMA_Theme']->getImgPath(); ?>s_desc.png);
}

.statuslinks {
    float: <?php echo $right; ?>;
    white-space: nowrap;
}

/* Also used for the variables page */
fieldset#tableFilter {
    margin-bottom:1em;
}

div#serverStatusTabs {
    margin-top:1em;
}

div#serverstatus table caption a.top {
    float: <?php echo $right; ?>;
}

div#serverstatusquerieschart {
    float:<?php echo $right; ?>;
    width:500px;
    height:350px;
}

div#serverstatus table#serverstatusqueriesdetails {
    float: <?php echo $left; ?>;
}

table#serverstatustraffic {
    float: <?php echo $left; ?>;
}
table#serverstatusconnections {
    float: <?php echo $left; ?>;
    margin-<?php echo $left; ?>: 30px;
}


.clearfloat {
    clear: both;
}
div#serverstatussection table {
    width: 100%;
    margin-bottom: 1em;
}
div#serverstatussection table .name {
    width: 18em;
}
div#serverstatussection table .value {
    width: 6em;
}

div#serverstatus table tbody td.descr a,
div#serverstatus table .tblFooters a {
    white-space: nowrap;
}
div#serverstatus div#statuslinks a:before,
div#serverstatus div#sectionlinks a:before,
div#serverstatus table tbody td.descr a:before,
div#serverstatus table .tblFooters a:before {
    content: '[';
}
div#serverstatus div#statuslinks a:after,
div#serverstatus div#sectionlinks a:after,
div#serverstatus table tbody td.descr a:after,
div#serverstatus table .tblFooters a:after {
    content: ']';
}

div.liveChart {
    clear:both; 
    min-width:500px; 
    height:400px; 
    padding-bottom:80px;
}

/* end serverstatus */

/* server variables */

a.editLink {
    float: <?php echo $left; ?>;
    font-family:sans-serif;
}

table.serverVariableEditTable {
	border:0;
	margin:0;
	padding:0;
	width:100%;
}
table.serverVariableEditTable td {
	border:0;
	margin:0;
	padding:0;
}
table.serverVariableEditTable td:first-child {
	white-space:nowrap;
	vertical-align:middle;
}

table.serverVariableEditTable input {
	width:95%;
}

table#serverVariables td {
    height:18px;
}

/* end server variables */

/* querywindow */
body#bodyquerywindow {
    margin: 0;
    padding: 0;
    background-image: none;
    background-color: #F5F5F5;
}

div#querywindowcontainer {
    margin: 0;
    padding: 0;
    width: 100%;
}

div#querywindowcontainer fieldset {
    margin-top: 0;
}
/* END querywindow */

/* profiling */

div#profilingchart {
    width:550px;
    height:370px;
    float:left;
}

/* END profiling */

/* querybox */

div#sqlquerycontainer {
    float: <?php echo $left; ?>;
    width: 69%;
    /* height: 15em; */
}

div#tablefieldscontainer {
    float: <?php echo $right; ?>;
    width: 29%;
    /* height: 15em; */
}

div#tablefieldscontainer select {
    width: 100%;
    /* height: 12em; */
}

textarea#sqlquery {
    width: 100%;
    /* height: 100%; */
}
textarea#sql_query_edit{
    height:7em;
    width: 95%;
    display:block;
}
div#queryboxcontainer div#bookmarkoptions {
    margin-top: 0.5em;
}
/* end querybox */

/* main page */
#maincontainer {
    background-image: url(<?php echo $_SESSION['PMA_Theme']->getImgPath(); ?>logo_right.png);
    background-position: <?php echo $right; ?> bottom;
    background-repeat: no-repeat;
}

#mysqlmaininformation,
#pmamaininformation {
    float: <?php echo $left; ?>;
    width: 49%;
}

#maincontainer ul {
    list-style-type: disc;
    vertical-align: middle;
}

#maincontainer li {
    margin:  0.2em 0em;
}
/* END main page */


<?php if ($GLOBALS['cfg']['MainPageIconic']) { ?>
/* iconic view for ul items */
li#li_create_database {
    list-style-image: url(<?php echo $_SESSION['PMA_Theme']->getImgPath(); ?>b_newdb.png);
}

li#li_select_lang {
    list-style-image: url(<?php echo $_SESSION['PMA_Theme']->getImgPath(); ?>s_lang.png);
}

li#li_select_mysql_collation {
    list-style-image: url(<?php echo $_SESSION['PMA_Theme']->getImgPath(); ?>s_asci.png);
}

li#li_select_theme{
    list-style-image: url(<?php echo $_SESSION['PMA_Theme']->getImgPath(); ?>s_theme.png);
}

li#li_user_info{
    /* list-style-image: url(<?php echo $_SESSION['PMA_Theme']->getImgPath(); ?>s_rights.png); */
}

li#li_mysql_status{
    list-style-image: url(<?php echo $_SESSION['PMA_Theme']->getImgPath(); ?>s_status.png);
}

li#li_mysql_variables{
    list-style-image: url(<?php echo $_SESSION['PMA_Theme']->getImgPath(); ?>s_vars.png);
}

li#li_mysql_processes{
    list-style-image: url(<?php echo $_SESSION['PMA_Theme']->getImgPath(); ?>s_process.png);
}

li#li_mysql_collations{
    list-style-image: url(<?php echo $_SESSION['PMA_Theme']->getImgPath(); ?>s_asci.png);
}

li#li_mysql_engines{
    list-style-image: url(<?php echo $_SESSION['PMA_Theme']->getImgPath(); ?>b_engine.png);
}

li#li_mysql_binlogs {
    list-style-image: url(<?php echo $_SESSION['PMA_Theme']->getImgPath(); ?>s_tbl.png);
}

li#li_mysql_databases {
    list-style-image: url(<?php echo $_SESSION['PMA_Theme']->getImgPath(); ?>s_db.png);
}

li#li_export {
    list-style-image: url(<?php echo $_SESSION['PMA_Theme']->getImgPath(); ?>b_export.png);
}

li#li_import {
    list-style-image: url(<?php echo $_SESSION['PMA_Theme']->getImgPath(); ?>b_import.png);
}

li#li_change_password {
    list-style-image: url(<?php echo $_SESSION['PMA_Theme']->getImgPath(); ?>s_passwd.png);
}

li#li_log_out {
    list-style-image: url(<?php echo $_SESSION['PMA_Theme']->getImgPath(); ?>s_loggoff.png);
}

li#li_mysql_privilegs{
    list-style-image: url(<?php echo $_SESSION['PMA_Theme']->getImgPath(); ?>s_rights.png);
}

li#li_switch_dbstats {
    list-style-image: url(<?php echo $_SESSION['PMA_Theme']->getImgPath(); ?>b_dbstatistics.png);
}

li#li_flush_privileges {
    list-style-image: url(<?php echo $_SESSION['PMA_Theme']->getImgPath(); ?>s_reload.png);
}

li#li_user_preferences {
    list-style-image: url(<?php echo $_SESSION['PMA_Theme']->getImgPath(); ?>b_tblops.png);
}
/* END iconic view for ul items */
<?php } /* end if $GLOBALS['cfg']['MainPageIconic'] */ ?>


#body_browse_foreigners {
    background:         <?php echo $GLOBALS['cfg']['NaviBackground']; ?>;
    margin:             0.5em 0.5em 0 0.5em;
}

#bodyquerywindow {
    background:         <?php echo $GLOBALS['cfg']['NaviBackground']; ?>;
}

#bodythemes {
    width: 500px;
    margin: auto;
    text-align: center;
}

#bodythemes img {
    border: 0.1em solid black;
}

#bodythemes a:hover img {
    border: 0.1em solid red;
}

#fieldset_select_fields {
    float: <?php echo $left; ?>;
}

#selflink {
    clear: both;
    display: block;
    margin-top: 1em;
    margin-bottom: 1em;
    width: 100%;
    border-top: 0.1em solid silver;
    text-align: <?php echo $right; ?>;
}

#table_innodb_bufferpool_usage,
#table_innodb_bufferpool_activity {
    float: <?php echo $left; ?>;
}

#div_mysql_charset_collations table {
    float: <?php echo $left; ?>;
}

.operations_half_width {
    width: 48%;
    float: <?php echo $left; ?>;
}

.operations_full_width {
    width: 100%;
    clear: both;
}

#qbe_div_table_list {
    float: <?php echo $left; ?>;
}

#qbe_div_sql_query {
    float: <?php echo $left; ?>;
}

label.desc {
    width: 30em;
    float: <?php echo $left; ?>;
}

label.desc sup {
    position: absolute;
}

code.sql, div.sqlvalidate {
    display:            block;
    padding:            0.3em;
    margin-top:         0;
    margin-bottom:      0;
    border:             <?php echo $GLOBALS['cfg']['MainColor']; ?> solid 1px;
    border-top:         0;
    border-bottom:      0;
    max-height:         10em;
    overflow:           auto;
    background:         <?php echo $GLOBALS['cfg']['BgOne']; ?>;
}

#main_pane_left {
    width:              60%;
    float:              <?php echo $left; ?>;
    padding-top:        1em;
}

#main_pane_right {
    margin-<?php echo $left; ?>: 60%;
    padding-top: 1em;
    padding-<?php echo $left; ?>: 1em;
}

.group {
    border-<?php echo $left; ?>: 0.3em solid <?php echo $GLOBALS['cfg']['ThBackground']; ?>;
    margin-bottom:      1em;
}

.group h2 {
    background:         <?php echo $GLOBALS['cfg']['ThBackground']; ?>;
    padding:            0.1em 0.3em;
    margin-top:         0;
}

.group-cnt {
    padding: 0 0 0 0.5em;
    display: inline-block;
    width: 98%;
}

textarea#partitiondefinition {
    height:3em;
}


/* for elements that should be revealed only via js */
.hide {
    display:            none;
}

#li_select_server {
    list-style-image: url(<?php echo $_SESSION['PMA_Theme']->getImgPath(); ?>s_host.png);
}

#list_server {
    list-style-image: none;
}

/**
  *  Progress bar styles
  */
div.upload_progress_bar_outer
{
    border: 1px solid black;
    width: 202px;
}

div.upload_progress_bar_inner
{
    background-color: <?php echo $GLOBALS['cfg']['NaviBackground']; ?>;
    width: 0px;
    height: 12px;
    margin: 1px;
}

table#serverconnection_src_remote,
table#serverconnection_trg_remote,
table#serverconnection_src_local,
table#serverconnection_trg_local  {
  float:left;
}
/**
  *  Validation error message styles
  */
.invalid_value
{background:#F00;}

/**
  *  Ajax notification styling
  */
 .ajax_notification {
    top: 0px;           /** The notification needs to be shown on the top of the page */
    position: fixed;
    margin-top: 0;
    margin-right: auto;
    margin-bottom: 0;
    margin-left: auto;
    padding: 3px 5px;   /** Keep a little space on the sides of the text */
    width: 350px;
    background-color: #FFD700;
    z-index: 1100;      /** If this is not kept at a high z-index, the jQueryUI modal dialogs (z-index:1000) might hide this */
    text-align: center;
    display: block;
    left: 0;
    right: 0;
    background-image: url(<?php echo $_SESSION['PMA_Theme']->getImgPath(); ?>ajax_clock_small.gif);
    background-repeat: no-repeat;
    background-position: 2%;
 }

 #loading_parent {
    /** Need this parent to properly center the notification division */
    position: relative;
    width: 100%;
 }
/**
  * Export and Import styles
  */

.exportoptions h3, .importoptions h3 {
    border-bottom: 1px #999999 solid;
    font-size: 110%;
}

.exportoptions ul, .importoptions ul, .format_specific_options ul {
    list-style-type: none;
    margin-bottom: 15px;
}

.exportoptions li, .importoptions li {
    margin: 7px;
}
.exportoptions label, .importoptions label, .exportoptions p, .importoptions p {
    margin: 5px;
    float: none;
}

#csv_options label.desc, #ldi_options label.desc, #latex_options label.desc, #output label.desc{
    float: left;
    width: 15em;
}

.exportoptions, .importoptions {
    margin: 20px 30px 30px 10px
}

.exportoptions #buttonGo, .importoptions #buttonGo {
    padding: 5px 30px;
    -moz-border-radius: 11px;
    -webkit-border-radius: 11px;
    border-radius: 11px;
    background-image: url(./themes/svg_gradient.php?from=ffffff&to=cccccc);
    background-size: 100% 100%;
    background: -webkit-gradient(linear, left top, left bottom, from(#ffffff), to(#cccccc));
    background: -moz-linear-gradient(top,  #ffffff,  #cccccc);
    background: -o-linear-gradient(top,  #ffffff,  #cccccc);
    <?php echo PMA_ieFilter('#ffffff', '#cccccc'); ?>
    border: 1px solid #444444;
    cursor: pointer;
}

.format_specific_options h3 {
    margin: 10px 0px 0px 10px;
    border: 0px;
}

.format_specific_options {
    border: 1px solid #999999;
    margin: 7px 0px;
    padding: 3px;
}

p.desc {
    margin: 5px;
}

/**
  * Export styles only
  */
select#db_select, select#table_select {
    width: 400px;
}

.export_sub_options {
    margin: 20px 0px 0px 30px;
}

.export_sub_options h4 {
    border-bottom: 1px #999999 solid;
}

.export_sub_options li.subgroup {
    display: inline-block;
    margin-top: 0;
}

.export_sub_options li {
    margin-bottom: 0;
}

#quick_or_custom, #output_quick_export {
    display: none;
}
/**
 * Import styles only
 */

.importoptions #import_notification {
    margin: 10px 0px;
    font-style: italic;
}

input#input_import_file {
    margin: 5px;
}

.formelementrow {
    margin: 5px 0px 5px 0px;
}

/**
 * ENUM/SET editor styles
 */
p.enum_notice {
    margin: 5px 2px;
    font-size: 80%;
}

#enum_editor {
    display: none;
    position: fixed;
    _position: absolute; /* hack for IE */
    z-index: 101;
    overflow-y: auto;
    overflow-x: hidden;
}

#enum_editor_no_js {
   margin: auto auto;
}

#enum_editor, #enum_editor_no_js {
    background: #D0DCE0;
    padding: 15px;
}

#popup_background {
    display: none;
    position: fixed;
    _position: absolute; /* hack for IE6 */
    width: 100%;
    height: 100%;
    top: 0;
    left: 0;
    background: #000;
    z-index: 100;
    overflow: hidden;
}

a.close_enum_editor {
    float: right;
}

#enum_editor #values, #enum_editor_no_js #values {
    margin: 15px 0px;
    width: 100%;
}

#enum_editor #values input, #enum_editor_no_js #values input {
    margin: 5px 0px;
    float: top;
    width: 100%;
}

}

#enum_editor_output {
    margin-top: 50px;
}

/**
 * Table structure styles
 */
.structure_actions_dropdown {
    position: absolute;
    padding: 3px;
    display: none;
    z-index: 100;
}

.structure_actions_dropdown a {
    display: block;
}

td.more_opts {
    display: none;
    white-space: nowrap;
}

iframe.IE_hack {
    z-index: 1;
    position: absolute;
    display: none;
    border: 0;
    filter: alpha(opacity=0);
}

/* config forms */
.config-form ul.tabs {
    margin:      1.1em 0.2em 0;
    padding:     0 0 0.3em 0;
    list-style:  none;
    font-weight: bold;
}

.config-form ul.tabs li {
    float: <?php echo $left; ?>;
}

.config-form ul.tabs li a {
    display:          block;
    margin:           0.1em 0.2em 0;
    padding:          0.1em 0.4em;
    white-space:      nowrap;
    text-decoration:  none;
    border:           1px solid <?php echo $GLOBALS['cfg']['BgTwo']; ?>;
    border-bottom:    none;
}

.config-form ul.tabs li a:hover,
.config-form ul.tabs li a:active,
.config-form ul.tabs li a.active {
    margin:           0;
    padding:          0.1em 0.6em 0.2em;
}

.config-form ul.tabs li a.active {
    background-color: <?php echo $GLOBALS['cfg']['BgOne']; ?>;
}

.config-form fieldset {
    margin-top:   0;
    padding:      0;
    clear:        both;
    /*border-color: <?php echo $GLOBALS['cfg']['BgTwo']; ?>;*/
}

.config-form legend {
    display: none;
}

.config-form fieldset p {
    margin:    0;
    padding:   0.5em;
    background: <?php echo $GLOBALS['cfg']['BgTwo']; ?>;
}

.config-form fieldset .errors { /* form error list */
    margin:       0 -2px 1em -2px;
    padding:      0.5em 1.5em;
    background:   #FBEAD9;
    border:       0 #C83838 solid;
    border-width: 1px 0;
    list-style:   none;
    font-family:  sans-serif;
    font-size:    small;
}

.config-form fieldset .inline_errors { /* field error list */
    margin:     0.3em 0.3em 0.3em 0;
    padding:    0;
    list-style: none;
    color:      #9A0000;
    font-size:  small;
}

.config-form fieldset th {
    padding:        0.3em 0.3em 0.3em 0.5em;
    text-align:     left;
    vertical-align: top;
    width:          40%;
    background:     transparent;
}

.config-form fieldset .doc, .config-form fieldset .disabled-notice {
    margin-left: 1em;
}

.config-form fieldset .disabled-notice {
    font-size: 80%;
    text-transform: uppercase;
    color: #E00;
    cursor: help;
}

.config-form fieldset td {
    padding-top:    0.3em;
    padding-bottom: 0.3em;
    vertical-align: top;
}

.config-form fieldset th small {
    display:     block;
    font-weight: normal;
    font-family: sans-serif;
    font-size:   x-small;
    color:       #444;
}

.config-form fieldset th, .config-form fieldset td {
    border-top: 1px <?php echo $GLOBALS['cfg']['BgTwo']; ?> solid;
}

fieldset .group-header th {
    background: <?php echo $GLOBALS['cfg']['BgTwo']; ?>;
}

fieldset .group-header + tr th {
    padding-top: 0.6em;
}

fieldset .group-field-1 th, fieldset .group-header-2 th {
    padding-left: 1.5em;
}

fieldset .group-field-2 th, fieldset .group-header-3 th {
    padding-left: 3em;
}

fieldset .group-field-3 th {
    padding-left: 4.5em;
}

fieldset .disabled-field th,
fieldset .disabled-field th small,
fieldset .disabled-field td {
    color: #666;
    background-color: #ddd;
}

.config-form .lastrow {
    border-top: 1px #000 solid;
}

.config-form .lastrow {
    background: <?php echo $GLOBALS['cfg']['ThBackground']; ?>;;
    padding:    0.5em;
    text-align: center;
}

.config-form .lastrow input {
    font-weight: bold;
}

/* form elements */

.config-form span.checkbox {
    padding: 2px;
    display: inline-block;
}

.config-form .custom { /* customized field */
    background: #FFC;
}

.config-form span.checkbox.custom {
    padding:    1px;
    border:     1px #EDEC90 solid;
    background: #FFC;
}

.config-form .field-error {
    border-color: #A11 !important;
}

.config-form input[type="text"],
.config-form select,
.config-form textarea {
    border: 1px #A7A6AA solid;
    height: auto;
}

.config-form input[type="text"]:focus,
.config-form select:focus,
.config-form textarea:focus {
    border:     1px #6676FF solid;
    background: #F7FBFF;
}

.config-form .field-comment-mark {
    font-family: serif;
    color: #007;
    cursor: help;
    padding: 0 0.2em;
    font-weight: bold;
    font-style: italic;
}

.config-form .field-comment-warning {
    color: #A00;
}

/* error list */
.config-form dd {
    margin-left: 0.5em;
}

.config-form dd:before {
    content: "\25B8  ";
}

.click-hide-message {
    cursor: pointer;
}

.prefsmanage_opts {
    margin-<?php echo $left; ?>: 2em;
}

#prefs_autoload {
    margin-bottom: 0.5em;
}

<<<<<<< HEAD
.rte_table td {
    vertical-align:     middle;
}

.rte_table input, .rte_table select, .rte_table textarea {
    width:              100%;
    margin:             0;
    box-sizing:         border-box;
    -ms-box-sizing:     border-box;
    -moz-box-sizing:    border-box;
    -webkit-box-sizing: border-box;
=======
#placeholder .button {
    position: absolute;
    cursor: pointer;
}

#placeholder div.button {
    font-size: smaller;
    color: #999;
    background-color: #eee;
    padding: 2px;
>>>>>>> 4eda17f6
}

#table_columns input, #table_columns select {
    width:              14em;
    box-sizing:         border-box;
    -ms-box-sizing:     border-box;
    -moz-box-sizing:    border-box;
    -webkit-box-sizing: border-box;
}

#placeholder {
    position: relative;
    border: 1px solid #aaa;
    float: right;
    overflow: hidden;
}

.placeholderDrag {
    cursor: move;
}

#placeholder .button {
    position: absolute;
}

#left_arrow {
    left:8px;
    top:26px;
}

#right_arrow {
    left:26px;
    top:26px;
}

#up_arrow {
    left:17px;
    top:8px;
}

#down_arrow {
    left:17px;
    top:44px;
}

#zoom_in {
    left:17px;
    top:67px;
}

#zoom_world {
    left:17px;
    top:85px;
}

#zoom_out {
    left:17px;
    top:103px;
}

.gis_table td {
    vertical-align: middle;
}

.gis_table select {
    min-width: 151px;
}

.gis_table .save {
    font-weight: bold;
    vertical-align: bottom;
    height: 100px;
}

.gis_table .button {
   text-align: <?php echo $right; ?>;
}

.gis_table .choice {
    display:none;
}

.CodeMirror {
  line-height: 1em;
  font-family: monospace;
  background: white;
  border: 1px solid black;
}

.CodeMirror-scroll {
  height:             <?php echo ceil($GLOBALS['cfg']['TextareaRows'] * 1.2); ?>em;
  overflow: auto;
}

.CodeMirror-gutter {
  position: absolute; left: 0; top: 0;
  background-color: #f7f7f7;
  border-right: 1px solid #eee;
  min-width: 2em;
  height: 100%;
}
.CodeMirror-gutter-text {
  color: #aaa;
  text-align: right;
  padding: .4em .2em .4em .4em;
}
.CodeMirror-lines {
  padding: .4em;
}

.CodeMirror pre {
  -moz-border-radius: 0;
  -webkit-border-radius: 0;
  -o-border-radius: 0;
  border-radius: 0;
  border-width: 0; margin: 0; padding: 0; background: transparent;
  font-family: inherit;
  font-size: inherit;
  padding: 0; margin: 0;
}

.CodeMirror textarea {
  font-family: inherit !important;
  font-size: inherit !important;
}

.CodeMirror-cursor {
  z-index: 10;
  position: absolute;
  visibility: hidden;
  border-left: 1px solid black !important;
}
.CodeMirror-focused .CodeMirror-cursor {
  visibility: visible;
}

span.CodeMirror-selected {
  background: #ccc !important;
  color: HighlightText !important;
}
.CodeMirror-focused span.CodeMirror-selected {
  background: Highlight !important;
}

.CodeMirror-matchingbracket {color: #0f0 !important;}
.CodeMirror-nonmatchingbracket {color: #f22 !important;}


span.mysql-keyword {
    color: <?php echo $GLOBALS['cfg']['SQP']['fmtColor']['alpha_reservedWord']; ?>;
}
span.mysql-var {
    color: <?php echo $GLOBALS['cfg']['SQP']['fmtColor']['alpha_identifier']; ?>;
}
span.mysql-comment {
    color: <?php echo $GLOBALS['cfg']['SQP']['fmtColor']['comment']; ?>;
}
span.mysql-string {
    color: <?php echo $GLOBALS['cfg']['SQP']['fmtColor']['quote']; ?>;
}
span.mysql-operator {
    color: <?php echo $GLOBALS['cfg']['SQP']['fmtColor']['punct']; ?>;
}
span.mysql-word {
    color: <?php echo $GLOBALS['cfg']['SQP']['fmtColor']['alpha']; ?>;
}
span.mysql-function {
    color: <?php echo $GLOBALS['cfg']['SQP']['fmtColor']['alpha_functionName']; ?>;
}
span.mysql-type {
    color: <?php echo $GLOBALS['cfg']['SQP']['fmtColor']['alpha_columnType']; ?>;
}
span.mysql-attribute {
    color: <?php echo $GLOBALS['cfg']['SQP']['fmtColor']['alpha_columnAttrib']; ?>;
}
span.mysql-separator {
    color: <?php echo $GLOBALS['cfg']['SQP']['fmtColor']['punct']; ?>;
}
span.mysql-number {
    color: <?php echo $GLOBALS['cfg']['SQP']['fmtColor']['digit_integer']; ?>;
}

.colborder {
    border-right: solid 1px #FFFFFF;
    cursor: col-resize;
    height: 100%;
    margin-left: -3px;
    position: absolute;
    width: 5px;
}

.pma_table th.draggable span, .pma_table tbody td span {
    display: block;
    overflow: hidden;
}

.cRsz {
    position: absolute;
}

.draggable {
    cursor: move;
}

.cCpy {
    background: #000;
    color: #FFF;
    font-weight: bold;
    margin: 0.1em;
    padding: 0.3em;
    position: absolute;
}

.cPointer {
    background: url(<?php echo $_SESSION['PMA_Theme']->getImgPath(); ?>col_pointer.png);
    height: 20px;
    margin-left: -5px;  /* must be minus half of its width */
    margin-top: -10px;
    position: absolute;
    width: 10px;
}

.cPointerVer {  /* cPointer with vertical display mode */
    background: url(<?php echo $_SESSION['PMA_Theme']->getImgPath(); ?>col_pointer_ver.png);
    height: 10px;
    margin-left: -5px;
    margin-top: -5px;   /* must be minus half of its height */
    position: absolute;
    width: 20px;
}

.dHint {
    background: #333;
    border:1px solid #000;
    color: #FFF;
    font-size: 0.8em;
    font-weight: bold;
    margin-top: -1em;
    opacity: 0.8;
    padding: 0.5em 1em;
    position: absolute;
    text-shadow: -1px -1px #000;
    -moz-border-radius: 0.3em;
    -webkit-border-radius: 0.3em;
    border-radius: 0.3em;
}<|MERGE_RESOLUTION|>--- conflicted
+++ resolved
@@ -1858,7 +1858,6 @@
     margin-bottom: 0.5em;
 }
 
-<<<<<<< HEAD
 .rte_table td {
     vertical-align:     middle;
 }
@@ -1870,7 +1869,7 @@
     -ms-box-sizing:     border-box;
     -moz-box-sizing:    border-box;
     -webkit-box-sizing: border-box;
-=======
+}
 #placeholder .button {
     position: absolute;
     cursor: pointer;
@@ -1881,7 +1880,6 @@
     color: #999;
     background-color: #eee;
     padding: 2px;
->>>>>>> 4eda17f6
 }
 
 #table_columns input, #table_columns select {
