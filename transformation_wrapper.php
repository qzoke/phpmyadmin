<?php
/* vim: set expandtab sw=4 ts=4 sts=4: */
/**
 *
 * @package phpMyAdmin
 */

/**
 *
 */
define('IS_TRANSFORMATION_WRAPPER', true);

/**
 * Gets a core script and starts output buffering work
 */
require_once './libraries/common.inc.php';
require_once './libraries/transformations.lib.php'; // Transformations
$cfgRelation = PMA_getRelationsParam();

/**
 * Ensures db and table are valid, else moves to the "parent" script
 */
require_once './libraries/db_table_exists.lib.php';


/**
 * Get the list of the fields of the current table
 */
PMA_DBI_select_db($db);
$table_def = PMA_DBI_query('SHOW FIELDS FROM ' . PMA_backquote($table), null, PMA_DBI_QUERY_STORE);
if (isset($where_clause)) {
    $result      = PMA_DBI_query('SELECT * FROM ' . PMA_backquote($table) . ' WHERE ' . $where_clause . ';', null, PMA_DBI_QUERY_STORE);
    $row         = PMA_DBI_fetch_assoc($result);
} else {
    $result      = PMA_DBI_query('SELECT * FROM ' . PMA_backquote($table) . ' LIMIT 1;', null, PMA_DBI_QUERY_STORE);
    $row         = PMA_DBI_fetch_assoc($result);
}

// No row returned
if (!$row) {
    exit;
} // end if (no record returned)

$default_ct = 'application/octet-stream';

if ($cfgRelation['commwork'] && $cfgRelation['mimework']) {
    $mime_map = PMA_getMime($db, $table);
    $mime_options = PMA_transformation_getOptions((isset($mime_map[$transform_key]['transformation_options']) ? $mime_map[$transform_key]['transformation_options'] : ''));

    foreach ($mime_options AS $key => $option) {
        if (substr($option, 0, 10) == '; charset=') {
            $mime_options['charset'] = $option;
        }
    }
}

// For re-usability, moved http-headers and stylesheets
// to a seperate file. It can now be included by libraries/header.inc.php,
// querywindow.php.

require_once './libraries/header_http.inc.php';
// [MIME]
if (isset($ct) && !empty($ct)) {
    $mime_type = $ct;
} else {
    $mime_type = (isset($mime_map[$transform_key]['mimetype']) ? str_replace('_', '/', $mime_map[$transform_key]['mimetype']) : $default_ct) . (isset($mime_options['charset']) ? $mime_options['charset'] : '');
}

if (empty($cn)) {
    $cn = 'download.bin';
}

<<<<<<< HEAD
=======
PMA_download_header($mime_type, $cn);

>>>>>>> a5394bdc
if (! isset($resize)) {
    echo $row[$transform_key];
} else {
    // if image_*__inline.inc.php finds that we can resize,
    // it sets $resize to jpeg or png

    $srcImage = imagecreatefromstring($row[$transform_key]);
    $srcWidth = ImageSX($srcImage);
    $srcHeight = ImageSY($srcImage);

    // Check to see if the width > height or if width < height
    // if so adjust accordingly to make sure the image
    // stays smaller then the $newWidth and $newHeight

    $ratioWidth = $srcWidth/$newWidth;
    $ratioHeight = $srcHeight/$newHeight;

    if ($ratioWidth < $ratioHeight) {
        $destWidth = $srcWidth/$ratioHeight;
        $destHeight = $newHeight;
    } else {
        $destWidth = $newWidth;
        $destHeight = $srcHeight/$ratioWidth;
    }

    if ($resize) {
        $destImage = ImageCreateTrueColor($destWidth, $destHeight);
    }

//    ImageCopyResized($destImage, $srcImage, 0, 0, 0, 0, $destWidth, $destHeight, $srcWidth, $srcHeight);
// better quality but slower:
    ImageCopyResampled($destImage, $srcImage, 0, 0, 0, 0, $destWidth, $destHeight, $srcWidth, $srcHeight);

    if ($resize == 'jpeg') {
        ImageJPEG($destImage, '', 75);
    }
    if ($resize == 'png') {
        ImagePNG($destImage);
    }
    ImageDestroy($srcImage);
    ImageDestroy($destImage);
}
?><|MERGE_RESOLUTION|>--- conflicted
+++ resolved
@@ -70,11 +70,8 @@
     $cn = 'download.bin';
 }
 
-<<<<<<< HEAD
-=======
 PMA_download_header($mime_type, $cn);
 
->>>>>>> a5394bdc
 if (! isset($resize)) {
     echo $row[$transform_key];
 } else {
