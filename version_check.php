--- conflicted
+++ resolved
@@ -16,24 +16,15 @@
 
 $version = PMA_Util::getLatestVersion();
 
-<<<<<<< HEAD
-if (empty($version_data)) {
+if (empty($version)) {
     echo json_encode(array());
 } else {
     echo json_encode(
         array(
-            'version' => $version->version,
-            'date' => $version->date,
+            'version' => (! empty($version->version) ? $version->version : ''),
+            'date' => (! empty($version->date) ? $version->date : ''),
         )
     );
 }
-=======
-echo json_encode(
-    array(
-        'version' => (! empty($version->version) ? $version->version : ''),
-        'date' => (! empty($version->date) ? $version->date : ''),
-    )
-);
->>>>>>> 924e5128
 
 ?>